#!/usr/bin/env bash

# This script installs yb-voyager in /usr/local/bin and all of its dependencies.
export LC_CTYPE=en_US.UTF-8
export LC_ALL=en_US.UTF-8

set -e
ARGS_MACOS=$*
ARGS_LINUX=$@

VERSION="latest"

# This needs to be changed to the latest debezium release tag
VOYAGER_RELEASE_TAG=${VOYAGER_RELEASE_TAG:-"v1.6.5"}
DEBEZIUM_VERSION=${DEBEZIUM_VERSION:-"2.3.3-1.6.5"}

# the hash corresponds to the yb-voyager/v1.6.5 tag
YB_VOYAGER_GIT_HASH="05e9d3db3dd3c8dfda1f4167ac552c736563872f" 


ONLY_PG="false"

trap on_exit EXIT

YUM="sudo yum install -y -q"


LOG_FILE=/tmp/install-yb-voyager.log

# commit hash in main branch after release 23.2
# issues #489 #492 #247 in ora2pg were fixed after this change
ORA2PG_VERSION=${ORA2PG_VERSION:-"f08d47a4e5c20ff7d348e535ed05ab571b4bb350"}

REPO_ROOT=$(git rev-parse --show-toplevel)

# debezium local installation envs
DEBEZIUM_LOCAL_VERSION="2.3.3"
DEBEZIUM_LOCAL_VERSION_1X="1.9.5"
DEBEZIUM_LOCAL_POM_FILE="pom.xml"
DEBEZIUM_LOCAL_POM_FILE_1X="195pom.xml"
DEBEZIUM_LOCAL_REF=${DEBEZIUM_LOCAL_REF:-"3a8a497a8403794d69ce2f781989ad12c4060131"}
DEBEZIUM_LOCAL_SERVER_REF=${DEBEZIUM_LOCAL_SERVER_REF:-"c4cad64f6d1869bcd15531c8f9cef98c651f86cc"}
DEBEZIUM_LOCAL_REF_1X=${DEBEZIUM_LOCAL_REF_1X:-"78ff67c054bec08bcad060968b24bfc9ba8b2112"}
DEBEZIUM_LOCAL_INSTALLATION_DESTINATION=${DEBEZIUM_LOCAL_INSTALLATION_DESTINATION:-"/opt/yb-voyager"}
DEBEZIUM_YUGABYTE_CONNECTOR_URL="https://github.com/yugabyte/debezium-connector-yugabytedb/releases/download/v1.9.5.y.33.2/debezium-connector-yugabytedb-1.9.5.y.33.2.jar"

# only rebuild voyager
REBUILD_VOYAGER_LOCAL="false"

# separate file for bashrc related settings
RC_FILE="$HOME/.yb-voyager.rc"
touch $RC_FILE
# just in case last execution of script stopped in between
source $RC_FILE


on_exit() {
	rc=$?
	set +x
	if [ $rc -eq 0 ]
	then
		echo "Done!"
	else
		echo "Script failed. Check log file ${LOG_FILE} ."
		if [[ ${ON_INSTALLER_ERROR_OUTPUT_LOG:-N} = "Y" ]]
		then
			sudo cat ${LOG_FILE}
		fi
	fi
}

#=============================================================================
# MAIN
#=============================================================================

main() {
	set -x

	os=$(uname -s)
	case ${os} in
		"Darwin")
			get_passed_options darwin
			macos_main
			exit $?
			;;
		"Linux")
			get_passed_options linux
			# Proceed to distribution check.
			;;
		*)
			echo "ERROR: unsupported os ${os}"
			exit 1
			;;
	esac

	# Linux
	dist=$(cat /etc/os-release | grep -w NAME | awk -F'=' '{print $2}' | tr -d '"')
	case ${dist} in
		"CentOS Stream")
			centos_main
			;;
		"CentOS Linux")
			centos_main
			;;
		"AlmaLinux")
			centos_main
			;;
		"Red Hat Enterprise Linux")
			centos_main
			;;
		"Red Hat Enterprise Linux Server")
			centos_main
			;;
		"Ubuntu")
			ubuntu_main
			;;
		*)
			echo "ERROR: unsupported linux distribution: ${dist}"
			exit 1
			;;
	esac
}


centos_main() {
	# if major version is greater than or equal to 8 then disable postgresql module
	version=$(source /etc/os-release; echo "$VERSION_ID")
	res=$(vercomp "$version" "8")
	if [ "$res" -eq 0 ] || [ "$res" -eq 1 ]; then
    	sudo dnf -qy module disable postgresql 1>&2
	fi

	check_binutils_version
	check_java
	if [ "${REBUILD_VOYAGER_LOCAL}" == "true" ]
	then
		rebuild_voyager_local
		return
	fi
	centos_check_base_repo_enabled
	output "Installing RPM dependencies."
	$YUM which wget git gcc make 1>&2
	$YUM https://download.postgresql.org/pub/repos/yum/reporpms/EL-7-x86_64/pgdg-redhat-repo-latest.noarch.rpm 1>&2 || true
	$YUM postgresql14 1>&2
	$YUM sqlite 1>&2
	create_pg_dump_args_file
	create_gather_assessment_metadata_dir
	install_golang linux
	if [ $ONLY_PG == "false" ] ; then
		$YUM perl perl-DBI perl-App-cpanminus 1>&2
		$YUM mysql-devel 1>&2
		$YUM perl-ExtUtils-MakeMaker 1>&2
		centos_install_oracle_instant_clients
		update_yb_voyager_bashrc
		install_ora2pg
		create_base_ora2pg_conf_file
	fi
	install_debezium_server
	install_yb_voyager
	create_yb_session_vars_file
	update_bashrc

	set +x
}


ubuntu_main() {
	check_binutils_version
	check_java
	if [ "${REBUILD_VOYAGER_LOCAL}" == "true" ]
	then
		rebuild_voyager_local
		return
	fi
	output "Installing packages."
	sudo apt-get update 1>&2
	sudo apt-get -y install wget  1>&2
	sudo apt-get -y install sqlite3 1>&2

	install_golang linux
	ubuntu_install_postgres
	create_pg_dump_args_file
	create_gather_assessment_metadata_dir
	if [ $ONLY_PG == "false" ] ; then
		sudo apt-get -y install perl  1>&2
		sudo apt-get -y install libdbi-perl 1>&2
		sudo apt-get -y install libaio1 1>&2
		sudo apt-get -y install cpanminus 1>&2
		sudo apt-get -y install libmysqlclient-dev 1>&2
		ubuntu_install_oracle_instant_clients
		update_yb_voyager_bashrc
		install_ora2pg
		create_base_ora2pg_conf_file
	fi
	install_debezium_server
	install_yb_voyager
	create_yb_session_vars_file
	update_bashrc

	set +x
}


macos_main() {
	output "=================================================="
	output "NOTE: From MacOS, yb-voyager can only migrate PostgreSQL databases."
	output "      Use a CentOS/Ubuntu machine to migrate from Oracle/MySQL. "
	output "=================================================="
	check_java
	if [ "${REBUILD_VOYAGER_LOCAL}" == "true" ]
	then
		rebuild_voyager_local
		return
	fi
	macos_install_brew
	macos_install_pg_dump
	create_pg_dump_args_file
	create_gather_assessment_metadata_dir
	brew install wget
	brew install sqlite
	install_golang darwin
	install_debezium_server
	install_yb_voyager
	create_yb_session_vars_file
	update_bashrc
}

#=============================================================================
# COMMON
#=============================================================================

check_java() {
	if [ -z "$JAVA_HOME" ]; then
		JAVA_BINARY="java"
	else
		JAVA_BINARY="$JAVA_HOME/bin/java"
	fi

    MIN_REQUIRED_MAJOR_VERSION='11'
	JAVA_COMPLETE_VERSION=$(${JAVA_BINARY} -version 2>&1 | awk -F '"' '/version/ {print $2}')
    JAVA_MAJOR_VER=$(echo "${JAVA_COMPLETE_VERSION}" | awk -F. '{print $1}')

    if ([ -n "$JAVA_MAJOR_VER" ] && (( 10#${JAVA_MAJOR_VER} >= 10#${MIN_REQUIRED_MAJOR_VERSION} )) ) #integer compare of versions.
    then
        output "Found sufficient java version = ${JAVA_COMPLETE_VERSION}"
    else
        output "ERROR: Java not found or insuffiencient version ${JAVA_COMPLETE_VERSION}. Please install java>=${MIN_REQUIRED_MAJOR_VERSION}"
        exit 1;
    fi
}

install_debezium_server(){
	output "Installing debezium:${VERSION}."
	if [ "${VERSION}" == "latest" ]
	then
		install_debezium_server_latest_release
		return
	fi

	check_install_maven
	clean_debezium
	install_debezium_local ${DEBEZIUM_LOCAL_REF}
	install_debezium_server_local ${DEBEZIUM_LOCAL_SERVER_REF}
	install_debezium_server_voyager_plugin_local "2x"
	assemble_debezium_server_voyager_local "2x"

	install_debezium_local ${DEBEZIUM_LOCAL_REF_1X}
	install_debezium_server_voyager_plugin_local "1x"
	assemble_debezium_server_voyager_local "1x"
	install_yb_client_local
	package_debezium_server_local
}

install_debezium_server_latest_release() {
	output "Installing debezium:${DEBEZIUM_VERSION}"
	debezium_server_filename="debezium-server.tar.gz"
	# download
	wget -nv "https://github.com/yugabyte/yb-voyager/releases/download/yb-voyager/${VOYAGER_RELEASE_TAG}/${debezium_server_filename}"
	# delete contents of /opt/yb-voyager/debezium-server if exists. 
	# This is done to ensure that older version jars are not left behind in the lib dir.
	if [ -d /opt/yb-voyager/debezium-server ]
	then 
		sudo rm -Rf /opt/yb-voyager/debezium-server
	fi
	# extract to /opt/yb-voyager/debezium-server
	sudo mkdir -p /opt/yb-voyager
	sudo tar -xzf ${debezium_server_filename} -C /opt/yb-voyager 1>&2
	# cleanup
	rm ${debezium_server_filename}
}

check_install_maven() {
	MIN_REQUIRED_MAVEN_VERSION='3.8.4'
	MAVEN_VER=$(mvn -version 2>&1 | grep "Apache Maven" | awk '{print $3}')
	version_ok=$(version_satisfied "$MIN_REQUIRED_MAVEN_VERSION" "$MAVEN_VER")
	if [[ $version_ok -eq 1 ]]
	then 
		output "Found sufficient maven version = ${MAVEN_VER}"
	else
		output "Maven not found or not sufficient. Installing..."
		install_maven
	fi
}

install_maven() {
	# if dir already present, assuming it was installed in a previous run
	if [ ! -d "/opt/yb-voyager/yb-debezium-maven-3.8.4" ]
	then
		sudo mkdir -p /opt/yb-voyager
		MAVEN_URL="https://archive.apache.org/dist/maven/maven-3/3.8.4/binaries/apache-maven-3.8.4-bin.tar.gz"
		wget -nv ${MAVEN_URL} -O apache-maven-3.8.4-bin.tar.gz 1>&2
		tar -xzvf apache-maven-3.8.4-bin.tar.gz 1>&2
		sudo mv apache-maven-3.8.4 yb-debezium-maven-3.8.4
		sudo mv yb-debezium-maven-3.8.4 /opt/yb-voyager/
		rm apache-maven-3.8.4-bin.tar.gz
	fi
	export PATH=/opt/yb-voyager/yb-debezium-maven-3.8.4/bin:$PATH
}

clean_debezium(){
	rm -rf $REPO_ROOT/debezium-server-voyager/target
}

install_debezium_local() {
	output "Installing debezium..." "$1"
	# download
	wget -nv "https://github.com/yugabyte/debezium/archive/$1.tar.gz" -O debezium.tar.gz 1>&2
	tar -xzvf debezium.tar.gz 1>&2
	# build
	cd "debezium-$1"
	mvn -ntp clean install -Dquick  1>&2

	# cleanup
	cd ..
	rm -r "debezium-$1"
	rm debezium.tar.gz
}

install_debezium_server_local() {
	output "Installing debezium-server..." "$1"
	# download
	wget -nv "https://github.com/yugabyte/debezium-server/archive/$1.tar.gz" -O debezium-server.tar.gz 1>&2
	tar -xzvf debezium-server.tar.gz 1>&2
	# build
	cd "debezium-server-$1"
	mvn -ntp clean install -Dquick  1>&2

	# cleanup
	cd ..
	rm -r "debezium-server-$1"
	rm debezium-server.tar.gz
}

install_debezium_server_voyager_plugin_local() {
	output "Installing debezium-server voyager plugin..." "$1"
	if [ "$1" = "2x" ] 
	then
		pom=${DEBEZIUM_LOCAL_POM_FILE}
		dbzm_version=${DEBEZIUM_LOCAL_VERSION}
	else
		pom=${DEBEZIUM_LOCAL_POM_FILE_1X}
		dbzm_version=${DEBEZIUM_LOCAL_VERSION_1X}
	fi
	# build
	pushd $REPO_ROOT/debezium-server-voyager/debezium-server-voyagerexporter > /dev/null
	mvn -ntp clean install -Dquick -f ${pom}  1>&2

	popd > /dev/null
}

assemble_debezium_server_voyager_local() {
	output "Assembling debezium-server voyager..." "$1"
	if [ "$1" = "2x" ] 
	then
		pom=${DEBEZIUM_LOCAL_POM_FILE}
		dbzm_version=${DEBEZIUM_LOCAL_VERSION}
	else
		pom=${DEBEZIUM_LOCAL_POM_FILE_1X}
		dbzm_version=${DEBEZIUM_LOCAL_VERSION_1X}
	fi
	pushd $REPO_ROOT/debezium-server-voyager/debezium-server-voyager-dist > /dev/null
	mvn -ntp clean install -Dquick -f ${pom}  1>&2
	mvn -ntp package -Passembly -Dquick -f ${pom}  1>&2

	mkdir -p $REPO_ROOT/debezium-server-voyager/target
	cp "target/debezium-server-voyager-dist-${dbzm_version}.Final.tar.gz" $REPO_ROOT/debezium-server-voyager/target/

	popd > /dev/null
}

install_yb_client_local(){
	output "Installing yb client..."
	pushd $REPO_ROOT/debezium-server-voyager/yb-client-cdc-stream-wrapper > /dev/null
	mvn -ntp clean package  1>&2
	popd > /dev/null
}

package_debezium_server_local(){
	output "Packaging debezium server..."
	pushd $REPO_ROOT/debezium-server-voyager/target > /dev/null

	debezium_server_tar_file="debezium-server-voyager-dist-${DEBEZIUM_LOCAL_VERSION}.Final.tar.gz"
	tar -xvzf ${debezium_server_tar_file} 1>&2
	rm ${debezium_server_tar_file}

	# 1.9.5
	debezium_server_tar_file_1x="debezium-server-voyager-dist-${DEBEZIUM_LOCAL_VERSION_1X}.Final.tar.gz"
	tar -xvzf ${debezium_server_tar_file_1x} -C debezium-server/ 1>&2
	rm ${debezium_server_tar_file_1x}
	mv debezium-server/debezium-server debezium-server/debezium-server-1.9.5

	# debezium yugabyte connector
	wget -nv "${DEBEZIUM_YUGABYTE_CONNECTOR_URL}" -P debezium-server/debezium-server-1.9.5/lib 1>&2
	
	# yugabyte admin client
	mv ../yb-client-cdc-stream-wrapper/target/yb-client-cdc-stream-wrapper.jar debezium-server/debezium-server-1.9.5/
	
	output "Moving debezium-server to ${DEBEZIUM_LOCAL_INSTALLATION_DESTINATION}/debezium-server"
	# delete contents of DEBEZIUM_LOCAL_INSTALLATION_DESTINATION/debezium-server if exists. 
	# This is done to ensure that older version jars are not left behind in the lib dir.
	if [ -d "${DEBEZIUM_LOCAL_INSTALLATION_DESTINATION}/debezium-server" ]
	then 
		sudo rm -Rf "${DEBEZIUM_LOCAL_INSTALLATION_DESTINATION}/debezium-server"
	fi
	sudo mkdir -p "${DEBEZIUM_LOCAL_INSTALLATION_DESTINATION}"
	sudo mv debezium-server "${DEBEZIUM_LOCAL_INSTALLATION_DESTINATION}/"	
	popd > /dev/null
}

rebuild_debezium_server_voyager_plugin_local(){
	output "Rebuilding debezium server voyager plugin..."
	install_debezium_server_voyager_plugin_local "2x"
	pushd $REPO_ROOT > /dev/null
	sudo cp "debezium-server-voyager/debezium-server-voyagerexporter/target/debezium-server-voyagerexporter-${DEBEZIUM_LOCAL_VERSION}.Final.jar" "${DEBEZIUM_LOCAL_INSTALLATION_DESTINATION}/debezium-server/lib/"
	popd > /dev/null

	install_debezium_server_voyager_plugin_local "1x"
	pushd $REPO_ROOT > /dev/null
	sudo cp "debezium-server-voyager/debezium-server-voyagerexporter/target/debezium-server-voyagerexporter-${DEBEZIUM_LOCAL_VERSION_1X}.Final.jar" "${DEBEZIUM_LOCAL_INSTALLATION_DESTINATION}/debezium-server/debezium-server-1.9.5/lib/"
	popd > /dev/null

	install_yb_client_local
	pushd $REPO_ROOT > /dev/null
	sudo cp "debezium-server-voyager/yb-client-cdc-stream-wrapper/target/yb-client-cdc-stream-wrapper.jar" "${DEBEZIUM_LOCAL_INSTALLATION_DESTINATION}/debezium-server/debezium-server-1.9.5/"
	popd > /dev/null
}

rebuild_voyager_local() {
	VERSION="local"
	install_yb_voyager
	rebuild_debezium_server_voyager_plugin_local
}

get_passed_options() {
	if [ "$1" == "linux" ]
	then
		OPTS=$(getopt -o "lpv", --long install-from-local-source,only-pg-support,rebuild-voyager-local --name 'install-yb-voyager' -- $ARGS_LINUX)
	else
		OPTS=$(getopt  lpv  $ARGS_MACOS)
	fi

	eval set -- "$OPTS"

	while true; do
		case "$1" in
			-l | --install-from-local-source ) 
				VERSION="local"
				shift
				;;
			-p | --only-pg-support ) 
				ONLY_PG="true"; 
				shift 
				;;
			-v | --rebuild-voyager-local )
				REBUILD_VOYAGER_LOCAL="true";
				shift
				;;
			* ) 
				break 
				;;
		esac
	done
}

# https://stackoverflow.com/a/4025065
# 0 if equal, 1 if $1 > $2, 2 if $2 > $1
vercomp () {
    if [[ $1 == $2 ]]
    then
        echo 0; return;
    fi
    local IFS=.
    local i ver1=($1) ver2=($2)
    # fill empty fields in ver1 with zeros
    for ((i=${#ver1[@]}; i<${#ver2[@]}; i++))
    do
        ver1[i]=0
    done
    for ((i=0; i<${#ver1[@]}; i++))
    do
        if [[ -z ${ver2[i]} ]]
        then
            # fill empty fields in ver2 with zeros
            ver2[i]=0
        fi
        if ((10#${ver1[i]} > 10#${ver2[i]}))
        then
            echo 1; return;
        fi
        if ((10#${ver1[i]} < 10#${ver2[i]}))
        then
            echo 2; return;
        fi
    done
    echo 0; return;
}

# usage: version_satisfied <minimum_version_required> <actual_version>
version_satisfied() {
    res=$(vercomp $1 $2)
    case $res in
        0) echo 1; return;;
        1) echo 0; return;;
        2) echo 1; return;;
    esac
}

check_binutils_version() {
	output "Checking binutils version."
	min_required_version='2.25'

	# Example output of "ld -v" on CentOS/RHEL:
	# GNU ld version 2.30-113.el8
	# Example output of "ld -v" on Ubuntu:
	# GNU ld (GNU Binutils for Ubuntu) 2.38
	version=$(ld -v | awk '{print $NF}' | awk -F '-' '{print $1}')

	version_ok=$(version_satisfied "$min_required_version" "$version")
	if [[ $version_ok -eq 0 ]]
	then
		echo "ERROR: unsupported binutils version ${version}. Update to binutils version > ${min_required_version} ."
		exit 1
	fi
}

update_yb_voyager_bashrc() {
	output "Set environment variables in the $RC_FILE ."
	insert_into_rc_file 'export ORACLE_HOME=/usr/lib/oracle/21/client64'
	insert_into_rc_file 'export LD_LIBRARY_PATH=$ORACLE_HOME/lib:$LD_LIBRARY_PATH'
	insert_into_rc_file 'export PATH=$PATH:$ORACLE_HOME/bin'
	source $RC_FILE
}


install_yb_voyager() {
	output "Installing yb-voyager:${VERSION}."
	GO=${GO:-"go"}
	if [ "${VERSION}" == "latest" ]
	then
		$GO install github.com/yugabyte/yb-voyager/yb-voyager@${YB_VOYAGER_GIT_HASH}
		sudo mv -f $HOME/go/bin/yb-voyager /usr/local/bin
		return
	fi

	inside_repo=`git rev-parse --is-inside-work-tree 2> /dev/null || echo "false"`
	if [ "${inside_repo}" == "false" ]
	then
		output "Cannot install from local when executed from outside of yb-voyager repo."
		return 1
	fi

	pushd $REPO_ROOT > /dev/null
	pushd yb-voyager > /dev/null
	$GO install
	popd > /dev/null
	popd > /dev/null
	sudo mv -f $HOME/go/bin/yb-voyager /usr/local/bin
}


# Output a line to both STDOUT and STDERR. Use this function to output something to
# user as well as in the log file.
output() {
	set +x
	echo "$@"
	>&2 echo "$@"
	set -x
}


install_golang() {
	if [ -x ${GO} ]; then
		gov=`go version | { read _ _ v _; echo ${v#go}; }`
		version_ok=$(version_satisfied 1.20 "$gov")
		if [[ $version_ok -eq 1 ]]
		then
			output "Found golang=${gov}"
			return
		fi
	fi
	export GOROOT="/tmp/go"
	GO_VERSION="go1.20"
	GO="$GOROOT/bin/go"

	os=$1
	arch="$(uname -p)"
	if [ "${arch}" == "arm" ]
	then
		arch="arm64"
	else
		arch="amd64"
	fi

	file_name="${GO_VERSION}.${os}-${arch}.tar.gz"
	output "Installing golang os=${os} arch=${arch}."

	wget -nv https://golang.org/dl/${file_name} 1>&2
	rm -rf $GOROOT
	tar -C /tmp -xzf ${file_name} 1>&2
	rm ${file_name}
}


# Insert a line into the RC_FILE, if the line does not exist already.
insert_into_rc_file() {
	local line=$1
	grep -qxF "$line" $RC_FILE || echo $line >> $RC_FILE
}


ora2pg_license_acknowledgement() {
cat << EOT
	 ---------------------------------------------------------------------------------------------------------------
	|                                                        IMPORTANT                                              |
	| Ora2Pg is licensed under the GNU General Public License available at https://ora2pg.darold.net/license.html   |
	| By indicating "I Accept" through an affirming action, you indicate that you accept the terms                  |
	| of the GNU General Public License  Agreement and you also acknowledge that you have the authority,            |
	| on behalf of your company, to bind your company to such terms.                                                |
	| You may then download or install the file.                                                                    |
	 ---------------------------------------------------------------------------------------------------------------
EOT

	while true; do
	    echo -n "Do you Accept? (Y/N) "
	    read yn
	    case $yn in
		[Yy]* )
			break;;
		[Nn]* )
			exit;;
		* ) ;;
	    esac
	done
}


install_ora2pg() {
	if which ora2pg > /dev/null 2>&1
	then
		output "ora2pg is already installed. Updating to the latest version required to run yb-voyager."
	fi

	ora2pg_license_acknowledgement

	output "Installing perl DB drivers required for ora2pg."
	sudo cpanm DBD::mysql@4.051 Test::NoWarnings@1.04 DBD::Oracle@1.82 1>&2

	output "Installing ora2pg."
	wget -nv https://github.com/darold/ora2pg/archive/${ORA2PG_VERSION}.tar.gz 1>&2
	tar -xzf ${ORA2PG_VERSION}.tar.gz 1>&2
	cd ora2pg-${ORA2PG_VERSION}/
	perl Makefile.PL 1>&2
	make 1>&2
	sudo make install 1>&2
	cd ..
	rm -f ${ORA2PG_VERSION}.tar.gz
	output "ora2pg installed."
}


update_bashrc() {
	# Either ${HOME}/.bashrc or ${HOME}/.zshrc .
	rc_file_name="${HOME}/.$(basename $(echo $SHELL))rc"

	line="source $RC_FILE"
	if grep -qxF "$line" ${rc_file_name}
	then
		output "No need to update ${rc_file_name} again."
		return
	fi
	while true; do
		printf "\n*** File - $RC_FILE contents ***\n\n"
		cat $RC_FILE

		printf "\n\nAdd $RC_FILE to ${rc_file_name} file (Y/N)? "
		read yn
		case $yn in
		[Yy]* )
			grep -qxF "$line" ${rc_file_name} || echo $line >> ${rc_file_name}
			echo "execute: \"source ${rc_file_name}\" before continuing in same shell"
			break;;
		[Nn]* )
			echo "execute: \"source $RC_FILE\" before continuing to have paths set in current shell"
			break;;
		* ) ;;
		esac
	done
}

create_yb_session_vars_file() {
	vars_file_name="/etc/yb-voyager/ybSessionVariables.sql"
	sudo mkdir -p /etc/yb-voyager
	sudo touch $vars_file_name
}

create_base_ora2pg_conf_file() {
	conf_file_name="/etc/yb-voyager/base-ora2pg.conf"
	sudo mkdir -p /etc/yb-voyager
	if [ -f "$conf_file_name" ]
	then
		curr_date=$(date "+%Y.%m.%d-%H.%M.%S")
		backup_file_name="${conf_file_name}.${curr_date}"
		sudo mv ${conf_file_name} ${backup_file_name}
		output "Overwriting ${conf_file_name}. Existing contents are backed up in ${backup_file_name}"
	fi
	output "Installing the latest base-ora2pg.conf"

	if [ "${VERSION}" == "latest" ]
	then
		sudo wget -nv -O $conf_file_name https://github.com/yugabyte/yb-voyager/raw/$YB_VOYAGER_GIT_HASH/yb-voyager/src/srcdb/data/sample-ora2pg.conf
	else
		pushd $REPO_ROOT > /dev/null
		sudo cp ./yb-voyager/src/srcdb/data/sample-ora2pg.conf $conf_file_name
		popd > /dev/null
	fi 
}

create_pg_dump_args_file() {
	args_file_name="/etc/yb-voyager/pg_dump-args.ini"
	sudo mkdir -p /etc/yb-voyager
	if [ -f "$args_file_name" ]
	then
		curr_date=$(date "+%Y.%m.%d-%H.%M.%S")
		backup_file_name="${args_file_name}.${curr_date}"
		sudo mv ${args_file_name} ${backup_file_name}
		output "Overwriting ${args_file_name}. Existing contents are backed up in ${backup_file_name}"
	fi
	output "Installing the latest pg_dump-args.ini"

	if [ "${VERSION}" == "latest" ]
	then
		sudo wget -nv -O $args_file_name https://github.com/yugabyte/yb-voyager/raw/$YB_VOYAGER_GIT_HASH/yb-voyager/src/srcdb/data/pg_dump-args.ini
	else
		pushd $REPO_ROOT > /dev/null
		sudo cp ./yb-voyager/src/srcdb/data/pg_dump-args.ini $args_file_name
		popd > /dev/null
	fi	
}

<<<<<<< HEAD
create_gather_assessment_data_dir() {
	scripts_dir="/etc/yb-voyager"
	sudo mkdir -p $scripts_dir
=======
create_gather_assessment_metadata_dir() {	
	scripts_parent_dir="/etc/yb-voyager"
	scripts_dir_path="yb-voyager/src/srcdb/data/"
	scripts_dir_name="gather-assessment-metadata"
	sudo mkdir -p $scripts_parent_dir
>>>>>>> bd6c645f

	output "Installing the latest scripts for gathering assessment metadata"
	if [ "${VERSION}" == "latest" ]
	then
		# TODO: Replace the YB_VOYAGER_GIT_HASH_TEMP with the release tagged YB_VOYAGER_GIT_HASH
		YB_VOYAGER_GIT_HASH_TEMP="96eb3de7374e52279382c0fb01cf74bc5f9bb3fe"
		TAR_URL="https://github.com/yugabyte/yb-voyager/raw/$YB_VOYAGER_GIT_HASH_TEMP/$scripts_dir_path/${scripts_dir_name}.tar.gz"
		sudo wget -nv -O /tmp/${scripts_dir_name}.tar.gz $TAR_URL
		sudo tar -xzf /tmp/${scripts_dir_name}.tar.gz -C $scripts_parent_dir 1>&2
		sudo rm /tmp/${scripts_dir_name}.tar.gz
	else
		pushd $REPO_ROOT > /dev/null
		# Synchronizes directory contents, deleting extraneous files and updating any that differ in checksum or timestamps.
		sudo rsync -avc --delete $REPO_ROOT/$scripts_dir_path/$scripts_dir_name $scripts_parent_dir 1>&2
		popd > /dev/null
	fi
}

#=============================================================================
# CENTOS
#=============================================================================

centos_check_base_repo_enabled() {

	output "Checking if base repo is enabled."

	if [[ -z "$(yum repolist enabled | grep base)" ]]
	then 
		echo "ERROR: base repo is not enabled. Enable the repo and retry."
		exit 1
	fi
}

centos_install_oracle_instant_clients() {
	output "Installing Oracle instant clients."
	OIC_URL="https://download.oracle.com/otn_software/linux/instantclient/215000"
	$YUM \
		${OIC_URL}/oracle-instantclient-tools-21.5.0.0.0-1.x86_64.rpm \
		${OIC_URL}/oracle-instantclient-basic-21.5.0.0.0-1.x86_64.rpm \
		${OIC_URL}/oracle-instantclient-devel-21.5.0.0.0-1.x86_64.rpm \
		${OIC_URL}/oracle-instantclient-jdbc-21.5.0.0.0-1.x86_64.rpm \
		${OIC_URL}/oracle-instantclient-sqlplus-21.5.0.0.0-1.x86_64.rpm 1>&2 || true
}


#=============================================================================
# UBUNTU
#=============================================================================

ubuntu_install_postgres() {
	output "Installing postgres."
	line="deb http://apt.postgresql.org/pub/repos/apt $(lsb_release -cs)-pgdg main"
	sudo grep -qxF "$line" /etc/apt/sources.list.d/pgdg.list || echo "$line" | sudo tee /etc/apt/sources.list.d/pgdg.list 1>&2
	wget -nv -O - https://www.postgresql.org/media/keys/ACCC4CF8.asc | sudo apt-key add -
	sudo apt-get update 1>&2
	sudo apt-get -y install postgresql-14 1>&2
	output "Postgres Installed."
}

ubuntu_install_oracle_instant_clients() {
	output "Installing Oracle Instant Clients."
	sudo apt-get -y install alien 1>&2
	ubuntu_install_oic oracle-instantclient-tools
	ubuntu_install_oic oracle-instantclient-basic
	ubuntu_install_oic oracle-instantclient-devel
	ubuntu_install_oic oracle-instantclient-jdbc
	ubuntu_install_oic oracle-instantclient-sqlplus
	output "Installed Oracle Instance Clients."
}

ubuntu_install_oic() {
	if dpkg -l | grep -q -w $1
	then
		echo "$1 is already installed."
	else
		rpm_name="$1-21.5.0.0.0-1.x86_64.rpm"
		wget -nv https://download.oracle.com/otn_software/linux/instantclient/215000/${rpm_name} 1>&2
		sudo alien -i ${rpm_name} 1>&2
		rm ${rpm_name}
	fi
}

#=============================================================================
# MacOS
#=============================================================================

macos_install_brew() {
	which brew > /dev/null 2>&1
	if [ $? -eq 0 ]
	then
		output "brew is already installed."
	else
		output "Installing brew."
		set +x  # Do not dump the brew install.sh into the log.
		/bin/bash -c "$(curl -fsSL https://raw.githubusercontent.com/Homebrew/install/HEAD/install.sh)"
		set -x
	fi
}

macos_install_pg_dump() {
	output "Installing pg_dump and pg_restore."
	brew install libpq
	insert_into_rc_file 'export PATH="/opt/homebrew/opt/libpq/bin:$PATH"'
}

#=============================================================================
# Start.
#=============================================================================

main 2>> $LOG_FILE
{ set +x; } 2> /dev/null<|MERGE_RESOLUTION|>--- conflicted
+++ resolved
@@ -757,17 +757,11 @@
 	fi	
 }
 
-<<<<<<< HEAD
-create_gather_assessment_data_dir() {
-	scripts_dir="/etc/yb-voyager"
-	sudo mkdir -p $scripts_dir
-=======
-create_gather_assessment_metadata_dir() {	
+create_gather_assessment_metadata_dir() {
 	scripts_parent_dir="/etc/yb-voyager"
 	scripts_dir_path="yb-voyager/src/srcdb/data/"
 	scripts_dir_name="gather-assessment-metadata"
 	sudo mkdir -p $scripts_parent_dir
->>>>>>> bd6c645f
 
 	output "Installing the latest scripts for gathering assessment metadata"
 	if [ "${VERSION}" == "latest" ]
