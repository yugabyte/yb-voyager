//go:build integration

/*
Copyright (c) YugabyteDB, Inc.

Licensed under the Apache License, Version 2.0 (the "License");
you may not use this file except in compliance with the License.
You may obtain a copy of the License at

	http://www.apache.org/licenses/LICENSE-2.0

Unless required by applicable law or agreed to in writing, software
distributed under the License is distributed on an "AS IS" BASIS,
WITHOUT WARRANTIES OR CONDITIONS OF ANY KIND, either express or implied.
See the License for the specific language governing permissions and
limitations under the License.
*/
package cmd

import (
	"fmt"
	"os"
	"path/filepath"
	"testing"

	"github.com/sourcegraph/conc/pool"
	"github.com/stretchr/testify/assert"

	"github.com/yugabyte/yb-voyager/yb-voyager/src/constants"
	"github.com/yugabyte/yb-voyager/yb-voyager/src/importdata"
	"github.com/yugabyte/yb-voyager/yb-voyager/src/ybversion"
	testutils "github.com/yugabyte/yb-voyager/yb-voyager/test/utils"
)

func getErrorsParentDir(lexportDir string) string {
	return filepath.Join(lexportDir, "data")
}

func cleanupExportDirDataDir(ldataDir, lexportDir string) {
	if ldataDir != "" {
		os.RemoveAll(ldataDir)
	}
	if lexportDir != "" {
		os.RemoveAll(lexportDir)
	}
}

func getBatchErrorBaseFilePath(batchBaseFilePath string) string {
	return fmt.Sprintf("ingestion-error.%s", batchBaseFilePath)
}

func assertTableRowCount(t *testing.T, tableName string, expectedCount int64) {
	var rowCount int64
	err := tdb.QueryRow(fmt.Sprintf("SELECT count(*) FROM %s", tableName)).Scan(&rowCount)
	assert.NoError(t, err)
	assert.Equal(t, expectedCount, rowCount, fmt.Sprintf("Expected row count for table %s to be %d", tableName, expectedCount))
}

func assertTableIds(t *testing.T, tableName string, expectedIds []int64) {
	var ids []int64
	rows, err := tdb.Query(fmt.Sprintf("SELECT id FROM %s", tableName))
	defer rows.Close()
	assert.NoError(t, err)

	for rows.Next() {
		var id int64
		err = rows.Scan(&id)
		testutils.FatalIfError(t, err)
		ids = append(ids, id)
	}
	assert.ElementsMatch(t, expectedIds, ids, fmt.Sprintf("Expected IDs for table %s do not match", tableName))
}

func assertBatchErrored(t *testing.T, batch *Batch, expectedRecordCount int64, expectedFileName string) {
	assert.Equal(t, expectedRecordCount, batch.RecordCount, "Expected record count in errored batch to match")
	batchBaseFilePath := filepath.Base(batch.GetFilePath())
	assert.Equal(t, expectedFileName, batchBaseFilePath, "Expected batch file name to match")
}

func assertBatchErrorFileContents(t *testing.T, batch *Batch, lexportDir string, state *ImportDataState, task *ImportFileTask, rows string, expectedErrorSubstring string) {
	taskFolderPath := fmt.Sprintf("file::%s:%s", filepath.Base(task.FilePath), importdata.ComputePathHash(task.FilePath))
	tableFolderPath := fmt.Sprintf("table::%s", task.TableNameTup.ForKey())
	batchErrorBaseFilePath := getBatchErrorBaseFilePath(filepath.Base(batch.GetFilePath()))
	batchErrorFilePath := filepath.Join(getErrorsParentDir(lexportDir), "errors", tableFolderPath, taskFolderPath, batchErrorBaseFilePath)
	errorFileContentsBytes, err := os.ReadFile(batchErrorFilePath)
	assert.NoError(t, err)
	errorFileContents := string(errorFileContentsBytes)

	assert.Containsf(t, errorFileContents, rows, "file does not contain expected row data")
	assert.Containsf(t, errorFileContents, expectedErrorSubstring, "file does not contain expected error message")
}

func TestBasicTaskImportStachAndContinueErrorPolicy(t *testing.T) {
	ldataDir, lexportDir, state, _, progressReporter, err := setupExportDirAndImportDependencies(2, 1024)
	testutils.FatalIfError(t, err)
	scErrorHandler, err := importdata.GetImportDataErrorHandler(importdata.StashAndContinueErrorPolicy, getErrorsParentDir(lexportDir))
	testutils.FatalIfError(t, err)
	// t.Cleanup(func() { cleanupExportDirDataDir(ldataDir, lexportDir) })

	setupYugabyteTestDb(t)
	defer testYugabyteDBTarget.Finalize()
	testYugabyteDBTarget.TestContainer.ExecuteSqls(
		`CREATE TABLE test_table_error (id INT PRIMARY KEY, val TEXT);`,
		`INSERT INTO test_table_error VALUES (3, 'three');`,
	)
	defer testYugabyteDBTarget.TestContainer.ExecuteSqls(`DROP TABLE test_table_error;`)

	// file import
	// gets divided into two batches. (1, 2), (3,4)
	// second batch (with row id 3) should fail with error (PK violation)
	fileContents := `id,val
1, "hello"
2, "world"
3, "three"
4, "four"`
	_, task, err := createFileAndTask(lexportDir, fileContents, ldataDir, "test_table_error", 1)
	testutils.FatalIfError(t, err)

	batchProducer, err := NewSequentialFileBatchProducer(task, state, scErrorHandler, progressReporter)
	testutils.FatalIfError(t, err)

	workerPool := pool.New().WithMaxGoroutines(2)
<<<<<<< HEAD
	taskImporter, err := NewFileTaskImporter(task, state, batchProducer, workerPool, progressReporter, nil, false, scErrorHandler, nil)
=======
	taskImporter, err := NewFileTaskImporter(task, state, workerPool, progressReporter, nil, false, false, scErrorHandler, nil)
>>>>>>> a7d31024
	testutils.FatalIfError(t, err)

	for !taskImporter.AllBatchesSubmitted() {
		err := taskImporter.ProduceAndSubmitNextBatchToWorkerPool()
		assert.NoError(t, err)
	}
	workerPool.Wait()

	assertTableRowCount(t, "test_table_error", 3)
	assertTableIds(t, "test_table_error", []int64{1, 2, 3})

	erroredBatches, err := state.GetErroredBatches(task.FilePath, task.TableNameTup)
	assert.NoError(t, err)
	assert.Equal(t, 1, len(erroredBatches), "Expected one errored batch")

	assertBatchErrored(t, erroredBatches[0], 2, "batch::0.4.2.20.E")
	assertBatchErrorFileContents(t, erroredBatches[0], lexportDir, state, task,
		`id,val
3, "three"
4, "four"`,
		`ERROR: duplicate key value violates unique constraint "test_table_error_pkey" (SQLSTATE 23505)`)
}

func TestTaskImportStachAndContinueErrorPolicy_NoErrors(t *testing.T) {
	ldataDir, lexportDir, state, _, progressReporter, err := setupExportDirAndImportDependencies(2, 1024)
	testutils.FatalIfError(t, err)
	scErrorHandler, err := importdata.GetImportDataErrorHandler(importdata.StashAndContinueErrorPolicy, getErrorsParentDir(lexportDir))
	testutils.FatalIfError(t, err)
	t.Cleanup(func() { cleanupExportDirDataDir(ldataDir, lexportDir) })

	setupYugabyteTestDb(t)
	defer testYugabyteDBTarget.Finalize()
	testYugabyteDBTarget.TestContainer.ExecuteSqls(
		`CREATE TABLE test_table_error (id INT PRIMARY KEY, val TEXT);`,
	)
	defer testYugabyteDBTarget.TestContainer.ExecuteSqls(`DROP TABLE test_table_error;`)

	// file import
	// gets divided into two batches. (1, 2), (3,4)
	// no errors expected
	fileContents := `id,val
1, "hello"
2, "world"
3, "three"
4, "four"`
	_, task, err := createFileAndTask(lexportDir, fileContents, ldataDir, "test_table_error", 1)
	testutils.FatalIfError(t, err)

	batchProducer, err := NewSequentialFileBatchProducer(task, state, scErrorHandler, progressReporter)
	testutils.FatalIfError(t, err)

	workerPool := pool.New().WithMaxGoroutines(2)
<<<<<<< HEAD
	taskImporter, err := NewFileTaskImporter(task, state, batchProducer, workerPool, progressReporter, nil, false, scErrorHandler, nil)
=======
	taskImporter, err := NewFileTaskImporter(task, state, workerPool, progressReporter, nil, false, false, scErrorHandler, nil)
>>>>>>> a7d31024
	testutils.FatalIfError(t, err)

	for !taskImporter.AllBatchesSubmitted() {
		err := taskImporter.ProduceAndSubmitNextBatchToWorkerPool()
		assert.NoError(t, err)
	}
	workerPool.Wait()

	assertTableRowCount(t, "test_table_error", 4)
	assertTableIds(t, "test_table_error", []int64{1, 2, 3, 4})

	erroredBatches, err := state.GetErroredBatches(task.FilePath, task.TableNameTup)
	assert.NoError(t, err)
	assert.Equal(t, 0, len(erroredBatches), "Expected 0 errored batch")
}

func TestTaskImportStachAndContinueErrorPolicy_SingleBatchWithError(t *testing.T) {
	ldataDir, lexportDir, state, _, progressReporter, err := setupExportDirAndImportDependencies(2, 1024)
	testutils.FatalIfError(t, err)
	scErrorHandler, err := importdata.GetImportDataErrorHandler(importdata.StashAndContinueErrorPolicy, getErrorsParentDir(lexportDir))
	testutils.FatalIfError(t, err)
	t.Cleanup(func() { cleanupExportDirDataDir(ldataDir, lexportDir) })

	setupYugabyteTestDb(t)
	defer testYugabyteDBTarget.Finalize()
	testYugabyteDBTarget.TestContainer.ExecuteSqls(
		`CREATE TABLE test_table_error (id INT PRIMARY KEY, val TEXT);`,
		`INSERT INTO test_table_error VALUES (2, 'two');`,
	)
	defer testYugabyteDBTarget.TestContainer.ExecuteSqls(`DROP TABLE test_table_error;`)

	// file import
	// gets divided into one batches. (1, 2)
	// the single batch will have an error.
	fileContents := `id,val
1, "hello"
2, "world"`
	_, task, err := createFileAndTask(lexportDir, fileContents, ldataDir, "test_table_error", 1)
	testutils.FatalIfError(t, err)

	batchProducer, err := NewSequentialFileBatchProducer(task, state, scErrorHandler, progressReporter)
	testutils.FatalIfError(t, err)

	workerPool := pool.New().WithMaxGoroutines(2)
<<<<<<< HEAD
	taskImporter, err := NewFileTaskImporter(task, state, batchProducer, workerPool, progressReporter, nil, false, scErrorHandler, nil)
=======
	taskImporter, err := NewFileTaskImporter(task, state, workerPool, progressReporter, nil, false, false, scErrorHandler, nil)
>>>>>>> a7d31024
	testutils.FatalIfError(t, err)

	for !taskImporter.AllBatchesSubmitted() {
		err := taskImporter.ProduceAndSubmitNextBatchToWorkerPool()
		assert.NoError(t, err)
	}
	workerPool.Wait()

	assertTableRowCount(t, "test_table_error", 1)
	assertTableIds(t, "test_table_error", []int64{2})

	erroredBatches, err := state.GetErroredBatches(task.FilePath, task.TableNameTup)
	assert.NoError(t, err)
	assert.Equal(t, 1, len(erroredBatches), "Expected one errored batch")

	assertBatchErrored(t, erroredBatches[0], 2, "batch::0.2.2.28.E")
	assertBatchErrorFileContents(t, erroredBatches[0], lexportDir, state, task,
		`id,val
1, "hello"
2, "world"`,
		`ERROR: duplicate key value violates unique constraint "test_table_error_pkey" (SQLSTATE 23505)`)
}

func TestTaskImportStachAndContinueErrorPolicy_SingleBatch_OnPkConflictIgnore(t *testing.T) {
	ldataDir, lexportDir, state, _, progressReporter, err := setupExportDirAndImportDependencies(2, 1024)
	testutils.FatalIfError(t, err)
	scErrorHandler, err := importdata.GetImportDataErrorHandler(importdata.StashAndContinueErrorPolicy, getErrorsParentDir(lexportDir))
	testutils.FatalIfError(t, err)
	t.Cleanup(func() { cleanupExportDirDataDir(ldataDir, lexportDir) })

	setupYugabyteTestDb(t)
	tconf.OnPrimaryKeyConflictAction = constants.PRIMARY_KEY_CONFLICT_ACTION_IGNORE
	t.Cleanup(func() {
		tconf.OnPrimaryKeyConflictAction = constants.PRIMARY_KEY_CONFLICT_ACTION_ERROR_POLICY
	})

	defer testYugabyteDBTarget.Finalize()
	testYugabyteDBTarget.TestContainer.ExecuteSqls(
		`CREATE TABLE test_table_unique_error (id INT PRIMARY KEY, email TEXT UNIQUE, val TEXT);`,
		`INSERT INTO test_table_unique_error VALUES (1000, 'abc@def.com', 'one');`,
	)
	defer testYugabyteDBTarget.TestContainer.ExecuteSqls(`DROP TABLE test_table_unique_error;`)

	// file import
	// gets divided into one batch
	// the single batch will have a unique key violation on email (abc@def.com)
	fileContents := `id,val,email
1,"abc@def.com","hello"
2,"ghi@jkl.com","world"`
	_, task, err := createFileAndTask(lexportDir, fileContents, ldataDir, "test_table_unique_error", 1)
	testutils.FatalIfError(t, err)

	batchProducer, err := NewSequentialFileBatchProducer(task, state, scErrorHandler, progressReporter)
	testutils.FatalIfError(t, err)

	workerPool := pool.New().WithMaxGoroutines(2)
<<<<<<< HEAD
	taskImporter, err := NewFileTaskImporter(task, state, batchProducer, workerPool, progressReporter, nil, false, scErrorHandler, nil)
=======
	taskImporter, err := NewFileTaskImporter(task, state, workerPool, progressReporter, nil, false, false, scErrorHandler, nil)
>>>>>>> a7d31024
	testutils.FatalIfError(t, err)

	for !taskImporter.AllBatchesSubmitted() {
		err := taskImporter.ProduceAndSubmitNextBatchToWorkerPool()
		assert.NoError(t, err)
	}
	workerPool.Wait()

	assertTableRowCount(t, "test_table_unique_error", 1)
	assertTableIds(t, "test_table_unique_error", []int64{1000})

	erroredBatches, err := state.GetErroredBatches(task.FilePath, task.TableNameTup)
	assert.NoError(t, err)
	assert.Equal(t, 1, len(erroredBatches), "Expected one errored batch")

	assertBatchErrored(t, erroredBatches[0], 2, "batch::0.2.2.60.E")
	assertBatchErrorFileContents(t, erroredBatches[0], lexportDir, state, task,
		fileContents,
		`ERROR: duplicate key value violates unique constraint "test_table_unique_error_email_key" (SQLSTATE 23505)`,
	)

	assertBatchErrorFileContents(t, erroredBatches[0], lexportDir, state, task,
		fileContents,
		PARTIAL_BATCH_ERROR_NOTE,
	)
}

func TestTaskImportStachAndContinueErrorPolicy_MultipleBatchesWithDifferentErrors(t *testing.T) {
	COPY_MAX_RETRY_COUNT = 1 // Disable retry for COPY command to test error handling
	ldataDir, lexportDir, state, _, progressReporter, err := setupExportDirAndImportDependencies(2, 1024)
	testutils.FatalIfError(t, err)
	scErrorHandler, err := importdata.GetImportDataErrorHandler(importdata.StashAndContinueErrorPolicy, getErrorsParentDir(lexportDir))
	testutils.FatalIfError(t, err)
	t.Cleanup(func() { cleanupExportDirDataDir(ldataDir, lexportDir) })

	setupYugabyteTestDb(t)
	defer testYugabyteDBTarget.Finalize()
	testYugabyteDBTarget.TestContainer.ExecuteSqls(
		`CREATE TABLE test_table_error (id INT PRIMARY KEY, val TEXT, not_null_col TEXT NOT NULL, num_col INT, fixed_col char(2));`,
	)
	defer testYugabyteDBTarget.TestContainer.ExecuteSqls(`DROP TABLE test_table_error;`)

	// file import
	// gets divided into five batches (2 per batch)
	// first batch has error (string into an int column)
	// third batch has an error (null into a not null column)
	// fifth batch has an error (more than 2 chars into a fixed char[2] column)
	// second and fourth batches should be imported successfully.
	fileContents := `id,val,not_null_col,num_col,fixed_col
1,"hello","abc",10,"ab"
2,"world","xyz","xyz","cd"
3,"foo","bar",20,"ef"
4,"baz","qux",30,"gh"
5,"quux",NULL,40,"ij"
6,"corge","grault",50,"mn"
7,"garply","waldo",60,"op"
8,"fred","plugh",70,"qr"
9,"xyzzy","thud",80,"st"
10,"wibble","wobble",90,"uvwxyz"`
	_, task, err := createFileAndTask(lexportDir, fileContents, ldataDir, "test_table_error", 1)
	testutils.FatalIfError(t, err)

	batchProducer, err := NewSequentialFileBatchProducer(task, state, scErrorHandler, progressReporter)
	testutils.FatalIfError(t, err)

	workerPool := pool.New().WithMaxGoroutines(2)
<<<<<<< HEAD
	taskImporter, err := NewFileTaskImporter(task, state, batchProducer, workerPool, progressReporter, nil, false, scErrorHandler, nil)
=======
	taskImporter, err := NewFileTaskImporter(task, state, workerPool, progressReporter, nil, false, false, scErrorHandler, nil)
>>>>>>> a7d31024
	testutils.FatalIfError(t, err)

	for !taskImporter.AllBatchesSubmitted() {
		err := taskImporter.ProduceAndSubmitNextBatchToWorkerPool()
		assert.NoError(t, err)
	}
	workerPool.Wait()

	assertTableRowCount(t, "test_table_error", 4)
	assertTableIds(t, "test_table_error", []int64{3, 4, 7, 8})

	erroredBatches, err := state.GetErroredBatches(task.FilePath, task.TableNameTup)
	assert.NoError(t, err)
	assert.Equal(t, 3, len(erroredBatches), "Expected three errored batch")

	tgtYBVersion := testutils.GetYBVersionFromTestContainer(t, testYugabyteDBTarget.TestContainer)

	assertBatchErrored(t, erroredBatches[1], 2, "batch::1.2.2.89.E")
	errorMsg := `ERROR: invalid input syntax for integer: "xyz" (SQLSTATE 22P02)`
	if tgtYBVersion.ReleaseType() == ybversion.V2025_1_0_0.ReleaseType() && tgtYBVersion.GreaterThanOrEqual(ybversion.V2025_1_0_0) {
		errorMsg = `ERROR: invalid input syntax for type integer: "xyz" (SQLSTATE 22P02)`
	}
	assertBatchErrorFileContents(t, erroredBatches[1], lexportDir, state, task,
		`id,val,not_null_col,num_col,fixed_col
1,"hello","abc",10,"ab"
2,"world","xyz","xyz","cd"`,
		errorMsg)

	assertBatchErrored(t, erroredBatches[2], 2, "batch::3.6.2.49.E")
	errorMsg = `ERROR: null value in column "not_null_col" violates not-null constraint (SQLSTATE 23502)`
	if tgtYBVersion.ReleaseType() == ybversion.V2025_1_0_0.ReleaseType() && tgtYBVersion.GreaterThanOrEqual(ybversion.V2025_1_0_0) {
		errorMsg = `ERROR: null value in column "not_null_col" of relation "test_table_error" violates not-null constraint (SQLSTATE 23502)`
	}
	assertBatchErrorFileContents(t, erroredBatches[2], lexportDir, state, task,
		`id,val,not_null_col,num_col,fixed_col
5,"quux",NULL,40,"ij"
6,"corge","grault",50,"mn"`,
		errorMsg)

	assertBatchErrored(t, erroredBatches[0], 2, "batch::0.10.2.57.E")
	assertBatchErrorFileContents(t, erroredBatches[0], lexportDir, state, task,
		`id,val,not_null_col,num_col,fixed_col
9,"xyzzy","thud",80,"st"
10,"wibble","wobble",90,"uvwxyz"`,
		`ERROR: value too long for type character(2) (SQLSTATE 22001)`)
}

func TestTaskImportStachAndContinueErrorPolicy_TaskResumptionAfterBatchError(t *testing.T) {
	ldataDir, lexportDir, state, _, progressReporter, err := setupExportDirAndImportDependencies(2, 1024)
	testutils.FatalIfError(t, err)
	scErrorHandler, err := importdata.GetImportDataErrorHandler(importdata.StashAndContinueErrorPolicy, getErrorsParentDir(lexportDir))
	testutils.FatalIfError(t, err)
	t.Cleanup(func() { cleanupExportDirDataDir(ldataDir, lexportDir) })

	setupYugabyteTestDb(t)
	defer testYugabyteDBTarget.Finalize()
	testYugabyteDBTarget.TestContainer.ExecuteSqls(
		`CREATE TABLE test_table_error (id INT PRIMARY KEY, val TEXT);`,
		`INSERT INTO test_table_error VALUES (2, 'two');`,
	)
	defer testYugabyteDBTarget.TestContainer.ExecuteSqls(`DROP TABLE test_table_error;`)

	// file import
	// gets divided into two batches (1,2), (3,4)
	// first batch (1,2) should have an error.
	// after resumption, the second batch (3,4) should be processed.
	fileContents := `id,val
1,"hello"
2,"world"
3,"three"
4,"four"`
	_, task, err := createFileAndTask(lexportDir, fileContents, ldataDir, "test_table_error", 1)
	testutils.FatalIfError(t, err)

	batchProducer, err := NewSequentialFileBatchProducer(task, state, scErrorHandler, progressReporter)
	testutils.FatalIfError(t, err)

	workerPool := pool.New().WithMaxGoroutines(2)
<<<<<<< HEAD
	taskImporter, err := NewFileTaskImporter(task, state, batchProducer, workerPool, progressReporter, nil, false, scErrorHandler, nil)
=======
	taskImporter, err := NewFileTaskImporter(task, state, workerPool, progressReporter, nil, false, false, scErrorHandler, nil)
>>>>>>> a7d31024
	testutils.FatalIfError(t, err)

	// ingest first batch.
	err = taskImporter.ProduceAndSubmitNextBatchToWorkerPool()
	assert.NoError(t, err)
	workerPool.Wait()

	assertTableRowCount(t, "test_table_error", 1)
	erroredBatches, err := state.GetErroredBatches(task.FilePath, task.TableNameTup)
	assert.NoError(t, err)
	assert.Equal(t, 1, len(erroredBatches), "Expected one errored batch")

	assertBatchErrored(t, erroredBatches[0], 2, "batch::1.2.2.27.E")
	assertBatchErrorFileContents(t, erroredBatches[0], lexportDir, state, task,
		`id,val
1,"hello"
2,"world"`,
		`ERROR: duplicate key value violates unique constraint "test_table_error_pkey" (SQLSTATE 23505)`)

	// simulate resumption
	batchProducer, err = NewSequentialFileBatchProducer(task, state, scErrorHandler, progressReporter)
	testutils.FatalIfError(t, err)

	workerPool = pool.New().WithMaxGoroutines(2)
<<<<<<< HEAD
	taskImporter, err = NewFileTaskImporter(task, state, batchProducer, workerPool, progressReporter, nil, false, scErrorHandler, nil)
=======
	taskImporter, err = NewFileTaskImporter(task, state, workerPool, progressReporter, nil, false, false, scErrorHandler, nil)
>>>>>>> a7d31024
	testutils.FatalIfError(t, err)

	// ingest second batch. This should not retry the first errored-out batch.
	err = taskImporter.ProduceAndSubmitNextBatchToWorkerPool()
	assert.NoError(t, err)
	workerPool.Wait()
	assertTableRowCount(t, "test_table_error", 3)
	erroredBatches, err = state.GetErroredBatches(task.FilePath, task.TableNameTup)
	assert.NoError(t, err)

	assert.Equal(t, 1, len(erroredBatches), "Expected one errored batch after resumption")
}<|MERGE_RESOLUTION|>--- conflicted
+++ resolved
@@ -116,15 +116,11 @@
 	_, task, err := createFileAndTask(lexportDir, fileContents, ldataDir, "test_table_error", 1)
 	testutils.FatalIfError(t, err)
 
-	batchProducer, err := NewSequentialFileBatchProducer(task, state, scErrorHandler, progressReporter)
-	testutils.FatalIfError(t, err)
-
-	workerPool := pool.New().WithMaxGoroutines(2)
-<<<<<<< HEAD
-	taskImporter, err := NewFileTaskImporter(task, state, batchProducer, workerPool, progressReporter, nil, false, scErrorHandler, nil)
-=======
-	taskImporter, err := NewFileTaskImporter(task, state, workerPool, progressReporter, nil, false, false, scErrorHandler, nil)
->>>>>>> a7d31024
+	batchProducer, err := NewSequentialFileBatchProducer(task, state, false, scErrorHandler, progressReporter)
+	testutils.FatalIfError(t, err)
+
+	workerPool := pool.New().WithMaxGoroutines(2)
+	taskImporter, err := NewFileTaskImporter(task, state, batchProducer, workerPool, progressReporter, nil, false, scErrorHandler, nil)
 	testutils.FatalIfError(t, err)
 
 	for !taskImporter.AllBatchesSubmitted() {
@@ -173,15 +169,11 @@
 	_, task, err := createFileAndTask(lexportDir, fileContents, ldataDir, "test_table_error", 1)
 	testutils.FatalIfError(t, err)
 
-	batchProducer, err := NewSequentialFileBatchProducer(task, state, scErrorHandler, progressReporter)
-	testutils.FatalIfError(t, err)
-
-	workerPool := pool.New().WithMaxGoroutines(2)
-<<<<<<< HEAD
-	taskImporter, err := NewFileTaskImporter(task, state, batchProducer, workerPool, progressReporter, nil, false, scErrorHandler, nil)
-=======
-	taskImporter, err := NewFileTaskImporter(task, state, workerPool, progressReporter, nil, false, false, scErrorHandler, nil)
->>>>>>> a7d31024
+	batchProducer, err := NewSequentialFileBatchProducer(task, state, false, scErrorHandler, progressReporter)
+	testutils.FatalIfError(t, err)
+
+	workerPool := pool.New().WithMaxGoroutines(2)
+	taskImporter, err := NewFileTaskImporter(task, state, batchProducer, workerPool, progressReporter, nil, false, scErrorHandler, nil)
 	testutils.FatalIfError(t, err)
 
 	for !taskImporter.AllBatchesSubmitted() {
@@ -222,15 +214,11 @@
 	_, task, err := createFileAndTask(lexportDir, fileContents, ldataDir, "test_table_error", 1)
 	testutils.FatalIfError(t, err)
 
-	batchProducer, err := NewSequentialFileBatchProducer(task, state, scErrorHandler, progressReporter)
-	testutils.FatalIfError(t, err)
-
-	workerPool := pool.New().WithMaxGoroutines(2)
-<<<<<<< HEAD
-	taskImporter, err := NewFileTaskImporter(task, state, batchProducer, workerPool, progressReporter, nil, false, scErrorHandler, nil)
-=======
-	taskImporter, err := NewFileTaskImporter(task, state, workerPool, progressReporter, nil, false, false, scErrorHandler, nil)
->>>>>>> a7d31024
+	batchProducer, err := NewSequentialFileBatchProducer(task, state, false, scErrorHandler, progressReporter)
+	testutils.FatalIfError(t, err)
+
+	workerPool := pool.New().WithMaxGoroutines(2)
+	taskImporter, err := NewFileTaskImporter(task, state, batchProducer, workerPool, progressReporter, nil, false, scErrorHandler, nil)
 	testutils.FatalIfError(t, err)
 
 	for !taskImporter.AllBatchesSubmitted() {
@@ -283,15 +271,11 @@
 	_, task, err := createFileAndTask(lexportDir, fileContents, ldataDir, "test_table_unique_error", 1)
 	testutils.FatalIfError(t, err)
 
-	batchProducer, err := NewSequentialFileBatchProducer(task, state, scErrorHandler, progressReporter)
-	testutils.FatalIfError(t, err)
-
-	workerPool := pool.New().WithMaxGoroutines(2)
-<<<<<<< HEAD
-	taskImporter, err := NewFileTaskImporter(task, state, batchProducer, workerPool, progressReporter, nil, false, scErrorHandler, nil)
-=======
-	taskImporter, err := NewFileTaskImporter(task, state, workerPool, progressReporter, nil, false, false, scErrorHandler, nil)
->>>>>>> a7d31024
+	batchProducer, err := NewSequentialFileBatchProducer(task, state, false, scErrorHandler, progressReporter)
+	testutils.FatalIfError(t, err)
+
+	workerPool := pool.New().WithMaxGoroutines(2)
+	taskImporter, err := NewFileTaskImporter(task, state, batchProducer, workerPool, progressReporter, nil, false, scErrorHandler, nil)
 	testutils.FatalIfError(t, err)
 
 	for !taskImporter.AllBatchesSubmitted() {
@@ -354,15 +338,11 @@
 	_, task, err := createFileAndTask(lexportDir, fileContents, ldataDir, "test_table_error", 1)
 	testutils.FatalIfError(t, err)
 
-	batchProducer, err := NewSequentialFileBatchProducer(task, state, scErrorHandler, progressReporter)
-	testutils.FatalIfError(t, err)
-
-	workerPool := pool.New().WithMaxGoroutines(2)
-<<<<<<< HEAD
-	taskImporter, err := NewFileTaskImporter(task, state, batchProducer, workerPool, progressReporter, nil, false, scErrorHandler, nil)
-=======
-	taskImporter, err := NewFileTaskImporter(task, state, workerPool, progressReporter, nil, false, false, scErrorHandler, nil)
->>>>>>> a7d31024
+	batchProducer, err := NewSequentialFileBatchProducer(task, state, false, scErrorHandler, progressReporter)
+	testutils.FatalIfError(t, err)
+
+	workerPool := pool.New().WithMaxGoroutines(2)
+	taskImporter, err := NewFileTaskImporter(task, state, batchProducer, workerPool, progressReporter, nil, false, scErrorHandler, nil)
 	testutils.FatalIfError(t, err)
 
 	for !taskImporter.AllBatchesSubmitted() {
@@ -437,15 +417,11 @@
 	_, task, err := createFileAndTask(lexportDir, fileContents, ldataDir, "test_table_error", 1)
 	testutils.FatalIfError(t, err)
 
-	batchProducer, err := NewSequentialFileBatchProducer(task, state, scErrorHandler, progressReporter)
-	testutils.FatalIfError(t, err)
-
-	workerPool := pool.New().WithMaxGoroutines(2)
-<<<<<<< HEAD
-	taskImporter, err := NewFileTaskImporter(task, state, batchProducer, workerPool, progressReporter, nil, false, scErrorHandler, nil)
-=======
-	taskImporter, err := NewFileTaskImporter(task, state, workerPool, progressReporter, nil, false, false, scErrorHandler, nil)
->>>>>>> a7d31024
+	batchProducer, err := NewSequentialFileBatchProducer(task, state, false, scErrorHandler, progressReporter)
+	testutils.FatalIfError(t, err)
+
+	workerPool := pool.New().WithMaxGoroutines(2)
+	taskImporter, err := NewFileTaskImporter(task, state, batchProducer, workerPool, progressReporter, nil, false, scErrorHandler, nil)
 	testutils.FatalIfError(t, err)
 
 	// ingest first batch.
@@ -466,15 +442,11 @@
 		`ERROR: duplicate key value violates unique constraint "test_table_error_pkey" (SQLSTATE 23505)`)
 
 	// simulate resumption
-	batchProducer, err = NewSequentialFileBatchProducer(task, state, scErrorHandler, progressReporter)
+	batchProducer, err = NewSequentialFileBatchProducer(task, state, false, scErrorHandler, progressReporter)
 	testutils.FatalIfError(t, err)
 
 	workerPool = pool.New().WithMaxGoroutines(2)
-<<<<<<< HEAD
 	taskImporter, err = NewFileTaskImporter(task, state, batchProducer, workerPool, progressReporter, nil, false, scErrorHandler, nil)
-=======
-	taskImporter, err = NewFileTaskImporter(task, state, workerPool, progressReporter, nil, false, false, scErrorHandler, nil)
->>>>>>> a7d31024
 	testutils.FatalIfError(t, err)
 
 	// ingest second batch. This should not retry the first errored-out batch.
