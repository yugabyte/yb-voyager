--- conflicted
+++ resolved
@@ -393,11 +393,7 @@
 		dbType = "target"
 	}
 
-<<<<<<< HEAD
-	snapshotRowCount, err := getImportedSnapshotRowsMap(dbType, errorHandler)
-=======
-	snapshotRowCount, err := getImportedSnapshotRowsMap(dbType, tableList)
->>>>>>> c1a6170b
+	snapshotRowCount, err := getImportedSnapshotRowsMap(dbType, tableList, errorHandler)
 	if err != nil {
 		utils.ErrExit("failed to get imported snapshot rows map: %v", err)
 	}
@@ -1091,14 +1087,9 @@
 	return snapshotRowsMap, snapshotStatusMap, nil
 }
 
-<<<<<<< HEAD
-func getImportedSnapshotRowsMap(dbType string, errorHandler importdata.ImportDataErrorHandler) (*utils.StructMap[sqlname.NameTuple, RowCountPair], error) {
-	// var errorHandler importdata.ImportDataErrorHandler
+func getImportedSnapshotRowsMap(dbType string, tableList []sqlname.NameTuple, errorHandler importdata.ImportDataErrorHandler) (*utils.StructMap[sqlname.NameTuple, RowCountPair], error) {
+
 	var err error
-
-=======
-func getImportedSnapshotRowsMap(dbType string, tableList []sqlname.NameTuple) (*utils.StructMap[sqlname.NameTuple, RowCountPair], error) {
->>>>>>> c1a6170b
 	switch dbType {
 	case "target":
 		importerRole = TARGET_DB_IMPORTER_ROLE
@@ -1142,7 +1133,7 @@
 		for _, table := range tableList {
 			fileEntries, ok := nameTupleTodataFileEntry.Get(table)
 			if !ok {
-				//We can't error out here as this is possible in case there are empty tables in live migraton scenario and 
+				//We can't error out here as this is possible in case there are empty tables in live migraton scenario and
 				//In get data-migration-report, table list can consist that table name but it won't be present in dataFileDescriptor
 				log.Warnf("table %s not found in data file descriptor", table.ForKey())
 				continue
