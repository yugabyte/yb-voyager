/*
Copyright (c) YugabyteDB, Inc.

Licensed under the Apache License, Version 2.0 (the "License");
you may not use this file except in compliance with the License.
You may obtain a copy of the License at

	http://www.apache.org/licenses/LICENSE-2.0

Unless required by applicable law or agreed to in writing, software
distributed under the License is distributed on an "AS IS" BASIS,
WITHOUT WARRANTIES OR CONDITIONS OF ANY KIND, either express or implied.
See the License for the specific language governing permissions and
limitations under the License.
*/
package cmd

import (
	"database/sql"
	"errors"
	"fmt"
	"os"
	"os/exec"
	"path/filepath"
	"regexp"
	"sort"
	"strconv"
	"strings"
	"syscall"
	"time"
	"unicode"

	"github.com/fatih/color"
	_ "github.com/godror/godror"
	"github.com/google/uuid"
	"github.com/gosuri/uitable"
	_ "github.com/mattn/go-sqlite3"
	"github.com/samber/lo"
	log "github.com/sirupsen/logrus"
	"github.com/spf13/cobra"
	"golang.org/x/term"

	"github.com/yugabyte/yb-voyager/yb-voyager/src/datafile"
	"github.com/yugabyte/yb-voyager/yb-voyager/src/dbzm"
	"github.com/yugabyte/yb-voyager/yb-voyager/src/metadb"
	"github.com/yugabyte/yb-voyager/yb-voyager/src/srcdb"
	"github.com/yugabyte/yb-voyager/yb-voyager/src/utils"
	"github.com/yugabyte/yb-voyager/yb-voyager/src/utils/sqlname"
)

var (
	metaDB *metadb.MetaDB
)

func updateFilePaths(source *srcdb.Source, exportDir string, tablesProgressMetadata map[string]*utils.TableProgressMetadata) {
	var requiredMap map[string]string

	// TODO: handle the case if table name has double quotes/case sensitive

	sortedKeys := utils.GetSortedKeys(tablesProgressMetadata)
	if source.DBType == "postgresql" {
		requiredMap = getMappingForTableNameVsTableFileName(filepath.Join(exportDir, "data"))
		for _, key := range sortedKeys {
			tableName := tablesProgressMetadata[key].TableName
			fullTableName := tableName.Qualified.MinQuoted

			if _, ok := requiredMap[fullTableName]; ok { // checking if toc/dump has data file for table
				tablesProgressMetadata[key].InProgressFilePath = filepath.Join(exportDir, "data", requiredMap[fullTableName])
				if tablesProgressMetadata[key].TableName.SchemaName.Unquoted == "public" {
					tablesProgressMetadata[key].FinalFilePath = filepath.Join(exportDir, "data", tableName.ObjectName.MinQuoted+"_data.sql")
				} else {
					tablesProgressMetadata[key].FinalFilePath = filepath.Join(exportDir, "data", fullTableName+"_data.sql")
				}
			} else {
				log.Infof("deleting an entry %q from tablesProgressMetadata: ", key)
				delete(tablesProgressMetadata, key)
			}
		}
	} else if source.DBType == "oracle" || source.DBType == "mysql" {
		for _, key := range sortedKeys {
			targetTableName := tablesProgressMetadata[key].TableName.ObjectName.Unquoted
			// required if PREFIX_PARTITION is set in ora2pg.conf file
			if tablesProgressMetadata[key].IsPartition {
				targetTableName = tablesProgressMetadata[key].ParentTable + "_" + targetTableName
			}
			tablesProgressMetadata[key].InProgressFilePath = filepath.Join(exportDir, "data", "tmp_"+targetTableName+"_data.sql")
			tablesProgressMetadata[key].FinalFilePath = filepath.Join(exportDir, "data", targetTableName+"_data.sql")
		}
	}

	logMsg := "After updating data file paths, TablesProgressMetadata:"
	for _, key := range sortedKeys {
		logMsg += fmt.Sprintf("%+v\n", tablesProgressMetadata[key])
	}
	log.Infof(logMsg)
}

func getMappingForTableNameVsTableFileName(dataDirPath string) map[string]string {
	tocTextFilePath := filepath.Join(dataDirPath, "toc.txt")
	// waitingFlag := 0
	for !utils.FileOrFolderExists(tocTextFilePath) {
		// waitingFlag = 1
		time.Sleep(time.Second * 1)
	}

	pgRestorePath, err := srcdb.GetAbsPathOfPGCommand("pg_restore")
	if err != nil {
		utils.ErrExit("could not get absolute path of pg_restore command: %v", pgRestorePath)
	}
	pgRestoreCmd := exec.Command(pgRestorePath, "-l", dataDirPath)
	stdOut, err := pgRestoreCmd.Output()
	log.Infof("cmd: %s", pgRestoreCmd.String())
	log.Infof("output: %s", string(stdOut))
	if err != nil {
		utils.ErrExit("ERROR: couldn't parse the TOC file to collect the tablenames for data files: %v", err)
	}

	tableNameVsFileNameMap := make(map[string]string)
	var sequencesPostData strings.Builder

	lines := strings.Split(string(stdOut), "\n")
	for _, line := range lines {
		// example of line: 3725; 0 16594 TABLE DATA public categories ds2
		parts := strings.Split(line, " ")

		if len(parts) < 8 { // those lines don't contain table/sequences related info
			continue
		} else if parts[3] == "TABLE" && parts[4] == "DATA" {
			fileName := strings.Trim(parts[0], ";") + ".dat"
			schemaName := parts[5]
			tableName := parts[6]
			if nameContainsCapitalLetter(tableName) || sqlname.IsReservedKeywordPG(tableName) {
				// Surround the table name with double quotes.
				tableName = fmt.Sprintf("\"%s\"", tableName)
			}
			fullTableName := fmt.Sprintf("%s.%s", schemaName, tableName)
			tableNameVsFileNameMap[fullTableName] = fileName
		}
	}

	tocTextFileDataBytes, err := os.ReadFile(tocTextFilePath)
	if err != nil {
		utils.ErrExit("Failed to read file %q: %v", tocTextFilePath, err)
	}

	tocTextFileData := strings.Split(string(tocTextFileDataBytes), "\n")
	numLines := len(tocTextFileData)
	setvalRegex := regexp.MustCompile("(?i)SELECT.*setval")

	for i := 0; i < numLines; i++ {
		if setvalRegex.MatchString(tocTextFileData[i]) {
			sequencesPostData.WriteString(tocTextFileData[i])
			sequencesPostData.WriteString("\n")
		}
	}

	//extracted SQL for setval() and put it into a postexport.sql file
	os.WriteFile(filepath.Join(dataDirPath, "postdata.sql"), []byte(sequencesPostData.String()), 0644)
	return tableNameVsFileNameMap
}

func UpdateTableApproxRowCount(source *srcdb.Source, exportDir string, tablesProgressMetadata map[string]*utils.TableProgressMetadata) {
	utils.PrintAndLog("calculating approx num of rows to export for each table...")
	sortedKeys := utils.GetSortedKeys(tablesProgressMetadata)
	for _, key := range sortedKeys {
		approxRowCount := source.DB().GetTableApproxRowCount(tablesProgressMetadata[key].TableName)
		tablesProgressMetadata[key].CountTotalRows = approxRowCount
	}

	log.Tracef("After updating total approx row count, TablesProgressMetadata: %+v", tablesProgressMetadata)
}

func GetTableRowCount(filePath string) map[string]int64 {
	tableRowCountMap := make(map[string]int64)

	fileBytes, err := os.ReadFile(filePath)
	if err != nil {
		utils.ErrExit("read file %q: %s", filePath, err)
	}

	lines := strings.Split(strings.Trim(string(fileBytes), "\n"), "\n")

	for _, line := range lines {
		tableName := strings.Split(line, ",")[0]
		rowCount := strings.Split(line, ",")[1]
		rowCountInt64, _ := strconv.ParseInt(rowCount, 10, 64)

		tableRowCountMap[tableName] = rowCountInt64
	}

	log.Infof("tableRowCountMap: %v", tableRowCountMap)
	return tableRowCountMap
}

func getExportedRowCountSnapshot(exportDir string) map[string]int64 {
	tableRowCount := map[string]int64{}
	for _, fileEntry := range datafile.OpenDescriptor(exportDir).DataFileList {
		tableRowCount[fileEntry.TableName] += fileEntry.RowCount
	}
	return tableRowCount
}

func displayExportedRowCountSnapshotAndChanges() {
	fmt.Printf("snapshot and changes export report\n")
	uitable := uitable.New()

	exportStatus, err := dbzm.ReadExportStatus(filepath.Join(exportDir, "data", "export_status.json"))
	if err != nil {
		utils.ErrExit("failed to read export status during data export snapshot-and-changes report display: %v", err)
	}
	sourceSchemaCount := len(strings.Split(source.Schema, "|"))

	msr, err := metaDB.GetMigrationStatusRecord()
	if err != nil {
		utils.ErrExit("could not fetch migration status from meta DB: %w", err)
	}
	source = *msr.SourceDBConf
	tableList := msr.TableListExportedFromSource

	for i, table := range tableList {
		parts := strings.Split(table, ".")
		schemaName, tableName := parts[0], parts[1]
		tableStatus := exportStatus.GetTableExportStatus(tableName, schemaName)
		if tableStatus == nil {
			tableStatus = &dbzm.TableExportStatus{
				TableName:                tableName,
				SchemaName:               schemaName,
				ExportedRowCountSnapshot: 0,
				FileName:                 "",
			}
		}
		if i == 0 {
			addHeader(uitable, "TABLE", "SNAPSHOT ROW COUNT", "TOTAL CHANGES EVENTS",
				"INSERTS", "UPDATES", "DELETES",
				"FINAL ROW COUNT(SNAPSHOT + CHANGES)")
		}
		if sourceSchemaCount <= 1 {
			schemaName = ""
		}

		eventCounter, err := metaDB.GetExportedEventsStatsForTable(schemaName, tableStatus.TableName)
		fullyQualifiedTableName := tableStatus.TableName
		if schemaName != "" {
			fullyQualifiedTableName = fmt.Sprintf("%s.%s", schemaName, fullyQualifiedTableName)
		}
		if errors.Is(err, sql.ErrNoRows) {
			log.Infof("no changes events found for table %s.%s", schemaName, tableStatus.TableName)

			uitable.AddRow(fullyQualifiedTableName, tableStatus.ExportedRowCountSnapshot, 0, 0, 0, 0, tableStatus.ExportedRowCountSnapshot)

		} else if err != nil {
			utils.ErrExit("could not fetch stats for table %s from meta DB: %w", fullyQualifiedTableName, err)
		} else {
			uitable.AddRow(fullyQualifiedTableName, tableStatus.ExportedRowCountSnapshot, eventCounter.TotalEvents,
				eventCounter.NumInserts, eventCounter.NumUpdates, eventCounter.NumDeletes, tableStatus.ExportedRowCountSnapshot+eventCounter.NumInserts-eventCounter.NumDeletes)
		}
	}
	fmt.Print("\n")
	fmt.Println(uitable)
	fmt.Print("\n")
}

func displayExportedRowCountSnapshot() {
	fmt.Printf("snapshot export report\n")
	uitable := uitable.New()

	if !useDebezium {
		exportedRowCount := getExportedRowCountSnapshot(exportDir)
		if source.Schema != "" {
			addHeader(uitable, "SCHEMA", "TABLE", "ROW COUNT")
		} else {
			addHeader(uitable, "DATABASE", "TABLE", "ROW COUNT")
		}
		keys := lo.Keys(exportedRowCount)
		sort.Strings(keys)
		for _, key := range keys {
			if source.Schema != "" {
				tableParts := strings.Split(key, ".")
				table := tableParts[0]
				schema, _ := getDefaultSourceSchemaName() // err can be ignored as these table names will be qualified for non-public schema
				if len(tableParts) > 1 {
					schema = tableParts[0]
					table = tableParts[1]
				}
				uitable.AddRow(schema, table, exportedRowCount[key])
			} else {
				uitable.AddRow(source.DBName, key, exportedRowCount[key])
			}
		}
		fmt.Print("\n")
		fmt.Println(uitable)
		fmt.Print("\n")
		return
	}

	exportStatus, err := dbzm.ReadExportStatus(filepath.Join(exportDir, "data", "export_status.json"))
	if err != nil {
		utils.ErrExit("failed to read export status during data export snapshot-and-changes report display: %v", err)
	}
	for i, tableStatus := range exportStatus.Tables {
		if i == 0 {
			if tableStatus.SchemaName != "" {
				addHeader(uitable, "SCHEMA", "TABLE", "ROW COUNT")
			} else {
				addHeader(uitable, "DATABASE", "TABLE", "ROW COUNT")
			}
		}
		if tableStatus.SchemaName != "" {
			uitable.AddRow(tableStatus.SchemaName, tableStatus.TableName, tableStatus.ExportedRowCountSnapshot)
		} else {
			uitable.AddRow(tableStatus.DatabaseName, tableStatus.TableName, tableStatus.ExportedRowCountSnapshot)
		}
	}
	fmt.Print("\n")
	fmt.Println(uitable)
	fmt.Print("\n")
}

func displayImportedRowCountSnapshotAndChanges(state *ImportDataState, tableList []string) {
	fmt.Printf("snapshot and changes import report\n")
	err := retrieveMigrationUUID()
	if err != nil {
		utils.ErrExit("could not retrieve migration UUID: %w", err)
	}
	uitable := uitable.New()

	snapshotRowCount := make(map[string]int64)

	if importerRole == FB_DB_IMPORTER_ROLE {
		exportStatus, err := dbzm.ReadExportStatus(filepath.Join(exportDir, "data", "export_status.json"))
		if err != nil {
			utils.ErrExit("failed to read export status during data export snapshot-and-changes report display: %v", err)
		}
		for _, tableStatus := range exportStatus.Tables {
			snapshotRowCount[tableStatus.TableName] = tableStatus.ExportedRowCountSnapshot
		}
	} else {
		for _, tableName := range tableList {
			var tableRowCount int64
			tableRowCount, err = state.GetImportedSnapshotRowCountForTable(tableName)
			if err != nil {
				utils.ErrExit("could not fetch snapshot row count for table %q: %w", tableName, err)
			}
			snapshotRowCount[tableName] = tableRowCount
		}
	}

	for i, tableName := range tableList {
		if i == 0 {
			addHeader(uitable, "TABLE", "SNAPSHOT ROW COUNT", "TOTAL CHANGES EVENTS",
				"INSERTS", "UPDATES", "DELETES",
				"FINAL ROW COUNT(SNAPSHOT + CHANGES)")
		}
		eventCounter, err := state.GetImportedEventsStatsForTable(tableName, migrationUUID)
		if err != nil {
			utils.ErrExit("could not fetch table stats from target db: %v", err)
		}
		if importerRole == FB_DB_IMPORTER_ROLE {
			schemaNameForQuery := ""
			tableNameForQuery := tableName
			tableParts := strings.Split(tableName, ".")
			if len(tableParts) == 2 {
				schemaNameForQuery = tableParts[0]
				tableNameForQuery = tableParts[1]
			}
			exportedEventCounter, err := metaDB.GetExportedEventsStatsForTableAndExporterRole(SOURCE_DB_EXPORTER_ROLE, schemaNameForQuery, tableNameForQuery)
			if err != nil {
				utils.ErrExit("could not fetch table stats from meta db: %v", err)
			}
			eventCounter.Merge(exportedEventCounter)
		}
		fullyQualifiedTablename := tableName
		if len(strings.Split(fullyQualifiedTablename, ".")) < 2 {
			fullyQualifiedTablename = fmt.Sprintf("%s.%s", getTargetSchemaName(fullyQualifiedTablename), fullyQualifiedTablename)
		}
		uitable.AddRow(fullyQualifiedTablename, snapshotRowCount[tableName], eventCounter.TotalEvents,
			eventCounter.NumInserts, eventCounter.NumUpdates, eventCounter.NumDeletes,
			snapshotRowCount[tableName]+eventCounter.NumInserts-eventCounter.NumDeletes)
	}

	fmt.Printf("\n")
	fmt.Println(uitable)
	fmt.Printf("\n")
}

func displayImportedRowCountSnapshot(state *ImportDataState, tasks []*ImportFileTask) {
	fmt.Printf("import report\n")
	tableList := importFileTasksToTableNames(tasks)
	err := retrieveMigrationUUID()
	if err != nil {
		utils.ErrExit("could not retrieve migration UUID: %w", err)
	}
	uitable := uitable.New()

	snapshotRowCount := make(map[string]int64)
	for _, tableName := range tableList {
		tableRowCount, err := state.GetImportedSnapshotRowCountForTable(tableName)
		if err != nil {
			utils.ErrExit("could not fetch snapshot row count for table %q: %w", tableName, err)
		}
		snapshotRowCount[tableName] = tableRowCount
	}

	for i, tableName := range tableList {
		if i == 0 {
			addHeader(uitable, "SCHEMA", "TABLE", "IMPORTED ROW COUNT")
		}
		table := tableName
		if len(strings.Split(tableName, ".")) == 2 {
			table = strings.Split(tableName, ".")[1]
		}
		uitable.AddRow(getTargetSchemaName(tableName), table, snapshotRowCount[tableName])
	}
	fmt.Printf("\n")
	fmt.Println(uitable)
	fmt.Printf("\n")
}

// setup a project having subdirs for various database objects IF NOT EXISTS
func CreateMigrationProjectIfNotExists(dbType string, exportDir string) {
	// TODO: add a check/prompt if any directories apart from required ones are present in export-dir
	var projectSubdirs = []string{
		"schema", "data", "reports",
		"metainfo", "metainfo/data", "metainfo/conf", "metainfo/ssl",
		"temp", "temp/ora2pg_temp_dir",
	}

	log.Info("Creating a project directory if not exists...")
	//Assuming export directory as a project directory
	projectDirPath := exportDir

	for _, subdir := range projectSubdirs {
		err := exec.Command("mkdir", "-p", filepath.Join(projectDirPath, subdir)).Run()
		if err != nil {
			utils.ErrExit("couldn't create sub-directories under %q: %v", projectDirPath, err)
		}
	}

	// creating subdirs under schema dir
	for _, schemaObjectType := range source.ExportObjectTypeList {
		if schemaObjectType == "INDEX" { //no separate dir for indexes
			continue
		}
		databaseObjectDirName := strings.ToLower(schemaObjectType) + "s"

		err := exec.Command("mkdir", "-p", filepath.Join(projectDirPath, "schema", databaseObjectDirName)).Run()
		if err != nil {
			utils.ErrExit("couldn't create sub-directories under %q: %v", filepath.Join(projectDirPath, "schema"), err)
		}
	}

	initMetaDB()
}

func initMetaDB() {
	err := metadb.CreateAndInitMetaDBIfRequired(exportDir)
	if err != nil {
		utils.ErrExit("could not create and init meta db: %w", err)
	}
	metaDB, err = metadb.NewMetaDB(exportDir)
	if err != nil {
		utils.ErrExit("failed to initialize meta db: %s", err)
	}
	err = metaDB.InitMigrationStatusRecord()
	if err != nil {
		utils.ErrExit("could not init migration status record: %w", err)
	}
}

// sets the global variable migrationUUID after retrieving it from MigrationStatusRecord
func retrieveMigrationUUID() error {
	if migrationUUID != uuid.Nil {
		return nil
	}
	msr, err := metaDB.GetMigrationStatusRecord()
	if err != nil {
		return fmt.Errorf("retrieving migration status record: %w", err)
	}
	if msr == nil {
		return fmt.Errorf("migration status record not found")
	}

	migrationUUID = uuid.MustParse(msr.MigrationUUID)
	utils.PrintAndLog("migrationID: %s", migrationUUID)
	return nil
}

func nameContainsCapitalLetter(name string) bool {
	for _, c := range name {
		if unicode.IsUpper(c) {
			return true
		}
	}
	return false
}

func getCutoverStatus() string {
	msr, err := metaDB.GetMigrationStatusRecord()
	if err != nil {
		utils.ErrExit("get migration status record: %v", err)
	}

	a := msr.CutoverRequested
	b := msr.CutoverProcessedBySourceExporter
	c := msr.CutoverProcessedByTargetImporter
	d := msr.FallForwardSyncStarted
	ffDBExists := msr.FallForwardEnabled
	if !a {
		return NOT_INITIATED
	} else if !ffDBExists && a && b && c {
		return COMPLETED
	} else if a && b && c && d {
		return COMPLETED
	}
	return INITIATED

}

func checkWithStreamingMode() (bool, error) {
	var err error
	migrationStatus, err := metaDB.GetMigrationStatusRecord()
	if err != nil {
		return false, fmt.Errorf("error while fetching migration status record: %w", err)
	}
	streamChanges := changeStreamingIsEnabled(migrationStatus.ExportType) && dbzm.IsMigrationInStreamingMode(exportDir)
	return streamChanges, nil
}

func getFallForwardStatus() string {
	msr, err := metaDB.GetMigrationStatusRecord()
	if err != nil {
		utils.ErrExit("get migration status record: %v", err)
	}
	a := msr.FallForwardSwitchRequested
	b := msr.FallForwardSwitchProcessedByTargetExporter
	c := msr.FallForwardSwitchProcessedByFFImporter

	if !a {
		return NOT_INITIATED
	} else if a && b && c {
		return COMPLETED
	}
	return INITIATED
}

func getFallBackStatus() string {
	msr, err := metaDB.GetMigrationStatusRecord()
	if err != nil {
		utils.ErrExit("get migration status record: %v", err)
	}
	a := msr.FallBackSwitchRequested
	b := msr.FallBackSwitchProcessedByTargetExporter
	c := msr.FallBackSwitchProcessedByFBImporter

	if !a {
		return NOT_INITIATED
	} else if a && b && c {
		return COMPLETED
	}
	return INITIATED
}

func getPassword(cmd *cobra.Command, cliArgName, envVarName string) (string, error) {
	if cmd.Flags().Changed(cliArgName) {
		return cmd.Flag(cliArgName).Value.String(), nil
	}
	if os.Getenv(envVarName) != "" {
		return os.Getenv(envVarName), nil
	}
	fmt.Printf("Password to connect to %s (In addition, you can also set the password using the environment variable `%s`): ", strings.TrimSuffix(cliArgName, "-password"), envVarName)
	bytePassword, err := term.ReadPassword(int(syscall.Stdin))
	if err != nil {
		utils.ErrExit("read password: %v", err)
		return "", err
	}
	fmt.Print("\n")
	return string(bytePassword), nil
}

func addHeader(table *uitable.Table, cols ...string) {
	headerfmt := color.New(color.FgGreen, color.Underline).SprintFunc()
	columns := lo.Map(cols, func(col string, _ int) interface{} {
		return headerfmt(col)
	})
	table.AddRow(columns...)
}

func GetSourceDBTypeFromMSR() string {
	msr, err := metaDB.GetMigrationStatusRecord()
	if err != nil {
		utils.ErrExit("get migration status record: %v", err)
	}
	if msr == nil {
		utils.ErrExit("migration status record not found")
	}
	return msr.SourceDBConf.DBType
}

<<<<<<< HEAD

func validateMetaDBCreated() {
	if !metaDBIsCreated(exportDir) {
		utils.ErrExit("ERROR: no metadb found in export-dir")
	}
}

=======
func getImportTableList(sourceTableList []string) []string {
	if importerRole == IMPORT_FILE_ROLE {
		return nil
	}
	var tableList []string
	sqlname.SourceDBType = source.DBType
	for _, qualifiedTableName := range sourceTableList {
		// TODO: handle case sensitivity?
		tableName := sqlname.NewSourceNameFromQualifiedName(qualifiedTableName)
		table := tableName.ObjectName.MinQuoted
		if source.DBType == POSTGRESQL && tableName.SchemaName.MinQuoted != "public" {
			table = tableName.Qualified.MinQuoted
		}
		tableList = append(tableList, table)
	}
	return tableList
}
>>>>>>> 8fb74b8c
func hideImportFlagsInFallForwardOrBackCmds(cmd *cobra.Command) {
	var flags = []string{"target-db-type", "import-type", "target-endpoints", "use-public-ip", "continue-on-error", "table-list",
	"table-list-file-path", "exclude-table-list","exclude-table-list-file-path", "enable-upsert"}
	for _, flagName := range flags {
		flag := cmd.Flags().Lookup(flagName)
		if flag != nil {
			flag.Hidden = true
		}
	}
}

func hideExportFlagsInFallForwardOrBackCmds(cmd *cobra.Command) {
	var flags = []string{"source-db-type", "export-type", "parallel-jobs", "start-clean"}
	for _, flagName := range flags {
		flag := cmd.Flags().Lookup(flagName)
		if flag != nil {
			flag.Hidden = true
		}
	}
}<|MERGE_RESOLUTION|>--- conflicted
+++ resolved
@@ -596,15 +596,12 @@
 	return msr.SourceDBConf.DBType
 }
 
-<<<<<<< HEAD
-
 func validateMetaDBCreated() {
 	if !metaDBIsCreated(exportDir) {
 		utils.ErrExit("ERROR: no metadb found in export-dir")
 	}
 }
 
-=======
 func getImportTableList(sourceTableList []string) []string {
 	if importerRole == IMPORT_FILE_ROLE {
 		return nil
@@ -622,7 +619,7 @@
 	}
 	return tableList
 }
->>>>>>> 8fb74b8c
+
 func hideImportFlagsInFallForwardOrBackCmds(cmd *cobra.Command) {
 	var flags = []string{"target-db-type", "import-type", "target-endpoints", "use-public-ip", "continue-on-error", "table-list",
 	"table-list-file-path", "exclude-table-list","exclude-table-list-file-path", "enable-upsert"}
