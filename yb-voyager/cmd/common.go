--- conflicted
+++ resolved
@@ -355,17 +355,13 @@
 			if err != nil {
 				utils.ErrExit("could not fetch snapshot row count for table %q: %w", tableName, err)
 			}
-			snapshotRowCount[tableName] = tableRowCount
+			snapshotRowCount[tableName.ForKey()] = tableRowCount
 		}
 	} else {
-		snapshotRowCount, err = getImportedSnapshotRowsMap(dbType, tableList)
+		snapshotRowCount, err = getImportedSnapshotRowsMap(dbType, []string{}) //TODO: FIX WITH STATS
 		if err != nil {
 			utils.ErrExit("failed to get imported snapshot rows map: %v", err)
 		}
-<<<<<<< HEAD
-		snapshotRowCount[tableName.ForKey()] = tableRowCount
-=======
->>>>>>> 10634ad4
 	}
 
 	for i, tableName := range tableList {
@@ -763,40 +759,6 @@
 	}
 }
 
-<<<<<<< HEAD
-// func renameTableIfRequired(table string) string {
-// 	// required to rename the table name from leaf to root partition in case of pg_dump
-// 	// to be load data in target using via root table
-// 	msr, err := metaDB.GetMigrationStatusRecord()
-// 	if err != nil {
-// 		utils.ErrExit("Failed to get migration status record: %s", err)
-// 	}
-// 	source = *msr.SourceDBConf
-// 	if source.DBType != POSTGRESQL {
-// 		return table
-// 	}
-// 	if msr.RenameTablesMap == nil {
-// 		return table
-// 	}
-// 	defaultSchema, noDefaultSchema := GetDefaultPGSchema(source.Schema, "|")
-// 	if noDefaultSchema && len(strings.Split(table, ".")) <= 1 {
-// 		utils.ErrExit("no default schema found to qualify table %s", table)
-// 	}
-// 	tableName := sqlname.NewSourceNameFromMaybeQualifiedName(table, defaultSchema)
-// 	fromTable := tableName.Qualified.Unquoted
-
-// 	if msr.RenameTablesMap[fromTable] != "" {
-// 		table := sqlname.NewSourceNameFromQualifiedName(msr.RenameTablesMap[fromTable])
-// 		toTable := table.Qualified.MinQuoted
-// 		if table.SchemaName.MinQuoted == "public" {
-// 			toTable = table.ObjectName.MinQuoted
-// 		}
-// 		log.Infof("renaming table %s to %s for ImportBatchArgs", fromTable, toTable)
-// 		return toTable
-// 	}
-// 	return table
-// }
-=======
 func renameTableIfRequired(table string) (string, bool) {
 	// required to rename the table name from leaf to root partition in case of pg_dump
 	// to be load data in target using via root table
@@ -858,6 +820,7 @@
 	return snapshotRowsMap, snapshotStatusMap, nil
 }
 
+//TODO: FIX WITH STATS
 func getImportedSnapshotRowsMap(dbType string, tableList []string) (map[string]int64, error) {
 	switch dbType {
 	case "target":
@@ -906,7 +869,7 @@
 			dataFiles = append(dataFiles, dataFile)
 		}
 		for _, dataFile := range dataFiles {
-			snapshotRowCount, err := state.GetImportedRowCount(dataFile.FilePath, dataFile.TableName)
+			snapshotRowCount, err := state.GetImportedRowCount(dataFile.FilePath, sqlname.NameTuple{}) //TODO: FIX
 			if err != nil {
 				return nil, fmt.Errorf("could not fetch snapshot row count for table %q: %w", table, err)
 			}
@@ -934,5 +897,4 @@
 		return fmt.Errorf("update migration status record: %v", err)
 	}
 	return nil
-}
->>>>>>> 10634ad4
+}