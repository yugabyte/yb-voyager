--- conflicted
+++ resolved
@@ -1125,11 +1125,7 @@
 	UnsupportedFeatures        []UnsupportedFeature                  `json:"UnsupportedFeatures"`
 	UnsupportedFeaturesDesc    string                                `json:"UnsupportedFeaturesDesc"`
 	UnsupportedQueryConstructs []utils.UnsupportedQueryConstruct     `json:"UnsupportedQueryConstructs"`
-<<<<<<< HEAD
 	UnsupportedPlPgSqlObjects  []UnsupportedFeature                  `json:"UnsupportedPlPgSqlObjects"`
-=======
-	UnsupportedPlPgSqlObjects  []UnsupportedFeature                  `json:"UnsupportedPlPgSqlObjects,omitempty"`
->>>>>>> 85d0e8aa
 	MigrationCaveats           []UnsupportedFeature                  `json:"MigrationCaveats"`
 	TableIndexStats            *[]migassessment.TableIndexStats      `json:"TableIndexStats"`
 	Notes                      []string                              `json:"Notes"`
@@ -1144,11 +1140,7 @@
 }
 
 type ObjectInfo struct {
-<<<<<<< HEAD
 	ObjectType   string `json:"ObjectType,omitempty"`
-=======
-	ObjectType   string `json:"-"` //only using as of now for html report Unsupported PLpg/SQL objects feature
->>>>>>> 85d0e8aa
 	ObjectName   string
 	SqlStatement string
 }
