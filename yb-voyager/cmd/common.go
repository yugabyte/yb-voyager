/*
Copyright (c) YugabyteDB, Inc.

Licensed under the Apache License, Version 2.0 (the "License");
you may not use this file except in compliance with the License.
You may obtain a copy of the License at

	http://www.apache.org/licenses/LICENSE-2.0

Unless required by applicable law or agreed to in writing, software
distributed under the License is distributed on an "AS IS" BASIS,
WITHOUT WARRANTIES OR CONDITIONS OF ANY KIND, either express or implied.
See the License for the specific language governing permissions and
limitations under the License.
*/
package cmd

import (
	"fmt"
	"os"
	"os/exec"
	"path/filepath"
	"regexp"
	"sort"
	"strconv"
	"strings"
	"syscall"
	"time"
	"unicode"

	"github.com/fatih/color"
	_ "github.com/godror/godror"
	"github.com/google/uuid"
	"github.com/gosuri/uitable"
	_ "github.com/mattn/go-sqlite3"
	"github.com/mitchellh/go-ps"
	"github.com/samber/lo"
	log "github.com/sirupsen/logrus"
	"github.com/spf13/cobra"
	"golang.org/x/exp/slices"
	"golang.org/x/term"

	"github.com/yugabyte/yb-voyager/yb-voyager/src/cp"
	"github.com/yugabyte/yb-voyager/yb-voyager/src/datafile"
	"github.com/yugabyte/yb-voyager/yb-voyager/src/dbzm"
	"github.com/yugabyte/yb-voyager/yb-voyager/src/metadb"
	"github.com/yugabyte/yb-voyager/yb-voyager/src/namereg"
	"github.com/yugabyte/yb-voyager/yb-voyager/src/srcdb"
	"github.com/yugabyte/yb-voyager/yb-voyager/src/tgtdb"
	"github.com/yugabyte/yb-voyager/yb-voyager/src/utils"
	"github.com/yugabyte/yb-voyager/yb-voyager/src/utils/jsonfile"
	"github.com/yugabyte/yb-voyager/yb-voyager/src/utils/sqlname"
)

var (
	metaDB               *metadb.MetaDB
	PARENT_COMMAND_USAGE = "Parent command. Refer to the sub-commands for usage help."
)

func updateFilePaths(source *srcdb.Source, exportDir string, tablesProgressMetadata map[string]*utils.TableProgressMetadata) {
	var requiredMap map[string]string

	// TODO: handle the case if table name has double quotes/case sensitive

	sortedKeys := utils.GetSortedKeys(tablesProgressMetadata)
	if source.DBType == "postgresql" {
		requiredMap = getMappingForTableNameVsTableFileName(filepath.Join(exportDir, "data"), false)
		for _, key := range sortedKeys {
			tableName := tablesProgressMetadata[key].TableName
			fullTableName := tableName.ForKey()
			table := tableName.ForMinOutput()
			if _, ok := requiredMap[fullTableName]; ok { // checking if toc/dump has data file for table
				tablesProgressMetadata[key].InProgressFilePath = filepath.Join(exportDir, "data", requiredMap[fullTableName])
				tablesProgressMetadata[key].FinalFilePath = filepath.Join(exportDir, "data", table+"_data.sql")
			} else {
				log.Infof("deleting an entry %q from tablesProgressMetadata: ", key)
				delete(tablesProgressMetadata, key)
			}
		}
	} else if source.DBType == "oracle" || source.DBType == "mysql" {
		for _, key := range sortedKeys {
			_, tname := tablesProgressMetadata[key].TableName.ForCatalogQuery()
			targetTableName := tname
			// required if PREFIX_PARTITION is set in ora2pg.conf file
			if tablesProgressMetadata[key].IsPartition {
				targetTableName = tablesProgressMetadata[key].ParentTable + "_" + targetTableName
			}
			tablesProgressMetadata[key].InProgressFilePath = filepath.Join(exportDir, "data", "tmp_"+targetTableName+"_data.sql")
			tablesProgressMetadata[key].FinalFilePath = filepath.Join(exportDir, "data", targetTableName+"_data.sql")
		}
	}

	logMsg := "After updating data file paths, TablesProgressMetadata:"
	for _, key := range sortedKeys {
		logMsg += fmt.Sprintf("%+v\n", tablesProgressMetadata[key])
	}
	log.Infof(logMsg)
}

func getMappingForTableNameVsTableFileName(dataDirPath string, noWait bool) map[string]string {
	tocTextFilePath := filepath.Join(dataDirPath, "toc.txt")
	if noWait && !utils.FileOrFolderExists(tocTextFilePath) { // to avoid infine wait for export data status command
		return nil
	}
	for !utils.FileOrFolderExists(tocTextFilePath) {
		time.Sleep(time.Second * 1)
	}

	pgRestorePath, err := srcdb.GetAbsPathOfPGCommand("pg_restore")
	if err != nil {
		utils.ErrExit("could not get absolute path of pg_restore command: %s", err)
	}
	pgRestoreCmd := exec.Command(pgRestorePath, "-l", dataDirPath)
	stdOut, err := pgRestoreCmd.Output()
	log.Infof("cmd: %s", pgRestoreCmd.String())
	log.Infof("output: %s", string(stdOut))
	if err != nil {
		utils.ErrExit("ERROR: couldn't parse the TOC file to collect the tablenames for data files: %v", err)
	}

	tableNameVsFileNameMap := make(map[string]string)
	var sequencesPostData strings.Builder

	lines := strings.Split(string(stdOut), "\n")
	for _, line := range lines {
		// example of line: 3725; 0 16594 TABLE DATA public categories ds2
		parts := strings.Split(line, " ")

		if len(parts) < 8 { // those lines don't contain table/sequences related info
			continue
		} else if parts[3] == "TABLE" && parts[4] == "DATA" {
			fileName := strings.Trim(parts[0], ";") + ".dat"
			schemaName := parts[5]
			tableName := parts[6]
			if nameContainsCapitalLetter(tableName) || sqlname.IsReservedKeywordPG(tableName) {
				// Surround the table name with double quotes.
				tableName = fmt.Sprintf("\"%s\"", tableName)
			}
			fullTableName := fmt.Sprintf("%s.%s", schemaName, tableName)
			table, err := namereg.NameReg.LookupTableName(fullTableName)
			if err != nil {
				utils.ErrExit("lookup table %s in name registry : %v", fullTableName, err)
			}
			tableNameVsFileNameMap[table.ForKey()] = fileName
		}
	}

	tocTextFileDataBytes, err := os.ReadFile(tocTextFilePath)
	if err != nil {
		utils.ErrExit("Failed to read file %q: %v", tocTextFilePath, err)
	}

	tocTextFileData := strings.Split(string(tocTextFileDataBytes), "\n")
	numLines := len(tocTextFileData)
	setvalRegex := regexp.MustCompile("(?i)SELECT.*setval")

	for i := 0; i < numLines; i++ {
		if setvalRegex.MatchString(tocTextFileData[i]) {
			sequencesPostData.WriteString(tocTextFileData[i])
			sequencesPostData.WriteString("\n")
		}
	}

	//extracted SQL for setval() and put it into a postexport.sql file
	os.WriteFile(filepath.Join(dataDirPath, "postdata.sql"), []byte(sequencesPostData.String()), 0644)
	return tableNameVsFileNameMap
}

func UpdateTableApproxRowCount(source *srcdb.Source, exportDir string, tablesProgressMetadata map[string]*utils.TableProgressMetadata) {
	utils.PrintAndLog("calculating approx num of rows to export for each table...")
	sortedKeys := utils.GetSortedKeys(tablesProgressMetadata)
	for _, key := range sortedKeys {
		approxRowCount := source.DB().GetTableApproxRowCount(tablesProgressMetadata[key].TableName)
		tablesProgressMetadata[key].CountTotalRows = approxRowCount
	}

	log.Tracef("After updating total approx row count, TablesProgressMetadata: %+v", tablesProgressMetadata)
}

func GetTableRowCount(filePath string) map[string]int64 {
	tableRowCountMap := make(map[string]int64)

	fileBytes, err := os.ReadFile(filePath)
	if err != nil {
		utils.ErrExit("read file %q: %s", filePath, err)
	}

	lines := strings.Split(strings.Trim(string(fileBytes), "\n"), "\n")

	for _, line := range lines {
		tableName := strings.Split(line, ",")[0]
		rowCount := strings.Split(line, ",")[1]
		rowCountInt64, _ := strconv.ParseInt(rowCount, 10, 64)

		tableRowCountMap[tableName] = rowCountInt64
	}

	log.Infof("tableRowCountMap: %v", tableRowCountMap)
	return tableRowCountMap
}

func getExportedRowCountSnapshot(exportDir string) map[string]int64 {
	tableRowCount := map[string]int64{}
	for _, fileEntry := range datafile.OpenDescriptor(exportDir).DataFileList {
		tableRowCount[fileEntry.TableName] += fileEntry.RowCount
	}
	return tableRowCount
}

func getLeafPartitionsFromRootTable() map[string][]string {
	leafPartitions := make(map[string][]string)
	msr, err := metaDB.GetMigrationStatusRecord()
	if err != nil {
		utils.ErrExit("get migration status record: %v", err)
	}
	if !msr.IsExportTableListSet || msr.SourceDBConf.DBType != POSTGRESQL {
		return leafPartitions
	}
	tables := msr.TableListExportedFromSource
	for leaf, root := range msr.SourceRenameTablesMap {
		leafTable := sqlname.NewSourceNameFromQualifiedName(getQuotedFromUnquoted(leaf))
		rootTable := sqlname.NewSourceNameFromQualifiedName(getQuotedFromUnquoted(root))
		leaf = leafTable.Qualified.MinQuoted
		if leafTable.SchemaName.MinQuoted == "public" {
			leaf = leafTable.ObjectName.MinQuoted
		}
		root = rootTable.Qualified.MinQuoted
		if !lo.Contains(tables, root) {
			continue
		}
		leafPartitions[root] = append(leafPartitions[root], leaf)
	}

	return leafPartitions
}

func getQuotedFromUnquoted(t string) string {
	//To preserve case sensitiveness in the Unquoted 
	parts := strings.Split(t, ".")
	s, t := parts[0], parts[1]
	return fmt.Sprintf(`%s."%s"`, s, t)
}

func displayExportedRowCountSnapshot(snapshotViaDebezium bool) {
	fmt.Printf("snapshot export report\n")
	uitable := uitable.New()

	leafPartitions := getLeafPartitionsFromRootTable()
	if !snapshotViaDebezium {
		exportedRowCount := getExportedRowCountSnapshot(exportDir)
		if source.Schema != "" {
			addHeader(uitable, "SCHEMA", "TABLE", "ROW COUNT")
		} else {
			addHeader(uitable, "DATABASE", "TABLE", "ROW COUNT")
		}
		keys := lo.Keys(exportedRowCount)
		sort.Strings(keys)
		for _, key := range keys {
			table, err := namereg.NameReg.LookupTableName(key)
			if err != nil {
				utils.ErrExit("lookup table %s in name registry : %v", key, err)
			}
			displayTableName := table.CurrentName.Unqualified.MinQuoted
			partitions := leafPartitions[table.ForOutput()]
			if source.DBType == POSTGRESQL && partitions != nil {
				partitions := strings.Join(partitions, ", ")
				displayTableName = fmt.Sprintf("%s (%s)", table.CurrentName.Unqualified.MinQuoted, partitions)
			}
			schema := table.SourceName.SchemaName
			uitable.AddRow(schema, displayTableName, exportedRowCount[key])
		}
		if len(keys) > 0 {
			fmt.Print("\n")
			fmt.Println(uitable)
			fmt.Print("\n")
		}
		return
	}

	exportStatus, err := dbzm.ReadExportStatus(filepath.Join(exportDir, "data", "export_status.json"))
	if err != nil {
		utils.ErrExit("failed to read export status during data export snapshot-and-changes report display: %v", err)
	}
	for i, tableStatus := range exportStatus.Tables {
		if i == 0 {
			if tableStatus.SchemaName != "" {
				addHeader(uitable, "SCHEMA", "TABLE", "ROW COUNT")
			} else {
				addHeader(uitable, "DATABASE", "TABLE", "ROW COUNT")
			}
		}
		table, err := namereg.NameReg.LookupTableName(fmt.Sprintf("%s.%s", tableStatus.SchemaName, tableStatus.TableName))
		if err != nil {
			utils.ErrExit("lookup table %s in name registry : %v", tableStatus.TableName, err)
		}
		displayTableName := table.CurrentName.Unqualified.MinQuoted
		partitions := leafPartitions[table.ForOutput()]
		if source.DBType == POSTGRESQL && partitions != nil {
			partitions := strings.Join(partitions, ", ")
			displayTableName = fmt.Sprintf("%s (%s)", table.CurrentName.Unqualified.MinQuoted, partitions)
		}
		schema := table.CurrentName.SchemaName
		uitable.AddRow(schema, displayTableName, tableStatus.ExportedRowCountSnapshot)

	}
	fmt.Print("\n")
	fmt.Println(uitable)
	fmt.Print("\n")
}

func renameDatafileDescriptor(exportDir string) {
	datafileDescriptor := datafile.OpenDescriptor(exportDir)
	for _, fileEntry := range datafileDescriptor.DataFileList {
		renamedTable, isRenamed := renameTableIfRequired(fileEntry.TableName)
		if isRenamed {
			fileEntry.TableName = renamedTable
		}
	}
	for k, v := range datafileDescriptor.TableNameToExportedColumns {
		renamedTable, isRenamed := renameTableIfRequired(k)
		if isRenamed {
			datafileDescriptor.TableNameToExportedColumns[renamedTable] = v
			delete(datafileDescriptor.TableNameToExportedColumns, k)
		}
	}
	datafileDescriptor.Save()
}

func renameExportSnapshotStatus(exportSnapshotStatusFile *jsonfile.JsonFile[ExportSnapshotStatus]) error {
	err := exportSnapshotStatusFile.Update(func(exportSnapshotStatus *ExportSnapshotStatus) {
		for i, tableStatus := range exportSnapshotStatus.Tables {
			renamedTable, isRenamed := renameTableIfRequired(tableStatus.TableName)
			if isRenamed {
				exportSnapshotStatus.Tables[i].TableName = renamedTable
			}
		}
	})
	if err != nil {
		return fmt.Errorf("update export snapshot status: %w", err)
	}
	return nil
}

func displayImportedRowCountSnapshot(state *ImportDataState, tasks []*ImportFileTask) {
	if importerRole == IMPORT_FILE_ROLE {
		fmt.Printf("import report\n")
	} else {
		fmt.Printf("snapshot import report\n")
	}
	tableList := importFileTasksToTableNameTuples(tasks)
	err := retrieveMigrationUUID()
	if err != nil {
		utils.ErrExit("could not retrieve migration UUID: %w", err)
	}
	uitable := uitable.New()

	dbType := "target"
	if importerRole == SOURCE_REPLICA_DB_IMPORTER_ROLE {
		dbType = "source-replica"
	}

	snapshotRowCount := utils.NewStructMap[sqlname.NameTuple, int64]()

	if importerRole == IMPORT_FILE_ROLE {
		for _, tableName := range tableList {
			tableRowCount, err := state.GetImportedSnapshotRowCountForTable(tableName)
			if err != nil {
				utils.ErrExit("could not fetch snapshot row count for table %q: %w", tableName, err)
			}
			snapshotRowCount.Put(tableName, tableRowCount)
		}
	} else {
		snapshotRowCount, err = getImportedSnapshotRowsMap(dbType, tableList)
		if err != nil {
			utils.ErrExit("failed to get imported snapshot rows map: %v", err)
		}
	}

	for i, tableName := range tableList {
		if i == 0 {
			addHeader(uitable, "SCHEMA", "TABLE", "IMPORTED ROW COUNT")
		}
		s, t := tableName.ForCatalogQuery()

		rowCount, _ := snapshotRowCount.Get(tableName)
		uitable.AddRow(s, t, rowCount)
	}
	if len(tableList) > 0 {
		fmt.Printf("\n")
		fmt.Println(uitable)
		fmt.Printf("\n")
	}
}

// setup a project having subdirs for various database objects IF NOT EXISTS
func CreateMigrationProjectIfNotExists(dbType string, exportDir string) {
	// TODO: add a check/prompt if any directories apart from required ones are present in export-dir
	var projectSubdirs = []string{
		"schema", "data", "reports",
<<<<<<< HEAD
		"assessment", "assessment/data", "assessment/reports",
=======
		"assessment", "assessment/data", "assessment/data/schema", "assessment/reports",
>>>>>>> 7d5a510d
		"metainfo", "metainfo/data", "metainfo/conf", "metainfo/ssl",
		"temp", "temp/ora2pg_temp_dir", "temp/schema",
	}

	log.Info("Creating a project directory if not exists...")
	//Assuming export directory as a project directory
	projectDirPath := exportDir
	for _, subdir := range projectSubdirs {
		err := exec.Command("mkdir", "-p", filepath.Join(projectDirPath, subdir)).Run()
		if err != nil {
			utils.ErrExit("couldn't create sub-directories under %q: %v", projectDirPath, err)
		}
	}

	// creating subdirs under schema dir
	for _, schemaObjectType := range source.ExportObjectTypeList {
		if schemaObjectType == "INDEX" { //no separate dir for indexes
			continue
		}
		databaseObjectDirName := strings.ToLower(schemaObjectType) + "s"

		err := exec.Command("mkdir", "-p", filepath.Join(schemaDir, databaseObjectDirName)).Run()
		if err != nil {
			utils.ErrExit("couldn't create sub-directories under %q: %v", schemaDir, err)
		}
	}

	initMetaDB()
}

func initMetaDB() {
	err := metadb.CreateAndInitMetaDBIfRequired(exportDir)
	if err != nil {
		utils.ErrExit("could not create and init meta db: %w", err)
	}
	metaDB, err = metadb.NewMetaDB(exportDir)
	if err != nil {
		utils.ErrExit("failed to initialize meta db: %s", err)
	}
	err = metaDB.InitMigrationStatusRecord()
	if err != nil {
		utils.ErrExit("could not init migration status record: %w", err)
	}
	msr, err := metaDB.GetMigrationStatusRecord()
	if err != nil {
		utils.ErrExit("get migration status record: %v", err)
	}
	if msr.VoyagerVersion != utils.YB_VOYAGER_VERSION {
		userFacingMsg := fmt.Sprintf("Voyager requires the entire migration workflow to be executed using a single Voyager version.\n"+
			"The export-dir %q was created using version %q and the current version is %q. Either use Voyager %q to continue the migration or start afresh "+
			"with a new export-dir.", exportDir, msr.VoyagerVersion, utils.YB_VOYAGER_VERSION, msr.VoyagerVersion)
		if msr.VoyagerVersion == "" { //In case the export dir is already started from older version that will not have VoyagerVersion field in MSR
			userFacingMsg = fmt.Sprintf("Voyager requires the entire migration workflow to be executed using a single Voyager version.\n"+
				"The export-dir %q was created using older version and the current version is %q. Either use older version to continue the migration or start afresh "+
				"with a new export-dir.", exportDir, utils.YB_VOYAGER_VERSION)
		}
		utils.ErrExit(userFacingMsg)
	}
}

func InitNameRegistry(
	exportDir string, role string,
	sconf *srcdb.Source, sdb srcdb.SourceDB,
	tconf *tgtdb.TargetConf, tdb tgtdb.TargetDB) error {

	var sdbReg namereg.SourceDBInterface
	var ybdb namereg.YBDBInterface
	var sourceDbType, sourceDbSchema, sourceDbName string
	var targetDBSchema string

	if sconf != nil {
		sourceDbType = sconf.DBType
		sourceDbName = sconf.DBName
		sourceDbSchema = sconf.Schema
	}
	if sdb != nil {
		sdbReg = sdb.(namereg.SourceDBInterface)
	}

	if tconf != nil {
		targetDBSchema = tconf.Schema
	}
	var ok bool
	if tdb != nil && lo.Contains([]string{TARGET_DB_IMPORTER_ROLE, IMPORT_FILE_ROLE}, role) {
		ybdb, ok = tdb.(namereg.YBDBInterface)
		if !ok {
			return fmt.Errorf("expected targetDB to adhere to YBDBRegirsty")
		}
	}
	nameregistryParams := namereg.NameRegistryParams{
		FilePath:       fmt.Sprintf("%s/metainfo/name_registry.json", exportDir),
		Role:           role,
		SourceDBType:   sourceDbType,
		SourceDBSchema: sourceDbSchema,
		SourceDBName:   sourceDbName,
		TargetDBSchema: targetDBSchema,
		SDB:            sdbReg,
		YBDB:           ybdb,
	}

	return namereg.InitNameRegistry(nameregistryParams)
}

// sets the global variable migrationUUID after retrieving it from MigrationStatusRecord
func retrieveMigrationUUID() error {
	if migrationUUID != uuid.Nil {
		return nil
	}
	msr, err := metaDB.GetMigrationStatusRecord()
	if err != nil {
		return fmt.Errorf("retrieving migration status record: %w", err)
	}
	if msr == nil {
		return fmt.Errorf("migration status record not found")
	}

	migrationUUID = uuid.MustParse(msr.MigrationUUID)
	utils.PrintAndLog("migrationID: %s", migrationUUID)
	return nil
}

func nameContainsCapitalLetter(name string) bool {
	for _, c := range name {
		if unicode.IsUpper(c) {
			return true
		}
	}
	return false
}

func getCutoverStatus() string {
	msr, err := metaDB.GetMigrationStatusRecord()
	if err != nil {
		utils.ErrExit("get migration status record: %v", err)
	}

	a := msr.CutoverToTargetRequested
	b := msr.CutoverProcessedBySourceExporter
	c := msr.CutoverProcessedByTargetImporter

	if !a {
		return NOT_INITIATED
	}
	if msr.FallForwardEnabled && a && b && c && msr.ExportFromTargetFallForwardStarted {
		return COMPLETED
	} else if msr.FallbackEnabled && a && b && c && msr.ExportFromTargetFallBackStarted {
		return COMPLETED
	} else if !msr.FallForwardEnabled && !msr.FallbackEnabled && a && b && c {
		return COMPLETED
	}
	return INITIATED
}

func checkStreamingMode() (bool, error) {
	var err error
	migrationStatus, err := metaDB.GetMigrationStatusRecord()
	if err != nil {
		return false, fmt.Errorf("error while fetching migration status record: %w", err)
	}
	streamChanges := changeStreamingIsEnabled(migrationStatus.ExportType)
	return streamChanges, nil
}

func getCutoverToSourceReplicaStatus() string {
	msr, err := metaDB.GetMigrationStatusRecord()
	if err != nil {
		utils.ErrExit("get migration status record: %v", err)
	}
	a := msr.CutoverToSourceReplicaRequested
	b := msr.CutoverToSourceReplicaProcessedByTargetExporter
	c := msr.CutoverToSourceReplicaProcessedBySRImporter

	if !a {
		return NOT_INITIATED
	} else if a && b && c {
		return COMPLETED
	}
	return INITIATED
}

func getCutoverToSourceStatus() string {
	msr, err := metaDB.GetMigrationStatusRecord()
	if err != nil {
		utils.ErrExit("get migration status record: %v", err)
	}
	a := msr.CutoverToSourceRequested
	b := msr.CutoverToSourceProcessedByTargetExporter
	c := msr.CutoverToSourceProcessedBySourceImporter

	if !a {
		return NOT_INITIATED
	} else if a && b && c {
		return COMPLETED
	}
	return INITIATED
}

func getPassword(cmd *cobra.Command, cliArgName, envVarName string) (string, error) {
	if cmd.Flags().Changed(cliArgName) {
		return cmd.Flag(cliArgName).Value.String(), nil
	}
	if os.Getenv(envVarName) != "" {
		return os.Getenv(envVarName), nil
	}
	fmt.Printf("Password to connect to %s (In addition, you can also set the password using the environment variable `%s`): ",
		strings.TrimSuffix(cliArgName, "-password"), envVarName)
	bytePassword, err := term.ReadPassword(int(syscall.Stdin))
	if err != nil {
		return "", fmt.Errorf("read password: %w", err)
	}
	fmt.Print("\n")
	return string(bytePassword), nil
}

func addHeader(table *uitable.Table, cols ...string) {
	headerfmt := color.New(color.FgGreen, color.Underline).SprintFunc()
	columns := lo.Map(cols, func(col string, _ int) interface{} {
		return headerfmt(col)
	})
	table.AddRow(columns...)
}

func GetSourceDBTypeFromMSR() string {
	msr, err := metaDB.GetMigrationStatusRecord()
	if err != nil {
		utils.ErrExit("get migration status record: %v", err)
	}
	if msr == nil {
		utils.ErrExit("migration status record not found")
	}
	return msr.SourceDBConf.DBType
}

func validateMetaDBCreated() {
	if !metaDBIsCreated(exportDir) {
		utils.ErrExit("ERROR: no metadb found in export-dir")
	}
}

func getImportTableList(sourceTableList []string) ([]sqlname.NameTuple, error) {
	if importerRole == IMPORT_FILE_ROLE {
		return nil, nil
	}
	var tableList []sqlname.NameTuple
	sqlname.SourceDBType = source.DBType
	for _, qualifiedTableName := range sourceTableList {
		table, err := namereg.NameReg.LookupTableName(qualifiedTableName)
		if err != nil {
			return nil, fmt.Errorf("lookup table %s in name registry : %v", qualifiedTableName, err)
		}
		tableList = append(tableList, table)
	}
	return tableList, nil
}

func hideImportFlagsInFallForwardOrBackCmds(cmd *cobra.Command) {
	var flags = []string{"target-db-type", "import-type", "target-endpoints", "use-public-ip", "continue-on-error", "table-list",
		"table-list-file-path", "exclude-table-list", "exclude-table-list-file-path", "enable-upsert"}
	for _, flagName := range flags {
		flag := cmd.Flags().Lookup(flagName)
		if flag != nil {
			flag.Hidden = true
		}
	}
}

func hideExportFlagsInFallForwardOrBackCmds(cmd *cobra.Command) {
	var flags = []string{"source-db-type", "export-type", "parallel-jobs", "start-clean"}
	for _, flagName := range flags {
		flag := cmd.Flags().Lookup(flagName)
		if flag != nil {
			flag.Hidden = true
		}
	}
}

func GetDefaultPGSchema(schema string, separator string) (string, bool) {
	// second return value is true if public is not included in the schema
	// which indicates that the no default schema
	schemas := strings.Split(schema, separator)
	if len(schemas) == 1 {
		return schema, false
	} else if slices.Contains(schemas, "public") {
		return "public", false
	} else {
		return "", true
	}
}

func CleanupChildProcesses() {
	myPid := os.Getpid()
	processes, err := ps.Processes()
	if err != nil {
		log.Errorf("failed to read processes: %v", err)
	}
	childProcesses := lo.Filter(processes, func(process ps.Process, _ int) bool {
		return process.PPid() == myPid
	})
	if len(childProcesses) > 0 {
		log.Info("Cleaning up child processes...")
	}
	for _, process := range childProcesses {
		pid := process.Pid()
		log.Infof("shutting down child pid %d", pid)
		err := ShutdownProcess(pid, 60)
		if err != nil {
			log.Errorf("shut down child pid %d : %v", pid, err)
		} else {
			log.Infof("shut down child pid %d", pid)
		}
	}
}

// this function wait for process to exit after signalling it to stop
func ShutdownProcess(pid int, forceShutdownAfterSeconds int) error {
	err := signalProcess(pid, syscall.SIGTERM)
	if err != nil {
		return fmt.Errorf("send sigterm to %d: %v", pid, err)
	}
	waitForProcessToExit(pid, forceShutdownAfterSeconds)
	return nil
}

func signalProcess(pid int, signal syscall.Signal) error {
	process, _ := os.FindProcess(pid) // Always succeeds on Unix systems
	log.Infof("sending signal=%s to process with PID=%d", signal.String(), pid)
	err := process.Signal(signal)
	if err != nil {
		return fmt.Errorf("sending signal=%s signal to process with PID=%d: %w", signal.String(), pid, err)
	}

	return nil
}

func waitForProcessToExit(pid int, forceShutdownAfterSeconds int) {
	// Reference: https://mezhenskyi.dev/posts/go-linux-processes/
	// Poll every 2 sec to make sure process is stopped
	// here process.Signal(syscall.Signal(0)) will return error only if process is not running
	process, _ := os.FindProcess(pid) // Always succeeds on Unix systems
	secondsWaited := 0
	for {
		time.Sleep(time.Second * 2)
		secondsWaited += 2
		err := process.Signal(syscall.Signal(0))
		if err != nil {
			log.Infof("process with PID=%d is stopped", process.Pid)
			return
		}
		if forceShutdownAfterSeconds > 0 && secondsWaited > forceShutdownAfterSeconds {
			log.Infof("force shutting down pid %d", pid)
			process.Signal(syscall.SIGKILL)
		}
	}
}

func initBaseSourceEvent(bev *cp.BaseEvent, eventType string) {
	*bev = cp.BaseEvent{
		EventType:     eventType,
		MigrationUUID: migrationUUID,
		DBType:        source.DBType,
		DatabaseName:  source.DBName,
		SchemaNames:   cp.GetSchemaList(source.Schema),
	}
}

func initBaseTargetEvent(bev *cp.BaseEvent, eventType string) {
	*bev = cp.BaseEvent{
		EventType:     eventType,
		MigrationUUID: migrationUUID,
		DBType:        tconf.TargetDBType,
		DatabaseName:  tconf.DBName,
		SchemaNames:   []string{tconf.Schema},
	}
}

func renameTableIfRequired(table string) (string, bool) {
	// required to rename the table name from leaf to root partition in case of pg_dump
	// to be load data in target using via root table
	msr, err := metaDB.GetMigrationStatusRecord()
	if err != nil {
		utils.ErrExit("Failed to get migration status record: %s", err)
	}
	sourceDBType = msr.SourceDBConf.DBType
	sourceDBTypeInMigration := msr.SourceDBConf.DBType
	schema := msr.SourceDBConf.Schema
	sqlname.SourceDBType = source.DBType
	if source.DBType != POSTGRESQL && source.DBType != YUGABYTEDB {
		return table, false
	}
	if source.DBType == POSTGRESQL && msr.SourceRenameTablesMap == nil ||
		source.DBType == YUGABYTEDB && msr.TargetRenameTablesMap == nil {
		return table, false
	}
	if sourceDBTypeInMigration != POSTGRESQL && source.DBType == YUGABYTEDB {
		schema = source.Schema
	}
	renameTablesMap := msr.SourceRenameTablesMap
	if source.DBType == YUGABYTEDB {
		renameTablesMap = msr.TargetRenameTablesMap
	}
	defaultSchema, noDefaultSchema := GetDefaultPGSchema(schema, "|")
	if noDefaultSchema && len(strings.Split(table, ".")) <= 1 {
		utils.ErrExit("no default schema found to qualify table %s", table)
	}
	tableName := sqlname.NewSourceNameFromMaybeQualifiedName(table, defaultSchema)
	fromTable := tableName.Qualified.Unquoted

	if renameTablesMap[fromTable] != "" {
		tableTup, err := namereg.NameReg.LookupTableName(renameTablesMap[fromTable])
		if err != nil {
			utils.ErrExit("lookup failed for the table  %s", renameTablesMap[fromTable])
		}

		return tableTup.ForMinOutput(), true
	}
	return table, false
}

func getExportedSnapshotRowsMap(exportSnapshotStatus *ExportSnapshotStatus) (*utils.StructMap[sqlname.NameTuple, int64], *utils.StructMap[sqlname.NameTuple, []string], error) {
	snapshotRowsMap := utils.NewStructMap[sqlname.NameTuple, int64]()
	snapshotStatusMap := utils.NewStructMap[sqlname.NameTuple, []string]()

	for _, tableStatus := range exportSnapshotStatus.Tables {
		if tableStatus.FileName == "" {
			//in case of root table as well in the tablelist during export an entry with empty file name is there
			continue
		}
		nt, err := namereg.NameReg.LookupTableName(tableStatus.TableName)
		if err != nil {
			return nil, nil, fmt.Errorf("lookup table [%s] from name registry: %v", tableStatus.TableName, err)
		}
		existingSnapshotRows, _ := snapshotRowsMap.Get(nt)
		snapshotRowsMap.Put(nt, existingSnapshotRows+tableStatus.ExportedRowCountSnapshot)
		existingStatuses, _ := snapshotStatusMap.Get(nt)
		existingStatuses = append(existingStatuses, tableStatus.Status)
		snapshotStatusMap.Put(nt, existingStatuses)
	}

	return snapshotRowsMap, snapshotStatusMap, nil
}

func getImportedSnapshotRowsMap(dbType string, tableList []sqlname.NameTuple) (*utils.StructMap[sqlname.NameTuple, int64], error) {
	switch dbType {
	case "target":
		importerRole = TARGET_DB_IMPORTER_ROLE
	case "source-replica":
		importerRole = SOURCE_REPLICA_DB_IMPORTER_ROLE
	}
	state := NewImportDataState(exportDir)
	var snapshotDataFileDescriptor *datafile.Descriptor

	dataFileDescriptorPath := filepath.Join(exportDir, datafile.DESCRIPTOR_PATH)
	if utils.FileOrFolderExists(dataFileDescriptorPath) {
		snapshotDataFileDescriptor = datafile.OpenDescriptor(exportDir)
	}

	snapshotRowsMap := utils.NewStructMap[sqlname.NameTuple, int64]()
	dataFilePathNtMap := map[string]sqlname.NameTuple{}
	for _, fileEntry := range snapshotDataFileDescriptor.DataFileList {
		nt, err := namereg.NameReg.LookupTableName(fileEntry.TableName)
		if err != nil {
			return nil, fmt.Errorf("lookup table name from data file descriptor %s : %v", fileEntry.TableName, err)
		}
		dataFilePathNtMap[fileEntry.FilePath] = nt
	}

	for dataFilePath, nt := range dataFilePathNtMap {
		snapshotRowCount, err := state.GetImportedRowCount(dataFilePath, nt)
		if err != nil {
			return nil, fmt.Errorf("could not fetch snapshot row count for table %q: %w", nt, err)
		}
		existingRows, _ := snapshotRowsMap.Get(nt)
		snapshotRowsMap.Put(nt, existingRows+snapshotRowCount)
	}
	return snapshotRowsMap, nil
}

func storeTableListInMSR(tableList []sqlname.NameTuple) error {
	minQuotedTableList := lo.Uniq(lo.Map(tableList, func(table sqlname.NameTuple, _ int) string {
		// Store list of tables in MSR with root table in case of partitions
		renamedTable, isRenamed := renameTableIfRequired(table.ForOutput())
		if isRenamed {
			tuple, err := namereg.NameReg.LookupTableName(renamedTable)
			if err != nil {
				return fmt.Sprintf("lookup table %s in name registry : %v", renamedTable, err)
			}
			return tuple.ForOutput()
		}
		return renamedTable
	}))
	err := metaDB.UpdateMigrationStatusRecord(func(record *metadb.MigrationStatusRecord) {
		record.TableListExportedFromSource = minQuotedTableList
	})
	if err != nil {
		return fmt.Errorf("update migration status record: %v", err)
	}
	return nil
}<|MERGE_RESOLUTION|>--- conflicted
+++ resolved
@@ -235,7 +235,7 @@
 }
 
 func getQuotedFromUnquoted(t string) string {
-	//To preserve case sensitiveness in the Unquoted 
+	//To preserve case sensitiveness in the Unquoted
 	parts := strings.Split(t, ".")
 	s, t := parts[0], parts[1]
 	return fmt.Sprintf(`%s."%s"`, s, t)
@@ -397,11 +397,7 @@
 	// TODO: add a check/prompt if any directories apart from required ones are present in export-dir
 	var projectSubdirs = []string{
 		"schema", "data", "reports",
-<<<<<<< HEAD
-		"assessment", "assessment/data", "assessment/reports",
-=======
 		"assessment", "assessment/data", "assessment/data/schema", "assessment/reports",
->>>>>>> 7d5a510d
 		"metainfo", "metainfo/data", "metainfo/conf", "metainfo/ssl",
 		"temp", "temp/ora2pg_temp_dir", "temp/schema",
 	}
