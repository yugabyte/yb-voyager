/*
Copyright (c) YugabyteDB, Inc.

Licensed under the Apache License, Version 2.0 (the "License");
you may not use this file except in compliance with the License.
You may obtain a copy of the License at

	http://www.apache.org/licenses/LICENSE-2.0

Unless required by applicable law or agreed to in writing, software
distributed under the License is distributed on an "AS IS" BASIS,
WITHOUT WARRANTIES OR CONDITIONS OF ANY KIND, either express or implied.
See the License for the specific language governing permissions and
limitations under the License.
*/
package cmd

import (
	"errors"
	"fmt"
	"io/fs"
	"path/filepath"

	"github.com/fatih/color"
	"github.com/google/uuid"
	"github.com/gosuri/uitable"
	"github.com/spf13/cobra"

	"github.com/yugabyte/yb-voyager/yb-voyager/src/config"
	"github.com/yugabyte/yb-voyager/yb-voyager/src/dbzm"
	"github.com/yugabyte/yb-voyager/yb-voyager/src/metadb"
	"github.com/yugabyte/yb-voyager/yb-voyager/src/namereg"
	"github.com/yugabyte/yb-voyager/yb-voyager/src/tgtdb"
	"github.com/yugabyte/yb-voyager/yb-voyager/src/utils"
	"github.com/yugabyte/yb-voyager/yb-voyager/src/utils/jsonfile"
	"github.com/yugabyte/yb-voyager/yb-voyager/src/utils/sqlname"
)

var targetDbPassword string
var sourceReplicaDbPassword string
var sourceDbPassword string
var nameRegistryForSourceReplicaRole *namereg.NameRegistry

var getDataMigrationReportCmd = &cobra.Command{
	Use:   "data-migration-report",
	Short: "Print the consolidated report of migration of data.",
	Long:  `Print the consolidated report of migration of data among different DBs (source / target / source-replica) when export-type 'snapshot-and-changes' is enabled.`,
	PreRun: func(cmd *cobra.Command, args []string) {
		validateReportOutputFormat(migrationReportFormats, reportOrStatusCmdOutputFormat)
	},
	Run: func(cmd *cobra.Command, args []string) {
		migrationStatus, err := metaDB.GetMigrationStatusRecord()
		if err != nil {
			utils.ErrExit("error while getting migration status: %w\n", err)
		}
		streamChanges, err := checkStreamingMode()
		if err != nil {
			utils.ErrExit("error while checking streaming mode: %w\n", err)
		}
		migrationUUID, err = uuid.Parse(migrationStatus.MigrationUUID)
		if err != nil {
			utils.ErrExit("error while parsing migration UUID: %w\n", err)
		}
		if streamChanges {
			if migrationStatus.TargetDBConf != nil {
				getTargetPassword(cmd)
				migrationStatus.TargetDBConf.Password = tconf.Password
			}
			if migrationStatus.FallForwardEnabled {
				getSourceReplicaDBPassword(cmd)
				migrationStatus.SourceReplicaDBConf.Password = tconf.Password
			}
			if migrationStatus.FallbackEnabled {
				getSourceDBPassword(cmd)
				migrationStatus.SourceDBAsTargetConf.Password = tconf.Password
			}
			err = InitNameRegistry(exportDir, "", nil, nil, nil, nil, false)
			if err != nil {
				utils.ErrExit("initializing name registry: %w", err)
			}
			color.Yellow("Generating data migration report for migration UUID: %s...\n", migrationStatus.MigrationUUID)
			getDataMigrationReportCmdFn(migrationStatus)
		} else {
			utils.ErrExit("Error: Data migration report is only applicable when export-type is 'snapshot-and-changes'(live migration)\nPlease run export data status/import data status commands.")
		}
	},
}

type rowData struct {
	TableName                   string `json:"table_name"`
	DBType                      string `json:"db_type"`
	ExportedSnapshotRows        int64  `json:"exported_snapshot_rows"`
	ImportedSnapshotRows        int64  `json:"imported_snapshot_rows"`
	ErroredImportedSnapshotRows int64  `json:"errored_imported_snapshot_rows"`
	ImportedInserts             int64  `json:"imported_inserts"`
	ImportedUpdates             int64  `json:"imported_updates"`
	ImportedDeletes             int64  `json:"imported_deletes"`
	ExportedInserts             int64  `json:"exported_inserts"`
	ExportedUpdates             int64  `json:"exported_updates"`
	ExportedDeletes             int64  `json:"exported_deletes"`
	FinalRowCount               int64  `json:"final_row_count"`
}

var reportData []*rowData

var fBEnabled, fFEnabled bool
var firstHeader = []string{"TABLE", "DB_TYPE", "EXPORTED", "IMPORTED", "ERRORED-IMPORTED", "EXPORTED", "EXPORTED", "EXPORTED", "IMPORTED", "IMPORTED", "IMPORTED", "FINAL_ROW_COUNT"}
var secondHeader = []string{"", "", "SNAPSHOT_ROWS", "SNAPSHOT_ROWS", "SNAPSHOT_ROWS", "INSERTS", "UPDATES", "DELETES", "INSERTS", "UPDATES", "DELETES", ""}

func getDataMigrationReportCmdFn(msr *metadb.MigrationStatusRecord) {
	fBEnabled = msr.FallbackEnabled
	fFEnabled = msr.FallForwardEnabled
	tableList := msr.TableListExportedFromSource
	tableNameTups, err := getImportTableList(tableList)
	if err != nil {
		utils.ErrExit("getting name tuples from table list: %w", err)
	}
	params := namereg.NameRegistryParams{
		FilePath: fmt.Sprintf("%s/metainfo/name_registry.json", exportDir),
		Role:     SOURCE_REPLICA_DB_IMPORTER_ROLE,
		SDB:      nil,
		YBDB:     nil,
	}
	nameRegistryForSourceReplicaRole = namereg.NewNameRegistry(params)
	err = nameRegistryForSourceReplicaRole.Init()
	if err != nil {
		utils.ErrExit("initializing name registry for source replica: %w", err)
	}
	uitbl := uitable.New()
	uitbl.MaxColWidth = 50
	uitbl.Wrap = true
	uitbl.Separator = " | "

	maxTablesInOnePage := 10

	addHeader(uitbl, firstHeader...)
	addHeader(uitbl, secondHeader...)
	exportStatusFilePath := filepath.Join(exportDir, "data", "export_status.json")
	dbzmStatus, err := dbzm.ReadExportStatus(exportStatusFilePath)
	if err != nil {
		utils.ErrExit("Failed to read export status file: %s: %w", exportStatusFilePath, err)
	}
	if dbzmStatus == nil {
		utils.ErrExit("Export data has not started yet. Try running after export has started.")
	}
	dbzmNameTupToRowCount := utils.NewStructMap[sqlname.NameTuple, int64]()

	exportSnapshotStatusFilePath := filepath.Join(exportDir, "metainfo", "export_snapshot_status.json")
	exportSnapshotStatusFile = jsonfile.NewJsonFile[ExportSnapshotStatus](exportSnapshotStatusFilePath)
	var exportSnapshotStatus *ExportSnapshotStatus

	sqlname.SourceDBType = source.DBType
	var exportedPGSnapshotRowsMap *utils.StructMap[sqlname.NameTuple, int64]

	source = *msr.SourceDBConf
	if source.DBType == POSTGRESQL {
		exportSnapshotStatus, err = exportSnapshotStatusFile.Read()
		if err != nil {
			if errors.Is(err, fs.ErrNotExist) {
				utils.ErrExit("Export data has not started yet. Try running after export has started.")
			}
			utils.ErrExit("Failed to read export status file: %s: %w", exportSnapshotStatusFilePath, err)
		}
		exportedPGSnapshotRowsMap, _, err = getExportedSnapshotRowsMap(exportSnapshotStatus)
		if err != nil {
			utils.ErrExit("error while getting exported snapshot rows: %w\n", err)
		}
	} else {
		for _, tableExportStatus := range dbzmStatus.Tables {
			tableName := fmt.Sprintf("%s.%s", tableExportStatus.SchemaName, tableExportStatus.TableName)
			nt, err := namereg.NameReg.LookupTableName(tableName)
			if err != nil {
				utils.ErrExit("lookup in name registry: %s: %w", tableName, err)
			}
			dbzmNameTupToRowCount.Put(nt, tableExportStatus.ExportedRowCountSnapshot)
		}
	}

	var sourceExportedEventsMap *utils.StructMap[sqlname.NameTuple, *tgtdb.EventCounter]
	var targetExportedEventsMap *utils.StructMap[sqlname.NameTuple, *tgtdb.EventCounter]
	sourceExportedEventsMap, err = metaDB.GetExportedEventsStatsForExporterRole(SOURCE_DB_EXPORTER_ROLE)
	if err != nil {
		utils.ErrExit("getting exported events from source stats: %w", err)
	}
	if fFEnabled {
		targetExportedEventsMap, err = metaDB.GetExportedEventsStatsForExporterRole(TARGET_DB_EXPORTER_FF_ROLE)
		if err != nil {
			utils.ErrExit("getting exported events from target stats: %w", err)
		}
	}
	if fBEnabled {
		targetExportedEventsMap, err = metaDB.GetExportedEventsStatsForExporterRole(TARGET_DB_EXPORTER_FB_ROLE)
		if err != nil {
			utils.ErrExit("getting exported events from target stats: %w", err)
		}
	}

	var targetImportedSnapshotRowsMap *utils.StructMap[sqlname.NameTuple, RowCountPair]
	var targetEventsImportedMap *utils.StructMap[sqlname.NameTuple, *tgtdb.EventCounter]
	if msr.TargetDBConf != nil {
<<<<<<< HEAD
		errorHandler, err := getImportDataErrorHandlerUsed()
		if err != nil {
			utils.ErrExit("error while getting import data error handler: %w\n", err)
		}
		targetImportedSnapshotRowsMap, err = getImportedSnapshotRowsMap("target", errorHandler)
=======
		targetImportedSnapshotRowsMap, err = getImportedSnapshotRowsMap("target", tableNameTups)
>>>>>>> c1a6170b
		if err != nil {
			utils.ErrExit("error while getting imported snapshot rows for target DB: %w\n", err)
		}
		targetEventsImportedMap, err = getImportedEventsMap("target", tableNameTups, msr.TargetDBConf)
		if err != nil {
			utils.ErrExit("error while getting imported events counts for target DB: %w\n", err)
		}
	}

	var replicaImportedSnapshotRowsMap *utils.StructMap[sqlname.NameTuple, RowCountPair]
	var replicaEventsImportedMap *utils.StructMap[sqlname.NameTuple, *tgtdb.EventCounter]
	if fFEnabled {
		// In this case we need to lookup in a namereg where role is SOURCE_REPLICA_DB_IMPORTER_ROLE so that
		// look up happens properly for source_replica names as here reg is the map of target->source-replica tablename
		oldNameReg := namereg.NameReg
		namereg.NameReg = *nameRegistryForSourceReplicaRole
<<<<<<< HEAD
		replicaImportedSnapshotRowsMap, err = getImportedSnapshotRowsMap("source-replica", nil)
=======
		replicaImportedSnapshotRowsMap, err = getImportedSnapshotRowsMap("source-replica", tableNameTups)
>>>>>>> c1a6170b
		if err != nil {
			utils.ErrExit("error while getting imported snapshot rows for source-replica DB: %w\n", err)
		}
		sourceReplicaTups := make([]sqlname.NameTuple, len(tableNameTups))
		for i, ntup := range tableNameTups {
			sourceReplicaTups[i], err = namereg.NameReg.LookupTableName(ntup.ForKey())
			if err != nil {
				utils.ErrExit("lookup table %s: %v", ntup.ForKey(), err)
			}
		}
		replicaEventsImportedMap, err = getImportedEventsMap("source-replica", sourceReplicaTups, msr.SourceReplicaDBConf)
		if err != nil {
			utils.ErrExit("error while getting imported events counts for source-replica DB: %w\n", err)
		}
		namereg.NameReg = oldNameReg
	}

	var sourceEventsImportedMap *utils.StructMap[sqlname.NameTuple, *tgtdb.EventCounter]
	if fBEnabled {
		sourceEventsImportedMap, err = getImportedEventsMap("source", tableNameTups, msr.SourceDBAsTargetConf)
		if err != nil {
			utils.ErrExit("error while getting imported events counts for source DB in case of fall-back: %w\n", err)
		}
	}

	for i, nameTup := range tableNameTups {
		uitbl.AddRow() // blank row

		row := rowData{}
		updateExportedSnapshotRowsInTheRow(msr, &row, nameTup, dbzmNameTupToRowCount, exportedPGSnapshotRowsMap)
		row.ImportedSnapshotRows = 0
		row.ErroredImportedSnapshotRows = 0
		row.TableName = nameTup.ForKey()
		row.DBType = "source"
		err := updateExportedEventsCountsInTheRow(&row, nameTup, sourceExportedEventsMap, targetExportedEventsMap) //source OUT counts
		if err != nil {
			utils.ErrExit("error while getting exported events counts for source DB: %w\n", err)
		}
		if fBEnabled {
			err = updateImportedEventsCountsInTheRow(&row, nameTup, nil, sourceEventsImportedMap) //fall back IN counts
			if err != nil {
				utils.ErrExit("error while getting imported events for source DB in case of fall-back: %w\n", err)
			}
		}
		addRowInTheTable(uitbl, row, nameTup)
		row = rowData{}
		row.TableName = ""
		row.DBType = "target"
		row.ExportedSnapshotRows = 0
		if msr.TargetDBConf != nil { // In case import is not started yet, target DB conf will be nil
			err = updateImportedEventsCountsInTheRow(&row, nameTup, targetImportedSnapshotRowsMap, targetEventsImportedMap) //target IN counts
			if err != nil {
				utils.ErrExit("error while getting imported events for target DB: %w\n", err)
			}
		}
		if fFEnabled || fBEnabled {
			err = updateExportedEventsCountsInTheRow(&row, nameTup, sourceExportedEventsMap, targetExportedEventsMap) // target OUT counts
			if err != nil {
				utils.ErrExit("error while getting exported events for target DB: %w\n", err)
			}
		}
		addRowInTheTable(uitbl, row, nameTup)
		if fFEnabled {
			row = rowData{}
			row.TableName = ""
			row.DBType = "source-replica"
			row.ExportedSnapshotRows = 0
			err = updateImportedEventsCountsInTheRow(&row, nameTup, replicaImportedSnapshotRowsMap, replicaEventsImportedMap) //fall forward IN counts
			if err != nil {
				utils.ErrExit("error while getting imported events for DB %s: %w\n", row.DBType, err)
			}
			addRowInTheTable(uitbl, row, nameTup)
		}

		if i%maxTablesInOnePage == 0 && i != 0 && reportOrStatusCmdOutputFormat == "table" {
			//multiple table in case of large set of tables
			fmt.Print("\n")
			fmt.Println(uitbl)
			fmt.Print("\n")
			uitbl = uitable.New()
			uitbl.MaxColWidth = 50
			uitbl.Separator = " | "
			addHeader(uitbl, firstHeader...)
			addHeader(uitbl, secondHeader...)
		}
	}
	if reportOrStatusCmdOutputFormat == "json" {
		// Print the report in json format.
		reportFilePath := filepath.Join(exportDir, "reports", "data-migration-report.json")
		reportFile := jsonfile.NewJsonFile[[]*rowData](reportFilePath)
		err := reportFile.Create(&reportData)
		if err != nil {
			utils.ErrExit("creating into json file: %s: %w", reportFilePath, err)
		}
		fmt.Print(color.GreenString("Data migration report is written to %s\n", reportFilePath))
		return
	}
	if uitbl.Rows != nil {
		fmt.Print("\n")
		fmt.Println(uitbl)
		fmt.Print("\n")
	}

}

func addRowInTheTable(uitbl *uitable.Table, row rowData, nameTup sqlname.NameTuple) {
	if reportOrStatusCmdOutputFormat == "json" {
		row.TableName = nameTup.ForKey()
		row.FinalRowCount = getFinalRowCount(row)
		reportData = append(reportData, &row)
		return
	}
	uitbl.AddRow(row.TableName, row.DBType, row.ExportedSnapshotRows, row.ImportedSnapshotRows, row.ErroredImportedSnapshotRows, row.ExportedInserts, row.ExportedUpdates, row.ExportedDeletes, row.ImportedInserts, row.ImportedUpdates, row.ImportedDeletes, getFinalRowCount(row))
}

func updateExportedSnapshotRowsInTheRow(msr *metadb.MigrationStatusRecord, row *rowData, nameTup sqlname.NameTuple, dbzmSnapshotRowCount *utils.StructMap[sqlname.NameTuple, int64], exportedSnapshotPGRowsMap *utils.StructMap[sqlname.NameTuple, int64]) error {
	// TODO: read only from one place(data file descriptor). Right now, data file descriptor does not store schema names.
	if msr.IsSnapshotExportedViaDebezium() {
		row.ExportedSnapshotRows, _ = dbzmSnapshotRowCount.Get(nameTup)
	} else {
		row.ExportedSnapshotRows, _ = exportedSnapshotPGRowsMap.Get(nameTup)
	}
	return nil
}

func getImportedEventsMap(dbType string, tableNameTups []sqlname.NameTuple, targetConf *tgtdb.TargetConf) (*utils.StructMap[sqlname.NameTuple, *tgtdb.EventCounter], error) {
	switch dbType {
	case "target":
		importerRole = TARGET_DB_IMPORTER_ROLE
	case "source-replica":
		importerRole = SOURCE_REPLICA_DB_IMPORTER_ROLE
	case "source":
		importerRole = SOURCE_DB_IMPORTER_ROLE
	}
	//reinitialise targetDB
	tconf = *targetConf
	tdb = tgtdb.NewTargetDB(&tconf)
	err := tdb.Init()
	if err != nil {
		return nil, fmt.Errorf("failed to initialize the target DB: %w", err)
	}
	defer tdb.Finalize()
	state := NewImportDataState(exportDir)
	tableNameTupToEventsCounter, err := state.GetImportedEventsStatsForTableList(tableNameTups, migrationUUID)
	if err != nil {
		return nil, fmt.Errorf("imported events stats for tableList: %w", err)
	}
	return tableNameTupToEventsCounter, nil
}

func updateImportedEventsCountsInTheRow(row *rowData, tableNameTup sqlname.NameTuple, snapshotImportedRowsMap *utils.StructMap[sqlname.NameTuple, RowCountPair], eventsImportedMap *utils.StructMap[sqlname.NameTuple, *tgtdb.EventCounter]) error {
	switch row.DBType {
	case "target":
		importerRole = TARGET_DB_IMPORTER_ROLE
	case "source-replica":
		importerRole = SOURCE_REPLICA_DB_IMPORTER_ROLE
	case "source":
		importerRole = SOURCE_DB_IMPORTER_ROLE
	}
	if importerRole == SOURCE_REPLICA_DB_IMPORTER_ROLE {
		var err error
		tblName := tableNameTup.ForKey()
		// In case of source-replica role namereg is the map of target->source-replica name
		// and hence ForKey() returns source-replica name so we need to get that from reg
		tableNameTup, err = nameRegistryForSourceReplicaRole.LookupTableName(tblName)
		if err != nil {
			return fmt.Errorf("lookup %s in source replica name registry: %w", tblName, err)
		}
	}

	if importerRole != SOURCE_DB_IMPORTER_ROLE {
		rowCountPair, _ := snapshotImportedRowsMap.Get(tableNameTup)
		row.ImportedSnapshotRows = rowCountPair.Imported
		row.ErroredImportedSnapshotRows = rowCountPair.Errored
	}

	eventCounter, _ := eventsImportedMap.Get(tableNameTup)
	row.ImportedInserts = eventCounter.NumInserts
	row.ImportedUpdates = eventCounter.NumUpdates
	row.ImportedDeletes = eventCounter.NumDeletes
	return nil
}

func updateExportedEventsCountsInTheRow(row *rowData, tableNameTup sqlname.NameTuple, sourceExportedEventsMap *utils.StructMap[sqlname.NameTuple, *tgtdb.EventCounter], targetExportedEventsMap *utils.StructMap[sqlname.NameTuple, *tgtdb.EventCounter]) error {
	var exportedEventsMap *utils.StructMap[sqlname.NameTuple, *tgtdb.EventCounter]
	switch row.DBType {
	case "source":
		exportedEventsMap = sourceExportedEventsMap
	case "target":
		exportedEventsMap = targetExportedEventsMap
	}

	eventCounter, _ := exportedEventsMap.Get(tableNameTup)
	if eventCounter != nil {
		row.ExportedInserts = eventCounter.NumInserts
		row.ExportedUpdates = eventCounter.NumUpdates
		row.ExportedDeletes = eventCounter.NumDeletes
	}

	return nil
}

func getFinalRowCount(row rowData) int64 {
	if row.DBType == "source" {
		return row.ExportedSnapshotRows + row.ExportedInserts + row.ImportedInserts - row.ExportedDeletes - row.ImportedDeletes
	}
	return row.ImportedSnapshotRows + row.ImportedInserts + row.ExportedInserts - row.ImportedDeletes - row.ExportedDeletes
}

func init() {
	getCommand.AddCommand(getDataMigrationReportCmd)
	registerExportDirFlag(getDataMigrationReportCmd)
	registerConfigFileFlag(getDataMigrationReportCmd)
	getDataMigrationReportCmd.PersistentFlags().StringVarP(&config.LogLevel, "log-level", "l", "info",
		"log level for yb-voyager. Accepted values: (trace, debug, info, warn, error, fatal, panic)")
	getDataMigrationReportCmd.Flags().StringVar(&reportOrStatusCmdOutputFormat, "output-format", "table",
		"format in which report will be generated: (table, json)")
	getDataMigrationReportCmd.Flags().MarkHidden("output-format") //confirm this if should be hidden or not

	getDataMigrationReportCmd.Flags().StringVar(&sourceReplicaDbPassword, "source-replica-db-password", "",
		"password with which to connect to the target Source-Replica DB server. Alternatively, you can also specify the password by setting the environment variable SOURCE_REPLICA_DB_PASSWORD. If you don't provide a password via the CLI, yb-voyager will prompt you at runtime for a password. If the password contains special characters that are interpreted by the shell (for example, # and $), enclose the password in single quotes.")

	getDataMigrationReportCmd.Flags().StringVar(&sourceDbPassword, "source-db-password", "",
		"password with which to connect to the target source DB server. Alternatively, you can also specify the password by setting the environment variable SOURCE_DB_PASSWORD. If you don't provide a password via the CLI, yb-voyager will prompt you at runtime for a password. If the password contains special characters that are interpreted by the shell (for example, # and $), enclose the password in single quotes")

	getDataMigrationReportCmd.Flags().StringVar(&targetDbPassword, "target-db-password", "",
		"password with which to connect to the target YugabyteDB server. Alternatively, you can also specify the password by setting the environment variable TARGET_DB_PASSWORD. If you don't provide a password via the CLI, yb-voyager will prompt you at runtime for a password. If the password contains special characters that are interpreted by the shell (for example, # and $), enclose the password in single quotes.")
}<|MERGE_RESOLUTION|>--- conflicted
+++ resolved
@@ -198,15 +198,11 @@
 	var targetImportedSnapshotRowsMap *utils.StructMap[sqlname.NameTuple, RowCountPair]
 	var targetEventsImportedMap *utils.StructMap[sqlname.NameTuple, *tgtdb.EventCounter]
 	if msr.TargetDBConf != nil {
-<<<<<<< HEAD
 		errorHandler, err := getImportDataErrorHandlerUsed()
 		if err != nil {
 			utils.ErrExit("error while getting import data error handler: %w\n", err)
 		}
-		targetImportedSnapshotRowsMap, err = getImportedSnapshotRowsMap("target", errorHandler)
-=======
-		targetImportedSnapshotRowsMap, err = getImportedSnapshotRowsMap("target", tableNameTups)
->>>>>>> c1a6170b
+		targetImportedSnapshotRowsMap, err = getImportedSnapshotRowsMap("target", tableNameTups, errorHandler)
 		if err != nil {
 			utils.ErrExit("error while getting imported snapshot rows for target DB: %w\n", err)
 		}
@@ -223,11 +219,8 @@
 		// look up happens properly for source_replica names as here reg is the map of target->source-replica tablename
 		oldNameReg := namereg.NameReg
 		namereg.NameReg = *nameRegistryForSourceReplicaRole
-<<<<<<< HEAD
-		replicaImportedSnapshotRowsMap, err = getImportedSnapshotRowsMap("source-replica", nil)
-=======
-		replicaImportedSnapshotRowsMap, err = getImportedSnapshotRowsMap("source-replica", tableNameTups)
->>>>>>> c1a6170b
+		replicaImportedSnapshotRowsMap, err = getImportedSnapshotRowsMap("source-replica", tableNameTups, nil)
+
 		if err != nil {
 			utils.ErrExit("error while getting imported snapshot rows for source-replica DB: %w\n", err)
 		}
