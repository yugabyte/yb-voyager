//go:build integration_voyager_command

/*
Copyright (c) YugabyteDB, Inc.

Licensed under the Apache License, Version 2.0 (the "License");
you may not use this file except in compliance with the License.
You may obtain a copy of the License at

	http://www.apache.org/licenses/LICENSE-2.0

Unless required by applicable law or agreed to in writing, software
distributed under the License is distributed on an "AS IS" BASIS,
WITHOUT WARRANTIES OR CONDITIONS OF ANY KIND, either express or implied.
See the License for the specific language governing permissions and
limitations under the License.
*/
package cmd

import (
	"context"
	"database/sql"
	"fmt"
	"path/filepath"
	"strconv"
	"strings"
	"testing"
	"time"

	"github.com/samber/lo"
	"github.com/stretchr/testify/assert"

	"github.com/yugabyte/yb-voyager/yb-voyager/src/metadb"
	"github.com/yugabyte/yb-voyager/yb-voyager/src/utils"
	"github.com/yugabyte/yb-voyager/yb-voyager/src/utils/jsonfile"
	testcontainers "github.com/yugabyte/yb-voyager/yb-voyager/test/containers"
	testutils "github.com/yugabyte/yb-voyager/yb-voyager/test/utils"
)

////=========================================

// HELPER functions for live

// checks for the snapshot phase completed in export and import both by checking the get data migration report
func snapshotPhaseCompleted(t *testing.T, postgresPass string, targetPass string, snapshotRows int64, tableName string) bool {
	err := testutils.NewVoyagerCommandRunner(nil, "get data-migration-report", []string{
		"--export-dir", exportDir,
		"--output-format", "json",
		"--source-db-password", postgresPass,
		"--target-db-password", targetPass,
	}, nil, true).Run()
	testutils.FatalIfError(t, err, "get data-migration-report command failed")

	reportFilePath := filepath.Join(exportDir, "reports", "data-migration-report.json")
	// Check if the report file exists and is not empty.
	if ok := utils.FileOrFolderExists(reportFilePath); ok {
		jsonFile := jsonfile.NewJsonFile[[]*rowData](reportFilePath)
		rowData, err := jsonFile.Read()
		testutils.FatalIfError(t, err, "error reading get data-migration-report")
		exportSnapshot := 0
		importSnapshot := 0
		for _, row := range *rowData {
			if row.TableName == tableName {
				if row.DBType == "source" {
					exportSnapshot = int(row.ExportedSnapshotRows)
				}
				if row.DBType == "target" {
					importSnapshot = int(row.ImportedSnapshotRows)
				}
			}
		}
		if exportSnapshot == int(snapshotRows) && exportSnapshot == importSnapshot {
			return true
		}

	}
	return false
}

// checks for the streaming phase completed in export and import both by checking the get data migration report
func streamingPhaseCompleted(t *testing.T, postgresPass string, targetPass string, streamingInserts int64, streamingUpdates int64, streamingDeletes int64, tableName string) bool {
	err := testutils.NewVoyagerCommandRunner(nil, "get data-migration-report", []string{
		"--export-dir", exportDir,
		"--output-format", "json",
		"--source-db-password", postgresPass,
		"--target-db-password", targetPass,
	}, nil, true).Run()
	testutils.FatalIfError(t, err, "get data-migration-report command failed")

	reportFilePath := filepath.Join(exportDir, "reports", "data-migration-report.json")
	// Check if the report file exists and is not empty.
	if ok := utils.FileOrFolderExists(reportFilePath); ok {
		jsonFile := jsonfile.NewJsonFile[[]*rowData](reportFilePath)
		rowData, err := jsonFile.Read()
		testutils.FatalIfError(t, err, "error reading get data-migration-report")
		exportInserts := 0
		importInserts := 0
		exportUpdates := 0
		importUpdates := 0
		exportDeletes := 0
		importDeletes := 0
		for _, row := range *rowData {
			if row.TableName == tableName {
				if row.DBType == "source" {
					exportInserts = int(row.ExportedInserts)
					exportUpdates = int(row.ExportedUpdates)
					exportDeletes = int(row.ExportedDeletes)
				}
				if row.DBType == "target" {
					importInserts = int(row.ImportedInserts)
					importUpdates = int(row.ImportedUpdates)
					importDeletes = int(row.ImportedDeletes)
				}

			}
		}
		if exportInserts == int(streamingInserts) && exportInserts == importInserts &&
			exportUpdates == int(streamingUpdates) && exportUpdates == importUpdates &&
			exportDeletes == int(streamingDeletes) && exportDeletes == importDeletes {
			return true
		}

	}
	return false
}

// This inserts some rows in target table having sequence and validates if the ids ingested are correct or not
func assertSequenceValues(t *testing.T, startID int, endId int, ybConn *sql.DB, tableName string) {
	_, err := ybConn.Exec(fmt.Sprintf(`INSERT INTO test_schema.test_live (name, email, description)
SELECT
	md5(random()::text),                                      -- name
	md5(random()::text) || '@example.com',                    -- email
	repeat(md5(random()::text), 10)                           -- description (~320 chars)
FROM generate_series(%d, %d);`, startID, endId))
	testutils.FatalIfError(t, err, "inserting into target")

	ids := []int{}
	for i := startID; i <= endId; i++ {
		ids = append(ids, i)
	}
	query := fmt.Sprintf("SELECT id from %s where id IN (%s) ORDER BY id;", tableName, strings.Join(lo.Map(ids, func(id int, _ int) string {
		return strconv.Itoa(id)
	}), ", "))
	rows, err := ybConn.Query(query)
	testutils.FatalIfError(t, err, "failed to read data")
	var resIds []int
	for rows.Next() {
		var id int
		err = rows.Scan(&id)
		testutils.FatalIfError(t, err, "error scanning rows")
		resIds = append(resIds, id)
	}

	assert.Equal(t, ids, resIds)
}

// Basic Test for live migration with cutover
// cutover -> validate sequence restoration
//
//export data -> import data (streaming for some events) -> once all data is streamed to target
func TestBasicLiveMigrationWithCutover(t *testing.T) {
	ctx := context.Background()

	// Create a temporary export directory.
	exportDir = testutils.CreateTempExportDir()
	defer testutils.RemoveTempExportDir(exportDir)

	createSchemaSQL := `CREATE SCHEMA IF NOT EXISTS test_schema;`
	createTableSQL := `
CREATE TABLE test_schema.test_live (
	id SERIAL PRIMARY KEY,
	name TEXT,
	email TEXT,
	description TEXT
);`
	insertDataSQL := `
INSERT INTO test_schema.test_live (name, email, description)
SELECT
	md5(random()::text),                                      -- name
	md5(random()::text) || '@example.com',                    -- email
	repeat(md5(random()::text), 10)                           -- description (~320 chars)
FROM generate_series(1, 10);`
	dropSchemaSQL := `DROP SCHEMA IF EXISTS test_schema CASCADE;`

	// Start Postgres container for live migration
	postgresContainer := testcontainers.NewTestContainer("postgresql", &testcontainers.ContainerConfig{
		ForLive: true,
	})
	if err := postgresContainer.Start(ctx); err != nil {
		utils.ErrExit("Failed to start Postgres container: %v", err)
	}

	// Start YugabyteDB container.
	yugabytedbContainer := testcontainers.NewTestContainer("yugabytedb", nil)
	if err := yugabytedbContainer.Start(ctx); err != nil {
		utils.ErrExit("Failed to start YugabyteDB container: %v", err)
	}
	postgresContainer.ExecuteSqls([]string{
		createSchemaSQL,
		createTableSQL,
		insertDataSQL,
	}...)

	yugabytedbContainer.ExecuteSqls([]string{
		createSchemaSQL,
		createTableSQL,
	}...)

	defer postgresContainer.ExecuteSqls(dropSchemaSQL)
	defer yugabytedbContainer.ExecuteSqls(dropSchemaSQL)

	err := testutils.NewVoyagerCommandRunner(postgresContainer, "export data", []string{
		"--export-dir", exportDir,
		"--source-db-schema", "test_schema",
		"--disable-pb", "true",
		"--export-type", SNAPSHOT_AND_CHANGES,
		"--yes",
	}, func() {
		time.Sleep(5 * time.Second) // Wait for the export to start
	}, true).Run()
	testutils.FatalIfError(t, err, "Export command failed")

	err = testutils.NewVoyagerCommandRunner(yugabytedbContainer, "import data", []string{
		"--export-dir", exportDir,
		"--disable-pb", "true",
		"--yes",
	}, func() {
		time.Sleep(5 * time.Second)
	}, true).Run()

	testutils.FatalIfError(t, err, "Import command failed")

	ok := utils.RetryWorkWithTimeout(1, 30, func() bool {
		return snapshotPhaseCompleted(t, postgresContainer.GetConfig().Password,
			yugabytedbContainer.GetConfig().Password, 10, `test_schema."test_live"`)
	})
	assert.True(t, ok)

	// Connect to both Postgres and YugabyteDB.
	pgConn, err := postgresContainer.GetConnection()
	testutils.FatalIfError(t, err, "connecting to Postgres")

	ybConn, err := yugabytedbContainer.GetConnection()
	testutils.FatalIfError(t, err, "Error connecting to YugabyteDB")

	// Compare the full table data between Postgres and YugabyteDB for snapshot part.
	// We assume the table "test_data" has a primary key "id" so we order by it.
	if err := testutils.CompareTableData(ctx, pgConn, ybConn, "test_schema.test_live", "id"); err != nil {
		t.Errorf("Table data mismatch between Postgres and YugabyteDB: %v", err)
	}

	//streaming events 5 events
	postgresContainer.ExecuteSqls([]string{
		`INSERT INTO test_schema.test_live (name, email, description)
SELECT
	md5(random()::text),                                      -- name
	md5(random()::text) || '@example.com',                    -- email
	repeat(md5(random()::text), 10)                           -- description (~320 chars)
FROM generate_series(1, 5);`,
	}...)

	ok = utils.RetryWorkWithTimeout(1, 30, func() bool {
		return streamingPhaseCompleted(t, postgresContainer.GetConfig().Password,
			yugabytedbContainer.GetConfig().Password, 5, 0, 0, `test_schema."test_live"`)
	})
	assert.True(t, ok)

	// Compare the full table data between Postgres and YugabyteDB for streaming part.
	if err := testutils.CompareTableData(ctx, pgConn, ybConn, "test_schema.test_live", "id"); err != nil {
		t.Errorf("Table data mismatch between Postgres and YugabyteDB after streaming: %v", err)
	}

	// Run cutover
	err = testutils.NewVoyagerCommandRunner(nil, "initiate cutover to target", []string{
		"--export-dir", exportDir,
		"--yes",
		"--prepare-for-fall-back", "false",
	}, nil, false).Run()
	testutils.FatalIfError(t, err, "Cutover command failed")

	metaDB, err = metadb.NewMetaDB(exportDir)
	testutils.FatalIfError(t, err, "Failed to initialize meta db")

	ok = utils.RetryWorkWithTimeout(1, 30, func() bool {
		return getCutoverStatus() == COMPLETED
	})
	//Check if ids from 16-25 are present in target this is to verify the sequence serial col is restored properly till last value
	assertSequenceValues(t, 16, 25, ybConn, `test_schema.test_live`)

}

// test for live migration with resumption and failure during restore sequences
// cutover -> drop sequence on target -> start import again (validate its failing at restore sequences)
// create sequence back on target -> re-run import again
// validate sequence by inserting data
//
//export data -> import data (streaming some data) -> once done kill import
func TestLiveMigrationWithImportResumptionOnFailureAtRestoreSequences(t *testing.T) {
	ctx := context.Background()

	// Create a temporary export directory.
	exportDir = testutils.CreateTempExportDir()
	defer testutils.RemoveTempExportDir(exportDir)

	createSchemaSQL := `CREATE SCHEMA IF NOT EXISTS test_schema;`
	createTableSQL := `
CREATE TABLE test_schema.test_live (
	id SERIAL PRIMARY KEY,
	name TEXT,
	email TEXT,
	description TEXT
);`
	insertDataSQL := `
INSERT INTO test_schema.test_live (name, email, description)
SELECT
	md5(random()::text),                                      -- name
	md5(random()::text) || '@example.com',                    -- email
	repeat(md5(random()::text), 10)                           -- description (~320 chars)
FROM generate_series(1, 20);`
	dropSchemaSQL := `DROP SCHEMA IF EXISTS test_schema CASCADE;`

	// Start Postgres container for live migration
	postgresContainer := testcontainers.NewTestContainer("postgresql", &testcontainers.ContainerConfig{
		ForLive: true,
	})
	if err := postgresContainer.Start(ctx); err != nil {
		utils.ErrExit("Failed to start Postgres container: %v", err)
	}

	// Start YugabyteDB container.
	yugabytedbContainer := testcontainers.NewTestContainer("yugabytedb", nil)
	if err := yugabytedbContainer.Start(ctx); err != nil {
		utils.ErrExit("Failed to start YugabyteDB container: %v", err)
	}
	postgresContainer.ExecuteSqls([]string{
		createSchemaSQL,
		createTableSQL,
		insertDataSQL,
	}...)

	yugabytedbContainer.ExecuteSqls([]string{
		createSchemaSQL,
		createTableSQL,
	}...)

	defer postgresContainer.ExecuteSqls(dropSchemaSQL)
	defer yugabytedbContainer.ExecuteSqls(dropSchemaSQL)

	err := testutils.NewVoyagerCommandRunner(postgresContainer, "export data", []string{
		"--export-dir", exportDir,
		"--source-db-schema", "test_schema",
		"--disable-pb", "true",
		"--export-type", SNAPSHOT_AND_CHANGES,
		"--yes",
	}, func() {
		time.Sleep(5 * time.Second) // Wait for the export to start
	}, true).Run()
	testutils.FatalIfError(t, err, "Export command failed")

	importCmd := testutils.NewVoyagerCommandRunner(yugabytedbContainer, "import data", []string{
		"--export-dir", exportDir,
		"--disable-pb", "true",
		"--yes",
	}, func() {
		time.Sleep(5 * time.Second)
	}, true)
	err = importCmd.Run()
	testutils.FatalIfError(t, err, "Import command failed")

	ok := utils.RetryWorkWithTimeout(1, 30, func() bool {
		return snapshotPhaseCompleted(t, postgresContainer.GetConfig().Password,
			yugabytedbContainer.GetConfig().Password, 20, `test_schema."test_live"`)
	})
	assert.True(t, ok)
	// Connect to both Postgres and YugabyteDB.
	pgConn, err := postgresContainer.GetConnection()
	testutils.FatalIfError(t, err, "connecting to Postgres")

	ybConn, err := yugabytedbContainer.GetConnection()
	testutils.FatalIfError(t, err, "Error connecting to YugabyteDB")

	// Compare the full table data between Postgres and YugabyteDB for snapshot part.
	// We assume the table "test_data" has a primary key "id" so we order by it.
	if err := testutils.CompareTableData(ctx, pgConn, ybConn, "test_schema.test_live", "id"); err != nil {
		t.Errorf("Table data mismatch between Postgres and YugabyteDB: %v", err)
	}

	//streaming events 15 events
	postgresContainer.ExecuteSqls([]string{
		`INSERT INTO test_schema.test_live (name, email, description)
SELECT
	md5(random()::text),                                      -- name
	md5(random()::text) || '@example.com',                    -- email
	repeat(md5(random()::text), 10)                           -- description (~320 chars)
FROM generate_series(1, 15);`,
	}...)

	ok = utils.RetryWorkWithTimeout(1, 30, func() bool {
		return streamingPhaseCompleted(t, postgresContainer.GetConfig().Password,
			yugabytedbContainer.GetConfig().Password, 15, 0, 0, `test_schema."test_live"`)
	})
	assert.True(t, ok)

	// Compare the full table data between Postgres and YugabyteDB for streaming part.
	if err := testutils.CompareTableData(ctx, pgConn, ybConn, "test_schema.test_live", "id"); err != nil {
		t.Errorf("Table data mismatch between Postgres and YugabyteDB after streaming: %v", err)
	}

	//Stopping import command
	if err := importCmd.Kill(); err != nil {
		testutils.FatalIfError(t, err, "killing the import data process errored")
	}

	// Wait for the command to exit.
	if err := importCmd.Wait(); err != nil {
		t.Logf("Async import run exited with error (expected): %v", err)
	} else {
		t.Logf("Async import run completed unexpectedly")
	}

	// Perform cutover
	err = testutils.NewVoyagerCommandRunner(nil, "initiate cutover to target", []string{
		"--export-dir", exportDir,
		"--yes",
		"--prepare-for-fall-back", "false",
	}, nil, false).Run()
	testutils.FatalIfError(t, err, "Cutover command failed")

	//Dropping sequence on yugabyte
	yugabytedbContainer.ExecuteSqls([]string{
		`DROP SEQUENCE test_schema.test_live_id_seq CASCADE;`,
	}...)

	time.Sleep(10 * time.Second)

	//Resume import command after deleting a sequence of the table column idand import should fail while restoring sequences as cutover is already triggered
	importCmd.SetAsync(false)
	err = importCmd.Run()
	assert.NotNil(t, err)
	assert.True(t, strings.Contains(importCmd.Stderr(), "failed to restore sequences:"))

	//Create sequence back on yb to resume import and finish cutover

	yugabytedbContainer.ExecuteSqls([]string{
		`CREATE SEQUENCE test_schema.test_live_id_seq;`,
		`ALTER SEQUENCE test_schema.test_live_id_seq OWNED BY test_schema.test_live.id;`,
		`ALTER TABLE test_schema.test_live ALTER COLUMN id SET DEFAULT nextval('test_schema.test_live_id_seq');`,
	}...)

	//Resume import command after deleting a sequence of the table column idand import should pass while restoring sequences as cutover is already triggered
	importCmd.SetAsync(true)
	err = importCmd.Run()
	testutils.FatalIfError(t, err, "import data failed")

	metaDB, err = metadb.NewMetaDB(exportDir)
	testutils.FatalIfError(t, err, "Failed to initialize meta db")

	ok = utils.RetryWorkWithTimeout(1, 30, func() bool {
		return getCutoverStatus() == COMPLETED
	})
	assert.True(t, ok)
	//Check if ids from 36-45 are present in target this is to verify the sequence serial col is restored properly till last value
	assertSequenceValues(t, 36, 45, ybConn, `test_schema.test_live`)

}

// test live migration with import resumption with  generated always schema
// cutover -> start import again
// validate ALWAYS type on the target
//
//export data -> import data (streaming some data) -> once done kill import
func TestLiveMigrationWithImportResumptionWithGeneratedAlwaysColumn(t *testing.T) {
	ctx := context.Background()

	// Create a temporary export directory.
	exportDir = testutils.CreateTempExportDir()
	defer testutils.RemoveTempExportDir(exportDir)

	createSchemaSQL := `CREATE SCHEMA IF NOT EXISTS test_schema;`
	createTableSQL := `
CREATE TABLE test_schema.test_live (
	id int GENERATED ALWAYS AS IDENTITY PRIMARY KEY,
	name TEXT,
	email TEXT,
	description TEXT
);`
	insertDataSQL := `
INSERT INTO test_schema.test_live (name, email, description)
SELECT
	md5(random()::text),                                      -- name
	md5(random()::text) || '@example.com',                    -- email
	repeat(md5(random()::text), 10)                           -- description (~320 chars)
FROM generate_series(1, 20);`
	dropSchemaSQL := `DROP SCHEMA IF EXISTS test_schema CASCADE;`

	// Start Postgres container with live migration
	postgresContainer := testcontainers.NewTestContainer("postgresql", &testcontainers.ContainerConfig{
		ForLive: true,
	})
	if err := postgresContainer.Start(ctx); err != nil {
		utils.ErrExit("Failed to start Postgres container: %v", err)
	}

	// Start YugabyteDB container.
	yugabytedbContainer := testcontainers.NewTestContainer("yugabytedb", nil)
	if err := yugabytedbContainer.Start(ctx); err != nil {
		utils.ErrExit("Failed to start YugabyteDB container: %v", err)
	}
	postgresContainer.ExecuteSqls([]string{
		createSchemaSQL,
		createTableSQL,
		insertDataSQL,
	}...)

	yugabytedbContainer.ExecuteSqls([]string{
		createSchemaSQL,
		createTableSQL,
	}...)

	defer postgresContainer.ExecuteSqls(dropSchemaSQL)
	defer yugabytedbContainer.ExecuteSqls(dropSchemaSQL)

	err := testutils.NewVoyagerCommandRunner(postgresContainer, "export data", []string{
		"--export-dir", exportDir,
		"--source-db-schema", "test_schema",
		"--disable-pb", "true",
		"--export-type", SNAPSHOT_AND_CHANGES,
		"--yes",
	}, func() {
		time.Sleep(5 * time.Second) // Wait for the export to start
	}, true).Run()
	testutils.FatalIfError(t, err, "Export command failed")

	importCmd := testutils.NewVoyagerCommandRunner(yugabytedbContainer, "import data", []string{
		"--export-dir", exportDir,
		"--disable-pb", "true",
		"--yes",
	}, nil, true)
	err = importCmd.Run()
	testutils.FatalIfError(t, err, "Import command failed")

	time.Sleep(5 * time.Second)

	ok := utils.RetryWorkWithTimeout(1, 30, func() bool {
		return snapshotPhaseCompleted(t, postgresContainer.GetConfig().Password,
			yugabytedbContainer.GetConfig().Password, 20, `test_schema."test_live"`)
	})
	assert.True(t, ok)
	// Connect to both Postgres and YugabyteDB.
	pgConn, err := postgresContainer.GetConnection()
	testutils.FatalIfError(t, err, "connecting to Postgres")

	ybConn, err := yugabytedbContainer.GetConnection()
	testutils.FatalIfError(t, err, "Error connecting to YugabyteDB")

	// Compare the full table data between Postgres and YugabyteDB for snapshot part.
	// We assume the table "test_data" has a primary key "id" so we order by it.
	if err := testutils.CompareTableData(ctx, pgConn, ybConn, "test_schema.test_live", "id"); err != nil {
		t.Errorf("Table data mismatch between Postgres and YugabyteDB: %v", err)
	}

	//streaming events 15 events
	postgresContainer.ExecuteSqls([]string{
		`INSERT INTO test_schema.test_live (name, email, description)
SELECT
	md5(random()::text),                                      -- name
	md5(random()::text) || '@example.com',                    -- email
	repeat(md5(random()::text), 10)                           -- description (~320 chars)
FROM generate_series(1, 15);`,
	}...)

	ok = utils.RetryWorkWithTimeout(1, 30, func() bool {
		return streamingPhaseCompleted(t, postgresContainer.GetConfig().Password,
			yugabytedbContainer.GetConfig().Password, 15, 0, 0, `test_schema."test_live"`)
	})
	assert.True(t, ok)

	// Compare the full table data between Postgres and YugabyteDB for streaming part.
	if err := testutils.CompareTableData(ctx, pgConn, ybConn, "test_schema.test_live", "id"); err != nil {
		t.Errorf("Table data mismatch between Postgres and YugabyteDB after streaming: %v", err)
	}

	//Stopping import command
	if err := importCmd.Kill(); err != nil {
		testutils.FatalIfError(t, err, "killing the import data process errored")
	}

	// Wait for the command to exit.
	if err := importCmd.Wait(); err != nil {
		t.Logf("Async import run exited with error (expected): %v", err)
	} else {
		t.Logf("Async import run completed unexpectedly")
	}

	// Perform cutover
	err = testutils.NewVoyagerCommandRunner(nil, "initiate cutover to target", []string{
		"--export-dir", exportDir,
		"--yes",
		"--prepare-for-fall-back", "false",
	}, nil, false).Run()
	testutils.FatalIfError(t, err, "Cutover command failed")

	//Resume import command to finish the cutover
	err = importCmd.Run()
	testutils.FatalIfError(t, err, "import data failed")

	metaDB, err = metadb.NewMetaDB(exportDir)
	testutils.FatalIfError(t, err, "Failed to initialize meta db")

	ok = utils.RetryWorkWithTimeout(1, 30, func() bool {
		return getCutoverStatus() == COMPLETED
	})
	assert.True(t, ok)
	//Check if always is restored back
	query := fmt.Sprintf(`SELECT column_name FROM information_schema.columns where table_schema='test_schema' AND
		table_name='test_live' AND is_identity='YES' AND identity_generation='ALWAYS'`)

	var col string
	err = ybConn.QueryRow(query).Scan(&col)
	testutils.FatalIfError(t, err, "error checking if table has always or not")
	assert.Equal(t, col, "id")
}

func TestLiveMigrationResumptionWithChangeInCDCPartitioningStrategy(t *testing.T) {
	ctx := context.Background()

	// Create a temporary export directory.
	exportDir = testutils.CreateTempExportDir()
	defer testutils.RemoveTempExportDir(exportDir)

	createSchemaSQL := `CREATE SCHEMA IF NOT EXISTS test_schema;`
	createTableSQL := `
CREATE TABLE test_schema.test_live (
	id SERIAL PRIMARY KEY,
	name TEXT,
	email TEXT,
	description TEXT
);`
	insertDataSQL := `
INSERT INTO test_schema.test_live (name, email, description)
SELECT
	md5(random()::text),                                      -- name
	md5(random()::text) || '@example.com',                    -- email
	repeat(md5(random()::text), 10)                           -- description (~320 chars)
FROM generate_series(1, 10);`
	dropSchemaSQL := `DROP SCHEMA IF EXISTS test_schema CASCADE;`

	// Start Postgres container for live migration
	postgresContainer := testcontainers.NewTestContainer("postgresql", &testcontainers.ContainerConfig{
		ForLive: true,
	})
	if err := postgresContainer.Start(ctx); err != nil {
		utils.ErrExit("Failed to start Postgres container: %v", err)
	}

	// Start YugabyteDB container.
	yugabytedbContainer := testcontainers.NewTestContainer("yugabytedb", nil)
	if err := yugabytedbContainer.Start(ctx); err != nil {
		utils.ErrExit("Failed to start YugabyteDB container: %v", err)
	}
	postgresContainer.ExecuteSqls([]string{
		createSchemaSQL,
		createTableSQL,
		insertDataSQL,
	}...)

	yugabytedbContainer.ExecuteSqls([]string{
		createSchemaSQL,
		createTableSQL,
	}...)

	defer postgresContainer.ExecuteSqls(dropSchemaSQL)
	defer yugabytedbContainer.ExecuteSqls(dropSchemaSQL)

	err := testutils.NewVoyagerCommandRunner(postgresContainer, "export data", []string{
		"--export-dir", exportDir,
		"--source-db-schema", "test_schema",
		"--disable-pb", "true",
		"--export-type", SNAPSHOT_AND_CHANGES,
		"--yes",
	}, func() {
		time.Sleep(5 * time.Second) // Wait for the export to start
	}, true).Run()
	testutils.FatalIfError(t, err, "Export command failed")

	importCmd := testutils.NewVoyagerCommandRunner(yugabytedbContainer, "import data", []string{
		"--export-dir", exportDir,
		"--disable-pb", "true",
		"--yes",
	}, func() {
		time.Sleep(5 * time.Second)
	}, true)
	err = importCmd.Run()

	testutils.FatalIfError(t, err, "Import command failed")

	if err := importCmd.Kill(); err != nil {
		testutils.FatalIfError(t, err, "killing the import data process errored")
	}
	if err := importCmd.Wait(); err != nil {
		t.Logf("Async import run exited with error (expected): %v", err)
	} else {
		t.Logf("Async import run completed unexpectedly")
	}

	importCmd = testutils.NewVoyagerCommandRunner(yugabytedbContainer, "import data", []string{
		"--export-dir", exportDir,
		"--disable-pb", "true",
		"--cdc-partitioning-strategy", "pk",
		"--yes",
	}, func() {
		time.Sleep(15 * time.Second)
	}, false)
	err = importCmd.Run()

	assert.True(t, strings.Contains(importCmd.Stderr(), "changing the cdc partitioning strategy is not allowed after the import data has started. Current strategy: auto, new strategy: pk"))

	metaDB, err = metadb.NewMetaDB(exportDir)
	testutils.FatalIfError(t, err, "Failed to initialize meta db")

	//check if the cdc partitioning strategy is auto after the first import
	importDataStatus, err := metaDB.GetImportDataStatusRecord()
	testutils.FatalIfError(t, err, "Failed to get import data status record")
	assert.Equal(t, importDataStatus.CdcPartitioningStrategyConfig, "auto")

	err = testutils.NewVoyagerCommandRunner(yugabytedbContainer, "import data", []string{
		"--export-dir", exportDir,
		"--disable-pb", "true",
		"--cdc-partitioning-strategy", "pk",
		"--start-clean", "true",
		"--truncate-tables", "true",
		"--yes",
	}, func() {
		time.Sleep(15 * time.Second)
	}, true).Run()

	testutils.FatalIfError(t, err, "Import command failed")

	importDataStatus, err = metaDB.GetImportDataStatusRecord()
	testutils.FatalIfError(t, err, "Failed to get import data status record")
	assert.Equal(t, importDataStatus.CdcPartitioningStrategyConfig, PARTITION_BY_PK)

	// Perform cutover
	err = testutils.NewVoyagerCommandRunner(nil, "initiate cutover to target", []string{
		"--export-dir", exportDir,
		"--yes",
		"--prepare-for-fall-back", "false",
	}, nil, false).Run()
	testutils.FatalIfError(t, err, "Cutover command failed")

}

func TestLiveMigrationWithUniqueKeyValuesWithPartialPredicateConflictDetectionCases(t *testing.T) {
	ctx := context.Background()

	// Create a temporary export directory.
	exportDir = testutils.CreateTempExportDir()
	defer testutils.RemoveTempExportDir(exportDir)

	createSchemaSQL := `CREATE SCHEMA IF NOT EXISTS test_schema;`
	createTableSQL := `
CREATE TABLE test_schema.test_live (
	id int PRIMARY KEY,
	name TEXT,
	check_id int,
	most_recent boolean,
	description TEXT
);`
	uniqueIndexDDL := `CREATE UNIQUE INDEX idx_test_live_id_check_id ON test_schema.test_live (check_id) WHERE most_recent;`
	insertDataSQL := `
INSERT INTO test_schema.test_live (id, name, check_id, most_recent, description)
SELECT
	i,
	md5(random()::text),                                      -- name
    i,                                                     -- check_id
	i%2=0,                                                     -- most_recent
	repeat(md5(random()::text), 10)                           -- description (~320 chars)
FROM generate_series(1, 20) as i;`
	dropSchemaSQL := `DROP SCHEMA IF EXISTS test_schema CASCADE;`

	// Start Postgres container with live migration
	postgresContainer := testcontainers.NewTestContainer("postgresql", &testcontainers.ContainerConfig{
		ForLive: true,
	})
	if err := postgresContainer.Start(ctx); err != nil {
		utils.ErrExit("Failed to start Postgres container: %v", err)
	}

	// Start YugabyteDB container.
	yugabytedbContainer := testcontainers.NewTestContainer("yugabytedb", nil)
	if err := yugabytedbContainer.Start(ctx); err != nil {
		utils.ErrExit("Failed to start YugabyteDB container: %v", err)
	}
	postgresContainer.ExecuteSqls([]string{
		createSchemaSQL,
		createTableSQL,
		"ALTER TABLE test_schema.test_live REPLICA IDENTITY FULL;",
		uniqueIndexDDL,
		insertDataSQL,
	}...)

	yugabytedbContainer.ExecuteSqls([]string{
		createSchemaSQL,
		createTableSQL,
		uniqueIndexDDL,
	}...)

	defer postgresContainer.ExecuteSqls(dropSchemaSQL)
	defer yugabytedbContainer.ExecuteSqls(dropSchemaSQL)

	err := testutils.NewVoyagerCommandRunner(postgresContainer, "export data", []string{
		"--export-dir", exportDir,
		"--source-db-schema", "test_schema",
		"--disable-pb", "true",
		"--export-type", SNAPSHOT_AND_CHANGES,
		"--yes",
	}, func() {
		time.Sleep(5 * time.Second) // Wait for the export to start
	}, true).Run()
	testutils.FatalIfError(t, err, "Export command failed")

	importCmd := testutils.NewVoyagerCommandRunner(yugabytedbContainer, "import data", []string{
		"--export-dir", exportDir,
		"--disable-pb", "true",
		"--yes",
	}, nil, true)
	err = importCmd.Run()
	testutils.FatalIfError(t, err, "Import command failed")

	time.Sleep(5 * time.Second)

	ok := utils.RetryWorkWithTimeout(1, 30, func() bool {
		return snapshotPhaseCompleted(t, postgresContainer.GetConfig().Password,
			yugabytedbContainer.GetConfig().Password, 20, `test_schema."test_live"`)
	})
	assert.True(t, ok)
	// Connect to both Postgres and YugabyteDB.
	pgConn, err := postgresContainer.GetConnection()
	testutils.FatalIfError(t, err, "connecting to Postgres")

	ybConn, err := yugabytedbContainer.GetConnection()
	testutils.FatalIfError(t, err, "Error connecting to YugabyteDB")

	// Compare the full table data between Postgres and YugabyteDB for snapshot part.
	// We assume the table "test_data" has a primary key "id" so we order by it.
	if err := testutils.CompareTableData(ctx, pgConn, ybConn, "test_schema.test_live", "id"); err != nil {
		t.Errorf("Table data mismatch between Postgres and YugabyteDB: %v", err)
	}

	//streaming events 10000 events
	postgresContainer.ExecuteSqls([]string{
		/*
			conflict events
			1 1 t
			...
			20 20 t
			i=21
			UI conflict
			U 20 20 t->f
			I 21 20 true

			UU conflict
			U 21 20 t->f
			U 20 20 f->t

			DU conflict
			D 20 20 t
			U 21 20 f->t

			DI conflict
			D 21 20 t
			I 20 20 true

			//set the required values back as first UI confict
			U 20 20 t->f
			I 21 20 true


			i=22
			U 21 20 t->f
			I 22 20 true
			..so on since the check_id is same for all the events it will be conflict with each other
		*/
		`DO $$
DECLARE
    i INTEGER;
BEGIN
    FOR i IN 21..520 LOOP
        UPDATE test_schema.test_live SET most_recent = false WHERE id = i - 1;
        INSERT INTO test_schema.test_live(id, name, check_id, most_recent, description) VALUES (i, md5(random()::text), 20, true, repeat(md5(random()::text), 10));

		UPDATE test_schema.test_live SET most_recent = false WHERE id = i;
		UPDATE test_schema.test_live SET most_recent = true WHERE id = i - 1;

		DELETE FROM test_schema.test_live WHERE id = i-1;
		UPDATE test_schema.test_live SET most_recent = true WHERE id = i;

		DELETE FROM test_schema.test_live WHERE id = i;
		INSERT INTO test_schema.test_live(id, name, check_id, most_recent, description) VALUES (i-1, md5(random()::text), 20, true, repeat(md5(random()::text), 10));

		UPDATE test_schema.test_live SET most_recent = false WHERE id = i-1;
		INSERT INTO test_schema.test_live(id, name, check_id, most_recent, description) VALUES (i, md5(random()::text), 20, true, repeat(md5(random()::text), 10));
    END LOOP;
END $$;`,
	}...)
	ok = utils.RetryWorkWithTimeout(5, 100, func() bool {
		return streamingPhaseCompleted(t, postgresContainer.GetConfig().Password,
			yugabytedbContainer.GetConfig().Password, 1500, 2500, 1000, `test_schema."test_live"`)
	})
	assert.True(t, ok)

	// Compare the full table data between Postgres and YugabyteDB for streaming part.
	if err := testutils.CompareTableData(ctx, pgConn, ybConn, "test_schema.test_live", "id"); err != nil {
		t.Errorf("Table data mismatch between Postgres and YugabyteDB after streaming: %v", err)
	}
	// Perform cutover
	err = testutils.NewVoyagerCommandRunner(nil, "initiate cutover to target", []string{
		"--export-dir", exportDir,
		"--yes",
		"--prepare-for-fall-back", "false",
	}, nil, false).Run()
	testutils.FatalIfError(t, err, "Cutover command failed")

}

func TestLiveMigrationWithUniqueKeyConflictWithNullValuesDetectionCases(t *testing.T) {
	ctx := context.Background()

	// Create a temporary export directory.
	exportDir = testutils.CreateTempExportDir()
	defer testutils.RemoveTempExportDir(exportDir)

	createSchemaSQL := `CREATE SCHEMA IF NOT EXISTS test_schema;`

	//check_id_null_unique should be UNIQUE NOT NULLS DISTINCT
	createTableWithNULLUniqueValuesSql := `
CREATE TABLE test_schema.test_live_null_unique_values (
	id int PRIMARY KEY,
	name TEXT,
	check_id int UNIQUE,
	check_id_null_unique int UNIQUE NULLS NOT DISTINCT
);`

	insertDataWithNULLUniqueValuesSQL := `
INSERT INTO test_schema.test_live_null_unique_values (id, name, check_id, check_id_null_unique)
SELECT
	i,
	md5(random()::text),                                   -- name
    CASE WHEN i%2=0 THEN i ELSE NULL END,                  -- check_id
    i                                                 -- check_id_null_unique
FROM generate_series(1, 20) as i;`

	dropSchemaSQL := `DROP SCHEMA IF EXISTS test_schema CASCADE;`

	// Start Postgres container with live migration
	postgresContainer := testcontainers.NewTestContainer("postgresql", &testcontainers.ContainerConfig{
		ForLive: true,
	})
	if err := postgresContainer.Start(ctx); err != nil {
		utils.ErrExit("Failed to start Postgres container: %v", err)
	}

	// Start YugabyteDB container.
	yugabytedbContainer := testcontainers.NewTestContainer("yugabytedb", nil)
	if err := yugabytedbContainer.Start(ctx); err != nil {
		utils.ErrExit("Failed to start YugabyteDB container: %v", err)
	}
	postgresContainer.ExecuteSqls([]string{
		createSchemaSQL,
		createTableWithNULLUniqueValuesSql,
		"ALTER TABLE test_schema.test_live_null_unique_values REPLICA IDENTITY FULL;",
		insertDataWithNULLUniqueValuesSQL,
	}...)

	yugabytedbContainer.ExecuteSqls([]string{
		createSchemaSQL,
		createTableWithNULLUniqueValuesSql,
	}...)

	defer postgresContainer.ExecuteSqls(dropSchemaSQL)
	defer yugabytedbContainer.ExecuteSqls(dropSchemaSQL)

	err := testutils.NewVoyagerCommandRunner(postgresContainer, "export data", []string{
		"--export-dir", exportDir,
		"--source-db-schema", "test_schema",
		"--disable-pb", "true",
		"--export-type", SNAPSHOT_AND_CHANGES,
		"--yes",
	}, func() {
		time.Sleep(5 * time.Second) // Wait for the export to start
	}, true).Run()
	testutils.FatalIfError(t, err, "Export command failed")

	importCmd := testutils.NewVoyagerCommandRunner(yugabytedbContainer, "import data", []string{
		"--export-dir", exportDir,
		"--disable-pb", "true",
		"--yes",
	}, nil, true)
	err = importCmd.Run()
	testutils.FatalIfError(t, err, "Import command failed")

	time.Sleep(5 * time.Second)

	ok := utils.RetryWorkWithTimeout(1, 30, func() bool {
		return snapshotPhaseCompleted(t, postgresContainer.GetConfig().Password,
			yugabytedbContainer.GetConfig().Password, 20, `test_schema."test_live_null_unique_values"`)
	})
	assert.True(t, ok)
	// Connect to both Postgres and YugabyteDB.
	pgConn, err := postgresContainer.GetConnection()
	testutils.FatalIfError(t, err, "connecting to Postgres")

	ybConn, err := yugabytedbContainer.GetConnection()
	testutils.FatalIfError(t, err, "Error connecting to YugabyteDB")

	// Compare the full table data between Postgres and YugabyteDB for snapshot part.
	// We assume the table "test_data" has a primary key "id" so we order by it.
	if err := testutils.CompareTableData(ctx, pgConn, ybConn, "test_schema.test_live_null_unique_values", "id"); err != nil {
		t.Errorf("Table data mismatch between Postgres and YugabyteDB: %v", err)
	}

	//streaming events 10000 events
	postgresContainer.ExecuteSqls([]string{
		/*
			The below test covering  the null cases
			1  NULL 1
			2  2 2
			...

			i=21
			UI conflict
			U 20 20 20->NULL
			I 21 NULL 20

			UU conflict
			U 20 20 NULL->20
			U 21 NULL 20->NULL

			DU conflict
			D 20 20 20
			U 21 NULL NULL->20

			U 21 NULL 20->NULL

			DI conflict
			D 21 NULL NULL
			I 20 20 NULL

			U 20 20 NULL->20
			I 21 NULL 21
		*/
		`DO $$
DECLARE	
    i INTEGER;
BEGIN
    FOR i IN 21..520 LOOP
        UPDATE test_schema.test_live_null_unique_values SET check_id_null_unique = NULL WHERE id = i - 1;
		INSERT INTO test_schema.test_live_null_unique_values(id, name, check_id, check_id_null_unique) 
		SELECT i, md5(random()::text), CASE WHEN i%2=0 THEN i ELSE NULL END, i-1 ;

		UPDATE test_schema.test_live_null_unique_values SET check_id_null_unique = i WHERE id = i - 1;
		UPDATE test_schema.test_live_null_unique_values SET check_id_null_unique = NULL WHERE id = i;

		DELETE FROM test_schema.test_live_null_unique_values WHERE id = i-1;
		UPDATE test_schema.test_live_null_unique_values SET check_id_null_unique = i-1 WHERE id = i;

		UPDATE test_schema.test_live_null_unique_values SET check_id_null_unique = NULL WHERE id = i;
		
		DELETE FROM test_schema.test_live_null_unique_values WHERE id = i;
		INSERT INTO test_schema.test_live_null_unique_values(id, name, check_id, check_id_null_unique) 
		SELECT i-1, md5(random()::text), CASE WHEN (i-1)%2=0 THEN i-1 ELSE NULL END, NULL;


		UPDATE test_schema.test_live_null_unique_values SET check_id_null_unique = i-1 WHERE id = i - 1;
		INSERT INTO test_schema.test_live_null_unique_values(id, name, check_id, check_id_null_unique)
		SELECT i, md5(random()::text), CASE WHEN i%2=0 THEN i ELSE NULL END, i;

    END LOOP;
END $$;`,
	}...)
	ok = utils.RetryWorkWithTimeout(5, 120, func() bool {
		return streamingPhaseCompleted(t, postgresContainer.GetConfig().Password,
			yugabytedbContainer.GetConfig().Password, 1500, 3000, 1000, `test_schema."test_live_null_unique_values"`)
	})
	assert.True(t, ok)

	// Compare the full table data between Postgres and YugabyteDB for streaming part.
	if err := testutils.CompareTableData(ctx, pgConn, ybConn, "test_schema.test_live_null_unique_values", "id"); err != nil {
		t.Errorf("Table data mismatch between Postgres and YugabyteDB after streaming: %v", err)
	}

	// Perform cutover
	err = testutils.NewVoyagerCommandRunner(nil, "initiate cutover to target", []string{
		"--export-dir", exportDir,
		"--yes",
		"--prepare-for-fall-back", "false",
	}, nil, false).Run()
	testutils.FatalIfError(t, err, "Cutover command failed")

}

<<<<<<< HEAD

func TestLiveMigrationWithUniqueKeyConflictWithNullValueAndPartialPredicatesDetectionCases(t *testing.T) {
=======
func TestLiveMigrationWithUniqueKeyConflictWithUniqueIndexOnlyOnLeafPartitions(t *testing.T) {
>>>>>>> d7942c41
	ctx := context.Background()

	// Create a temporary export directory.
	exportDir = testutils.CreateTempExportDir()
<<<<<<< HEAD
	defer testutils.RemoveTempExportDir(exportDir)

	createSchemaSQL := `CREATE SCHEMA IF NOT EXISTS test_schema;`

	//check_id_null_unique should be UNIQUE NOT NULLS DISTINCT
	createTableWithNULLUniquePartialValuesSql := `
CREATE TABLE test_schema.test_live_null_partial_unique_values (
	id int PRIMARY KEY,
	name TEXT,
	check_id int,
	most_recent boolean
);`
	uniqueIndexDDL := `CREATE UNIQUE INDEX idx_test_live_null_partial_unique_values_id_check_id ON test_schema.test_live_null_partial_unique_values (check_id) WHERE most_recent;`

	insertDataWithNULLUniquePartialValuesSQL := `
INSERT INTO test_schema.test_live_null_partial_unique_values (id, name, check_id, most_recent)
SELECT
	i,
	md5(random()::text),                                   -- name
    CASE WHEN i%2=0 THEN i ELSE NULL END,                  -- check_id
    i%2=0                                                 -- most_recent
FROM generate_series(1, 20) as i;`
=======
	// defer testutils.RemoveTempExportDir(exportDir)

	createSchemaSQL := `CREATE SCHEMA IF NOT EXISTS test_schema;`

	createTableWithUniqueIndexOnlyOnSomeLeafPartitionsSQL := `
	CREATE TABLE test_schema.test_partitions (
		id int,
		name TEXT,
		region TEXT,
		branch TEXT,
		PRIMARY KEY(id, region)
	) PARTITION BY LIST (region);

	CREATE TABLE test_schema.test_partitions_part1 PARTITION OF test_schema.test_partitions FOR VALUES IN ('London');
	CREATE TABLE test_schema.test_partitions_part2 PARTITION OF test_schema.test_partitions FOR VALUES IN ('Sydney');
	CREATE TABLE test_schema.test_partitions_part3 PARTITION OF test_schema.test_partitions FOR VALUES IN ('Boston');
	CREATE UNIQUE INDEX idx_1 ON test_schema.test_partitions_part1 (branch); -- This is the unique index only on part1
	CREATE UNIQUE INDEX idx_2 ON test_schema.test_partitions_part2 (branch); -- This is the unique index only on part2
	CREATE UNIQUE INDEX idx_3 ON test_schema.test_partitions_part3 (branch); -- This is the unique index only on part3
	`

	insertDataWithUniqueIndexOnlyOnSomeLeafPartitionsSQL := `
	INSERT INTO test_schema.test_partitions (id, name, region, branch)
	SELECT i, md5(random()::text), CASE WHEN i%3=1 THEN 'London' WHEN i%3=2 THEN 'Sydney' ELSE 'Boston' END, 'Branch ' || i FROM generate_series(1, 20) as i;`
>>>>>>> d7942c41

	dropSchemaSQL := `DROP SCHEMA IF EXISTS test_schema CASCADE;`

	// Start Postgres container with live migration
	postgresContainer := testcontainers.NewTestContainer("postgresql", &testcontainers.ContainerConfig{
		ForLive: true,
	})
	if err := postgresContainer.Start(ctx); err != nil {
		utils.ErrExit("Failed to start Postgres container: %v", err)
	}

	// Start YugabyteDB container.
	yugabytedbContainer := testcontainers.NewTestContainer("yugabytedb", nil)
	if err := yugabytedbContainer.Start(ctx); err != nil {
		utils.ErrExit("Failed to start YugabyteDB container: %v", err)
	}
<<<<<<< HEAD
	postgresContainer.ExecuteSqls([]string{
		createSchemaSQL,
		createTableWithNULLUniquePartialValuesSql,
		uniqueIndexDDL,
		"ALTER TABLE test_schema.test_live_null_partial_unique_values REPLICA IDENTITY FULL;",
		insertDataWithNULLUniquePartialValuesSQL,
=======

	postgresContainer.ExecuteSqls([]string{
		createSchemaSQL,
		createTableWithUniqueIndexOnlyOnSomeLeafPartitionsSQL,
		insertDataWithUniqueIndexOnlyOnSomeLeafPartitionsSQL,
		"ALTER TABLE test_schema.test_partitions REPLICA IDENTITY FULL;",
		"ALTER TABLE test_schema.test_partitions_part1 REPLICA IDENTITY FULL;",
		"ALTER TABLE test_schema.test_partitions_part2 REPLICA IDENTITY FULL;",
		"ALTER TABLE test_schema.test_partitions_part3 REPLICA IDENTITY FULL;",
>>>>>>> d7942c41
	}...)

	yugabytedbContainer.ExecuteSqls([]string{
		createSchemaSQL,
<<<<<<< HEAD
		createTableWithNULLUniquePartialValuesSql,
		uniqueIndexDDL,
=======
		createTableWithUniqueIndexOnlyOnSomeLeafPartitionsSQL,
>>>>>>> d7942c41
	}...)

	defer postgresContainer.ExecuteSqls(dropSchemaSQL)
	defer yugabytedbContainer.ExecuteSqls(dropSchemaSQL)

	err := testutils.NewVoyagerCommandRunner(postgresContainer, "export data", []string{
		"--export-dir", exportDir,
		"--source-db-schema", "test_schema",
		"--disable-pb", "true",
		"--export-type", SNAPSHOT_AND_CHANGES,
		"--yes",
	}, func() {
		time.Sleep(5 * time.Second) // Wait for the export to start
	}, true).Run()
<<<<<<< HEAD
=======

>>>>>>> d7942c41
	testutils.FatalIfError(t, err, "Export command failed")

	importCmd := testutils.NewVoyagerCommandRunner(yugabytedbContainer, "import data", []string{
		"--export-dir", exportDir,
		"--disable-pb", "true",
<<<<<<< HEAD
=======
		"--log-level", "debug",
		"--parallel-jobs", "5",
		"--adaptive-parallelism", "disabled",
>>>>>>> d7942c41
		"--yes",
	}, nil, true)
	err = importCmd.Run()
	testutils.FatalIfError(t, err, "Import command failed")

	time.Sleep(5 * time.Second)

	ok := utils.RetryWorkWithTimeout(1, 30, func() bool {
		return snapshotPhaseCompleted(t, postgresContainer.GetConfig().Password,
<<<<<<< HEAD
			yugabytedbContainer.GetConfig().Password, 20, `test_schema."test_live_null_partial_unique_values"`)
	})
	assert.True(t, ok)
=======
			yugabytedbContainer.GetConfig().Password, 20, `test_schema."test_partitions"`)
	})
	assert.True(t, ok)

>>>>>>> d7942c41
	// Connect to both Postgres and YugabyteDB.
	pgConn, err := postgresContainer.GetConnection()
	testutils.FatalIfError(t, err, "connecting to Postgres")

	ybConn, err := yugabytedbContainer.GetConnection()
	testutils.FatalIfError(t, err, "Error connecting to YugabyteDB")

	// Compare the full table data between Postgres and YugabyteDB for snapshot part.
	// We assume the table "test_data" has a primary key "id" so we order by it.
<<<<<<< HEAD
	if err := testutils.CompareTableData(ctx, pgConn, ybConn, "test_schema.test_live_null_partial_unique_values", "id"); err != nil {
=======
	if err := testutils.CompareTableData(ctx, pgConn, ybConn, "test_schema.test_partitions", "id"); err != nil {
>>>>>>> d7942c41
		t.Errorf("Table data mismatch between Postgres and YugabyteDB: %v", err)
	}

	//streaming events 10000 events
	postgresContainer.ExecuteSqls([]string{
		/*
<<<<<<< HEAD
			The below test covering  the null cases
			1  NULL f
			2  2 t
			...

			i=21
			UI conflict
			U 20 20->NULL t->f
			I 21 20 t

			UU conflict
			U 21 20->NULL t
			U 20 NULL->20 f->t

			U 20 20->NULL t
			DU conflict - false positive
			D 21 NULL t
			U 20 NULL->20 t

			I 21 NULL f
			D 20 20 t

			DI conflict - false positive
			D 21 NULL f
			I 20 NULL f

			I 21 20 t
		*/
		`DO $$
DECLARE	
    i INTEGER;
BEGIN
    FOR i IN 21..520 LOOP
		UPDATE test_schema.test_live_null_partial_unique_values SET most_recent = false AND check_id = NULL WHERE id = i - 1;
		INSERT INTO test_schema.test_live_null_partial_unique_values(id, name, check_id, most_recent) VALUES (i, md5(random()::text), 20, true);

		UPDATE test_schema.test_live_null_partial_unique_values SET check_id = NULL WHERE id = i;
		UPDATE test_schema.test_live_null_partial_unique_values SET most_recent = true WHERE id = i - 1;

		UPDATE test_schema.test_live_null_partial_unique_values SET check_id = NULL WHERE id = i-1;

		DELETE FROM test_schema.test_live_null_partial_unique_values WHERE id = i;
		UPDATE test_schema.test_live_null_partial_unique_values SET check_id = 20 WHERE id = i-1;

		INSERT INTO test_schema.test_live_null_partial_unique_values(id, name, check_id, most_recent) VALUES (i, md5(random()::text), NULL, false);
		DELETE FROM test_schema.test_live_null_partial_unique_values WHERE id = i-1;

		DELETE FROM test_schema.test_live_null_partial_unique_values WHERE id = i;
		INSERT INTO test_schema.test_live_null_partial_unique_values(id, name, check_id, most_recent) VALUES (i-1, md5(random()::text), NULL, false);

		INSERT INTO test_schema.test_live_null_partial_unique_values(id, name, check_id, most_recent) VALUES (i, md5(random()::text), 20, true);

    END LOOP;
=======
			conflict events
			1 London Branch1
			2 Sydney Branch2
			3 Boston Branch3
			...
			20 Sydney Branch20
			i=21
			UI conflict
			U 20 Sydney Branch20->Branch 21
			I 21 Boston Branch20

			U 21 Boston Branch20->Branch 521
			UU conflict
			U 20 Sydney Branch21->Branch 20
			U 21 Boston Branch521->Branch 21

			DU conflict
			D 20 Sydney Branch20
			U 21 Boston Branch21->Branch 20

			DI conflict
			D 21 Boston Branch21
			I 20 Sydney Branch 21

			U 20 Sydney Branch21->Branch 20
			I 21 Boston Branch20->Branch 21

			..so on since the branch is same for all the events it will be conflict with each other
		*/
		`
DO $$
DECLARE
i INTEGER;
BEGIN
	FOR i IN 21..520 LOOP
		UPDATE test_schema.test_partitions SET branch = 'Branch ' || i WHERE id = i - 1;
		INSERT INTO test_schema.test_partitions(id, name, region, branch)
		SELECT i, md5(random()::text), 'London', 'Branch ' || i-1;

		UPDATE test_schema.test_partitions SET branch = 'Branch ' || i+500 WHERE id = i;

		UPDATE test_schema.test_partitions SET branch = 'Branch ' || i-1 WHERE id = i - 1;
		UPDATE test_schema.test_partitions SET branch = 'Branch ' || i WHERE id = i;

		DELETE FROM test_schema.test_partitions WHERE id = i-1;
		UPDATE test_schema.test_partitions SET branch = 'Branch ' || i-1 WHERE id = i;

		DELETE FROM test_schema.test_partitions WHERE id = i;
		INSERT INTO test_schema.test_partitions(id, name, region, branch)
		SELECT i-1, md5(random()::text), 'London', 'Branch ' || i;

		UPDATE test_schema.test_partitions SET branch = 'Branch ' || i-1 WHERE id = i - 1;
		INSERT INTO test_schema.test_partitions(id, name, region, branch)
		SELECT i, md5(random()::text), 'London', 'Branch ' || i;

	END LOOP;
>>>>>>> d7942c41
END $$;`,
	}...)
	ok = utils.RetryWorkWithTimeout(5, 120, func() bool {
		return streamingPhaseCompleted(t, postgresContainer.GetConfig().Password,
<<<<<<< HEAD
			yugabytedbContainer.GetConfig().Password, 2000, 2500, 1500, `test_schema."test_live_null_partial_unique_values"`)
=======
			yugabytedbContainer.GetConfig().Password, 1500, 3000, 1000, `test_schema."test_partitions"`)
>>>>>>> d7942c41
	})
	assert.True(t, ok)

	// Compare the full table data between Postgres and YugabyteDB for streaming part.
<<<<<<< HEAD
	if err := testutils.CompareTableData(ctx, pgConn, ybConn, "test_schema.test_live_null_partial_unique_values", "id"); err != nil {
=======
	if err := testutils.CompareTableData(ctx, pgConn, ybConn, "test_schema.test_partitions", "id"); err != nil {
>>>>>>> d7942c41
		t.Errorf("Table data mismatch between Postgres and YugabyteDB after streaming: %v", err)
	}

	// Perform cutover
	err = testutils.NewVoyagerCommandRunner(nil, "initiate cutover to target", []string{
		"--export-dir", exportDir,
		"--yes",
		"--prepare-for-fall-back", "false",
	}, nil, false).Run()
	testutils.FatalIfError(t, err, "Cutover command failed")

}<|MERGE_RESOLUTION|>--- conflicted
+++ resolved
@@ -1099,40 +1099,11 @@
 
 }
 
-<<<<<<< HEAD
-
-func TestLiveMigrationWithUniqueKeyConflictWithNullValueAndPartialPredicatesDetectionCases(t *testing.T) {
-=======
 func TestLiveMigrationWithUniqueKeyConflictWithUniqueIndexOnlyOnLeafPartitions(t *testing.T) {
->>>>>>> d7942c41
 	ctx := context.Background()
 
 	// Create a temporary export directory.
 	exportDir = testutils.CreateTempExportDir()
-<<<<<<< HEAD
-	defer testutils.RemoveTempExportDir(exportDir)
-
-	createSchemaSQL := `CREATE SCHEMA IF NOT EXISTS test_schema;`
-
-	//check_id_null_unique should be UNIQUE NOT NULLS DISTINCT
-	createTableWithNULLUniquePartialValuesSql := `
-CREATE TABLE test_schema.test_live_null_partial_unique_values (
-	id int PRIMARY KEY,
-	name TEXT,
-	check_id int,
-	most_recent boolean
-);`
-	uniqueIndexDDL := `CREATE UNIQUE INDEX idx_test_live_null_partial_unique_values_id_check_id ON test_schema.test_live_null_partial_unique_values (check_id) WHERE most_recent;`
-
-	insertDataWithNULLUniquePartialValuesSQL := `
-INSERT INTO test_schema.test_live_null_partial_unique_values (id, name, check_id, most_recent)
-SELECT
-	i,
-	md5(random()::text),                                   -- name
-    CASE WHEN i%2=0 THEN i ELSE NULL END,                  -- check_id
-    i%2=0                                                 -- most_recent
-FROM generate_series(1, 20) as i;`
-=======
 	// defer testutils.RemoveTempExportDir(exportDir)
 
 	createSchemaSQL := `CREATE SCHEMA IF NOT EXISTS test_schema;`
@@ -1157,7 +1128,6 @@
 	insertDataWithUniqueIndexOnlyOnSomeLeafPartitionsSQL := `
 	INSERT INTO test_schema.test_partitions (id, name, region, branch)
 	SELECT i, md5(random()::text), CASE WHEN i%3=1 THEN 'London' WHEN i%3=2 THEN 'Sydney' ELSE 'Boston' END, 'Branch ' || i FROM generate_series(1, 20) as i;`
->>>>>>> d7942c41
 
 	dropSchemaSQL := `DROP SCHEMA IF EXISTS test_schema CASCADE;`
 
@@ -1174,14 +1144,6 @@
 	if err := yugabytedbContainer.Start(ctx); err != nil {
 		utils.ErrExit("Failed to start YugabyteDB container: %v", err)
 	}
-<<<<<<< HEAD
-	postgresContainer.ExecuteSqls([]string{
-		createSchemaSQL,
-		createTableWithNULLUniquePartialValuesSql,
-		uniqueIndexDDL,
-		"ALTER TABLE test_schema.test_live_null_partial_unique_values REPLICA IDENTITY FULL;",
-		insertDataWithNULLUniquePartialValuesSQL,
-=======
 
 	postgresContainer.ExecuteSqls([]string{
 		createSchemaSQL,
@@ -1191,17 +1153,11 @@
 		"ALTER TABLE test_schema.test_partitions_part1 REPLICA IDENTITY FULL;",
 		"ALTER TABLE test_schema.test_partitions_part2 REPLICA IDENTITY FULL;",
 		"ALTER TABLE test_schema.test_partitions_part3 REPLICA IDENTITY FULL;",
->>>>>>> d7942c41
 	}...)
 
 	yugabytedbContainer.ExecuteSqls([]string{
 		createSchemaSQL,
-<<<<<<< HEAD
-		createTableWithNULLUniquePartialValuesSql,
-		uniqueIndexDDL,
-=======
 		createTableWithUniqueIndexOnlyOnSomeLeafPartitionsSQL,
->>>>>>> d7942c41
 	}...)
 
 	defer postgresContainer.ExecuteSqls(dropSchemaSQL)
@@ -1216,21 +1172,14 @@
 	}, func() {
 		time.Sleep(5 * time.Second) // Wait for the export to start
 	}, true).Run()
-<<<<<<< HEAD
-=======
-
->>>>>>> d7942c41
 	testutils.FatalIfError(t, err, "Export command failed")
 
 	importCmd := testutils.NewVoyagerCommandRunner(yugabytedbContainer, "import data", []string{
 		"--export-dir", exportDir,
 		"--disable-pb", "true",
-<<<<<<< HEAD
-=======
 		"--log-level", "debug",
 		"--parallel-jobs", "5",
 		"--adaptive-parallelism", "disabled",
->>>>>>> d7942c41
 		"--yes",
 	}, nil, true)
 	err = importCmd.Run()
@@ -1240,16 +1189,10 @@
 
 	ok := utils.RetryWorkWithTimeout(1, 30, func() bool {
 		return snapshotPhaseCompleted(t, postgresContainer.GetConfig().Password,
-<<<<<<< HEAD
-			yugabytedbContainer.GetConfig().Password, 20, `test_schema."test_live_null_partial_unique_values"`)
-	})
-	assert.True(t, ok)
-=======
 			yugabytedbContainer.GetConfig().Password, 20, `test_schema."test_partitions"`)
 	})
 	assert.True(t, ok)
 
->>>>>>> d7942c41
 	// Connect to both Postgres and YugabyteDB.
 	pgConn, err := postgresContainer.GetConnection()
 	testutils.FatalIfError(t, err, "connecting to Postgres")
@@ -1259,72 +1202,13 @@
 
 	// Compare the full table data between Postgres and YugabyteDB for snapshot part.
 	// We assume the table "test_data" has a primary key "id" so we order by it.
-<<<<<<< HEAD
-	if err := testutils.CompareTableData(ctx, pgConn, ybConn, "test_schema.test_live_null_partial_unique_values", "id"); err != nil {
-=======
 	if err := testutils.CompareTableData(ctx, pgConn, ybConn, "test_schema.test_partitions", "id"); err != nil {
->>>>>>> d7942c41
 		t.Errorf("Table data mismatch between Postgres and YugabyteDB: %v", err)
 	}
 
 	//streaming events 10000 events
 	postgresContainer.ExecuteSqls([]string{
 		/*
-<<<<<<< HEAD
-			The below test covering  the null cases
-			1  NULL f
-			2  2 t
-			...
-
-			i=21
-			UI conflict
-			U 20 20->NULL t->f
-			I 21 20 t
-
-			UU conflict
-			U 21 20->NULL t
-			U 20 NULL->20 f->t
-
-			U 20 20->NULL t
-			DU conflict - false positive
-			D 21 NULL t
-			U 20 NULL->20 t
-
-			I 21 NULL f
-			D 20 20 t
-
-			DI conflict - false positive
-			D 21 NULL f
-			I 20 NULL f
-
-			I 21 20 t
-		*/
-		`DO $$
-DECLARE	
-    i INTEGER;
-BEGIN
-    FOR i IN 21..520 LOOP
-		UPDATE test_schema.test_live_null_partial_unique_values SET most_recent = false AND check_id = NULL WHERE id = i - 1;
-		INSERT INTO test_schema.test_live_null_partial_unique_values(id, name, check_id, most_recent) VALUES (i, md5(random()::text), 20, true);
-
-		UPDATE test_schema.test_live_null_partial_unique_values SET check_id = NULL WHERE id = i;
-		UPDATE test_schema.test_live_null_partial_unique_values SET most_recent = true WHERE id = i - 1;
-
-		UPDATE test_schema.test_live_null_partial_unique_values SET check_id = NULL WHERE id = i-1;
-
-		DELETE FROM test_schema.test_live_null_partial_unique_values WHERE id = i;
-		UPDATE test_schema.test_live_null_partial_unique_values SET check_id = 20 WHERE id = i-1;
-
-		INSERT INTO test_schema.test_live_null_partial_unique_values(id, name, check_id, most_recent) VALUES (i, md5(random()::text), NULL, false);
-		DELETE FROM test_schema.test_live_null_partial_unique_values WHERE id = i-1;
-
-		DELETE FROM test_schema.test_live_null_partial_unique_values WHERE id = i;
-		INSERT INTO test_schema.test_live_null_partial_unique_values(id, name, check_id, most_recent) VALUES (i-1, md5(random()::text), NULL, false);
-
-		INSERT INTO test_schema.test_live_null_partial_unique_values(id, name, check_id, most_recent) VALUES (i, md5(random()::text), 20, true);
-
-    END LOOP;
-=======
 			conflict events
 			1 London Branch1
 			2 Sydney Branch2
@@ -1381,25 +1265,16 @@
 		SELECT i, md5(random()::text), 'London', 'Branch ' || i;
 
 	END LOOP;
->>>>>>> d7942c41
 END $$;`,
 	}...)
 	ok = utils.RetryWorkWithTimeout(5, 120, func() bool {
 		return streamingPhaseCompleted(t, postgresContainer.GetConfig().Password,
-<<<<<<< HEAD
-			yugabytedbContainer.GetConfig().Password, 2000, 2500, 1500, `test_schema."test_live_null_partial_unique_values"`)
-=======
 			yugabytedbContainer.GetConfig().Password, 1500, 3000, 1000, `test_schema."test_partitions"`)
->>>>>>> d7942c41
 	})
 	assert.True(t, ok)
 
 	// Compare the full table data between Postgres and YugabyteDB for streaming part.
-<<<<<<< HEAD
-	if err := testutils.CompareTableData(ctx, pgConn, ybConn, "test_schema.test_live_null_partial_unique_values", "id"); err != nil {
-=======
 	if err := testutils.CompareTableData(ctx, pgConn, ybConn, "test_schema.test_partitions", "id"); err != nil {
->>>>>>> d7942c41
 		t.Errorf("Table data mismatch between Postgres and YugabyteDB after streaming: %v", err)
 	}
 
@@ -1411,4 +1286,182 @@
 	}, nil, false).Run()
 	testutils.FatalIfError(t, err, "Cutover command failed")
 
+}
+
+func TestLiveMigrationWithUniqueKeyConflictWithNullValueAndPartialPredicatesDetectionCases(t *testing.T) {
+	ctx := context.Background()
+
+	// Create a temporary export directory.
+	exportDir = testutils.CreateTempExportDir()
+	defer testutils.RemoveTempExportDir(exportDir)
+
+	createSchemaSQL := `CREATE SCHEMA IF NOT EXISTS test_schema;`
+
+	//check_id_null_unique should be UNIQUE NOT NULLS DISTINCT
+	createTableWithNULLUniquePartialValuesSql := `
+CREATE TABLE test_schema.test_live_null_partial_unique_values (
+	id int PRIMARY KEY,
+	name TEXT,
+	check_id int,
+	most_recent boolean
+);`
+	uniqueIndexDDL := `CREATE UNIQUE INDEX idx_test_live_null_partial_unique_values_id_check_id ON test_schema.test_live_null_partial_unique_values (check_id) WHERE most_recent;`
+
+	insertDataWithNULLUniquePartialValuesSQL := `
+INSERT INTO test_schema.test_live_null_partial_unique_values (id, name, check_id, most_recent)
+SELECT
+	i,
+	md5(random()::text),                                   -- name
+    CASE WHEN i%2=0 THEN i ELSE NULL END,                  -- check_id
+    i%2=0                                                 -- most_recent
+FROM generate_series(1, 20) as i;`
+
+	dropSchemaSQL := `DROP SCHEMA IF EXISTS test_schema CASCADE;`
+
+	// Start Postgres container with live migration
+	postgresContainer := testcontainers.NewTestContainer("postgresql", &testcontainers.ContainerConfig{
+		ForLive: true,
+	})
+	if err := postgresContainer.Start(ctx); err != nil {
+		utils.ErrExit("Failed to start Postgres container: %v", err)
+	}
+
+	// Start YugabyteDB container.
+	yugabytedbContainer := testcontainers.NewTestContainer("yugabytedb", nil)
+	if err := yugabytedbContainer.Start(ctx); err != nil {
+		utils.ErrExit("Failed to start YugabyteDB container: %v", err)
+	}
+	postgresContainer.ExecuteSqls([]string{
+		createSchemaSQL,
+		createTableWithNULLUniquePartialValuesSql,
+		uniqueIndexDDL,
+		"ALTER TABLE test_schema.test_live_null_partial_unique_values REPLICA IDENTITY FULL;",
+		insertDataWithNULLUniquePartialValuesSQL,
+	}...)
+
+	yugabytedbContainer.ExecuteSqls([]string{
+		createSchemaSQL,
+		createTableWithNULLUniquePartialValuesSql,
+		uniqueIndexDDL,
+	}...)
+
+	defer postgresContainer.ExecuteSqls(dropSchemaSQL)
+	defer yugabytedbContainer.ExecuteSqls(dropSchemaSQL)
+
+	err := testutils.NewVoyagerCommandRunner(postgresContainer, "export data", []string{
+		"--export-dir", exportDir,
+		"--source-db-schema", "test_schema",
+		"--disable-pb", "true",
+		"--export-type", SNAPSHOT_AND_CHANGES,
+		"--yes",
+	}, func() {
+		time.Sleep(5 * time.Second) // Wait for the export to start
+	}, true).Run()
+	testutils.FatalIfError(t, err, "Export command failed")
+
+	importCmd := testutils.NewVoyagerCommandRunner(yugabytedbContainer, "import data", []string{
+		"--export-dir", exportDir,
+		"--disable-pb", "true",
+		"--yes",
+	}, nil, true)
+	err = importCmd.Run()
+	testutils.FatalIfError(t, err, "Import command failed")
+
+	time.Sleep(5 * time.Second)
+
+	ok := utils.RetryWorkWithTimeout(1, 30, func() bool {
+		return snapshotPhaseCompleted(t, postgresContainer.GetConfig().Password,
+			yugabytedbContainer.GetConfig().Password, 20, `test_schema."test_live_null_partial_unique_values"`)
+	})
+	assert.True(t, ok)
+	// Connect to both Postgres and YugabyteDB.
+	pgConn, err := postgresContainer.GetConnection()
+	testutils.FatalIfError(t, err, "connecting to Postgres")
+
+	ybConn, err := yugabytedbContainer.GetConnection()
+	testutils.FatalIfError(t, err, "Error connecting to YugabyteDB")
+
+	// Compare the full table data between Postgres and YugabyteDB for snapshot part.
+	// We assume the table "test_data" has a primary key "id" so we order by it.
+	if err := testutils.CompareTableData(ctx, pgConn, ybConn, "test_schema.test_live_null_partial_unique_values", "id"); err != nil {
+		t.Errorf("Table data mismatch between Postgres and YugabyteDB: %v", err)
+	}
+
+	//streaming events 10000 events
+	postgresContainer.ExecuteSqls([]string{
+		/*
+			The below test covering  the null cases
+			1  NULL f
+			2  2 t
+			...
+
+			i=21
+			UI conflict
+			U 20 20->NULL t->f
+			I 21 20 t
+
+			UU conflict
+			U 21 20->NULL t
+			U 20 NULL->20 f->t
+
+			U 20 20->NULL t
+			DU conflict - false positive
+			D 21 NULL t
+			U 20 NULL->20 t
+
+			I 21 NULL f
+			D 20 20 t
+
+			DI conflict - false positive
+			D 21 NULL f
+			I 20 NULL f
+
+			I 21 20 t
+		*/
+		`DO $$
+DECLARE	
+    i INTEGER;
+BEGIN
+    FOR i IN 21..520 LOOP
+		UPDATE test_schema.test_live_null_partial_unique_values SET most_recent = false AND check_id = NULL WHERE id = i - 1;
+		INSERT INTO test_schema.test_live_null_partial_unique_values(id, name, check_id, most_recent) VALUES (i, md5(random()::text), 20, true);
+
+		UPDATE test_schema.test_live_null_partial_unique_values SET check_id = NULL WHERE id = i;
+		UPDATE test_schema.test_live_null_partial_unique_values SET most_recent = true WHERE id = i - 1;
+
+		UPDATE test_schema.test_live_null_partial_unique_values SET check_id = NULL WHERE id = i-1;
+
+		DELETE FROM test_schema.test_live_null_partial_unique_values WHERE id = i;
+		UPDATE test_schema.test_live_null_partial_unique_values SET check_id = 20 WHERE id = i-1;
+
+		INSERT INTO test_schema.test_live_null_partial_unique_values(id, name, check_id, most_recent) VALUES (i, md5(random()::text), NULL, false);
+		DELETE FROM test_schema.test_live_null_partial_unique_values WHERE id = i-1;
+
+		DELETE FROM test_schema.test_live_null_partial_unique_values WHERE id = i;
+		INSERT INTO test_schema.test_live_null_partial_unique_values(id, name, check_id, most_recent) VALUES (i-1, md5(random()::text), NULL, false);
+
+		INSERT INTO test_schema.test_live_null_partial_unique_values(id, name, check_id, most_recent) VALUES (i, md5(random()::text), 20, true);
+
+    END LOOP;
+END $$;`,
+	}...)
+	ok = utils.RetryWorkWithTimeout(5, 120, func() bool {
+		return streamingPhaseCompleted(t, postgresContainer.GetConfig().Password,
+			yugabytedbContainer.GetConfig().Password, 2000, 2500, 1500, `test_schema."test_live_null_partial_unique_values"`)
+	})
+	assert.True(t, ok)
+
+	// Compare the full table data between Postgres and YugabyteDB for streaming part.
+	if err := testutils.CompareTableData(ctx, pgConn, ybConn, "test_schema.test_live_null_partial_unique_values", "id"); err != nil {
+		t.Errorf("Table data mismatch between Postgres and YugabyteDB after streaming: %v", err)
+	}
+
+	// Perform cutover
+	err = testutils.NewVoyagerCommandRunner(nil, "initiate cutover to target", []string{
+		"--export-dir", exportDir,
+		"--yes",
+		"--prepare-for-fall-back", "false",
+	}, nil, false).Run()
+	testutils.FatalIfError(t, err, "Cutover command failed")
+
 }