/*
Copyright (c) YugabyteDB, Inc.

Licensed under the Apache License, Version 2.0 (the "License");
you may not use this file except in compliance with the License.
You may obtain a copy of the License at

	http://www.apache.org/licenses/LICENSE-2.0

Unless required by applicable law or agreed to in writing, software
distributed under the License is distributed on an "AS IS" BASIS,
WITHOUT WARRANTIES OR CONDITIONS OF ANY KIND, either express or implied.
See the License for the specific language governing permissions and
limitations under the License.
*/
package cmd

import (
	"strings"

	log "github.com/sirupsen/logrus"
	"github.com/spf13/cobra"

	"github.com/yugabyte/yb-voyager/yb-voyager/src/callhome"
	"github.com/yugabyte/yb-voyager/yb-voyager/src/dbzm"
	"github.com/yugabyte/yb-voyager/yb-voyager/src/metadb"
	"github.com/yugabyte/yb-voyager/yb-voyager/src/utils"
	"github.com/yugabyte/yb-voyager/yb-voyager/src/utils/sqlname"
)

var importDataToSourceReplicaCmd = &cobra.Command{
	Use: "source-replica",
	Short: "Import data into source-replica database to prepare for fall-forward.\n" +
		"For more details and examples, visit https://docs.yugabyte.com/preview/yugabyte-voyager/migrate/live-fall-forward/",
	Long: ``,

	Run: func(cmd *cobra.Command, args []string) {
		importType = SNAPSHOT_AND_CHANGES
		setTargetConfSpecifics(cmd)
		importerRole = SOURCE_REPLICA_DB_IMPORTER_ROLE
		validateFFDBSchemaFlag()
		importDataCmd.PreRun(cmd, args)
		importDataCmd.Run(cmd, args)
	},
}

func setTargetConfSpecifics(cmd *cobra.Command) {
	msr, err := metaDB.GetMigrationStatusRecord()
	if err != nil {
		utils.ErrExit("get migration status record: %v", err)
	}
	sconf := msr.SourceDBConf
	tconf.TargetDBType = sconf.DBType
	tconf.EnableYBAdaptiveParallelism = false
	if tconf.TargetDBType == POSTGRESQL {
		if cmd.Flags().Lookup("source-replica-db-schema").Changed {
			utils.ErrExit("cannot specify --source-replica-db-schema for PostgreSQL source")
		} else {
			tconf.Schema = strings.Join(strings.Split(sconf.Schema, "|"), ",")
		}
	}
}

func init() {
	importDataToCmd.AddCommand(importDataToSourceReplicaCmd)
	registerCommonGlobalFlags(importDataToSourceReplicaCmd)
	registerCommonImportFlags(importDataToSourceReplicaCmd)
	registerSourceReplicaDBAsTargetConnFlags(importDataToSourceReplicaCmd)
	registerFlagsForSourceReplica(importDataToSourceReplicaCmd)
	registerStartCleanFlags(importDataToSourceReplicaCmd)
	registerImportDataCommonFlags(importDataToSourceReplicaCmd)
	hideImportFlagsInFallForwardOrBackCmds(importDataToSourceReplicaCmd)
}

func registerStartCleanFlags(cmd *cobra.Command) {
	BoolVar(cmd.Flags(), &startClean, "start-clean", false,
		`Starts a fresh import with exported data files present in the export-dir/data directory. 
If any table on source-replica database is non-empty, it prompts whether you want to continue the import without truncating those tables; 
If you go ahead without truncating, then yb-voyager starts ingesting the data present in the data files without upsert mode.
Note that for the cases where a table doesn't have a primary key, this may lead to insertion of duplicate data. To avoid this, exclude the table using the --exclude-file-list or truncate those tables manually before using the start-clean flag (default false)`)

	BoolVar(cmd.Flags(), &truncateTables, "truncate-tables", false, "Truncate tables on source replica DB before importing data. Only applicable along with --start-clean true (default false)")

}

func updateFallForwardEnabledInMetaDB() {
	err := metaDB.UpdateMigrationStatusRecord(func(record *metadb.MigrationStatusRecord) {
		record.FallForwardEnabled = true
	})
	if err != nil {
		utils.ErrExit("error while updating fall forward db exists in meta db: %v", err)
	}
}

func packAndSendImportDataToSrcReplicaPayload(status string, errorMsg error) {
	if !shouldSendCallhome() {
		return
	}
	payload := createCallhomePayload()
	payload.MigrationType = LIVE_MIGRATION

	sourceDBDetails := callhome.SourceDBDetails{
		DBType: tconf.TargetDBType,
		Role:   "replica",
	}
	if targetDBDetails != nil {
		sourceDBDetails.DBVersion = targetDBDetails.DBVersion
	}
	payload.SourceDBDetails = callhome.MarshalledJsonString(sourceDBDetails)

	payload.MigrationPhase = IMPORT_DATA_SOURCE_REPLICA_PHASE
	// Create ImportDataMetrics struct
	dataMetrics := callhome.ImportDataMetrics{}
	if callhomeMetricsCollector != nil {
		dataMetrics.SnapshotTotalRows = callhomeMetricsCollector.GetSnapshotTotalRows()
		dataMetrics.SnapshotTotalBytes = callhomeMetricsCollector.GetSnapshotTotalBytes()
	}

	// Get phase-related metrics from existing logic
<<<<<<< HEAD
	importRowsMap, err := getImportedSnapshotRowsMap("source-replica", nil)
=======
	importRowsMap, err := getImportedSnapshotRowsMap("source-replica", importTableList)
>>>>>>> c1a6170b
	if err != nil {
		log.Infof("callhome: error in getting the import data: %v", err)
	} else {
		importRowsMap.IterKV(func(key sqlname.NameTuple, value RowCountPair) (bool, error) {
			dataMetrics.MigrationSnapshotTotalRows += value.Imported
			if value.Imported > dataMetrics.MigrationSnapshotLargestTableRows {
				dataMetrics.MigrationSnapshotLargestTableRows = value.Imported
			}
			return true, nil
		})
	}

	// Set live migration metrics if applicable
	if importPhase != dbzm.MODE_SNAPSHOT && statsReporter != nil {
		dataMetrics.MigrationCdcTotalImportedEvents = statsReporter.TotalEventsImported
		dataMetrics.CdcEventsImportRate3min = statsReporter.EventsImportRateLast3Min
	}

	importDataPayload := callhome.ImportDataPhasePayload{
		PayloadVersion:   callhome.IMPORT_DATA_CALLHOME_PAYLOAD_VERSION,
		ParallelJobs:     int64(tconf.Parallelism),
		StartClean:       bool(startClean),
		LiveWorkflowType: FALL_FORWARD,
		Error:            callhome.SanitizeErrorMsg(errorMsg, anonymizer),
		ControlPlaneType: getControlPlaneType(),
		DataMetrics:      dataMetrics,
		Phase:            importPhase,
	}

	payload.PhasePayload = callhome.MarshalledJsonString(importDataPayload)
	payload.Status = status

	err = callhome.SendPayload(&payload)
	if err == nil && (status == COMPLETE || status == ERROR) {
		callHomeErrorOrCompletePayloadSent = true
	}

}<|MERGE_RESOLUTION|>--- conflicted
+++ resolved
@@ -117,11 +117,7 @@
 	}
 
 	// Get phase-related metrics from existing logic
-<<<<<<< HEAD
-	importRowsMap, err := getImportedSnapshotRowsMap("source-replica", nil)
-=======
-	importRowsMap, err := getImportedSnapshotRowsMap("source-replica", importTableList)
->>>>>>> c1a6170b
+	importRowsMap, err := getImportedSnapshotRowsMap("source-replica", importTableList, nil)
 	if err != nil {
 		log.Infof("callhome: error in getting the import data: %v", err)
 	} else {
