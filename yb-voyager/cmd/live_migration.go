--- conflicted
+++ resolved
@@ -146,11 +146,7 @@
 		}
 		log.Infof("got next segment to stream: %v", segment)
 
-<<<<<<< HEAD
-		err = streamChangesFromSegment(segment, evChans, processingDoneChans, eventChannelsMetaInfo, statsReporter, state, tableToPartitioningStrategyMap)
-=======
-		err = streamChangesFromSegment(segment, evChans, processingDoneChans, eventChannelsMetaInfo, statsReporter, state, streamingPhaseValueConverter)
->>>>>>> d839af1e
+		err = streamChangesFromSegment(segment, evChans, processingDoneChans, eventChannelsMetaInfo, statsReporter, state, streamingPhaseValueConverter, tableToPartitioningStrategyMap)
 		if err != nil {
 			return fmt.Errorf("error streaming changes for segment %s: %v", segment.FilePath, err)
 		}
@@ -174,7 +170,7 @@
 	tableToPartitioningStrategyMap := utils.NewStructMap[sqlname.NameTuple, string]()
 
 	if importerRole != TARGET_DB_IMPORTER_ROLE {
-		//For PG/ORacle source/source-replica, using partitioning by table since there won't be any huge difference in 
+		//For PG/ORacle source/source-replica, using partitioning by table since there won't be any huge difference in
 		// performance between the two strategies for single node databases like PG/Oracle
 		//and Parititon by table is better from data correctness perspective
 		for _, t := range tableNames {
@@ -261,11 +257,8 @@
 	eventChannelsMetaInfo map[int]EventChannelMetaInfo,
 	statsReporter *reporter.StreamImportStatsReporter,
 	state *ImportDataState,
-<<<<<<< HEAD
+	streamingPhaseValueConverter dbzm.StreamingPhaseValueConverter,
 	tableToPartitioningStrategyMap *utils.StructMap[sqlname.NameTuple, string]) error {
-=======
-	streamingPhaseValueConverter dbzm.StreamingPhaseValueConverter) error {
->>>>>>> d839af1e
 
 	err := segment.Open()
 	if err != nil {
@@ -339,11 +332,7 @@
 			break
 		}
 
-<<<<<<< HEAD
-		err = handleEvent(event, evChans, tableToPartitioningStrategyMap)
-=======
-		err = handleEvent(event, evChans, streamingPhaseValueConverter)
->>>>>>> d839af1e
+		err = handleEvent(event, evChans, streamingPhaseValueConverter, tableToPartitioningStrategyMap)
 		if err != nil {
 			return fmt.Errorf("error handling event: %v", err)
 		}
@@ -389,11 +378,10 @@
 	}
 	return false
 }
-<<<<<<< HEAD
-func handleEvent(event *tgtdb.Event, evChans []chan *tgtdb.Event, tableToPartitioningStrategyMap *utils.StructMap[sqlname.NameTuple, string]) error {
-=======
-func handleEvent(event *tgtdb.Event, evChans []chan *tgtdb.Event, streamingPhaseValueConverter dbzm.StreamingPhaseValueConverter) error {
->>>>>>> d839af1e
+func handleEvent(event *tgtdb.Event,
+	evChans []chan *tgtdb.Event,
+	streamingPhaseValueConverter dbzm.StreamingPhaseValueConverter,
+	tableToPartitioningStrategyMap *utils.StructMap[sqlname.NameTuple, string]) error {
 	if event.IsCutoverEvent() {
 		// nil in case of cutover or fall_forward events for unconcerned importer
 		return nil
@@ -426,11 +414,7 @@
 	}
 
 	// preparing value converters for the streaming mode
-<<<<<<< HEAD
-	err = valueConverter.ConvertEvent(event, event.TableNameTup, shouldFormatValues(event))
-=======
-	err := streamingPhaseValueConverter.ConvertEvent(event, event.TableNameTup, shouldFormatValues(event))
->>>>>>> d839af1e
+	err = streamingPhaseValueConverter.ConvertEvent(event, event.TableNameTup, shouldFormatValues(event))
 	if err != nil {
 		return fmt.Errorf("error transforming event key fields: %v", err)
 	}
