/*
Copyright (c) YugabyteDB, Inc.

Licensed under the Apache License, Version 2.0 (the "License");
you may not use this file except in compliance with the License.
You may obtain a copy of the License at

	http://www.apache.org/licenses/LICENSE-2.0

Unless required by applicable law or agreed to in writing, software
distributed under the License is distributed on an "AS IS" BASIS,
WITHOUT WARRANTIES OR CONDITIONS OF ANY KIND, either express or implied.
See the License for the specific language governing permissions and
limitations under the License.
*/
package cmd

import (
	"context"
	"fmt"
	"os"
	"path/filepath"
	"strings"

	"github.com/fatih/color"
	"github.com/jackc/pgx/v4"
	log "github.com/sirupsen/logrus"
	"github.com/spf13/cobra"
	"golang.org/x/exp/slices"

	"github.com/yugabyte/yb-voyager/yb-voyager/src/callhome"
	"github.com/yugabyte/yb-voyager/yb-voyager/src/cp"
	"github.com/yugabyte/yb-voyager/yb-voyager/src/srcdb"
	"github.com/yugabyte/yb-voyager/yb-voyager/src/tgtdb"
	"github.com/yugabyte/yb-voyager/yb-voyager/src/utils"
)

var importSchemaCmd = &cobra.Command{
	Use: "schema",
	Short: "Import schema into the target YugabyteDB database\n" +
		"For more details and examples, visit https://docs.yugabyte.com/preview/yugabyte-voyager/reference/schema-migration/import-schema/",

	PreRun: func(cmd *cobra.Command, args []string) {
		if !schemaIsExported() {
			utils.ErrExit("Error: schema is not exported yet.")
		}
		if tconf.TargetDBType == "" {
			tconf.TargetDBType = YUGABYTEDB
		}
		sourceDBType = GetSourceDBTypeFromMSR()
		err := validateImportFlags(cmd, TARGET_DB_IMPORTER_ROLE)
		if err != nil {
			utils.ErrExit("Error: %s", err.Error())
		}
	},

	Run: func(cmd *cobra.Command, args []string) {
		tconf.ImportMode = true
		err := importSchema()
		if err != nil {
			packAndSendImportSchemaPayload(ERROR, err.Error())
			utils.ErrExit("error in importing schema: %s", err)
		}
		packAndSendImportSchemaPayload(COMPLETE, "")
	},
}

func init() {
	importCmd.AddCommand(importSchemaCmd)
	registerCommonGlobalFlags(importSchemaCmd)
	registerCommonImportFlags(importSchemaCmd)
	registerTargetDBConnFlags(importSchemaCmd)
	registerImportSchemaFlags(importSchemaCmd)
}

var flagPostSnapshotImport utils.BoolStr
var importObjectsInStraightOrder utils.BoolStr
var flagRefreshMViews utils.BoolStr
var invalidTargetIndexesCache map[string]bool

func importSchema() error {
	err := retrieveMigrationUUID()
	if err != nil {
		return fmt.Errorf("failed to get migration UUID: %w", err)
	}

	tconf.Schema = strings.ToLower(tconf.Schema)

	if callhome.SendDiagnostics || getControlPlaneType() == YUGABYTED {
		tconfSchema := tconf.Schema
		// setting the tconf schema to public here for initalisation to handle cases where non-public target schema
		// is not created as it will be created with `createTargetSchemas` func, so not a problem in using public as it will be
		// available always and this is just for initialisation of tdb and marking it nil again back.
		tconf.Schema = "public"
		tdb = tgtdb.NewTargetDB(&tconf)
		err = tdb.Init()
		if err != nil {
			utils.ErrExit("Failed to initialize the target DB: %s", err)
		}
		targetDBDetails = tdb.GetCallhomeTargetDBInfo()
		//Marking tdb as nil back to not allow others to use it as this is just dummy initialisation of tdb
		//with public schema so Reintialise tdb if required with proper configs when it is available.
		tdb.Finalize()
		tdb = nil
		tconf.Schema = tconfSchema
	}

	if tconf.RunGuardrailsChecks {
		// Check import schema permissions
		missingPermissions, err := getMissingImportSchemaPermissions()
		if err != nil {
			utils.ErrExit("Failed to get missing import schema permissions: %s", err)
		}
		if len(missingPermissions) > 0 {
			output := strings.Join(missingPermissions, "\n")
			utils.PrintAndLog(output)

			link := "https://docs.yugabyte.com/preview/yugabyte-voyager/migrate/migrate-steps/#prepare-the-target-database"
			fmt.Println("\nCheck the documentation to prepare the database for migration:", color.BlueString(link))

			// Prompt user to continue if missing permissions
			if !utils.AskPrompt("Do you want to continue anyway") {
				utils.ErrExit("Grant the required permissions and try again.")
			}
		} else {
			log.Info("The target database has the required permissions for importing schema.")
		}
	}

	importSchemaStartEvent := createImportSchemaStartedEvent()
	controlPlane.ImportSchemaStarted(&importSchemaStartEvent)

	conn, err := pgx.Connect(context.Background(), tconf.GetConnectionUri())
	if err != nil {
		return fmt.Errorf("unable to connect to target YugabyteDB database: %v", err)
	}
	defer conn.Close(context.Background())

	targetDBVersion := ""
	query := "SELECT setting FROM pg_settings WHERE name = 'server_version'"
	err = conn.QueryRow(context.Background(), query).Scan(&targetDBVersion)
	if err != nil {
		return fmt.Errorf("get target db version: %s", err)
	}
	utils.PrintAndLog("YugabyteDB version: %s\n", targetDBVersion)

	migrationAssessmentDoneAndApplied, err := MigrationAssessmentDoneAndApplied()
	if err != nil {
		return err
	}

	if migrationAssessmentDoneAndApplied && !isYBDatabaseIsColocated(conn) && !utils.AskPrompt(fmt.Sprintf("\nWarning: Target DB '%s' is a non-colocated database, colocated tables can't be created in a non-colocated database.\n", tconf.DBName),
		"Use a colocated database if your schema contains colocated tables. Do you still want to continue") {
		utils.ErrExit("Exiting...")
	}

	if !flagPostSnapshotImport {
		filePath := filepath.Join(exportDir, "schema", "uncategorized.sql")
		if utils.FileOrFolderExists(filePath) {
			color.Red("\nIMPORTANT NOTE: Please, review and manually import the DDL statements from the %q\n", filePath)
		}

		createTargetSchemas(conn)
		installOrafceIfRequired(conn)
	}

	var objectList []string
	// Pre data load.
	// This list also has defined the order to create object type in target YugabyteDB.
	// if post snapshot import, no objects should be imported.
	if !flagPostSnapshotImport {
		objectList = utils.GetSchemaObjectList(sourceDBType)
		if len(objectList) == 0 {
			utils.ErrExit("No schema objects to import! Must import at least 1 of the supported schema object types: %v", utils.GetSchemaObjectList(sourceDBType))
		}

		objectList = applySchemaObjectFilterFlags(objectList)
		log.Infof("list of schema objects to import: %v", objectList)
		// Import some statements only after importing everything else
		isSkipStatement := func(objType, stmt string) bool {
			stmt = strings.ToUpper(strings.TrimSpace(stmt))
			switch objType {
			case "SEQUENCE":
				// ALTER TABLE table_name ALTER COLUMN column_name ... ('sequence_name');
				// ALTER SEQUENCE sequence_name OWNED BY table_name.column_name;
				return strings.HasPrefix(stmt, "ALTER TABLE") || strings.HasPrefix(stmt, "ALTER SEQUENCE")
			case "TABLE":
				// skips the ALTER TABLE table_name ADD CONSTRAINT constraint_name FOREIGN KEY (column_name) REFERENCES another_table_name(another_column_name);
				return strings.Contains(stmt, "ALTER TABLE") && strings.Contains(stmt, "FOREIGN KEY")
			case "UNIQUE INDEX":
				// skips all the INDEX DDLs, Except CREATE UNIQUE INDEX index_name ON table ... (column_name);
				return !strings.Contains(stmt, objType)
			case "INDEX":
				// skips all the CREATE UNIQUE INDEX index_name ON table ... (column_name);
				return strings.Contains(stmt, "UNIQUE INDEX")
			}
			return false
		}
		skipFn := isSkipStatement
		err = importSchemaInternal(exportDir, objectList, skipFn)
		if err != nil {
			return err
		}

		// Import the skipped ALTER TABLE statements from sequence.sql and table.sql if it exists
		skipFn = func(objType, stmt string) bool {
			return !isSkipStatement(objType, stmt)
		}
		if slices.Contains(objectList, "SEQUENCE") {
			err = importSchemaInternal(exportDir, []string{"SEQUENCE"}, skipFn)
			if err != nil {
				return err
			}
		}
		if slices.Contains(objectList, "TABLE") {
			err = importSchemaInternal(exportDir, []string{"TABLE"}, skipFn)
			if err != nil {
				return err
			}
		}

		importDeferredStatements()
		log.Info("Schema import is complete.")

		dumpStatements(finalFailedSqlStmts, filepath.Join(exportDir, "schema", "failed.sql"))
	}

	if flagPostSnapshotImport {
		err = importSchemaInternal(exportDir, []string{"TABLE"}, nil)
		if err != nil {
			return err
		}
		if flagRefreshMViews {
			refreshMViews(conn)
		}
	} else {
		utils.PrintAndLog("\nNOTE: Materialized Views are not populated by default. To populate them, pass --refresh-mviews while executing `import schema --post-snapshot-import`.")
	}

	importSchemaCompleteEvent := createImportSchemaCompletedEvent()
	controlPlane.ImportSchemaCompleted(&importSchemaCompleteEvent)

	return nil
}

func getMissingImportSchemaPermissions() ([]string, error) {
	var missingPermissions []string

	// Check if the user has superuser privileges
	isSuperUser, err := tgtdb.IsCurrentUserSuperUser(&tconf)
	if err != nil {
		return nil, fmt.Errorf("failed to check if the current user has superuser privileges: %w", err)
	}

	if !isSuperUser {
		msg := fmt.Sprintf("The current user %q does not have superuser privileges", tconf.User)
		missingPermissions = append(missingPermissions, msg)
	}

	return missingPermissions, nil
}

func packAndSendImportSchemaPayload(status string, errMsg string) {
	if !shouldSendCallhome() {
		return
	}
	//Basic details in the payload
	payload := createCallhomePayload()
	payload.MigrationPhase = IMPORT_SCHEMA_PHASE
	payload.Status = status
	payload.TargetDBDetails = callhome.MarshalledJsonString(targetDBDetails)

	//Handling the error cases in import schema with/without continue-on-error
	var errorsList []string
	//e.g for finalFailedSqlStmts - [`/*\nERROR: changing primary key of a partitioned table is not yet implemented (SQLSTATE XX000)*/\n
	//	ALTER TABLE ONLY public.customers\n ADD CONSTRAINT customers_pkey PRIMARY KEY (id, statuses, arr);`]
	for _, stmt := range finalFailedSqlStmts {
		//parts - ["/*\nERROR: changing primary key of a partitioned table is not yet implemented (SQLSTATE XX000)" "ALTER TABLE ONLY public.customers\n ADD CONSTRAINT customers_pkey PRIMARY KEY (id, statuses, arr);"]
		parts := strings.Split(stmt, "*/\n")
		errorsList = append(errorsList, strings.Trim(parts[0], "/*\n")) //trimming the prefix of `/*\n` from parts[0] (the error msg)
	}
<<<<<<< HEAD
	// if status == ERROR {
	// 	errorsList = append(errorsList, errMsg)
	// } else {
=======

>>>>>>> b9e614dd
	if len(errorsList) > 0 && status != EXIT {
		payload.Status = COMPLETE_WITH_ERRORS
	}
	// }

	//import-schema specific payload details
	importSchemaPayload := callhome.ImportSchemaPhasePayload{
		ContinueOnError:    bool(tconf.ContinueOnError),
		EnableOrafce:       bool(enableOrafce),
		IgnoreExist:        bool(tconf.IgnoreIfExists),
		RefreshMviews:      bool(flagRefreshMViews),
		ErrorCount:         len(errorsList),
		PostSnapshotImport: bool(flagPostSnapshotImport),
		StartClean:         bool(startClean),
		Error:              callhome.SanitizeErrorMsg(errMsg),
	}
	payload.PhasePayload = callhome.MarshalledJsonString(importSchemaPayload)
	err := callhome.SendPayload(&payload)
	if err == nil && (status == COMPLETE || status == ERROR) {
		callHomeErrorOrCompletePayloadSent = true
	}
}

func isYBDatabaseIsColocated(conn *pgx.Conn) bool {
	var isColocated bool
	query := "SELECT yb_is_database_colocated();"
	err := conn.QueryRow(context.Background(), query).Scan(&isColocated)
	if err != nil {
		utils.ErrExit("failed to check if Target DB  is colocated or not: %q: %v", tconf.DBName, err)
	}
	log.Infof("target DB '%s' colocoated='%t'", tconf.DBName, isColocated)
	return isColocated
}

func dumpStatements(stmts []string, filePath string) {
	if len(stmts) == 0 {
		if flagPostSnapshotImport {
			// nothing
		} else if utils.FileOrFolderExists(filePath) {
			err := os.Remove(filePath)
			if err != nil {
				utils.ErrExit("remove file: %v", err)
			}
		}
		log.Infof("no failed sql statements to dump")
		return
	}

	var fileMode int
	if flagPostSnapshotImport {
		fileMode = os.O_WRONLY | os.O_CREATE | os.O_APPEND
	} else {
		fileMode = os.O_WRONLY | os.O_CREATE | os.O_TRUNC
	}
	file, err := os.OpenFile(filePath, fileMode, 0644)
	if err != nil {
		utils.ErrExit("open file: %v", err)
	}

	for i := 0; i < len(stmts); i++ {
		_, err = file.WriteString(stmts[i] + "\n\n")
		if err != nil {
			utils.ErrExit("failed writing in file: %s: %v", filePath, err)
		}
	}

	msg := fmt.Sprintf("\nSQL statements failed during migration are present in %q file\n", filePath)
	color.Red(msg)
	log.Info(msg)
}

// installs Orafce extension in target YugabyteDB.
func installOrafceIfRequired(conn *pgx.Conn) {
	if sourceDBType != ORACLE || !enableOrafce {
		return
	}

	utils.PrintAndLog("Installing Orafce extension in target YugabyteDB")
	_, err := conn.Exec(context.Background(), "CREATE EXTENSION IF NOT EXISTS orafce")
	if err != nil {
		utils.ErrExit("failed to install Orafce extension: %v", err)
	}
}

func refreshMViews(conn *pgx.Conn) {
	utils.PrintAndLog("\nRefreshing Materialized Views..\n\n")
	var mViewNames []string
	mViewsSqlInfoArr := getDDLStmts("MVIEW")
	for _, eachMviewSql := range mViewsSqlInfoArr {
		if strings.Contains(strings.ToUpper(eachMviewSql.stmt), "CREATE MATERIALIZED VIEW") {
			mViewNames = append(mViewNames, eachMviewSql.objName)
		}
	}
	log.Infof("List of Mviews Imported to refresh - %v", mViewNames)
	for _, mViewName := range mViewNames {
		query := fmt.Sprintf("REFRESH MATERIALIZED VIEW %s", mViewName)
		_, err := conn.Exec(context.Background(), query)
		if err != nil && !strings.Contains(strings.ToLower(err.Error()), "has not been populated") {
			utils.ErrExit("error in refreshing the materialized view: %s: %v", mViewName, err)
		}
	}
	log.Infof("Checking if mviews are refreshed or not - %v", mViewNames)
	var mviewsNotRefreshed []string
	for _, mViewName := range mViewNames {
		query := fmt.Sprintf("SELECT * from %s LIMIT 1;", mViewName)
		rows, err := conn.Query(context.Background(), query)
		if err != nil {
			utils.ErrExit("error in checking whether mview  is refreshed or not: %q: %v", mViewName, err)
		}
		if !rows.Next() {
			mviewsNotRefreshed = append(mviewsNotRefreshed, mViewName)
		}
		rows.Close()
	}
	if len(mviewsNotRefreshed) > 0 {
		utils.PrintAndLog("\nNOTE: Following Materialized Views might not be refreshed - %v, Please verify and refresh them manually if required!", mviewsNotRefreshed)
	}
}

func getDDLStmts(objType string) []sqlInfo {
	var sqlInfoArr []sqlInfo
	schemaDir := filepath.Join(exportDir, "schema")
	importMViewFilePath := utils.GetObjectFilePath(schemaDir, objType)
	if utils.FileOrFolderExists(importMViewFilePath) {
		sqlInfoArr = parseSqlFileForObjectType(importMViewFilePath, objType)
	}
	return sqlInfoArr
}

func createTargetSchemas(conn *pgx.Conn) {
	var targetSchemas []string
	tconf.Schema = strings.ToLower(strings.Trim(tconf.Schema, "\"")) //trim case sensitivity quotes if needed, convert to lowercase

	schemaAnalysisReport := analyzeSchemaInternal(
		&srcdb.Source{
			DBType: sourceDBType,
		}, false)

	switch sourceDBType {
	case "postgresql": // in case of postgreSQL as source, there can be multiple schemas present in a database
		source = srcdb.Source{DBType: sourceDBType}
		targetSchemas = utils.GetObjectNameListFromReport(schemaAnalysisReport, "SCHEMA")
	case "oracle": // ORACLE PACKAGEs are exported as SCHEMAs
		source = srcdb.Source{DBType: sourceDBType}
		targetSchemas = append(targetSchemas, tconf.Schema)
		targetSchemas = append(targetSchemas, utils.GetObjectNameListFromReport(schemaAnalysisReport, "PACKAGE")...)
	case "mysql":
		source = srcdb.Source{DBType: sourceDBType}
		targetSchemas = append(targetSchemas, tconf.Schema)

	}
	targetSchemas = utils.ToCaseInsensitiveNames(targetSchemas)

	utils.PrintAndLog("schemas to be present in target database %q: %v\n", tconf.DBName, targetSchemas)
	for _, targetSchema := range targetSchemas {
		//check if target schema exists or not
		schemaExists := checkIfTargetSchemaExists(conn, targetSchema)
		dropSchemaQuery := fmt.Sprintf("DROP SCHEMA %s CASCADE", targetSchema)

		if schemaExists {
			if startClean {
				promptMsg := fmt.Sprintf("do you really want to drop the '%s' schema", targetSchema)
				if !utils.AskPrompt(promptMsg) {
					continue
				}

				utils.PrintAndLog("dropping schema '%s' in target database", targetSchema)
				_, err := conn.Exec(context.Background(), dropSchemaQuery)
				if err != nil {
					utils.ErrExit("Failed to drop schema: %q: %s", targetSchema, err)
				}
			} else {
				utils.PrintAndLog("schema '%s' already present in target database, continuing with it..\n", targetSchema)
			}
		}
	}

	if sourceDBType != POSTGRESQL { // with the new schema list flag, pg_dump takes care of all schema creation DDLs
		schemaExists := checkIfTargetSchemaExists(conn, tconf.Schema)
		createSchemaQuery := fmt.Sprintf("CREATE SCHEMA %s", tconf.Schema)
		/* --target-db-schema(or target.Schema) flag valid for Oracle & MySQL
		only create target.Schema, other required schemas are created via .sql files */
		if !schemaExists {
			utils.PrintAndLog("creating schema '%s' in target database...", tconf.Schema)
			_, err := conn.Exec(context.Background(), createSchemaQuery)
			if err != nil {
				utils.ErrExit("Failed to create schema in the target DB: %q: %s", tconf.Schema, err)
			}
		}

		if tconf.Schema == YUGABYTEDB_DEFAULT_SCHEMA &&
			!utils.AskPrompt("do you really want to import into 'public' schema") {
			utils.ErrExit("User selected not to import in the `public` schema. Exiting.")
		}
	}
}

func checkIfTargetSchemaExists(conn *pgx.Conn, targetSchema string) bool {
	checkSchemaExistQuery := fmt.Sprintf("select nspname from pg_namespace n where n.nspname = '%s'", targetSchema)

	var fetchedSchema string
	err := conn.QueryRow(context.Background(), checkSchemaExistQuery).Scan(&fetchedSchema)
	log.Infof("check if schema %q exists: fetchedSchema: %q, err: %s", targetSchema, fetchedSchema, err)
	if err != nil && (strings.Contains(err.Error(), "no rows in result set") && fetchedSchema == "") {
		return false
	} else if err != nil {
		utils.ErrExit("Failed to check if schema exists: %q: %s", targetSchema, err)
	}

	return fetchedSchema == targetSchema
}

func missingRequiredSchemaObject(err error) bool {
	return strings.Contains(err.Error(), "does not exist")
}

func isAlreadyExists(errString string) bool {
	alreadyExistsErrors := []string{"already exists",
		"multiple primary keys",
		"already a partition"}
	for _, subStr := range alreadyExistsErrors {
		if strings.Contains(errString, subStr) {
			return true
		}
	}
	return false
}

func createImportSchemaStartedEvent() cp.ImportSchemaStartedEvent {
	result := cp.ImportSchemaStartedEvent{}
	initBaseTargetEvent(&result.BaseEvent, "IMPORT SCHEMA")
	return result
}

func createImportSchemaCompletedEvent() cp.ImportSchemaCompletedEvent {
	result := cp.ImportSchemaCompletedEvent{}
	initBaseTargetEvent(&result.BaseEvent, "IMPORT SCHEMA")
	return result
}

func MigrationAssessmentDoneAndApplied() (bool, error) {
	msr, err := metaDB.GetMigrationStatusRecord()
	if err != nil {
		return false, fmt.Errorf("failed to get migration status record for targetDB colocation check: %w", err)
	}

	return (msr.MigrationAssessmentDone && msr.AssessmentRecommendationsApplied), nil
}<|MERGE_RESOLUTION|>--- conflicted
+++ resolved
@@ -279,17 +279,10 @@
 		parts := strings.Split(stmt, "*/\n")
 		errorsList = append(errorsList, strings.Trim(parts[0], "/*\n")) //trimming the prefix of `/*\n` from parts[0] (the error msg)
 	}
-<<<<<<< HEAD
-	// if status == ERROR {
-	// 	errorsList = append(errorsList, errMsg)
-	// } else {
-=======
-
->>>>>>> b9e614dd
+
 	if len(errorsList) > 0 && status != EXIT {
 		payload.Status = COMPLETE_WITH_ERRORS
 	}
-	// }
 
 	//import-schema specific payload details
 	importSchemaPayload := callhome.ImportSchemaPhasePayload{
