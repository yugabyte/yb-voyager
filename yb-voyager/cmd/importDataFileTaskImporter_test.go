//go:build integration

/*
Copyright (c) YugabyteDB, Inc.

Licensed under the Apache License, Version 2.0 (the "License");
you may not use this file except in compliance with the License.
You may obtain a copy of the License at

	http://www.apache.org/licenses/LICENSE-2.0

Unless required by applicable law or agreed to in writing, software
distributed under the License is distributed on an "AS IS" BASIS,
WITHOUT WARRANTIES OR CONDITIONS OF ANY KIND, either express or implied.
See the License for the specific language governing permissions and
limitations under the License.
*/
package cmd

import (
	"context"
	"errors"
	"os"
	"path/filepath"
	"testing"

	"github.com/jackc/pgconn"
	"github.com/sourcegraph/conc/pool"
	"github.com/stretchr/testify/assert"
	"github.com/stretchr/testify/require"

	"github.com/yugabyte/yb-voyager/yb-voyager/src/tgtdb"
	"github.com/yugabyte/yb-voyager/yb-voyager/src/utils"
	"github.com/yugabyte/yb-voyager/yb-voyager/src/utils/sqlname"
	testcontainers "github.com/yugabyte/yb-voyager/yb-voyager/test/containers"
	testutils "github.com/yugabyte/yb-voyager/yb-voyager/test/utils"
)

func TestBasicTaskImport(t *testing.T) {
	ldataDir, lexportDir, state, errorHandler, progressReporter, err := setupExportDirAndImportDependencies(2, 1024)
	testutils.FatalIfError(t, err)

	if ldataDir != "" {
		defer os.RemoveAll(ldataDir)
	}
	if lexportDir != "" {
		defer os.RemoveAll(lexportDir)
	}
	setupYugabyteTestDb(t)
	defer testYugabyteDBTarget.Finalize()
	testYugabyteDBTarget.TestContainer.ExecuteSqls(
		`CREATE TABLE test_table_basic (id INT PRIMARY KEY, val TEXT);`,
	)
	defer testYugabyteDBTarget.TestContainer.ExecuteSqls(`DROP TABLE test_table_basic;`)

	// file import
	fileContents := `id,val
1, "hello"
2, "world"`
	_, task, err := createFileAndTask(lexportDir, fileContents, ldataDir, "test_table_basic", 1)
	testutils.FatalIfError(t, err)

	batchProducer, err := NewSequentialFileBatchProducer(task, state, errorHandler, progressReporter)
	testutils.FatalIfError(t, err)

	workerPool := pool.New().WithMaxGoroutines(2)
<<<<<<< HEAD
	taskImporter, err := NewFileTaskImporter(task, state, batchProducer, workerPool, progressReporter, nil, false, errorHandler, nil)
=======
	taskImporter, err := NewFileTaskImporter(task, state, workerPool, progressReporter, nil, false, false, errorHandler, nil)
>>>>>>> a7d31024
	testutils.FatalIfError(t, err)

	for !taskImporter.AllBatchesSubmitted() {
		err := taskImporter.ProduceAndSubmitNextBatchToWorkerPool()
		assert.NoError(t, err)
	}

	workerPool.Wait()
	var rowCount int64
	err = tdb.QueryRow("SELECT count(*) FROM test_table_basic").Scan(&rowCount)
	assert.NoError(t, err)
	assert.Equal(t, int64(2), rowCount)
}

func TestImportAllBatchesAndResume(t *testing.T) {
	ldataDir, lexportDir, state, errorHandler, progressReporter, err := setupExportDirAndImportDependencies(2, 1024)
	testutils.FatalIfError(t, err)

	if ldataDir != "" {
		defer os.RemoveAll(ldataDir)
	}
	if lexportDir != "" {
		defer os.RemoveAll(lexportDir)
	}
	setupYugabyteTestDb(t)
	defer testYugabyteDBTarget.Finalize()
	testYugabyteDBTarget.TestContainer.ExecuteSqls(
		`CREATE TABLE test_table_all (id INT PRIMARY KEY, val TEXT);`,
	)
	defer testYugabyteDBTarget.TestContainer.ExecuteSqls(`DROP TABLE test_table_all;`)

	// file import
	fileContents := `id,val
1, "hello"
2, "world"`
	_, task, err := createFileAndTask(lexportDir, fileContents, ldataDir, "test_table_all", 1)
	testutils.FatalIfError(t, err)

	batchProducer, err := NewSequentialFileBatchProducer(task, state, errorHandler, progressReporter)
	testutils.FatalIfError(t, err)

	workerPool := pool.New().WithMaxGoroutines(2)
<<<<<<< HEAD
	taskImporter, err := NewFileTaskImporter(task, state, batchProducer, workerPool, progressReporter, nil, false, errorHandler, nil)
	testutils.FatalIfError(t, err)
=======
	taskImporter, err := NewFileTaskImporter(task, state, workerPool, progressReporter, nil, false, false, errorHandler, nil)
>>>>>>> a7d31024

	for !taskImporter.AllBatchesSubmitted() {
		err := taskImporter.ProduceAndSubmitNextBatchToWorkerPool()
		assert.NoError(t, err)
	}

	workerPool.Wait()
	var rowCount int64
	err = tdb.QueryRow("SELECT count(*) FROM test_table_all").Scan(&rowCount)
	assert.NoError(t, err)
	assert.Equal(t, int64(2), rowCount)

	// simulate restart
	progressReporter = NewImportDataProgressReporter(true)
	batchProducer, err = NewSequentialFileBatchProducer(task, state, errorHandler, progressReporter)
	testutils.FatalIfError(t, err)

	workerPool = pool.New().WithMaxGoroutines(2)
<<<<<<< HEAD
	taskImporter, err = NewFileTaskImporter(task, state, batchProducer, workerPool, progressReporter, nil, false, errorHandler, nil)
=======
	taskImporter, err = NewFileTaskImporter(task, state, workerPool, progressReporter, nil, false, false, errorHandler, nil)
>>>>>>> a7d31024
	testutils.FatalIfError(t, err)

	assert.Equal(t, true, taskImporter.AllBatchesSubmitted())
	// assert.Equal(t, true, taskImporter.AllBatchesImported())
}

func TestTaskImportResumable(t *testing.T) {
	ldataDir, lexportDir, state, errorHandler, progressReporter, err := setupExportDirAndImportDependencies(2, 1024)
	testutils.FatalIfError(t, err)

	if ldataDir != "" {
		defer os.RemoveAll(ldataDir)
	}
	if lexportDir != "" {
		defer os.RemoveAll(lexportDir)
	}
	setupYugabyteTestDb(t)
	defer testYugabyteDBTarget.Finalize()
	testYugabyteDBTarget.TestContainer.ExecuteSqls(
		`CREATE TABLE test_table_resume (id INT PRIMARY KEY, val TEXT);`,
	)
	defer testYugabyteDBTarget.TestContainer.ExecuteSqls(`DROP TABLE test_table_resume;`)

	// file import
	fileContents := `id,val
1, "hello"
2, "world"
3, "foo"
4, "bar"`
	_, task, err := createFileAndTask(lexportDir, fileContents, ldataDir, "test_table_resume", 1)
	testutils.FatalIfError(t, err)

	batchProducer, err := NewSequentialFileBatchProducer(task, state, errorHandler, progressReporter)
	testutils.FatalIfError(t, err)

	workerPool := pool.New().WithMaxGoroutines(2)
<<<<<<< HEAD
	taskImporter, err := NewFileTaskImporter(task, state, batchProducer, workerPool, progressReporter, nil, false, errorHandler, nil)
=======
	taskImporter, err := NewFileTaskImporter(task, state, workerPool, progressReporter, nil, false, false, errorHandler, nil)
>>>>>>> a7d31024
	testutils.FatalIfError(t, err)

	// submit 1 batch
	err = taskImporter.ProduceAndSubmitNextBatchToWorkerPool()
	assert.NoError(t, err)

	// check that the first batch was imported
	workerPool.Wait()
	var rowCount int64
	err = tdb.QueryRow("SELECT count(*) FROM test_table_resume").Scan(&rowCount)
	assert.NoError(t, err)
	assert.Equal(t, int64(2), rowCount)

	// simulate restart
	progressReporter = NewImportDataProgressReporter(true)
	batchProducer, err = NewSequentialFileBatchProducer(task, state, errorHandler, progressReporter)
	testutils.FatalIfError(t, err)

	workerPool = pool.New().WithMaxGoroutines(2)
<<<<<<< HEAD
	taskImporter, err = NewFileTaskImporter(task, state, batchProducer, workerPool, progressReporter, nil, false, errorHandler, nil)
=======
	taskImporter, err = NewFileTaskImporter(task, state, workerPool, progressReporter, nil, false, false, errorHandler, nil)
>>>>>>> a7d31024
	testutils.FatalIfError(t, err)

	// submit second batch, not first batch again as it was already imported
	err = taskImporter.ProduceAndSubmitNextBatchToWorkerPool()
	assert.NoError(t, err)

	assert.Equal(t, true, taskImporter.AllBatchesSubmitted())
	workerPool.Wait()
	err = tdb.QueryRow("SELECT count(*) FROM test_table_resume").Scan(&rowCount)
	assert.NoError(t, err)
	assert.Equal(t, int64(4), rowCount)
}

func TestTaskImportResumableNoPK(t *testing.T) {
	ldataDir, lexportDir, state, errorHandler, progressReporter, err := setupExportDirAndImportDependencies(2, 1024)
	testutils.FatalIfError(t, err)

	if ldataDir != "" {
		defer os.RemoveAll(ldataDir)
	}
	if lexportDir != "" {
		defer os.RemoveAll(lexportDir)
	}
	setupYugabyteTestDb(t)
	defer testYugabyteDBTarget.Finalize()
	testYugabyteDBTarget.TestContainer.ExecuteSqls(
		`CREATE TABLE test_table_resume_no_pk (id INT, val TEXT);`,
	)
	defer testYugabyteDBTarget.TestContainer.ExecuteSqls(`DROP TABLE test_table_resume_no_pk;`)

	// file import
	fileContents := `id,val
1, "hello"
2, "world"
3, "foo"
4, "bar"`
	_, task, err := createFileAndTask(lexportDir, fileContents, ldataDir, "test_table_resume_no_pk", 1)
	testutils.FatalIfError(t, err)

	batchProducer, err := NewSequentialFileBatchProducer(task, state, errorHandler, progressReporter)
	testutils.FatalIfError(t, err)

	workerPool := pool.New().WithMaxGoroutines(2)
<<<<<<< HEAD
	taskImporter, err := NewFileTaskImporter(task, state, batchProducer, workerPool, progressReporter, nil, false, errorHandler, nil)
=======
	taskImporter, err := NewFileTaskImporter(task, state, workerPool, progressReporter, nil, false, false, errorHandler, nil)
>>>>>>> a7d31024
	testutils.FatalIfError(t, err)

	// submit 1 batch
	err = taskImporter.ProduceAndSubmitNextBatchToWorkerPool()
	assert.NoError(t, err)

	// check that the first batch was imported
	workerPool.Wait()
	var rowCount int64
	err = tdb.QueryRow("SELECT count(*) FROM test_table_resume_no_pk").Scan(&rowCount)
	assert.NoError(t, err)
	assert.Equal(t, int64(2), rowCount)

	// simulate restart
	progressReporter = NewImportDataProgressReporter(true)
	batchProducer, err = NewSequentialFileBatchProducer(task, state, errorHandler, progressReporter)
	testutils.FatalIfError(t, err)

	workerPool = pool.New().WithMaxGoroutines(2)
<<<<<<< HEAD
	taskImporter, err = NewFileTaskImporter(task, state, batchProducer, workerPool, progressReporter, nil, false, errorHandler, nil)
=======
	taskImporter, err = NewFileTaskImporter(task, state, workerPool, progressReporter, nil, false, false, errorHandler, nil)
>>>>>>> a7d31024
	testutils.FatalIfError(t, err)

	// submit second batch, not first batch again as it was already imported
	err = taskImporter.ProduceAndSubmitNextBatchToWorkerPool()
	assert.NoError(t, err)

	assert.Equal(t, true, taskImporter.AllBatchesSubmitted())
	workerPool.Wait()
	err = tdb.QueryRow("SELECT count(*) FROM test_table_resume_no_pk").Scan(&rowCount)
	assert.NoError(t, err)
	assert.Equal(t, int64(4), rowCount)
}

func TestTaskImportErrorsOutWithAbortErrorPolicy(t *testing.T) {
	ldataDir, lexportDir, state, errorHandler, progressReporter, err := setupExportDirAndImportDependencies(2, 1024)
	testutils.FatalIfError(t, err)

	if ldataDir != "" {
		defer os.RemoveAll(ldataDir)
	}
	if lexportDir != "" {
		defer os.RemoveAll(lexportDir)
	}
	setupYugabyteTestDb(t)
	defer testYugabyteDBTarget.Finalize()
	testYugabyteDBTarget.TestContainer.ExecuteSqls(
		`CREATE TABLE test_table_error (id INT PRIMARY KEY, val TEXT);`,
		`INSERT INTO test_table_error VALUES (3, 'three');`,
	)
	defer testYugabyteDBTarget.TestContainer.ExecuteSqls(`DROP TABLE test_table_error;`)

	// file import
	// second batch (with row id 3) should fail with error (PK violation)
	fileContents := `id,val
1, "hello"
2, "world"
3, "three"
4, "four"`
	_, task, err := createFileAndTask(lexportDir, fileContents, ldataDir, "test_table_error", 1)
	testutils.FatalIfError(t, err)

	batchProducer, err := NewSequentialFileBatchProducer(task, state, errorHandler, progressReporter)
	testutils.FatalIfError(t, err)

	workerPool := pool.New().WithMaxGoroutines(2)
<<<<<<< HEAD
	taskImporter, err := NewFileTaskImporter(task, state, batchProducer, workerPool, progressReporter, nil, false, errorHandler, nil)
=======
	taskImporter, err := NewFileTaskImporter(task, state, workerPool, progressReporter, nil, false, false, errorHandler, nil)
>>>>>>> a7d31024
	testutils.FatalIfError(t, err)

	utils.MonkeyPatchUtilsErrExitWithPanic()
	t.Cleanup(utils.RestoreUtilsErrExit)
	assert.Panics(t, func() {
		for !taskImporter.AllBatchesSubmitted() {
			err := taskImporter.ProduceAndSubmitNextBatchToWorkerPool()
			assert.NoError(t, err)
		}
		workerPool.Wait()
	})
}

// ------------------------------------------------------------------------------------------------
// Import Batch Retryable Error Detection Tests
// ------------------------------------------------------------------------------------------------

type testCase struct {
	name              string
	errorType         string
	expectedRetryable bool
	description       string
	dataGenerator     func() string
	columnsOverride   []string
}

func createTestCases() []testCase {
	return []testCase{
		{
			name:              "numeric_value_out_of_range",
			errorType:         "22003",
			expectedRetryable: false,
			description:       "Should not retry numeric value out of range errors",
			dataGenerator:     createNumericValueOutOfRangeData,
		},
		{
			name:              "string_data_right_truncation",
			errorType:         "22001",
			expectedRetryable: false,
			description:       "Should not retry string data right truncation errors",
			dataGenerator:     createStringDataRightTruncationData,
		},
		{
			name:              "unique_violation",
			errorType:         "23505",
			expectedRetryable: false,
			description:       "Should not retry unique violation errors",
			dataGenerator:     createUniqueViolationData,
		},
		{
			name:              "check_violation",
			errorType:         "23514",
			expectedRetryable: false,
			description:       "Should not retry check violation errors",
			dataGenerator:     createCheckViolationData,
		},
		{
			name:              "invalid_text_representation",
			errorType:         "22P02",
			expectedRetryable: false,
			description:       "Should not retry invalid text representation errors",
			dataGenerator:     createInvalidTextRepresentationData,
		},
		{
			name:              "bad_copy_file_format",
			errorType:         "22P04",
			expectedRetryable: false,
			description:       "Should not retry bad copy file format errors",
			dataGenerator:     createBadCopyFileFormatData,
		},
		{
			name:              "plpgsql_raise_exception_p0001",
			errorType:         "P0001",
			expectedRetryable: true,
			description:       "User-defined PL/pgSQL exception (class P0) should be treated as retryable",
			dataGenerator:     createRaiseP0001Data,
		},
		{
			name:              "undefined_column_non_22_23",
			errorType:         "42703",
			expectedRetryable: false,
			description:       "Undefined column (class 42) should be treated as non-retryable",
			dataGenerator:     createValidData,
			// keep number of columns same as data; replace one valid column with a non-existing one to trigger 42703
			columnsOverride: []string{"id", "small_int_col", "varchar_col", "unique_col", "not_null_col", "check_col", "non_existing_col", "date_col", "numeric_col"},
		},
		{
			name:              "valid_data",
			errorType:         "valid",
			expectedRetryable: true, // Should succeed, so no retry needed
			description:       "Should handle valid data successfully",
			dataGenerator:     createValidData,
		},
	}
}

func createTestTableWithConstraints(t *testing.T, container testcontainers.TestContainer) {
	createSchemaSQL := `CREATE SCHEMA IF NOT EXISTS test_schema;`

	createTableSQL := `
	CREATE TABLE test_schema.error_test_table (
		id SERIAL PRIMARY KEY,
		small_int_col SMALLINT,           
		varchar_col VARCHAR(10),          
		unique_col VARCHAR(50) UNIQUE,    
		not_null_col VARCHAR(50) NOT NULL, 
		check_col INTEGER CHECK (check_col > 0),
		array_col INTEGER[],             
		date_col DATE,                    
		numeric_col NUMERIC(5,2)         
	);`

	container.ExecuteSqls(createSchemaSQL, createTableSQL)
}

func createNumericValueOutOfRangeData() string {
	// Data that will cause numeric value out of range error (SQLSTATE 22003)
	return "101\t99999\ttest\tunique101\ttest\t100\t{1,2,3}\t2023-01-01\t123.45\n" // 99999 exceeds SMALLINT range
}

func createStringDataRightTruncationData() string {
	// Data that will cause string data right truncation error (SQLSTATE 22001)
	return "102\t100\tvery_long_string_that_exceeds_ten_characters\tunique102\ttest\t100\t{1,2,3}\t2023-01-01\t123.45\n" // String too long for VARCHAR(10)
}

func createUniqueViolationData() string {
	// Data that will cause unique violation (SQLSTATE 23505)
	return "103\t100\ttest\tduplicate_value\ttest\t100\t{1,2,3}\t2023-01-01\t123.45\n104\t200\ttest2\tduplicate_value\ttest2\t200\t{4,5,6}\t2023-01-02\t234.56\n" // Duplicate unique value
}

func createCheckViolationData() string {
	// Create data that will cause a check violation (SQLSTATE 23514)
	return "106\t100\ttest\tunique106\ttest\t-100\t{1,2,3}\t2023-01-01\t123.45\n" // -100 violates CHECK (check_col > 0)
}

func createValidData() string {
	// Valid data that should import successfully
	return "999\t100\ttest\tunique999\ttest\t100\t{1,2,3}\t2023-01-01\t123.45\n"
}

func createInvalidTextRepresentationData() string {
	// Data that will cause invalid text representation error (SQLSTATE 22P02)
	// Using malformed array literal that can't be parsed
	return "107\t100\ttest\tunique107\ttest\t100\t[invalid_array_syntax]\t2023-01-01\t123.45\n"
}

func createBadCopyFileFormatData() string {
	// Data that will cause bad copy file format error (SQLSTATE 22P04)
	// Use malformed COPY data with extra columns that don't match the table schema
	return "108\t100\ttest\tunique108\ttest\t100\t{1,2,3}\t2023-01-01\t123.45\textra_column_data\n"
}

func ensureRaiseP0001ConstraintYB(t *testing.T, targetDB *tgtdb.TargetYugabyteDB) {
	// Create function that raises P0001 when id=777 and add a CHECK constraint using it
	ddl := []string{
		`CREATE OR REPLACE FUNCTION test_schema.voyager_raise_on_777(cond boolean)
RETURNS boolean AS $$
BEGIN
  IF cond THEN
    RAISE EXCEPTION 'forced error' USING ERRCODE = 'P0001';
  END IF;
  RETURN true;
END;
$$ LANGUAGE plpgsql IMMUTABLE;`,
		`ALTER TABLE test_schema.error_test_table DROP CONSTRAINT IF EXISTS voyager_chk_raise_on_777;`,
		`ALTER TABLE test_schema.error_test_table ADD CONSTRAINT voyager_chk_raise_on_777 CHECK (test_schema.voyager_raise_on_777(id=777));`,
	}
	for _, stmt := range ddl {
		_, err := targetDB.Exec(stmt)
		require.NoError(t, err, "failed to set up P0001 constraint: %s", stmt)
	}
}

func ensureRaiseP0001ConstraintPG(t *testing.T, targetDB *tgtdb.TargetPostgreSQL) {
	ddl := []string{
		`CREATE OR REPLACE FUNCTION test_schema.voyager_raise_on_777(cond boolean)
RETURNS boolean AS $$
BEGIN
  IF cond THEN
    RAISE EXCEPTION 'forced error' USING ERRCODE = 'P0001';
  END IF;
  RETURN true;
END;
$$ LANGUAGE plpgsql IMMUTABLE;`,
		`ALTER TABLE test_schema.error_test_table DROP CONSTRAINT IF EXISTS voyager_chk_raise_on_777;`,
		`ALTER TABLE test_schema.error_test_table ADD CONSTRAINT voyager_chk_raise_on_777 CHECK (test_schema.voyager_raise_on_777(id=777));`,
	}
	for _, stmt := range ddl {
		_, err := targetDB.Exec(stmt)
		require.NoError(t, err, "failed to set up P0001 constraint: %s", stmt)
	}
}

func createRaiseP0001Data() string {
	// Row with id=777 will trigger the plpgsql function to raise P0001
	return "777\t100\ttest\tunique777\ttest\t100\t{1,2,3}\t2023-01-01\t123.45\n"
}

func createBatchFromData(t *testing.T, data string, tableName sqlname.NameTuple) (*Batch, *tgtdb.ImportBatchArgs) {
	// Create temporary batch file
	tempDir := t.TempDir()
	batchFilePath := filepath.Join(tempDir, "test_batch.sql")

	err := os.WriteFile(batchFilePath, []byte(data), 0644)
	require.NoError(t, err, "Failed to create batch file")

	batch := &Batch{
		Number:       1,
		TableNameTup: tableName,
		SchemaName:   tableName.CurrentName.SchemaName,
		FilePath:     batchFilePath,
		BaseFilePath: batchFilePath,
		OffsetStart:  0,
		OffsetEnd:    int64(len(data)),
		RecordCount:  1,
		ByteCount:    int64(len(data)),
		Interrupted:  false,
	}

	args := &tgtdb.ImportBatchArgs{
		TableNameTup:       tableName,
		Columns:            []string{"id", "small_int_col", "varchar_col", "unique_col", "not_null_col", "check_col", "array_col", "date_col", "numeric_col"},
		PrimaryKeyColumns:  []string{"id"},
		PKConflictAction:   "ERROR",
		FileFormat:         "csv",
		HasHeader:          false,
		Delimiter:          "\t",
		NullString:         "\\N",
		RowsPerTransaction: 1000,
	}

	return batch, args
}

func createTargetYugabyteDB(t *testing.T, container testcontainers.TestContainer) *tgtdb.TargetYugabyteDB {
	// Get container connection details
	host, port, err := container.GetHostPort()
	require.NoError(t, err, "Failed to get container host/port")

	config := container.GetConfig()

	// Create TargetConf
	tconf := &tgtdb.TargetConf{
		Host:         host,
		Port:         port,
		User:         config.User,
		Password:     config.Password,
		DBName:       config.DBName,
		Schema:       "public", // Set default schema
		TargetDBType: tgtdb.YUGABYTEDB,
	}

	// Create and initialize target database
	targetDB := tgtdb.NewTargetDB(tconf).(*tgtdb.TargetYugabyteDB)
	err = targetDB.Init()
	require.NoError(t, err, "Failed to initialize target database")

	// Initialize connection pool
	err = targetDB.InitConnPool()
	require.NoError(t, err, "Failed to initialize connection pool")

	return targetDB
}

func testErrorDetection(t *testing.T, targetDB *tgtdb.TargetYugabyteDB, tc testCase) {
	// Create batch and default args with erroneous data
	tableName := sqlname.NameTuple{CurrentName: sqlname.NewObjectName(tgtdb.YUGABYTEDB, "test_schema", "test_schema", "error_test_table")}
	batch, args := createBatchFromData(t, tc.dataGenerator(), tableName)

	if tc.columnsOverride != nil {
		args.Columns = tc.columnsOverride
	}

	// Call ImportBatch method
	_, err, _ := targetDB.ImportBatch(batch, args, "", nil, false)

	// For valid data, we expect no error
	if tc.errorType == "valid" {
		assert.NoError(t, err, "Valid data should import successfully")
		return
	}

	// Check if error is retryable
	isRetryable := !targetDB.IsNonRetryableCopyError(err)

	// Debug output
	// t.Logf("=== DEBUG: %s ===", tc.name)
	// t.Logf("Expected retryable: %v", tc.expectedRetryable)
	// t.Logf("Actual retryable: %v", isRetryable)
	// t.Logf("Expected SQLSTATE: %s", tc.errorType)
	// if err != nil {
	// 	t.Logf("Actual error: %v", err)
	// 	// Try to extract SQLSTATE code from error
	// 	var pgErr *pgconn.PgError
	// 	if errors.As(err, &pgErr) {
	// 		t.Logf("SQLSTATE code: %s", pgErr.Code)
	// 		t.Logf("SQLSTATE message: %s", pgErr.Message)
	// 	} else {
	// 		t.Logf("Error is not a pgconn.PgError, type: %T", err)
	// 	}
	// } else {
	// 	t.Logf("No error returned (this should not happen for error test cases)")
	// }
	// t.Logf("IsNonRetryableCopyError result: %v", !isRetryable)
	// t.Logf("==================")

	// Assert expected behavior
	assert.Equal(t, tc.expectedRetryable, isRetryable, tc.description)

	// For error cases, also assert the SQLSTATE code
	if err != nil {
		var pgErr *pgconn.PgError
		if errors.As(err, &pgErr) {
			assert.Equal(t, tc.errorType, pgErr.Code, "SQLSTATE code should match expected value")
		} else {
			t.Errorf("Expected pgconn.PgError but got error type: %T", err)
		}
	}
}

func TestImportBatchErrorDetection_YugabyteDB(t *testing.T) {
	ctx := context.Background()

	// Setup YB container
	ybContainer := testcontainers.NewTestContainer("yugabytedb", nil)
	err := ybContainer.Start(ctx)
	require.NoError(t, err, "Failed to start YugabyteDB container")
	defer ybContainer.Terminate(ctx)

	// Create target database instance
	targetDB := createTargetYugabyteDB(t, ybContainer)

	// Create Voyager schema and metadata tables
	err = targetDB.CreateVoyagerSchema()
	require.NoError(t, err, "Failed to create Voyager schema")

	// Create test table
	createTestTableWithConstraints(t, ybContainer)

	// Ensure P0001 constraint exists for the P0 class test
	ensureRaiseP0001ConstraintYB(t, targetDB)

	// Run test cases
	testCases := createTestCases()
	for _, tc := range testCases {
		t.Run(tc.name, func(t *testing.T) {
			testErrorDetection(t, targetDB, tc)
		})
	}
}

func TestImportBatchErrorDetection_PostgreSQL(t *testing.T) {
	ctx := context.Background()

	// Setup PG container
	pgContainer := testcontainers.NewTestContainer("postgresql", nil)
	err := pgContainer.Start(ctx)
	require.NoError(t, err, "Failed to start PostgreSQL container")
	defer pgContainer.Terminate(ctx)

	// Create target database instance
	targetDB := createTargetPostgreSQL(t, pgContainer)

	// Create Voyager schema and metadata tables
	err = targetDB.CreateVoyagerSchema()
	require.NoError(t, err, "Failed to create Voyager schema")

	// Create test table
	createTestTableWithConstraints(t, pgContainer)

	// Ensure P0001 constraint exists for the P0 class test
	ensureRaiseP0001ConstraintPG(t, targetDB)

	// Run test cases
	testCases := createTestCases()
	for _, tc := range testCases {
		t.Run(tc.name, func(t *testing.T) {
			testErrorDetectionPG(t, targetDB, tc)
		})
	}
}

func createTargetPostgreSQL(t *testing.T, container testcontainers.TestContainer) *tgtdb.TargetPostgreSQL {
	// Get container connection details
	host, port, err := container.GetHostPort()
	require.NoError(t, err, "Failed to get container host/port")

	config := container.GetConfig()

	// Create TargetConf
	tconf := &tgtdb.TargetConf{
		Host:         host,
		Port:         port,
		User:         config.User,
		Password:     config.Password,
		DBName:       config.DBName,
		Schema:       "public", // Set default schema
		TargetDBType: tgtdb.POSTGRESQL,
	}

	// Create and initialize target database
	targetDB := tgtdb.NewTargetDB(tconf).(*tgtdb.TargetPostgreSQL)
	err = targetDB.Init()
	require.NoError(t, err, "Failed to initialize target database")

	// Initialize connection pool
	err = targetDB.InitConnPool()
	require.NoError(t, err, "Failed to initialize connection pool")

	return targetDB
}

func testErrorDetectionPG(t *testing.T, targetDB *tgtdb.TargetPostgreSQL, tc testCase) {
	// Create batch and default args with erroneous data
	tableName := sqlname.NameTuple{CurrentName: sqlname.NewObjectName(tgtdb.POSTGRESQL, "test_schema", "test_schema", "error_test_table")}
	batch, args := createBatchFromData(t, tc.dataGenerator(), tableName)

	if tc.columnsOverride != nil {
		args.Columns = tc.columnsOverride
	}

	// Call ImportBatch method
	_, err, _ := targetDB.ImportBatch(batch, args, "", nil, false)

	// For valid data, we expect no error
	if tc.errorType == "valid" {
		assert.NoError(t, err, "Valid data should import successfully")
		return
	}

	// Check if error is retryable
	isRetryable := !targetDB.IsNonRetryableCopyError(err)

	// Debug output
	// t.Logf("=== DEBUG: %s ===", tc.name)
	// t.Logf("Expected retryable: %v", tc.expectedRetryable)
	// t.Logf("Actual retryable: %v", isRetryable)
	// t.Logf("Expected SQLSTATE: %s", tc.errorType)
	// if err != nil {
	// 	t.Logf("Actual error: %v", err)
	// 	// Try to extract SQLSTATE code from error
	// 	var pgErr *pgconn.PgError
	// 	if errors.As(err, &pgErr) {
	// 		t.Logf("SQLSTATE code: %s", pgErr.Code)
	// 		t.Logf("SQLSTATE message: %s", pgErr.Message)
	// 	} else {
	// 		t.Logf("Error is not a pgconn.PgError, type: %T", err)
	// 	}
	// } else {
	// 	t.Logf("No error returned (this should not happen for error test cases)")
	// }
	// t.Logf("IsNonRetryableCopyError result: %v", !isRetryable)
	// t.Logf("==================")

	// Assert expected behavior
	assert.Equal(t, tc.expectedRetryable, isRetryable, tc.description)

	// For error cases, also assert the SQLSTATE code
	if err != nil {
		var pgErr *pgconn.PgError
		if errors.As(err, &pgErr) {
			assert.Equal(t, tc.errorType, pgErr.Code, "SQLSTATE code should match expected value")
		} else {
			t.Errorf("Expected pgconn.PgError but got error type: %T", err)
		}
	}
}<|MERGE_RESOLUTION|>--- conflicted
+++ resolved
@@ -60,15 +60,11 @@
 	_, task, err := createFileAndTask(lexportDir, fileContents, ldataDir, "test_table_basic", 1)
 	testutils.FatalIfError(t, err)
 
-	batchProducer, err := NewSequentialFileBatchProducer(task, state, errorHandler, progressReporter)
+	batchProducer, err := NewSequentialFileBatchProducer(task, state, false, errorHandler, progressReporter)
 	testutils.FatalIfError(t, err)
 
 	workerPool := pool.New().WithMaxGoroutines(2)
-<<<<<<< HEAD
 	taskImporter, err := NewFileTaskImporter(task, state, batchProducer, workerPool, progressReporter, nil, false, errorHandler, nil)
-=======
-	taskImporter, err := NewFileTaskImporter(task, state, workerPool, progressReporter, nil, false, false, errorHandler, nil)
->>>>>>> a7d31024
 	testutils.FatalIfError(t, err)
 
 	for !taskImporter.AllBatchesSubmitted() {
@@ -107,16 +103,12 @@
 	_, task, err := createFileAndTask(lexportDir, fileContents, ldataDir, "test_table_all", 1)
 	testutils.FatalIfError(t, err)
 
-	batchProducer, err := NewSequentialFileBatchProducer(task, state, errorHandler, progressReporter)
+	batchProducer, err := NewSequentialFileBatchProducer(task, state, false, errorHandler, progressReporter)
 	testutils.FatalIfError(t, err)
 
 	workerPool := pool.New().WithMaxGoroutines(2)
-<<<<<<< HEAD
 	taskImporter, err := NewFileTaskImporter(task, state, batchProducer, workerPool, progressReporter, nil, false, errorHandler, nil)
 	testutils.FatalIfError(t, err)
-=======
-	taskImporter, err := NewFileTaskImporter(task, state, workerPool, progressReporter, nil, false, false, errorHandler, nil)
->>>>>>> a7d31024
 
 	for !taskImporter.AllBatchesSubmitted() {
 		err := taskImporter.ProduceAndSubmitNextBatchToWorkerPool()
@@ -131,15 +123,11 @@
 
 	// simulate restart
 	progressReporter = NewImportDataProgressReporter(true)
-	batchProducer, err = NewSequentialFileBatchProducer(task, state, errorHandler, progressReporter)
+	batchProducer, err = NewSequentialFileBatchProducer(task, state, false, errorHandler, progressReporter)
 	testutils.FatalIfError(t, err)
 
 	workerPool = pool.New().WithMaxGoroutines(2)
-<<<<<<< HEAD
 	taskImporter, err = NewFileTaskImporter(task, state, batchProducer, workerPool, progressReporter, nil, false, errorHandler, nil)
-=======
-	taskImporter, err = NewFileTaskImporter(task, state, workerPool, progressReporter, nil, false, false, errorHandler, nil)
->>>>>>> a7d31024
 	testutils.FatalIfError(t, err)
 
 	assert.Equal(t, true, taskImporter.AllBatchesSubmitted())
@@ -172,15 +160,11 @@
 	_, task, err := createFileAndTask(lexportDir, fileContents, ldataDir, "test_table_resume", 1)
 	testutils.FatalIfError(t, err)
 
-	batchProducer, err := NewSequentialFileBatchProducer(task, state, errorHandler, progressReporter)
+	batchProducer, err := NewSequentialFileBatchProducer(task, state, false, errorHandler, progressReporter)
 	testutils.FatalIfError(t, err)
 
 	workerPool := pool.New().WithMaxGoroutines(2)
-<<<<<<< HEAD
 	taskImporter, err := NewFileTaskImporter(task, state, batchProducer, workerPool, progressReporter, nil, false, errorHandler, nil)
-=======
-	taskImporter, err := NewFileTaskImporter(task, state, workerPool, progressReporter, nil, false, false, errorHandler, nil)
->>>>>>> a7d31024
 	testutils.FatalIfError(t, err)
 
 	// submit 1 batch
@@ -196,15 +180,11 @@
 
 	// simulate restart
 	progressReporter = NewImportDataProgressReporter(true)
-	batchProducer, err = NewSequentialFileBatchProducer(task, state, errorHandler, progressReporter)
+	batchProducer, err = NewSequentialFileBatchProducer(task, state, false, errorHandler, progressReporter)
 	testutils.FatalIfError(t, err)
 
 	workerPool = pool.New().WithMaxGoroutines(2)
-<<<<<<< HEAD
 	taskImporter, err = NewFileTaskImporter(task, state, batchProducer, workerPool, progressReporter, nil, false, errorHandler, nil)
-=======
-	taskImporter, err = NewFileTaskImporter(task, state, workerPool, progressReporter, nil, false, false, errorHandler, nil)
->>>>>>> a7d31024
 	testutils.FatalIfError(t, err)
 
 	// submit second batch, not first batch again as it was already imported
@@ -244,15 +224,11 @@
 	_, task, err := createFileAndTask(lexportDir, fileContents, ldataDir, "test_table_resume_no_pk", 1)
 	testutils.FatalIfError(t, err)
 
-	batchProducer, err := NewSequentialFileBatchProducer(task, state, errorHandler, progressReporter)
+	batchProducer, err := NewSequentialFileBatchProducer(task, state, false, errorHandler, progressReporter)
 	testutils.FatalIfError(t, err)
 
 	workerPool := pool.New().WithMaxGoroutines(2)
-<<<<<<< HEAD
 	taskImporter, err := NewFileTaskImporter(task, state, batchProducer, workerPool, progressReporter, nil, false, errorHandler, nil)
-=======
-	taskImporter, err := NewFileTaskImporter(task, state, workerPool, progressReporter, nil, false, false, errorHandler, nil)
->>>>>>> a7d31024
 	testutils.FatalIfError(t, err)
 
 	// submit 1 batch
@@ -268,15 +244,11 @@
 
 	// simulate restart
 	progressReporter = NewImportDataProgressReporter(true)
-	batchProducer, err = NewSequentialFileBatchProducer(task, state, errorHandler, progressReporter)
+	batchProducer, err = NewSequentialFileBatchProducer(task, state, false, errorHandler, progressReporter)
 	testutils.FatalIfError(t, err)
 
 	workerPool = pool.New().WithMaxGoroutines(2)
-<<<<<<< HEAD
 	taskImporter, err = NewFileTaskImporter(task, state, batchProducer, workerPool, progressReporter, nil, false, errorHandler, nil)
-=======
-	taskImporter, err = NewFileTaskImporter(task, state, workerPool, progressReporter, nil, false, false, errorHandler, nil)
->>>>>>> a7d31024
 	testutils.FatalIfError(t, err)
 
 	// submit second batch, not first batch again as it was already imported
@@ -318,15 +290,11 @@
 	_, task, err := createFileAndTask(lexportDir, fileContents, ldataDir, "test_table_error", 1)
 	testutils.FatalIfError(t, err)
 
-	batchProducer, err := NewSequentialFileBatchProducer(task, state, errorHandler, progressReporter)
+	batchProducer, err := NewSequentialFileBatchProducer(task, state, false, errorHandler, progressReporter)
 	testutils.FatalIfError(t, err)
 
 	workerPool := pool.New().WithMaxGoroutines(2)
-<<<<<<< HEAD
 	taskImporter, err := NewFileTaskImporter(task, state, batchProducer, workerPool, progressReporter, nil, false, errorHandler, nil)
-=======
-	taskImporter, err := NewFileTaskImporter(task, state, workerPool, progressReporter, nil, false, false, errorHandler, nil)
->>>>>>> a7d31024
 	testutils.FatalIfError(t, err)
 
 	utils.MonkeyPatchUtilsErrExitWithPanic()
