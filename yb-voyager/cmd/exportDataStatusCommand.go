--- conflicted
+++ resolved
@@ -127,15 +127,9 @@
 		utils.ErrExit("lookup %s in name registry: %v", tableStatus.TableName, err)
 	}
 	row := &exportTableMigStatusOutputRow{
-<<<<<<< HEAD
-		TableName:     tableStatus.TableName,
+		TableName:     nt.ForMinOutput(),
 		Status:        "DONE",
 		ExportedCount: tableStatus.ExportedRowCountSnapshot,
-=======
-		tableName:     nt.ForMinOutput(),
-		status:        "DONE",
-		exportedCount: tableStatus.ExportedRowCountSnapshot,
->>>>>>> 256ba087
 	}
 	if tableStatus.Sno == InProgressTableSno && dbzm.IsLiveMigrationInSnapshotMode(exportDir) {
 		row.Status = "EXPORTING"
@@ -169,7 +163,7 @@
 	for _, tableName := range tableList {
 		finalFullTableName, err := namereg.NameReg.LookupTableName(tableName)
 		if err != nil {
-			return fmt.Errorf("lookup %s in name registry: %v", tableName, err)
+			return nil, fmt.Errorf("lookup %s in name registry: %v", tableName, err)
 		}
 		displayTableName := finalFullTableName.ForMinOutput()
 		partitions := leafPartitions[finalFullTableName.ForOutput()]
@@ -202,15 +196,9 @@
 		}
 		exportedCount, _ := exportedSnapshotRow.Get(finalFullTableName)
 		row := &exportTableMigStatusOutputRow{
-<<<<<<< HEAD
 			TableName:     displayTableName,
 			Status:        finalStatus,
-			ExportedCount: exportedSnapshotRow[finalFullTableName],
-=======
-			tableName:     displayTableName,
-			status:        finalStatus,
-			exportedCount: exportedCount,
->>>>>>> 256ba087
+			ExportedCount: exportedCount,
 		}
 		outputRows = append(outputRows, row)
 	}
