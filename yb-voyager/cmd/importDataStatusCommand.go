--- conflicted
+++ resolved
@@ -102,21 +102,13 @@
 			// case of importDataFileCommand where file size is available not row counts
 			totalCount := utils.HumanReadableByteCount(row.totalCount)
 			importedCount := utils.HumanReadableByteCount(row.importedCount)
-<<<<<<< HEAD
-			uiTable.AddRow(row.tableName.CurrentName.MinQualified.MinQuoted, row.fileName, row.status, totalCount, importedCount, perc)
-=======
 			uiTable.AddRow(row.tableName.ForOutput(), row.fileName, row.status, totalCount, importedCount, perc)
->>>>>>> 256ba087
 		} else {
 			if i == 0 {
 				addHeader(uiTable, "TABLE", "STATUS", "TOTAL ROWS", "IMPORTED ROWS", "PERCENTAGE")
 			}
 			// case of importData where row counts is available
-<<<<<<< HEAD
-			uiTable.AddRow(row.tableName.CurrentName.MinQualified.MinQuoted, row.status, row.totalCount, row.importedCount, perc)
-=======
 			uiTable.AddRow(row.tableName.ForOutput(), row.status, row.totalCount, row.importedCount, perc)
->>>>>>> 256ba087
 		}
 	}
 
@@ -264,11 +256,6 @@
 	case importedCount < totalCount:
 		status = "MIGRATING"
 	}
-<<<<<<< HEAD
-	// sname, tname := dataFileNt.ForCatalogQuery()
-=======
-
->>>>>>> 256ba087
 	row := &tableMigStatusOutputRow{
 		tableName:          dataFileNt,
 		fileName:           path.Base(dataFile.FilePath),
