--- conflicted
+++ resolved
@@ -57,10 +57,6 @@
 	Run: func(cmd *cobra.Command, args []string) {
 		err := assessMigrationBulk()
 		if err != nil {
-<<<<<<< HEAD
-			// packAndSendAssessMigrationBulkPayload(ERROR)
-=======
->>>>>>> b9e614dd
 			utils.ErrExit("failed assess migration bulk: %s", err)
 		}
 		packAndSendAssessMigrationBulkPayload(COMPLETE, "")
