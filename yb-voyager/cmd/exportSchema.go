--- conflicted
+++ resolved
@@ -36,11 +36,6 @@
 	"github.com/yugabyte/yb-voyager/yb-voyager/src/cp"
 	"github.com/yugabyte/yb-voyager/yb-voyager/src/metadb"
 	"github.com/yugabyte/yb-voyager/yb-voyager/src/migassessment"
-<<<<<<< HEAD
-	"github.com/yugabyte/yb-voyager/yb-voyager/src/query/queryissue"
-=======
-	"github.com/yugabyte/yb-voyager/yb-voyager/src/query/queryparser"
->>>>>>> 8efaf312
 	"github.com/yugabyte/yb-voyager/yb-voyager/src/query/sqltransformer"
 	"github.com/yugabyte/yb-voyager/yb-voyager/src/utils"
 	"github.com/yugabyte/yb-voyager/yb-voyager/src/utils/sqlname"
@@ -207,7 +202,7 @@
 	if err != nil {
 		return fmt.Errorf("failed to apply index file transformations: %w", err)
 	}
-	var redundantIndexes []string
+	var redundantIndexes []*sqlname.ObjectNameQualifiedWithTableName
 	if indexTransformer != nil {
 		redundantIndexes = indexTransformer.RemovedRedundantIndexes
 	}
@@ -730,15 +725,7 @@
 	}
 }
 
-<<<<<<< HEAD
 func applyTableFileTransformations() (*sqltransformer.TableFileTransformer, error) {
-=======
-func applyPerformanceOptimizationsAndGenerateReport() ([]*sqlname.ObjectNameQualifiedWithTableName, error) {
-	if skipPerfOptimizations {
-		log.Infof("not applying performance optimizations due to flag --skip-performance-optimizations=true")
-		return nil, nil
-	}
->>>>>>> 8efaf312
 
 	skipMergeConstraints := utils.GetEnvAsBool("YB_VOYAGER_SKIP_MERGE_CONSTRAINTS_TRANSFORMATIONS", false)
 
@@ -781,14 +768,7 @@
 	return indexTransformer, nil
 }
 
-<<<<<<< HEAD
 func fetchRedundantIndexMapFromAssessmentDB() (map[string]string, error) {
-=======
-func removeRedundantIndexes(fileName string) ([]*sqlname.ObjectNameQualifiedWithTableName, error) {
-	//fetching redundanant indexes from assessment db
-	//assuming that assessment is run and fetched the redundant indexes
-	//TODO: see if we need to take care of the scenario where assessment is unable to fetch these
->>>>>>> 8efaf312
 	var err error
 	migassessment.AssessmentDir = filepath.Join(exportDir, "assessment")
 
@@ -810,62 +790,5 @@
 		redundantIndexCatalogName := resolvedRedundantIndex.GetRedundantIndexObjectNameWithTableName().CatalogName()
 		redundantIndexToResolvedExistingIndex[redundantIndexCatalogName] = resolvedRedundantIndex.ExistingIndexDDL
 	}
-<<<<<<< HEAD
 	return redundantIndexToResolvedExistingIndex, nil
-=======
-
-	transformer := sqltransformer.NewTransformer()
-
-	rawStmts, err := queryparser.ParseSqlFile(fileName)
-	if err != nil {
-		return nil, fmt.Errorf("failed to parse table.sql file: %w", err)
-	}
-
-	filteredRawStmts, removedIndexToStmtMap, err := transformer.RemoveRedundantIndexes(rawStmts.Stmts, redundantIndexToResolvedExistingIndex)
-	if err != nil {
-		return nil, fmt.Errorf("failed to merge constraints: %w", err)
-	}
-
-	sqlStmts, err := queryparser.DeparseRawStmts(filteredRawStmts)
-	if err != nil {
-		return nil, fmt.Errorf("failed to deparse transformed raw stmts: %w", err)
-	}
-
-	var removedSqlStmts []string
-	var removedIndexes []*sqlname.ObjectNameQualifiedWithTableName
-	removedIndexToStmtMap.IterKV(func(key *sqlname.ObjectNameQualifiedWithTableName, value *pg_query.RawStmt) (bool, error) {
-		//Add the existing index ddl in the comments for the individual redundant index
-		stmtStr, err := queryparser.DeparseRawStmt(value)
-		if err != nil {
-			return false, fmt.Errorf("failed to deparse removed index stmt: %w", err)
-		}
-		if existingIndex, ok := redundantIndexToResolvedExistingIndex[key.CatalogName()]; ok {
-			stmtStr = fmt.Sprintf("/*\n Existing index: %s\n*/\n\n%s",
-				existingIndex, stmtStr)
-		}
-		removedSqlStmts = append(removedSqlStmts, stmtStr)
-		removedIndexes = append(removedIndexes, key)
-		return true, nil
-	})
-
-	// Write the removed indexes to a file
-	reundantIndexesFileName := filepath.Join(filepath.Dir(fileName), "redundant_indexes.sql")
-	if len(removedSqlStmts) > 0 {
-		redundantIndexContent := strings.Join(removedSqlStmts, "\n\n")
-		err = os.WriteFile(reundantIndexesFileName, []byte(redundantIndexContent), 0644)
-		if err != nil {
-			return nil, fmt.Errorf("failed to write redundant indexes file: %w", err)
-		}
-	} else {
-		log.Infof("no redundant indexes removed, skip making any changes to the file: %s", fileName)
-		return nil, nil
-	}
-
-	fileContent := strings.Join(sqlStmts, "\n\n")
-	err = os.WriteFile(fileName, []byte(fileContent), 0644)
-	if err != nil {
-		return nil, fmt.Errorf("failed to write transformed table.sql file: %w", err)
-	}
-	return removedIndexes, nil
->>>>>>> 8efaf312
 }