/*
Copyright (c) YugabyteDB, Inc.

Licensed under the Apache License, Version 2.0 (the "License");
you may not use this file except in compliance with the License.
You may obtain a copy of the License at

	http://www.apache.org/licenses/LICENSE-2.0

Unless required by applicable law or agreed to in writing, software
distributed under the License is distributed on an "AS IS" BASIS,
WITHOUT WARRANTIES OR CONDITIONS OF ANY KIND, either express or implied.
See the License for the specific language governing permissions and
limitations under the License.
*/
package cmd

import (
	"bufio"
	"bytes"
	"fmt"
	"os"
	"os/exec"
	"path/filepath"
	"regexp"
	"strings"

	"github.com/fatih/color"
	pg_query "github.com/pganalyze/pg_query_go/v6"
	"github.com/samber/lo"
	log "github.com/sirupsen/logrus"
	"github.com/spf13/cobra"
	"golang.org/x/exp/slices"

	"github.com/yugabyte/yb-voyager/yb-voyager/src/callhome"
	"github.com/yugabyte/yb-voyager/yb-voyager/src/cp"
	"github.com/yugabyte/yb-voyager/yb-voyager/src/metadb"
	"github.com/yugabyte/yb-voyager/yb-voyager/src/migassessment"
	"github.com/yugabyte/yb-voyager/yb-voyager/src/query/queryissue"
	"github.com/yugabyte/yb-voyager/yb-voyager/src/query/queryparser"
	"github.com/yugabyte/yb-voyager/yb-voyager/src/query/sqltransformer"
	"github.com/yugabyte/yb-voyager/yb-voyager/src/utils"
)

var skipRecommendations utils.BoolStr
var assessmentReportPath string
var assessmentRecommendationsApplied bool
var assessSchemaBeforeExport utils.BoolStr
var skipPerfOptimizations utils.BoolStr

var exportSchemaCmd = &cobra.Command{
	Use: "schema",
	Short: "Export schema from source database into export-dir as .sql files\n" +
		"For more details and examples, visit https://docs.yugabyte.com/preview/yugabyte-voyager/reference/schema-migration/export-schema/",
	Long: ``,

	PreRun: func(cmd *cobra.Command, args []string) {
		if source.StrExportObjectTypeList != "" && source.StrExcludeObjectTypeList != "" {
			utils.ErrExit("Error only one of --object-type-list and --exclude-object-type-list is allowed")
		}
		setExportFlagsDefaults()
		err := validateExportFlags(cmd, SOURCE_DB_EXPORTER_ROLE)
		if err != nil {
			utils.ErrExit("Error validating export schema flags: %w", err)
		}
		markFlagsRequired(cmd)
	},

	Run: func(cmd *cobra.Command, args []string) {
		source.ApplyExportSchemaObjectListFilter()
		err := exportSchema(cmd)
		if err != nil {
			utils.ErrExit("%w", err)
		}
	},
}

func exportSchema(cmd *cobra.Command) error {
	if metaDBIsCreated(exportDir) && schemaIsExported() {
		if startClean {
			proceed := utils.AskPrompt(
				"CAUTION: Using --start-clean will overwrite any manual changes done to the " +
					"exported schema. Do you want to proceed")
			if !proceed {
				return nil
			}

			for _, dirName := range []string{"schema", "reports", "temp", "metainfo/schema"} {
				utils.CleanDir(filepath.Join(exportDir, dirName))
			}
			clearSchemaIsExported()
			clearAssessmentRecommendationsApplied()
		} else {
			fmt.Fprintf(os.Stderr, "Schema is already exported. "+
				"Use --start-clean flag to export schema again -- "+
				"CAUTION: Using --start-clean will overwrite any manual changes done to the exported schema.\n")
			return nil
		}
	} else if startClean {
		utils.PrintAndLog("Schema is not exported yet. Ignoring --start-clean flag.\n\n")
	}
	CreateMigrationProjectIfNotExists(source.DBType, exportDir)
	err := retrieveMigrationUUID()
	if err != nil {
		log.Errorf("failed to get migration UUID: %v", err)
		return fmt.Errorf("failed to get migration UUID during export schema: %w", err)
	}

	err = source.DB().Connect()
	if err != nil {
		log.Errorf("failed to connect to the source db: %s", err)
		return fmt.Errorf("failed to connect to the source db during export schema: %w", err)
	}
	defer source.DB().Disconnect()

	if source.RunGuardrailsChecks {
		// Check source database version.
		log.Info("checking source DB version")
		err = source.DB().CheckSourceDBVersion(exportType)
		if err != nil {
			return fmt.Errorf("failed to check source db version during export schema: %w", err)
		}

		// Check if required binaries are installed.
		binaryCheckIssues, err := checkDependenciesForExport()
		if err != nil {
			return fmt.Errorf("failed to check dependencies for export schema: %w", err)
		} else if len(binaryCheckIssues) > 0 {
			return fmt.Errorf("\n%s\n%s", color.RedString("\nMissing dependencies for export schema:"), strings.Join(binaryCheckIssues, "\n"))
		}
	}

	utils.PrintAndLog("\nexport of schema for source type as '%s'\n", source.DBType)
	checkSourceDBCharset()
	sourceDBVersion := source.DB().GetVersion()
	source.DBVersion = sourceDBVersion
	source.DBSize, err = source.DB().GetDatabaseSize()
	if err != nil {
		log.Errorf("error getting database size: %v", err) //can just log as this is used for call-home only
	}
	utils.PrintAndLog("%s version: %s\n", source.DBType, sourceDBVersion)

	res := source.DB().CheckSchemaExists()
	if !res {
		return fmt.Errorf("failed to check if source schema exist during export schema: %q", source.Schema)
	}

	// Check if the source database has the required permissions for exporting schema.
	if source.RunGuardrailsChecks {
		checkIfSchemasHaveUsagePermissions()
		missingPerms, err := source.DB().GetMissingExportSchemaPermissions("")
		if err != nil {
			return fmt.Errorf("failed to get missing export schema permissions: %w", err)
		}
		if len(missingPerms) > 0 {
			color.Red("\nPermissions missing in the source database for export schema:\n")
			output := strings.Join(missingPerms, "\n")
			fmt.Printf("%s\n\n", output)

			link := "https://docs.yugabyte.com/preview/yugabyte-voyager/migrate/migrate-steps/#prepare-the-source-database"
			fmt.Println("Check the documentation to prepare the database for migration:", color.BlueString(link))

			reply := utils.AskPrompt("\nDo you want to continue anyway")
			if !reply {
				return fmt.Errorf("grant the required permissions and try again")
			}
		}
	}

	err = runAssessMigrationCmdBeforExportSchemaIfRequired(cmd)
	if err != nil {
		log.Warnf("failed to run assess-migration command before export schema: %v", err)
	}

	exportSchemaStartEvent := createExportSchemaStartedEvent()
	controlPlane.ExportSchemaStarted(&exportSchemaStartEvent)

	source.DB().ExportSchema(exportDir, schemaDir)

	err = updateIndexesInfoInMetaDB()
	if err != nil {
		return fmt.Errorf("failed to update indexes info metadata db: %w", err)
	}

	modifiedTables, modifiedMviews, colocatedTables, colocatedMviews, err := applyMigrationAssessmentRecommendations()
	if err != nil {
		return fmt.Errorf("failed to apply migration assessment recommendation to the schema files: %w", err)
	}

	// continue after logging the error; since this transformation is only for performance improvement
	err = applyMergeConstraintsTransformations()
	if err != nil {
		log.Warnf("failed to apply merge constraints transformation to the schema files: %v", err)
	}

	removedRedundantIndexes, err := applyPerformanceOptimizationsAndGenerateReport()
	if err != nil {
		return fmt.Errorf("failed to apply performance optimization transformations to the schema files: %w", err)
	}

	err = generatePerformanceOptimizationReport(removedRedundantIndexes, modifiedTables, modifiedMviews, colocatedTables, colocatedMviews)
	if err != nil {
		return fmt.Errorf("failed to generate performance optimization %w", err)
	}
	utils.PrintAndLog("\nExported schema files created under directory: %s\n\n", filepath.Join(exportDir, "schema"))

	packAndSendExportSchemaPayload(COMPLETE, nil)

	saveSourceDBConfInMSR()
	setSchemaIsExported()

	exportSchemaCompleteEvent := createExportSchemaCompletedEvent()
	controlPlane.ExportSchemaCompleted(&exportSchemaCompleteEvent)
	return nil
}

func runAssessMigrationCmdBeforExportSchemaIfRequired(exportSchemaCmd *cobra.Command) error {
	if !bool(assessSchemaBeforeExport) {
		log.Infof("skipping running assess-migration command before export schema as flag --assess-schema-before-export is set as false.")
		return nil
	}

	if source.DBType != POSTGRESQL {
		log.Infof("skipping running assess-migration command before export schema as source DB type is not PostgreSQL.")
		return nil
	}

	if ok, _ := IsMigrationAssessmentDoneDirectly(metaDB); ok {
		log.Infof("migration assessment is already done, skipping running assess-migration command.")
		return nil
	} else if ok, _ := IsMigrationAssessmentDoneViaExportSchema(); ok {
		log.Infof("migration assessment is already done via export schema, skipping running assess-migration command.")
		return nil
	}

	var assessFlagsWithValues []string
	commonFlags := utils.GetCommonFlags(exportSchemaCmd, assessMigrationCmd)
	for _, flag := range commonFlags {
		// don't pass start-clean flag to assess-migration command here
		if flag.Name == "start-clean" || !flag.Changed {
			continue
		}

		// bool flags: --flag=value
		// everything else: --flag value
		if flag.Value.Type() == "bool" {
			assessFlagsWithValues = append(assessFlagsWithValues,
				fmt.Sprintf("--%s=%s", flag.Name, flag.Value.String()),
			)
		} else {
			assessFlagsWithValues = append(assessFlagsWithValues,
				"--"+flag.Name,
				flag.Value.String(),
			)
		}
	}

	// Append --yes=true(irrespective) at the end to override any --yes=false if set in export schema cmd
	assessFlagsWithValues = append(assessFlagsWithValues,
		"--invoked-by-export-schema", "true",
		"--iops-capture-interval", "0", // TODO: any small but significant duration will be better than 0
		"--yes",
	)

	// locate voyager binary
	voyagerExecutable, err := os.Executable()
	if err != nil {
		return fmt.Errorf("cannot locate yb-voyager executable, skipping assessment: %w", err)
	}

	var stderrBuf, stdoutBuf bytes.Buffer

	utils.PrintAndLog("Assessing migration before exporting schema...")

	// Invoke the assess-migration command as a subprocess
	cmd := exec.Command(voyagerExecutable, append([]string{"assess-migration"}, assessFlagsWithValues...)...)
	cmd.Stdout = &stdoutBuf
	cmd.Stderr = &stderrBuf

	// run and ignore exit status
	if err := cmd.Run(); err != nil {
		utils.PrintAndLog("Failed to assess the migration, continuing with export schema...\n")
		return fmt.Errorf("assess migration cmd exit err: %s and stderr: %s", err.Error(), stderrBuf.String())
	}

	utils.PrintAndLog("Migration assessment completed successfully.")

	// fetching assessment report path output line from stdout of assess-migration command process
	re := regexp.MustCompile(`^\s*generated (?:JSON|HTML) assessment report at: .+`)
	scanner := bufio.NewScanner(strings.NewReader(stdoutBuf.String()))
	for scanner.Scan() {
		line := scanner.Text()
		line = strings.TrimSpace(line)
		if re.MatchString(line) {
			fmt.Println(line)
		}
	}

	fmt.Println()
	return nil
}

func packAndSendExportSchemaPayload(status string, errorMsg error) {
	if !shouldSendCallhome() {
		return
	}
	payload := createCallhomePayload()
	payload.MigrationPhase = EXPORT_SCHEMA_PHASE
	payload.Status = status
	sourceDBDetails := callhome.SourceDBDetails{
		DBType:    source.DBType,
		DBVersion: source.DBVersion,
		DBSize:    source.DBSize,
	}
	payload.SourceDBDetails = callhome.MarshalledJsonString(sourceDBDetails)
	exportSchemaPayload := callhome.ExportSchemaPhasePayload{
		StartClean:             bool(startClean),
		AppliedRecommendations: assessmentRecommendationsApplied,
		UseOrafce:              bool(source.UseOrafce),
		CommentsOnObjects:      bool(source.CommentsOnObjects),
		Error:                  callhome.SanitizeErrorMsg(errorMsg),
		SkipRecommendations:    bool(skipRecommendations),
		SkipPerfOptimizations:  bool(skipPerfOptimizations),
		ControlPlaneType:       getControlPlaneType(),
	}

	payload.PhasePayload = callhome.MarshalledJsonString(exportSchemaPayload)

	err := callhome.SendPayload(&payload)
	if err == nil && (status == COMPLETE || status == ERROR) {
		callHomeErrorOrCompletePayloadSent = true
	}
}

func init() {
	exportCmd.AddCommand(exportSchemaCmd)
	registerCommonGlobalFlags(exportSchemaCmd)
	registerCommonExportFlags(exportSchemaCmd)
	registerSourceDBConnFlags(exportSchemaCmd, false, true)
	BoolVar(exportSchemaCmd.Flags(), &source.UseOrafce, "use-orafce", true,
		"enable using orafce extension in export schema")

	BoolVar(exportSchemaCmd.Flags(), &source.CommentsOnObjects, "comments-on-objects", false,
		"enable export of comments associated with database objects (default false)")

	exportSchemaCmd.Flags().StringVar(&source.StrExportObjectTypeList, "object-type-list", "",
		"comma separated list of objects to export. ")

	exportSchemaCmd.Flags().StringVar(&source.StrExcludeObjectTypeList, "exclude-object-type-list", "",
		"comma separated list of objects to exclude from export. ")

	BoolVar(exportSchemaCmd.Flags(), &skipRecommendations, "skip-recommendations", false,
		"disable applying recommendations in the exported schema suggested by the migration assessment report")

	BoolVar(exportSchemaCmd.Flags(), &skipPerfOptimizations, "skip-performance-optimizations", true, // TODO: change it to false after QA
		"disable automatically applying performance optimizations in the exported schema.")

	exportSchemaCmd.Flags().StringVar(&assessmentReportPath, "assessment-report-path", "",
		"path to the generated assessment report file(JSON format) to be used for applying recommendation to exported schema")

	// temporary flag to disable this change if user encounters any issues
	BoolVar(exportSchemaCmd.Flags(), &assessSchemaBeforeExport, "assess-schema-before-export", true,
		"run migration assessment before exporting schema. (default true)")
	exportSchemaCmd.Flags().MarkHidden("assess-schema-before-export") // hide this flag from help output
}

func schemaIsExported() bool {
	if !metaDBIsCreated(exportDir) {
		return false
	}
	msr, err := metaDB.GetMigrationStatusRecord()
	if err != nil {
		utils.ErrExit("check if schema is exported: load migration status record: %w", err)
	}

	return msr.ExportSchemaDone
}

func setSchemaIsExported() {
	err := metaDB.UpdateMigrationStatusRecord(func(record *metadb.MigrationStatusRecord) {
		record.ExportSchemaDone = true
	})
	if err != nil {
		utils.ErrExit("set schema is exported: update migration status record: %w", err)
	}
}

func clearSchemaIsExported() {
	err := metaDB.UpdateMigrationStatusRecord(func(record *metadb.MigrationStatusRecord) {
		record.ExportSchemaDone = false
	})
	if err != nil {
		utils.ErrExit("clear schema is exported: update migration status record: %w", err)
	}
}

func updateIndexesInfoInMetaDB() error {
	log.Infof("updating indexes info in metaDB")
	if !utils.ContainsString(source.ExportObjectTypeList, "TABLE") {
		log.Infof("skipping updating indexes info in metaDB since TABLE object type is not being exported")
		return nil
	}
	indexesInfo := source.DB().GetIndexesInfo()
	if indexesInfo == nil {
		return nil
	}
	err := metadb.UpdateJsonObjectInMetaDB(metaDB, metadb.SOURCE_INDEXES_INFO_KEY, func(record *[]utils.IndexInfo) {
		*record = indexesInfo
	})
	if err != nil {
		return err
	}
	return nil
}

func applyMigrationAssessmentRecommendations() ([]string, []string, []string, []string, error) {
	if skipRecommendations {
		log.Infof("not apply recommendations due to flag --skip-recommendations=true")
		return nil, nil, nil, nil, nil
	} else if source.DBType == MYSQL {
		return nil, nil, nil, nil, nil
	}

	assessViaExportSchema, err := IsMigrationAssessmentDoneViaExportSchema()
	if err != nil {
		return nil, nil, nil, nil, fmt.Errorf("failed to check if migration assessment is done via export schema: %w", err)
	}

	if !bool(skipRecommendations) && assessViaExportSchema {
		utils.PrintAndLog(`Recommendations generated but not applied. Run the "assess-migration" command explicitly to produce precise recommendations and apply them.`)
		return nil, nil, nil, nil, nil
	}

	// TODO: copy the reports to "export-dir/assessment/reports" for further usage
	assessmentReportPath := lo.Ternary(assessmentReportPath != "", assessmentReportPath,
		filepath.Join(exportDir, "assessment", "reports", fmt.Sprintf("%s.json", ASSESSMENT_FILE_NAME)))
	log.Infof("using assessmentReportPath: %s", assessmentReportPath)
	if !utils.FileOrFolderExists(assessmentReportPath) {
		utils.PrintAndLog("migration assessment report file doesn't exists at %q, skipping apply recommendations step...", assessmentReportPath)
		return nil, nil, nil, nil, nil
	}

	log.Infof("parsing assessment report json file for applying recommendations")
	report, err := ParseJSONToAssessmentReport(assessmentReportPath)
	if err != nil {
		return nil, nil, nil, nil, fmt.Errorf("failed to parse json report file %q: %w", assessmentReportPath, err)
	}

	var modifiedTables, modifiedMviews, colocatedTables, colocatedMviews []string
	shardedTables, err := report.GetShardedTablesRecommendation()
	if err != nil {
		return nil, nil, nil, nil, fmt.Errorf("failed to fetch sharded tables recommendation: %w", err)
	} else {
		modifiedTables, colocatedTables, err = applyShardedTablesRecommendation(shardedTables, TABLE)
		if err != nil {
			return nil, nil, nil, nil, fmt.Errorf("failed to apply colocated vs sharded table recommendation: %w", err)
		}
		modifiedMviews, colocatedMviews, err = applyShardedTablesRecommendation(shardedTables, MVIEW)
		if err != nil {
			return nil, nil, nil, nil, fmt.Errorf("failed to apply colocated vs sharded table recommendation: %w", err)
		}
	}

	assessmentRecommendationsApplied = true
	SetAssessmentRecommendationsApplied()

	utils.PrintAndLog("Applied assessment recommendations.")
	return modifiedTables, modifiedMviews, colocatedTables, colocatedMviews, nil
}

// TODO: merge this function with applying sharded/colocated recommendation
func applyMergeConstraintsTransformations() error {
	if utils.GetEnvAsBool("YB_VOYAGER_SKIP_MERGE_CONSTRAINTS_TRANSFORMATIONS", false) {
		log.Infof("skipping applying merge constraints transformation due to env var YB_VOYAGER_SKIP_MERGE_CONSTRAINTS_TRANSFORMATIONS=true")
		return nil
	}

	utils.PrintAndLog("Applying merge constraints transformation to the exported schema")
	transformer := sqltransformer.NewTransformer()

	fileName := utils.GetObjectFilePath(schemaDir, TABLE)
	if !utils.FileOrFolderExists(fileName) { // there are no tables in exported schema
		log.Infof("table.sql file doesn't exists, skipping applying merge constraints transformation")
		return nil
	}

	rawStmts, err := queryparser.ParseSqlFile(fileName)
	if err != nil {
		return fmt.Errorf("failed to parse table.sql file: %w", err)
	}

	transformedRawStmts, err := transformer.MergeConstraints(rawStmts.Stmts)
	if err != nil {
		return fmt.Errorf("failed to merge constraints: %w", err)
	}

	sqlStmts, err := queryparser.DeparseRawStmts(transformedRawStmts)
	if err != nil {
		return fmt.Errorf("failed to deparse transformed raw stmts: %w", err)
	}

	fileContent := strings.Join(sqlStmts, "\n\n")

	// rename the old file to table_before_merge_constraints.sql
	// replace filepath base with new name
	renamedFileName := filepath.Join(filepath.Dir(fileName), "table_before_merge_constraints.sql")
	err = os.Rename(fileName, renamedFileName)
	if err != nil {
		return fmt.Errorf("failed to rename table.sql file to table_before_merge_constraints.sql: %w", err)
	}

	err = os.WriteFile(fileName, []byte(fileContent), 0644)
	if err != nil {
		return fmt.Errorf("failed to write transformed table.sql file: %w", err)
	}

	return nil
}

func applyShardedTablesRecommendation(shardedTables []string, objType string) ([]string, []string, error) {
	if shardedTables == nil {
		log.Info("list of sharded tables is null hence all the tables are recommended as colocated")
		return nil, nil, nil
	}

	filePath := utils.GetObjectFilePath(schemaDir, objType)
	if !utils.FileOrFolderExists(filePath) {
		// Report if the file does not exist for tables. No need to report it for mviews
		if objType == TABLE {
			utils.PrintAndLog("Required schema file %s does not exists, "+
				"returning without applying colocated/sharded tables recommendation", filePath)
		}
		return nil, nil, nil
	}

	log.Infof("applying colocated vs sharded tables recommendation")
	var newSQLFileContent strings.Builder
	sqlInfoArr := parseSqlFileForObjectType(filePath, objType)

	var modifiedObjects, colocatedObjects []string

	for _, sqlInfo := range sqlInfoArr {
		/*
			We can rely on pg_query to detect if it is CreateTable and also table name
			but due to time constraint this module can't be tested thoroughly so relying on the existing as much as possible

			We can pass the whole .sql file as a string also to pg_query.Parse() all the statements at once.
			But avoiding that also specially for cases where the SQL syntax can be invalid
		*/
		modifiedSqlStmt, match, isColocated, objectName, err := applyShardingRecommendationIfMatching(&sqlInfo, shardedTables, objType)
		if err != nil {
			log.Errorf("failed to apply sharding recommendation for table=%q: %v", sqlInfo.objName, err)
			if match {
				utils.PrintAndLog("Unable to apply sharding recommendation for table=%q, continuing without applying...\n", sqlInfo.objName)
				utils.PrintAndLog("Please manually add the clause \"WITH (colocation = false)\" to the CREATE TABLE DDL of the '%s' table.\n", sqlInfo.objName)
			}
		} else {
			if match {
				log.Infof("original ddl - %s", sqlInfo.stmt)
				log.Infof("modified ddl - %s", modifiedSqlStmt)
				modifiedObjects = append(modifiedObjects, objectName)
			}
			if isColocated {
				colocatedObjects = append(colocatedObjects, objectName)
			}
		}

		_, err = newSQLFileContent.WriteString(modifiedSqlStmt + "\n\n")
		if err != nil {
			return nil, nil, fmt.Errorf("write SQL string to string builder: %w", err)
		}
	}

	// rename existing table.sql file to table.sql.orig
	backupPath := filePath + ".orig"
	log.Infof("renaming existing file '%s' --> '%s.orig'", filePath, backupPath)
	err := os.Rename(filePath, filePath+".orig")
	if err != nil {
		return nil, nil, fmt.Errorf("error renaming file %s: %w", filePath, err)
	}

	// create new table.sql file for modified schema
	log.Infof("creating file %q to store the modified recommended schema", filePath)
	file, err := os.Create(filePath)
	if err != nil {
		return nil, nil, fmt.Errorf("error creating file '%q' storing the modified recommended schema: %w", filePath, err)
	}
	if _, err = file.WriteString(newSQLFileContent.String()); err != nil {
		return nil, nil, fmt.Errorf("error writing to file '%q' storing the modified recommended schema: %w", filePath, err)
	}
	if err = file.Close(); err != nil {
		return nil, nil, fmt.Errorf("error closing file '%q' storing the modified recommended schema: %w", filePath, err)
	}
	var objTypeName = ""
	switch objType {
	case MVIEW:
		objTypeName = "MATERIALIZED VIEW"
	case TABLE:
		objTypeName = "TABLE"
	default:
		panic(fmt.Sprintf("Object type not supported %s", objType))
	}

	utils.PrintAndLog("Modified CREATE %s statements in %q according to the colocation and sharding recommendations of the assessment report.",
		objTypeName,
		utils.GetRelativePathFromCwd(filePath))
	utils.PrintAndLog("The original DDLs have been preserved in %q for reference.", utils.GetRelativePathFromCwd(backupPath))
	return modifiedObjects, colocatedObjects, nil
}

/*
applyShardingRecommendationIfMatching uses pg_query module to parse the given SQL stmt
In case of any errors or unexpected behaviour it return the original DDL
so in worse case, only recommendation of that table won't be followed.

# It can handle cases like multiple options in WITH clause

returns:
modifiedSqlStmt: original stmt if not sharded else modified stmt with colocation clause
match: true if its a sharded table and should be modified
isColocated: true if the table is colocated
error: nil/non-nil

if any error scenerio both the match and isColocated will be false
if the table / mview is not sharded then match will be false and isColocated will be true
if the table is sharded then match will be true and isColocated will be false

Drawback: pg_query module doesn't have functionality to format the query after parsing
so the CREATE TABLE for sharding recommended tables will be one-liner
*/
func applyShardingRecommendationIfMatching(sqlInfo *sqlInfo, shardedTables []string, objType string) (string, bool, bool, string, error) {

	stmt := sqlInfo.stmt
	formattedStmt := sqlInfo.formattedStmt
	parseTree, err := pg_query.Parse(stmt)
	if err != nil {
<<<<<<< HEAD
		return formattedStmt, false, false, "", fmt.Errorf("error parsing the stmt-%s: %v", stmt, err)
=======
		return formattedStmt, false, fmt.Errorf("error parsing the stmt-%s: %w", stmt, err)
>>>>>>> 2a2c6d23
	}

	if len(parseTree.Stmts) == 0 {
		log.Warnf("parse tree is empty for stmt=%s for table '%s'", stmt, sqlInfo.objName)
		return formattedStmt, false, false, "", nil
	}

	relation := &pg_query.RangeVar{}
	switch objType {
	case MVIEW:
		createMViewNode, ok := parseTree.Stmts[0].Stmt.Node.(*pg_query.Node_CreateTableAsStmt)
		if !ok || createMViewNode.CreateTableAsStmt.Objtype != pg_query.ObjectType_OBJECT_MATVIEW {
			// return the original sql if it's not a Create Materialized view statement
			log.Infof("stmt=%s is not create materialized view as per the parse tree,"+
				" expected tablename=%s", stmt, sqlInfo.objName)
			return formattedStmt, false, false, "", nil
		}
		relation = createMViewNode.CreateTableAsStmt.Into.Rel
	case TABLE:
		createStmtNode, ok := parseTree.Stmts[0].Stmt.Node.(*pg_query.Node_CreateStmt)
		if !ok { // return the original sql if it's not a CreateStmt
			log.Infof("stmt=%s is not createTable as per the parse tree, expected tablename=%s", stmt, sqlInfo.objName)
			return formattedStmt, false, false, "", nil
		}
		relation = createStmtNode.CreateStmt.Relation
	default:
		panic(fmt.Sprintf("Object type not supported %s", objType))
	}

	// true -> oracle, false -> PG
	parsedObjectName := utils.BuildObjectName(relation.Schemaname, relation.Relname)

	match := false
	switch source.DBType {
	case POSTGRESQL:
		match = slices.Contains(shardedTables, parsedObjectName)
	case ORACLE:
		// TODO: handle case-sensitivity properly
		for _, shardedTable := range shardedTables {
			// in case of oracle, shardedTable is unqualified.
			if strings.ToLower(shardedTable) == parsedObjectName {
				match = true
				break
			}
		}
	default:
		panic(fmt.Sprintf("unsupported source db type %s for applying sharding recommendations", source.DBType))
	}
	if !match {
		log.Infof("%q not present in the sharded table list", parsedObjectName)
		return formattedStmt, false, true, parsedObjectName, nil //It a colocated table
	} else {
		log.Infof("%q present in the sharded table list", parsedObjectName)
	}

	colocationOption := &pg_query.DefElem{
		Defname: COLOCATION_CLAUSE,
		Arg:     pg_query.MakeStrNode("false"),
	}

	nodeForColocationOption := &pg_query.Node_DefElem{
		DefElem: colocationOption,
	}

	log.Infof("adding colocation option in the parse tree for table %s", sqlInfo.objName)
	switch objType {
	case MVIEW:
		createMViewNode, _ := parseTree.Stmts[0].Stmt.Node.(*pg_query.Node_CreateTableAsStmt)

		if createMViewNode.CreateTableAsStmt.Into.Options == nil {
			createMViewNode.CreateTableAsStmt.Into.Options =
				[]*pg_query.Node{{Node: nodeForColocationOption}}
		} else {
			createMViewNode.CreateTableAsStmt.Into.Options = append(
				createMViewNode.CreateTableAsStmt.Into.Options,
				&pg_query.Node{Node: nodeForColocationOption})
		}
	case TABLE:
		createStmtNode, _ := parseTree.Stmts[0].Stmt.Node.(*pg_query.Node_CreateStmt)
		if createStmtNode.CreateStmt.Options == nil {
			createStmtNode.CreateStmt.Options =
				[]*pg_query.Node{{Node: nodeForColocationOption}}
		} else {
			createStmtNode.CreateStmt.Options = append(
				createStmtNode.CreateStmt.Options,
				&pg_query.Node{Node: nodeForColocationOption})
		}
	default:
		panic(fmt.Sprintf("Object type not supported %s", objType))
	}

	log.Infof("deparsing the updated parse tre into a stmt for table '%s'", parsedObjectName)
	modifiedQuery, err := pg_query.Deparse(parseTree)
	if err != nil {
		return formattedStmt, false, false, "", fmt.Errorf("error deparsing the parseTree into the query: %w", err)
	}

	// adding semi-colon at the end
	return fmt.Sprintf("%s;", modifiedQuery), true, false, parsedObjectName, nil
}

func createExportSchemaStartedEvent() cp.ExportSchemaStartedEvent {
	result := cp.ExportSchemaStartedEvent{}
	initBaseSourceEvent(&result.BaseEvent, "EXPORT SCHEMA")
	return result
}

func createExportSchemaCompletedEvent() cp.ExportSchemaCompletedEvent {
	result := cp.ExportSchemaCompletedEvent{}
	initBaseSourceEvent(&result.BaseEvent, "EXPORT SCHEMA")
	return result
}

func SetAssessmentRecommendationsApplied() {
	err := metaDB.UpdateMigrationStatusRecord(func(record *metadb.MigrationStatusRecord) {
		record.AssessmentRecommendationsApplied = true
	})
	if err != nil {
		utils.ErrExit("failed to update migration status record with assessment recommendations applied flag: %w", err)
	}
}

func clearAssessmentRecommendationsApplied() {
	err := metaDB.UpdateMigrationStatusRecord(func(record *metadb.MigrationStatusRecord) {
		record.AssessmentRecommendationsApplied = false
	})
	if err != nil {
		utils.ErrExit("clear assessment recommendations applied: update migration status record: %w", err)
	}
}

func applyPerformanceOptimizationsAndGenerateReport() ([]string, error) {
	if skipPerfOptimizations {
		log.Infof("not applying performance optimizations due to flag --skip-performance-optimizations=true")
		return nil, nil
	}

	if source.DBType != POSTGRESQL {
		return nil, nil
	}

	log.Infof("applying performance optimizations to the exported schema")

	//order needs to be retained atleast for a particular schema object type like INDEXES
	//First we change the INDEXES_table.sql to indexes_before_applying_perf_optimizations.sql
	//Then we first remove the redundant indexes from that file
	//then will modify rest of the indexes in the file to make them range sharded indexes
	//in case anything goes wrong, we can always refer to the indexes_before_applying_perf_optimizations.sql file

	//INDEX
	fileName := utils.GetObjectFilePath(schemaDir, INDEX)
	if !utils.FileOrFolderExists(fileName) { // there are no indexes
		log.Infof("INDEXES_table.sql file doesn't exists, skipping applying indexes performance optimizations")
		return nil, nil
	}

	// copy the current INDEXES_table.sql file to indexes_before_applying_perf_optimizations.sql
	//back up file name backup_before_applying_perf_optimizations_INDEXES_table.sql
	backUpFileName := fmt.Sprintf("backup_before_applying_perf_optimizations_%s", filepath.Base(fileName))
	copiedFileName := filepath.Join(filepath.Dir(fileName), backUpFileName)
	//copy files
	err := utils.CopyFile(fileName, copiedFileName)
	if err != nil {
		return nil, fmt.Errorf("failed to copy %s to %s: %w", fileName, copiedFileName, err)
	}

	redundantIndexes, err := removeRedundantIndexes(fileName)
	if err != nil {
		return nil, fmt.Errorf("failed to remove redundant indexes: %w", err)
	}

	return redundantIndexes, nil
}

func removeRedundantIndexes(fileName string) ([]string, error) {
	//fetching redundanant indexes from assessment db
	//assuming that assessment is run and fetched the redundant indexes
	//TODO: see if we need to take care of the scenario where assessment is unable to fetch these
	var err error
	migassessment.AssessmentDir = filepath.Join(exportDir, "assessment")

	assessmentDB, err = migassessment.NewAssessmentDB(source.DBType)
	if err != nil {
		return nil, fmt.Errorf("failed to create assessment db: %w", err)
	}

	redundantIndexesInfo, err := fetchRedundantIndexInfoFromAssessmentDB()
	if err != nil {
		return nil, fmt.Errorf("failed to fetch redundant index info from assessment db: %w", err)
	}
	if len(redundantIndexesInfo) == 0 {
		log.Infof("no redundant indexes found, skipping applying performance optimizations")
		return nil, nil
	}

	redundantIndexToResolvedExistingIndex := make(map[string]string)

	//using issues here as this GetRedundantIndexIssues already resolves the existing index to the correct final one so using it right now
	//but once we remvoe the reporting of issues we can modify this function to resolve that and give a required map directly
	//TODO: revisit this index object name check to properly done on each item of index qualified name instead of some formatted string.
	redundantIssues := queryissue.GetRedundantIndexIssues(redundantIndexesInfo)
	//Find the resolved Existing index DDL from the redundant issues
	for _, issue := range redundantIssues {
		for _, info := range redundantIndexesInfo {
			if issue.ObjectName == info.GetRedundantIndexObjectName() {
				redundantIndexToResolvedExistingIndex[info.GetRedundantIndexCatalogObjectName()] = issue.Details[queryissue.EXISTING_INDEX_SQL_STATEMENT].(string)
				break
			}
		}
	}

	transformer := sqltransformer.NewTransformer()

	rawStmts, err := queryparser.ParseSqlFile(fileName)
	if err != nil {
		return nil, fmt.Errorf("failed to parse table.sql file: %w", err)
	}

	filteredRawStmts, removedIndexToStmtMap, err := transformer.RemoveRedundantIndexes(rawStmts.Stmts, redundantIndexToResolvedExistingIndex)
	if err != nil {
		return nil, fmt.Errorf("failed to merge constraints: %w", err)
	}

	sqlStmts, err := queryparser.DeparseRawStmts(filteredRawStmts)
	if err != nil {
		return nil, fmt.Errorf("failed to deparse transformed raw stmts: %w", err)
	}

	var removedSqlStmts []string
	for indexName, stmt := range removedIndexToStmtMap {
		//Add the existing index ddl in the comments for the individual redundant index
		stmtStr, err := queryparser.DeparseRawStmt(stmt)
		if err != nil {
			return nil, fmt.Errorf("failed to deparse removed index stmt: %w", err)
		}
		if existingIndex, ok := redundantIndexToResolvedExistingIndex[indexName]; ok {
			stmtStr = fmt.Sprintf("/*\n Existing index: %s\n*/\n\n%s",
				existingIndex, stmtStr)
		}
		removedSqlStmts = append(removedSqlStmts, stmtStr)
	}

	// Write the removed indexes to a file
	reundantIndexesFileName := filepath.Join(filepath.Dir(fileName), "redundant_indexes.sql")
	if len(removedSqlStmts) > 0 {
		redundantIndexContent := strings.Join(removedSqlStmts, "\n\n")
		err = os.WriteFile(reundantIndexesFileName, []byte(redundantIndexContent), 0644)
		if err != nil {
			return nil, fmt.Errorf("failed to write redundant indexes file: %w", err)
		}
	} else {
		log.Infof("no redundant indexes removed, skip making any changes to the file: %s", fileName)
		return nil, nil
	}

	fileContent := strings.Join(sqlStmts, "\n\n")
	err = os.WriteFile(fileName, []byte(fileContent), 0644)
	if err != nil {
		return nil, fmt.Errorf("failed to write transformed table.sql file: %w", err)
	}
	return lo.Keys(removedIndexToStmtMap), nil
}<|MERGE_RESOLUTION|>--- conflicted
+++ resolved
@@ -634,11 +634,7 @@
 	formattedStmt := sqlInfo.formattedStmt
 	parseTree, err := pg_query.Parse(stmt)
 	if err != nil {
-<<<<<<< HEAD
 		return formattedStmt, false, false, "", fmt.Errorf("error parsing the stmt-%s: %v", stmt, err)
-=======
-		return formattedStmt, false, fmt.Errorf("error parsing the stmt-%s: %w", stmt, err)
->>>>>>> 2a2c6d23
 	}
 
 	if len(parseTree.Stmts) == 0 {
