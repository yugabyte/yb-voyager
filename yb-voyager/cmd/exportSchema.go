--- conflicted
+++ resolved
@@ -182,11 +182,7 @@
 		return fmt.Errorf("failed to update indexes info metadata db: %w", err)
 	}
 
-<<<<<<< HEAD
-	modifiedTables, modifiedMviews, err := applyMigrationAssessmentRecommendations()
-=======
 	modifiedTables, modifiedMviews, colocatedTables, colocatedMviews, err := applyMigrationAssessmentRecommendations()
->>>>>>> e5849301
 	if err != nil {
 		return fmt.Errorf("failed to apply migration assessment recommendation to the schema files: %w", err)
 	}
@@ -197,20 +193,12 @@
 		log.Warnf("failed to apply merge constraints transformation to the schema files: %v", err)
 	}
 
-<<<<<<< HEAD
 	removedRedundantIndexes, modifiedIndexesToRange, err := applyPerformanceOptimizationsAndGenerateReport()
-=======
-	removedRedundantIndexes, err := applyPerformanceOptimizationsAndGenerateReport()
->>>>>>> e5849301
 	if err != nil {
 		return fmt.Errorf("failed to apply performance optimization transformations to the schema files: %w", err)
 	}
 
-<<<<<<< HEAD
-	err = generatePerformanceOptimizationReport(removedRedundantIndexes, modifiedTables, modifiedMviews, modifiedIndexesToRange)
-=======
-	err = generatePerformanceOptimizationReport(removedRedundantIndexes, modifiedTables, modifiedMviews, colocatedTables, colocatedMviews)
->>>>>>> e5849301
+	err = generatePerformanceOptimizationReport(removedRedundantIndexes, modifiedTables, modifiedMviews, colocatedTables, colocatedMviews, modifiedIndexesToRange)
 	if err != nil {
 		return fmt.Errorf("failed to generate performance optimization %w", err)
 	}
@@ -364,11 +352,7 @@
 	BoolVar(exportSchemaCmd.Flags(), &skipRecommendations, "skip-recommendations", false,
 		"disable applying recommendations in the exported schema suggested by the migration assessment report")
 
-<<<<<<< HEAD
-	BoolVar(exportSchemaCmd.Flags(), &skipPerfOptimizations, "skip-performance-optimizations", false,
-=======
 	BoolVar(exportSchemaCmd.Flags(), &skipPerfOptimizations, "skip-performance-optimizations", true, // TODO: change it to false after QA
->>>>>>> e5849301
 		"disable automatically applying performance optimizations in the exported schema.")
 
 	exportSchemaCmd.Flags().StringVar(&assessmentReportPath, "assessment-report-path", "",
@@ -429,39 +413,22 @@
 	return nil
 }
 
-<<<<<<< HEAD
-func applyMigrationAssessmentRecommendations() ([]string, []string, error) {
-	if skipRecommendations {
-		log.Infof("not apply recommendations due to flag --skip-recommendations=true")
-		return nil, nil, nil
-	} else if source.DBType == MYSQL {
-		return nil, nil, nil
-=======
 func applyMigrationAssessmentRecommendations() ([]string, []string, []string, []string, error) {
 	if skipRecommendations {
 		log.Infof("not apply recommendations due to flag --skip-recommendations=true")
 		return nil, nil, nil, nil, nil
 	} else if source.DBType == MYSQL {
 		return nil, nil, nil, nil, nil
->>>>>>> e5849301
 	}
 
 	assessViaExportSchema, err := IsMigrationAssessmentDoneViaExportSchema()
 	if err != nil {
-<<<<<<< HEAD
-		return nil, nil, fmt.Errorf("failed to check if migration assessment is done via export schema: %w", err)
-=======
 		return nil, nil, nil, nil, fmt.Errorf("failed to check if migration assessment is done via export schema: %w", err)
->>>>>>> e5849301
 	}
 
 	if !bool(skipRecommendations) && assessViaExportSchema {
 		utils.PrintAndLog(`Recommendations generated but not applied. Run the "assess-migration" command explicitly to produce precise recommendations and apply them.`)
-<<<<<<< HEAD
-		return nil, nil, nil
-=======
 		return nil, nil, nil, nil, nil
->>>>>>> e5849301
 	}
 
 	// TODO: copy the reports to "export-dir/assessment/reports" for further usage
@@ -470,33 +437,12 @@
 	log.Infof("using assessmentReportPath: %s", assessmentReportPath)
 	if !utils.FileOrFolderExists(assessmentReportPath) {
 		utils.PrintAndLog("migration assessment report file doesn't exists at %q, skipping apply recommendations step...", assessmentReportPath)
-<<<<<<< HEAD
-		return nil, nil, nil
-=======
 		return nil, nil, nil, nil, nil
->>>>>>> e5849301
 	}
 
 	log.Infof("parsing assessment report json file for applying recommendations")
 	report, err := ParseJSONToAssessmentReport(assessmentReportPath)
 	if err != nil {
-<<<<<<< HEAD
-		return nil, nil, fmt.Errorf("failed to parse json report file %q: %w", assessmentReportPath, err)
-	}
-
-	var modifiedTables, modifiedMviews []string
-	shardedTables, err := report.GetShardedTablesRecommendation()
-	if err != nil {
-		return nil, nil, fmt.Errorf("failed to fetch sharded tables recommendation: %w", err)
-	} else {
-		modifiedTables, err = applyShardedTablesRecommendation(shardedTables, TABLE)
-		if err != nil {
-			return nil, nil, fmt.Errorf("failed to apply colocated vs sharded table recommendation: %w", err)
-		}
-		modifiedMviews, err = applyShardedTablesRecommendation(shardedTables, MVIEW)
-		if err != nil {
-			return nil, nil, fmt.Errorf("failed to apply colocated vs sharded table recommendation: %w", err)
-=======
 		return nil, nil, nil, nil, fmt.Errorf("failed to parse json report file %q: %w", assessmentReportPath, err)
 	}
 
@@ -512,7 +458,6 @@
 		modifiedMviews, colocatedMviews, err = applyShardedTablesRecommendation(shardedTables, MVIEW)
 		if err != nil {
 			return nil, nil, nil, nil, fmt.Errorf("failed to apply colocated vs sharded table recommendation: %w", err)
->>>>>>> e5849301
 		}
 	}
 
@@ -520,11 +465,7 @@
 	SetAssessmentRecommendationsApplied()
 
 	utils.PrintAndLog("Applied assessment recommendations.")
-<<<<<<< HEAD
-	return modifiedTables, modifiedMviews, nil
-=======
 	return modifiedTables, modifiedMviews, colocatedTables, colocatedMviews, nil
->>>>>>> e5849301
 }
 
 // TODO: merge this function with applying sharded/colocated recommendation
@@ -576,17 +517,10 @@
 	return nil
 }
 
-<<<<<<< HEAD
-func applyShardedTablesRecommendation(shardedTables []string, objType string) ([]string, error) {
-	if shardedTables == nil {
-		log.Info("list of sharded tables is null hence all the tables are recommended as colocated")
-		return nil, nil
-=======
 func applyShardedTablesRecommendation(shardedTables []string, objType string) ([]string, []string, error) {
 	if shardedTables == nil {
 		log.Info("list of sharded tables is null hence all the tables are recommended as colocated")
 		return nil, nil, nil
->>>>>>> e5849301
 	}
 
 	filePath := utils.GetObjectFilePath(schemaDir, objType)
@@ -596,22 +530,14 @@
 			utils.PrintAndLog("Required schema file %s does not exists, "+
 				"returning without applying colocated/sharded tables recommendation", filePath)
 		}
-<<<<<<< HEAD
-		return nil, nil
-=======
 		return nil, nil, nil
->>>>>>> e5849301
 	}
 
 	log.Infof("applying colocated vs sharded tables recommendation")
 	var newSQLFileContent strings.Builder
 	sqlInfoArr := parseSqlFileForObjectType(filePath, objType)
 
-<<<<<<< HEAD
-	var modifiedObjects []string
-=======
 	var modifiedObjects, colocatedObjects []string
->>>>>>> e5849301
 
 	for _, sqlInfo := range sqlInfoArr {
 		/*
@@ -621,11 +547,7 @@
 			We can pass the whole .sql file as a string also to pg_query.Parse() all the statements at once.
 			But avoiding that also specially for cases where the SQL syntax can be invalid
 		*/
-<<<<<<< HEAD
-		modifiedSqlStmt, match, objectName, err := applyShardingRecommendationIfMatching(&sqlInfo, shardedTables, objType)
-=======
 		modifiedSqlStmt, match, isColocated, objectName, err := applyShardingRecommendationIfMatching(&sqlInfo, shardedTables, objType)
->>>>>>> e5849301
 		if err != nil {
 			log.Errorf("failed to apply sharding recommendation for table=%q: %v", sqlInfo.objName, err)
 			if match {
@@ -637,22 +559,15 @@
 				log.Infof("original ddl - %s", sqlInfo.stmt)
 				log.Infof("modified ddl - %s", modifiedSqlStmt)
 				modifiedObjects = append(modifiedObjects, objectName)
-<<<<<<< HEAD
-=======
 			}
 			if isColocated {
 				colocatedObjects = append(colocatedObjects, objectName)
->>>>>>> e5849301
 			}
 		}
 
 		_, err = newSQLFileContent.WriteString(modifiedSqlStmt + "\n\n")
 		if err != nil {
-<<<<<<< HEAD
-			return nil, fmt.Errorf("write SQL string to string builder: %w", err)
-=======
 			return nil, nil, fmt.Errorf("write SQL string to string builder: %w", err)
->>>>>>> e5849301
 		}
 	}
 
@@ -661,26 +576,13 @@
 	log.Infof("renaming existing file '%s' --> '%s.orig'", filePath, backupPath)
 	err := os.Rename(filePath, filePath+".orig")
 	if err != nil {
-<<<<<<< HEAD
-		return nil, fmt.Errorf("error renaming file %s: %w", filePath, err)
-=======
 		return nil, nil, fmt.Errorf("error renaming file %s: %w", filePath, err)
->>>>>>> e5849301
 	}
 
 	// create new table.sql file for modified schema
 	log.Infof("creating file %q to store the modified recommended schema", filePath)
 	file, err := os.Create(filePath)
 	if err != nil {
-<<<<<<< HEAD
-		return nil, fmt.Errorf("error creating file '%q' storing the modified recommended schema: %w", filePath, err)
-	}
-	if _, err = file.WriteString(newSQLFileContent.String()); err != nil {
-		return nil, fmt.Errorf("error writing to file '%q' storing the modified recommended schema: %w", filePath, err)
-	}
-	if err = file.Close(); err != nil {
-		return nil, fmt.Errorf("error closing file '%q' storing the modified recommended schema: %w", filePath, err)
-=======
 		return nil, nil, fmt.Errorf("error creating file '%q' storing the modified recommended schema: %w", filePath, err)
 	}
 	if _, err = file.WriteString(newSQLFileContent.String()); err != nil {
@@ -688,7 +590,6 @@
 	}
 	if err = file.Close(); err != nil {
 		return nil, nil, fmt.Errorf("error closing file '%q' storing the modified recommended schema: %w", filePath, err)
->>>>>>> e5849301
 	}
 	var objTypeName = ""
 	switch objType {
@@ -704,11 +605,7 @@
 		objTypeName,
 		utils.GetRelativePathFromCwd(filePath))
 	utils.PrintAndLog("The original DDLs have been preserved in %q for reference.", utils.GetRelativePathFromCwd(backupPath))
-<<<<<<< HEAD
-	return modifiedObjects, nil
-=======
 	return modifiedObjects, colocatedObjects, nil
->>>>>>> e5849301
 }
 
 /*
@@ -731,30 +628,18 @@
 Drawback: pg_query module doesn't have functionality to format the query after parsing
 so the CREATE TABLE for sharding recommended tables will be one-liner
 */
-<<<<<<< HEAD
-func applyShardingRecommendationIfMatching(sqlInfo *sqlInfo, shardedTables []string, objType string) (string, bool, string, error) {
-=======
 func applyShardingRecommendationIfMatching(sqlInfo *sqlInfo, shardedTables []string, objType string) (string, bool, bool, string, error) {
->>>>>>> e5849301
 
 	stmt := sqlInfo.stmt
 	formattedStmt := sqlInfo.formattedStmt
 	parseTree, err := pg_query.Parse(stmt)
 	if err != nil {
-<<<<<<< HEAD
-		return formattedStmt, false, "", fmt.Errorf("error parsing the stmt-%s: %v", stmt, err)
-=======
 		return formattedStmt, false, false, "", fmt.Errorf("error parsing the stmt-%s: %v", stmt, err)
->>>>>>> e5849301
 	}
 
 	if len(parseTree.Stmts) == 0 {
 		log.Warnf("parse tree is empty for stmt=%s for table '%s'", stmt, sqlInfo.objName)
-<<<<<<< HEAD
-		return formattedStmt, false, "", nil
-=======
 		return formattedStmt, false, false, "", nil
->>>>>>> e5849301
 	}
 
 	relation := &pg_query.RangeVar{}
@@ -765,22 +650,14 @@
 			// return the original sql if it's not a Create Materialized view statement
 			log.Infof("stmt=%s is not create materialized view as per the parse tree,"+
 				" expected tablename=%s", stmt, sqlInfo.objName)
-<<<<<<< HEAD
-			return formattedStmt, false, "", nil
-=======
 			return formattedStmt, false, false, "", nil
->>>>>>> e5849301
 		}
 		relation = createMViewNode.CreateTableAsStmt.Into.Rel
 	case TABLE:
 		createStmtNode, ok := parseTree.Stmts[0].Stmt.Node.(*pg_query.Node_CreateStmt)
 		if !ok { // return the original sql if it's not a CreateStmt
 			log.Infof("stmt=%s is not createTable as per the parse tree, expected tablename=%s", stmt, sqlInfo.objName)
-<<<<<<< HEAD
-			return formattedStmt, false, "", nil
-=======
 			return formattedStmt, false, false, "", nil
->>>>>>> e5849301
 		}
 		relation = createStmtNode.CreateStmt.Relation
 	default:
@@ -808,11 +685,7 @@
 	}
 	if !match {
 		log.Infof("%q not present in the sharded table list", parsedObjectName)
-<<<<<<< HEAD
-		return formattedStmt, false, "", nil
-=======
 		return formattedStmt, false, true, parsedObjectName, nil //It a colocated table
->>>>>>> e5849301
 	} else {
 		log.Infof("%q present in the sharded table list", parsedObjectName)
 	}
@@ -856,19 +729,11 @@
 	log.Infof("deparsing the updated parse tre into a stmt for table '%s'", parsedObjectName)
 	modifiedQuery, err := pg_query.Deparse(parseTree)
 	if err != nil {
-<<<<<<< HEAD
-		return formattedStmt, false, "", fmt.Errorf("error deparsing the parseTree into the query: %w", err)
-	}
-
-	// adding semi-colon at the end
-	return fmt.Sprintf("%s;", modifiedQuery), true, parsedObjectName, nil
-=======
 		return formattedStmt, false, false, "", fmt.Errorf("error deparsing the parseTree into the query: %w", err)
 	}
 
 	// adding semi-colon at the end
 	return fmt.Sprintf("%s;", modifiedQuery), true, false, parsedObjectName, nil
->>>>>>> e5849301
 }
 
 func createExportSchemaStartedEvent() cp.ExportSchemaStartedEvent {
@@ -901,14 +766,14 @@
 	}
 }
 
-func applyPerformanceOptimizationsAndGenerateReport() ([]string, error) {
+func applyPerformanceOptimizationsAndGenerateReport() ([]string, []string, error) {
 	if skipPerfOptimizations {
 		log.Infof("not applying performance optimizations due to flag --skip-performance-optimizations=true")
-		return nil, nil
+		return nil, nil, nil
 	}
 
 	if source.DBType != POSTGRESQL {
-		return nil, nil
+		return nil, nil, nil
 	}
 
 	log.Infof("applying performance optimizations to the exported schema")
@@ -923,25 +788,28 @@
 	fileName := utils.GetObjectFilePath(schemaDir, INDEX)
 	if !utils.FileOrFolderExists(fileName) { // there are no indexes
 		log.Infof("INDEXES_table.sql file doesn't exists, skipping applying indexes performance optimizations")
-		return nil, nil
+		return nil, nil, nil
 	}
 
 	// copy the current INDEXES_table.sql file to indexes_before_applying_perf_optimizations.sql
-	//back up file name backup_before_applying_perf_optimizations_INDEXES_table.sql
-	backUpFileName := fmt.Sprintf("backup_before_applying_perf_optimizations_%s", filepath.Base(fileName))
-	copiedFileName := filepath.Join(filepath.Dir(fileName), backUpFileName)
+	copiedFileName := filepath.Join(filepath.Dir(fileName), "indexes_before_applying_perf_optimizations.sql")
 	//copy files
 	err := utils.CopyFile(fileName, copiedFileName)
 	if err != nil {
-		return nil, fmt.Errorf("failed to copy %s to %s: %w", fileName, copiedFileName, err)
+		return nil, nil, fmt.Errorf("failed to copy %s to %s: %w", fileName, copiedFileName, err)
 	}
 
 	redundantIndexes, err := removeRedundantIndexes(fileName)
 	if err != nil {
-		return nil, fmt.Errorf("failed to remove redundant indexes: %w", err)
-	}
-
-	return redundantIndexes, nil
+		return nil, nil, fmt.Errorf("failed to remove redundant indexes: %w", err)
+	}
+
+	modifiedIndexesToRange, err := convertSecondaryIndexesToRange(fileName)
+	if err != nil {
+		return nil, nil, fmt.Errorf("failed to modify the secondary indexes to range: %w", err)
+	}
+
+	return redundantIndexes, modifiedIndexesToRange, nil
 }
 
 func removeRedundantIndexes(fileName string) ([]string, error) {
@@ -1030,90 +898,10 @@
 	if err != nil {
 		return nil, fmt.Errorf("failed to write transformed table.sql file: %w", err)
 	}
-<<<<<<< HEAD
-}
-
-func applyPerformanceOptimizationsAndGenerateReport() ([]string, []string, error) {
-	if skipPerfOptimizations {
-		log.Infof("not applying performance optimizations due to flag --skip-performance-optimizations=true")
-		return nil, nil, nil
-	}
-
-	if source.DBType != POSTGRESQL {
-		return nil, nil, nil
-	}
-
-	log.Infof("applying performance optimizations to the exported schema")
-
-	//order needs to be retained atleast for a particular schema object type like INDEXES
-	//First we change the INDEXES_table.sql to indexes_before_applying_perf_optimizations.sql
-	//Then we first remove the redundant indexes from that file
-	//then will modify rest of the indexes in the file to make them range sharded indexes
-	//in case anything goes wrong, we can always refer to the indexes_before_applying_perf_optimizations.sql file
-
-	//INDEX
-	fileName := utils.GetObjectFilePath(schemaDir, INDEX)
-	if !utils.FileOrFolderExists(fileName) { // there are no indexes
-		log.Infof("INDEXES_table.sql file doesn't exists, skipping applying indexes performance optimizations")
-		return nil, nil, nil
-	}
-
-	// copy the current INDEXES_table.sql file to indexes_before_applying_perf_optimizations.sql
-	copiedFileName := filepath.Join(filepath.Dir(fileName), "indexes_before_applying_perf_optimizations.sql")
-	//copy files
-	err := utils.CopyFile(fileName, copiedFileName)
-	if err != nil {
-		return nil, nil, fmt.Errorf("failed to copy %s to %s: %w", fileName, copiedFileName, err)
-	}
-
-	redundantIndexes, err := removeRedundantIndexes(fileName)
-	if err != nil {
-		return nil, nil, fmt.Errorf("failed to remove redundant indexes: %w", err)
-	}
-
-	modifiedIndexesToRange, err := convertSecondaryIndexesToRange(fileName)
-	if err != nil {
-		return nil, nil, fmt.Errorf("failed to modify the secondary indexes to range: %w", err)
-	}
-
-	return redundantIndexes, modifiedIndexesToRange, nil
-}
-
-func removeRedundantIndexes(fileName string) ([]string, error) {
-	//fetching redundanant indexes from assessment db
-	//assuming that assessment is run and fetched the redundant indexes
-	//TODO: see if we need to take care of the scenario where assessment is unable to fetch these
-	var err error
-	migassessment.AssessmentDir = filepath.Join(exportDir, "assessment")
-
-	assessmentDB, err = migassessment.NewAssessmentDB(source.DBType)
-	if err != nil {
-		return nil, fmt.Errorf("failed to create assessment db: %w", err)
-	}
-
-	redundantIndexesInfo, err := fetchRedundantIndexInfoFromAssessmentDB()
-	if err != nil {
-		return nil, fmt.Errorf("failed to fetch redundant index info from assessment db: %w", err)
-	}
-	if len(redundantIndexesInfo) == 0 {
-		log.Infof("no redundant indexes found, skipping applying performance optimizations")
-		return nil, nil
-	}
-
-	redundantIndexToResolvedExistingIndex := make(map[string]string)
-
-	//using issues here as this GetRedundantIndexIssues already resolves the existing index to the correct final one so using it right now
-	//but once we remvoe the reporting of issues we can modify this function to resolve that and give a required map directly
-	redundantIssues := queryissue.GetRedundantIndexIssues(redundantIndexesInfo)
-	//Find the resolved Existing index DDL from the redundant issues
-	for _, issue := range redundantIssues {
-		for _, info := range redundantIndexesInfo {
-			if issue.ObjectName == info.GetRedundantIndexObjectName() {
-				redundantIndexToResolvedExistingIndex[info.GetRedundantIndexCatalogObjectName()] = issue.Details[queryissue.EXISTING_INDEX_SQL_STATEMENT].(string)
-				break
-			}
-		}
-	}
+	return lo.Keys(removedIndexToStmtMap), nil
+}
+
+func convertSecondaryIndexesToRange(fileName string) ([]string, error) {
 
 	transformer := sqltransformer.NewTransformer()
 
@@ -1122,41 +910,14 @@
 		return nil, fmt.Errorf("failed to parse table.sql file: %w", err)
 	}
 
-	filteredRawStmts, removedIndexToStmtMap, err := transformer.RemoveRedundantIndexes(rawStmts.Stmts, redundantIndexToResolvedExistingIndex)
+	modifiedIndexes, err := transformer.ModifySecondaryIndexesToRange(rawStmts.Stmts)
 	if err != nil {
 		return nil, fmt.Errorf("failed to merge constraints: %w", err)
 	}
 
-	sqlStmts, err := queryparser.DeparseRawStmts(filteredRawStmts)
+	sqlStmts, err := queryparser.DeparseRawStmts(rawStmts.Stmts)
 	if err != nil {
 		return nil, fmt.Errorf("failed to deparse transformed raw stmts: %w", err)
-	}
-
-	var removedSqlStmts []string
-	for indexName, stmt := range removedIndexToStmtMap {
-		//Add the existing index ddl in the comments for the individual redundant index
-		stmtStr, err := queryparser.DeparseRawStmt(stmt)
-		if err != nil {
-			return nil, fmt.Errorf("failed to deparse removed index stmt: %w", err)
-		}
-		if existingIndex, ok := redundantIndexToResolvedExistingIndex[indexName]; ok {
-			stmtStr = fmt.Sprintf("/*\n Existing index: %s\n*/\n\n%s",
-				existingIndex, stmtStr)
-		}
-		removedSqlStmts = append(removedSqlStmts, stmtStr)
-	}
-
-	// Write the removed indexes to a file
-	reundantIndexesFileName := filepath.Join(filepath.Dir(fileName), "redundant_indexes.sql")
-	if len(removedSqlStmts) > 0 {
-		redundantIndexContent := strings.Join(removedSqlStmts, "\n\n")
-		err = os.WriteFile(reundantIndexesFileName, []byte(redundantIndexContent), 0644)
-		if err != nil {
-			return nil, fmt.Errorf("failed to write redundant indexes file: %w", err)
-		}
-	} else {
-		log.Infof("no redundant indexes removed, skip making any changes to the file: %s", fileName)
-		return nil, nil
 	}
 
 	fileContent := strings.Join(sqlStmts, "\n\n")
@@ -1164,36 +925,6 @@
 	if err != nil {
 		return nil, fmt.Errorf("failed to write transformed table.sql file: %w", err)
 	}
-	return lo.Keys(removedIndexToStmtMap), nil
-}
-
-func convertSecondaryIndexesToRange(fileName string) ([]string, error) {
-
-	transformer := sqltransformer.NewTransformer()
-
-	rawStmts, err := queryparser.ParseSqlFile(fileName)
-	if err != nil {
-		return nil, fmt.Errorf("failed to parse table.sql file: %w", err)
-	}
-
-	modifiedIndexes, err := transformer.ModifySecondaryIndexesToRange(rawStmts.Stmts)
-	if err != nil {
-		return nil, fmt.Errorf("failed to merge constraints: %w", err)
-	}
-
-	sqlStmts, err := queryparser.DeparseRawStmts(rawStmts.Stmts)
-	if err != nil {
-		return nil, fmt.Errorf("failed to deparse transformed raw stmts: %w", err)
-	}
-
-	fileContent := strings.Join(sqlStmts, "\n\n")
-	err = os.WriteFile(fileName, []byte(fileContent), 0644)
-	if err != nil {
-		return nil, fmt.Errorf("failed to write transformed table.sql file: %w", err)
-	}
 
 	return modifiedIndexes, nil
-=======
-	return lo.Keys(removedIndexToStmtMap), nil
->>>>>>> e5849301
 }