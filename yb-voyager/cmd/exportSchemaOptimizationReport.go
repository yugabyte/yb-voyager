--- conflicted
+++ resolved
@@ -161,11 +161,7 @@
 //   - redundantIndexes: list of redundant index names that were removed.
 //   - tables: list of table names to which sharding recommendations were applied.
 //   - mviews: list of materialized view names to which sharding recommendations were applied.
-<<<<<<< HEAD
-func generatePerformanceOptimizationReport(redundantIndexes []string, shardedTables []string, shardedMviews []string, colocatedTables []string, colocatedMviews []string, modifiedIndexesToRange []string) error {
-=======
 func generatePerformanceOptimizationReport(redundantIndexes []*sqlname.ObjectNameQualifiedWithTableName, shardedTables []string, shardedMviews []string, colocatedTables []string, colocatedMviews []string) error {
->>>>>>> 5e906811
 
 	if source.DBType != POSTGRESQL {
 		//NOt generating the report in case other than PG
@@ -178,9 +174,6 @@
 		redundantIndexChange = NewRedundantIndexChange()
 		redundantIndexChange.ReferenceFile = filepath.Join(exportDir, "schema", "tables", RedundantIndexesFileName)
 		redundantIndexChange.ReferenceFileDisplayName = RedundantIndexesFileName
-<<<<<<< HEAD
-		redundantIndexChange.TableToRemovedIndexesMap = GetTableToIndexMap(redundantIndexes)
-=======
 
 		tableToIndexMap := make(map[string][]string)
 		for _, obj := range redundantIndexes {
@@ -189,7 +182,6 @@
 			tableToIndexMap[tableName] = append(tableToIndexMap[tableName], indexName)
 		}
 		redundantIndexChange.TableToRemovedIndexesMap = tableToIndexMap
->>>>>>> 5e906811
 	}
 
 	var appliedRecommendationTable, appliedRecommendationMview *AppliedShardingRecommendationChange
