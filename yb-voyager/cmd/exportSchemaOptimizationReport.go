/*
Copyright (c) YugabyteDB, Inc.

Licensed under the Apache License, Version 2.0 (the "License");
you may not use this file except in compliance with the License.
You may obtain a copy of the License at

	http://www.apache.org/licenses/LICENSE-2.0

Unless required by applicable law or agreed to in writing, software
distributed under the License is distributed on an "AS IS" BASIS,
WITHOUT WARRANTIES OR CONDITIONS OF ANY KIND, either express or implied.
See the License for the specific language governing permissions and
limitations under the License.
*/
package cmd

import (
	_ "embed"
	"fmt"
	"os"
	"path/filepath"
	"strings"
	"text/template"

	"github.com/fatih/color"
	log "github.com/sirupsen/logrus"

	"github.com/yugabyte/yb-voyager/yb-voyager/src/query/sqltransformer"
	"github.com/yugabyte/yb-voyager/yb-voyager/src/utils"
)

// =============================================== schema optimization changes report

var schemaOptimizationReport *SchemaOptimizationReport

// File names for optimization reports
const (
	RedundantIndexesFileName                        = "redundant_indexes.sql"
	SchemaOptimizationReportFileName                = "schema_optimization_report"
	REDUNDANT_INDEXES_DESCRIPTION                   = "The following indexes were identified as redundant. These indexes were fully covered by stronger indexes—indexes that share the same leading key columns (in order) and potentially include additional columns, making the redundant ones unnecessary."
	APPLIED_RECOMMENDATIONS_NOT_APPLIED_DESCRIPTION = "Sharding recommendations were not applied due to the skip-recommendations flag. Modify the schema manually as per the recommendations in assessment report."
	REDUNDANT_INDEXES_NOT_APPLIED_DESCRIPTION       = REDUNDANT_INDEXES_DESCRIPTION + "\nThese indexes were not removed due to the skip-performance-optimizations flag. Remove them manually from the schema."
)

<<<<<<< HEAD
=======
// RedundantIndexChange represents the removal of redundant indexes that are fully
// covered by stronger indexes, improving performance and reducing storage overhead.
type RedundantIndexChange struct {
	Title                    string              `json:"title"`
	Description              string              `json:"description"`
	ReferenceFile            string              `json:"reference_file"`
	ReferenceFileDisplayName string              `json:"reference_file_display_name"`
	TableToRemovedIndexesMap map[string][]string `json:"table_to_removed_indexes_map"`
	IsApplied                bool                `json:"is_applied"`
}

// IsEmpty returns true if no redundant indexes were removed
func (r *RedundantIndexChange) IsEmpty() bool {
	return r == nil || len(r.TableToRemovedIndexesMap) == 0
}

// ShardingRecommendationChange represents the application of sharding recommendations
// to database objects (tables or materialized views) for improved performance.
type ShardingRecommendationChange struct {
	Title                    string   `json:"title"`
	Description              string   `json:"description"`
	ReferenceFile            string   `json:"reference_file"`
	ReferenceFileDisplayName string   `json:"reference_file_display_name"`
	ShardedObjects           []string `json:"sharded_objects"`
	CollocatedObjects        []string `json:"collocated_objects"`
	IsApplied                bool     `json:"is_applied"`
}

// IsEmpty returns true if no sharding recommendations were applied
func (a *ShardingRecommendationChange) IsEmpty() bool {
	return a == nil || (len(a.ShardedObjects) == 0)
}

>>>>>>> 7556142f
// SchemaOptimizationReport represents a comprehensive report of schema optimizations
// applied during the export process, including redundant index removal and sharding recommendations.
type SchemaOptimizationReport struct {
	// Metadata about the export process
	VoyagerVersion        string `json:"voyager_version"`
	SourceDatabaseName    string `json:"source_database_name"`
	SourceDatabaseSchema  string `json:"source_database_schema"`
	SourceDatabaseVersion string `json:"source_database_version"`

	// Optimization changes applied
	RedundantIndexChange        *RedundantIndexChange                `json:"redundant_index_change,omitempty"`
<<<<<<< HEAD
	TableShardingRecommendation *AppliedShardingRecommendationChange `json:"table_sharding_recommendation,omitempty"`
	MviewShardingRecommendation *AppliedShardingRecommendationChange `json:"mview_sharding_recommendation,omitempty"`
	SecondaryIndexToRangeChange *SecondaryIndexToRangeChange         `json:"secondary_index_to_range_change,omitempty"`
=======
	TableShardingRecommendation *ShardingRecommendationChange `json:"table_sharding_recommendation,omitempty"`
	MviewShardingRecommendation *ShardingRecommendationChange `json:"mview_sharding_recommendation,omitempty"`
>>>>>>> 7556142f
}

// HasOptimizations returns true if any optimizations were applied
func (s *SchemaOptimizationReport) HasOptimizations() bool {
	return !s.RedundantIndexChange.IsEmpty() ||
		!s.TableShardingRecommendation.IsEmpty() ||
		!s.MviewShardingRecommendation.IsEmpty()
}

// NewSchemaOptimizationReport creates a new SchemaOptimizationReport with the given metadata
func NewSchemaOptimizationReport(voyagerVersion, dbName, dbSchema, dbVersion string) *SchemaOptimizationReport {
	return &SchemaOptimizationReport{
		VoyagerVersion:        voyagerVersion,
		SourceDatabaseName:    dbName,
		SourceDatabaseSchema:  dbSchema,
		SourceDatabaseVersion: dbVersion,
	}
}

// RedundantIndexChange represents the removal of redundant indexes that are fully
// covered by stronger indexes, improving performance and reducing storage overhead.
type RedundantIndexChange struct {
	Title                    string              `json:"title"`
	Description              string              `json:"description"`
	ReferenceFile            string              `json:"reference_file"`
	ReferenceFileDisplayName string              `json:"reference_file_display_name"`
	TableToRemovedIndexesMap map[string][]string `json:"table_to_removed_indexes_map"`
}

// IsEmpty returns true if no redundant indexes were removed
func (r *RedundantIndexChange) IsEmpty() bool {
	return r == nil || len(r.TableToRemovedIndexesMap) == 0
}

// NewRedundantIndexChange creates a new RedundantIndexChange with default values
func NewRedundantIndexChange() *RedundantIndexChange {
	return &RedundantIndexChange{
		Title:                    "Redundant Indexes - Removed",
		Description:              REDUNDANT_INDEXES_DESCRIPTION,
		TableToRemovedIndexesMap: make(map[string][]string),
		IsApplied:                true,
	}
}

// AppliedShardingRecommendationChange represents the application of sharding recommendations
// to database objects (tables or materialized views) for improved performance.
type AppliedShardingRecommendationChange struct {
	Title                    string   `json:"title"`
	Description              string   `json:"description"`
	ReferenceFile            string   `json:"reference_file"`
	ReferenceFileDisplayName string   `json:"reference_file_display_name"`
	ShardedObjects           []string `json:"sharded_objects"`
	CollocatedObjects        []string `json:"collocated_objects"`
}

// IsEmpty returns true if no sharding recommendations were applied
func (a *AppliedShardingRecommendationChange) IsEmpty() bool {
	return a == nil || (len(a.ShardedObjects) == 0)
}

// NewAppliedShardingRecommendationChange creates a new AppliedShardingRecommendationChange with default values
func NewAppliedShardingRecommendationChange(objectType string) *ShardingRecommendationChange {
	var title, description string
	switch objectType {
	case TABLE:
		title = "Sharding Recommendations to Tables - Applied"
		description = "Sharding recommendations from the assessment have been applied to the tables to optimize data distribution and performance. Tables will be created as colocated automatically according to the target database configuration."
	case MVIEW:
		title = "Sharding Recommendations to Materialized Views - Applied"
		description = "Sharding recommendations from the assessment have been applied to the mviews to optimize data distribution and performance. MViews will be created as colocated automatically according to the target database configuration."
	default:
		title = "Sharding Recommendations - Applied"
		description = "Sharding recommendations from the assessment have been applied to optimize data distribution and performance."
	}

	return &ShardingRecommendationChange{
		Title:             title,
		Description:       description,
		ShardedObjects:    make([]string, 0),
		CollocatedObjects: make([]string, 0),
		IsApplied:         true,
	}
}

type SecondaryIndexToRangeChange struct {
	Title                    string              `json:"title"`
	Description              string              `json:"description"`
	ReferenceFile            string              `json:"reference_file"`
	ReferenceFileDisplayName string              `json:"reference_file_display_name"`
	ModifiedIndexes          map[string][]string `json:"modified_indexes"`
}

func NewSecondaryIndexToRangeChange() *SecondaryIndexToRangeChange {
	return &SecondaryIndexToRangeChange{
		Title:                    "Modified Secondary Indexes to be range-sharded",
		Description:              "The following secondary indexes were converted to range-sharded indexes. This helps in distributing the data evenly across the nodes and improves the performance of these indexes.",
		ReferenceFile:            utils.GetObjectFilePath(filepath.Join(exportDir, "schema"), INDEX),
		ReferenceFileDisplayName: "index.sql",
	}
}

func buildRedundantIndexChange(indexTransformer *sqltransformer.IndexFileTransformer) *RedundantIndexChange {
	var redundantIndexChange *RedundantIndexChange
	if indexTransformer == nil {
		return nil
	}
	redundantIndexChange = NewRedundantIndexChange()
	// Get relative path from reports directory to the redundant indexes file
	reportsDir := filepath.Join(exportDir, "reports")
	redundantIndexesFile := filepath.Join(exportDir, "schema", "tables", RedundantIndexesFileName)
	relativePath, err := filepath.Rel(reportsDir, redundantIndexesFile)
	if err != nil {
		// Fallback to absolute path if relative path calculation fails
		redundantIndexChange.ReferenceFile = redundantIndexesFile
	} else {
		redundantIndexChange.ReferenceFile = relativePath
	}
	redundantIndexChange.ReferenceFileDisplayName = RedundantIndexesFileName

	tableToIndexMap := make(map[string][]string)
	redundantIndexesToRemove := indexTransformer.RedundantIndexesToExistingIndexToRemove.ActualKeys()
	redundantIndexes := indexTransformer.RemovedRedundantIndexes
	if skipPerfOptimizations {
		redundantIndexes = redundantIndexesToRemove
		redundantIndexChange.Description = REDUNDANT_INDEXES_NOT_APPLIED_DESCRIPTION
		redundantIndexChange.Title = "Redundant Indexes - Not Removed"
		redundantIndexChange.IsApplied = false
	}
	for _, obj := range redundantIndexes {
		tableName := obj.GetQualifiedTableName()
		indexName := obj.GetObjectName()
		tableToIndexMap[tableName] = append(tableToIndexMap[tableName], indexName)
	}
	redundantIndexChange.TableToRemovedIndexesMap = tableToIndexMap
	return redundantIndexChange
}

func buildShardingTableRecommendationChange(shardedTables []string, colocatedTables []string) *ShardingRecommendationChange {
	var appliedRecommendationTable *ShardingRecommendationChange
	if !assessmentRecommendationsApplied { //If assessment recommendations not applied and skip recommendations is true, then show that its not applied
		if skipRecommendations {
			appliedRecommendationTable = NewAppliedShardingRecommendationChange("") // Dummy entry for both table and mview as no need to show two
			appliedRecommendationTable.IsApplied = false
			appliedRecommendationTable.Description = APPLIED_RECOMMENDATIONS_NOT_APPLIED_DESCRIPTION
			appliedRecommendationTable.Title = "Sharding Recommendations - Not Applied"
		}
		return appliedRecommendationTable
	}

	tableFile := utils.GetObjectFilePath(filepath.Join(exportDir, "schema"), TABLE)
	//To tables then add that change
	if !utils.FileOrFolderExists(tableFile) || len(shardedTables) == 0 { // only display this in case there is any modifield sharded tables
		return nil
	}
	appliedRecommendationTable = NewAppliedShardingRecommendationChange(TABLE)
	// Get relative path from reports directory to the table file
	reportsDir := filepath.Join(exportDir, "reports")
	relativePath, err := filepath.Rel(reportsDir, tableFile)
	if err != nil {
		// Fallback to absolute path if relative path calculation fails
		appliedRecommendationTable.ReferenceFile = tableFile
	} else {
		appliedRecommendationTable.ReferenceFile = relativePath
	}
	appliedRecommendationTable.ReferenceFileDisplayName = filepath.Base(tableFile)
	appliedRecommendationTable.ShardedObjects = shardedTables
	appliedRecommendationTable.CollocatedObjects = colocatedTables

	return appliedRecommendationTable
}

func buildShardingMviewRecommendationChange(shardedMviews []string, colocatedMviews []string) *ShardingRecommendationChange {
	var appliedRecommendationMview *ShardingRecommendationChange
	mviewFile := utils.GetObjectFilePath(filepath.Join(exportDir, "schema"), MVIEW)
	//To mviews then add that change separately
	if !utils.FileOrFolderExists(mviewFile) || len(shardedMviews) == 0 { // only display this in case there is any modifield sharded mview
		return nil
	}
	appliedRecommendationMview = NewAppliedShardingRecommendationChange(MVIEW)
	// Get relative path from reports directory to the mview file
	reportsDir := filepath.Join(exportDir, "reports")
	relativePath, err := filepath.Rel(reportsDir, mviewFile)
	if err != nil {
		// Fallback to absolute path if relative path calculation fails
		appliedRecommendationMview.ReferenceFile = mviewFile
	} else {
		appliedRecommendationMview.ReferenceFile = relativePath
	}
	appliedRecommendationMview.ReferenceFileDisplayName = filepath.Base(mviewFile)
	appliedRecommendationMview.ShardedObjects = shardedMviews
	appliedRecommendationMview.CollocatedObjects = colocatedMviews

	return appliedRecommendationMview
}

//go:embed templates/schema_optimization_report.template
var optimizationChangesTemplate []byte

// generatePerformanceOptimizationReport generates an HTML report detailing performance optimization changes applied to the exported schema.
// It reports the removal of redundant indexes and the application of sharding recommendations to tables and materialized views (mviews).
// The report includes references to the relevant SQL files and lists the modified objects.
// Parameters:
//   - redundantIndexes: list of redundant index names that were removed.
//   - tables: list of table names to which sharding recommendations were applied.
//   - mviews: list of materialized view names to which sharding recommendations were applied.
func generatePerformanceOptimizationReport(indexTransformer *sqltransformer.IndexFileTransformer, shardedTables []string, shardedMviews []string, colocatedTables []string, colocatedMviews []string) error {

	if source.DBType != POSTGRESQL {
		//Not generating the report in case other than PG
		return nil
	}
	var redundantIndexes []*sqlname.ObjectNameQualifiedWithTableName
	var modifiedIndexesToRange []*sqlname.ObjectNameQualifiedWithTableName
	if indexTransformer != nil {
		redundantIndexes = indexTransformer.RemovedRedundantIndexes
		modifiedIndexesToRange = indexTransformer.ModifiedIndexesToRange
	}

<<<<<<< HEAD
	var err error
	var redundantIndexChange *RedundantIndexChange
	if len(redundantIndexes) > 0 {
		redundantIndexChange = NewRedundantIndexChange()
		redundantIndexChange.ReferenceFile = filepath.Join(exportDir, "schema", "tables", RedundantIndexesFileName)
		redundantIndexChange.ReferenceFileDisplayName = RedundantIndexesFileName

		redundantIndexChange.TableToRemovedIndexesMap = GetTableToIndexMap(redundantIndexes)
	}

	var appliedRecommendationTable, appliedRecommendationMview *AppliedShardingRecommendationChange
	//If assessment recommendations are applied
	if assessmentRecommendationsApplied {
		tableFile := utils.GetObjectFilePath(filepath.Join(exportDir, "schema"), TABLE)
		//To tables then add that change
		if utils.FileOrFolderExists(tableFile) && len(shardedTables) > 0 { // only display this in case there is any modifield sharded tables
			appliedRecommendationTable = NewAppliedShardingRecommendationChange(TABLE)
			appliedRecommendationTable.ReferenceFile = tableFile
			appliedRecommendationTable.ReferenceFileDisplayName = filepath.Base(tableFile)
			appliedRecommendationTable.ShardedObjects = shardedTables
			appliedRecommendationTable.CollocatedObjects = colocatedTables
		}
		mviewFile := utils.GetObjectFilePath(filepath.Join(exportDir, "schema"), MVIEW)
		//To mviews then add that change separately
		if utils.FileOrFolderExists(mviewFile) && len(shardedMviews) > 0 { // only display this in case there is any modifield sharded mview
			appliedRecommendationMview = NewAppliedShardingRecommendationChange(MVIEW)
			appliedRecommendationMview.ReferenceFile = mviewFile
			appliedRecommendationMview.ReferenceFileDisplayName = filepath.Base(mviewFile)
			appliedRecommendationMview.ShardedObjects = shardedMviews
			appliedRecommendationMview.CollocatedObjects = colocatedMviews
		}
	}

=======
>>>>>>> 7556142f
	htmlReportFilePath := filepath.Join(exportDir, "reports", fmt.Sprintf("%s%s", SchemaOptimizationReportFileName, HTML_EXTENSION))
	log.Infof("writing changes report to file: %s", htmlReportFilePath)

	tmpl := template.Must(template.New("report").Parse(string(optimizationChangesTemplate)))
	schemaOptimizationReport = NewSchemaOptimizationReport(
		utils.YB_VOYAGER_VERSION,
		source.DBName,
		strings.Join(strings.Split(source.Schema, "|"), ", "),
		source.DBVersion,
	)
<<<<<<< HEAD
	report.RedundantIndexChange = redundantIndexChange
	report.TableShardingRecommendation = appliedRecommendationTable
	report.MviewShardingRecommendation = appliedRecommendationMview
	if len(modifiedIndexesToRange) > 0 {
		report.SecondaryIndexToRangeChange = NewSecondaryIndexToRangeChange()
		report.SecondaryIndexToRangeChange.ModifiedIndexes = GetTableToIndexMap(modifiedIndexesToRange)
	}
=======
	schemaOptimizationReport.RedundantIndexChange = buildRedundantIndexChange(indexTransformer)
	schemaOptimizationReport.TableShardingRecommendation = buildShardingTableRecommendationChange(shardedTables, colocatedTables)
	schemaOptimizationReport.MviewShardingRecommendation = buildShardingMviewRecommendationChange(shardedMviews, colocatedMviews)
>>>>>>> 7556142f

	if schemaOptimizationReport.HasOptimizations() {
		file, err := os.Create(htmlReportFilePath)
		if err != nil {
			return fmt.Errorf("failed to create file for %q: %w", filepath.Base(htmlReportFilePath), err)
		}
		err = tmpl.Execute(file, schemaOptimizationReport)
		if err != nil {
			return fmt.Errorf("failed to render the schema optimization report: %w", err)
		}
		err = file.Close()
		if err != nil {
			return fmt.Errorf("failed to close file %q: %w", htmlReportFilePath, err)
		}

		color.Green("\nSome Optimization changes were applied to the exported schema, refer to the detailed report for more information: %s", htmlReportFilePath)
	}

	return nil
}

func GetTableToIndexMap(indexes []*sqlname.ObjectNameQualifiedWithTableName) map[string][]string {
	tableToIndexMap := make(map[string][]string)
	for _, obj := range indexes {
		tableName := obj.GetQualifiedTableName()
		indexName := obj.GetObjectName()
		tableToIndexMap[tableName] = append(tableToIndexMap[tableName], indexName)
	}
	return tableToIndexMap
}<|MERGE_RESOLUTION|>--- conflicted
+++ resolved
@@ -28,6 +28,7 @@
 
 	"github.com/yugabyte/yb-voyager/yb-voyager/src/query/sqltransformer"
 	"github.com/yugabyte/yb-voyager/yb-voyager/src/utils"
+	"github.com/yugabyte/yb-voyager/yb-voyager/src/utils/sqlname"
 )
 
 // =============================================== schema optimization changes report
@@ -43,8 +44,39 @@
 	REDUNDANT_INDEXES_NOT_APPLIED_DESCRIPTION       = REDUNDANT_INDEXES_DESCRIPTION + "\nThese indexes were not removed due to the skip-performance-optimizations flag. Remove them manually from the schema."
 )
 
-<<<<<<< HEAD
-=======
+// SchemaOptimizationReport represents a comprehensive report of schema optimizations
+// applied during the export process, including redundant index removal and sharding recommendations.
+type SchemaOptimizationReport struct {
+	// Metadata about the export process
+	VoyagerVersion        string `json:"voyager_version"`
+	SourceDatabaseName    string `json:"source_database_name"`
+	SourceDatabaseSchema  string `json:"source_database_schema"`
+	SourceDatabaseVersion string `json:"source_database_version"`
+
+	// Optimization changes applied
+	RedundantIndexChange        *RedundantIndexChange         `json:"redundant_index_change,omitempty"`
+	TableShardingRecommendation *ShardingRecommendationChange `json:"table_sharding_recommendation,omitempty"`
+	MviewShardingRecommendation *ShardingRecommendationChange `json:"mview_sharding_recommendation,omitempty"`
+	SecondaryIndexToRangeChange *SecondaryIndexToRangeChange  `json:"secondary_index_to_range_change,omitempty"`
+}
+
+// HasOptimizations returns true if any optimizations were applied
+func (s *SchemaOptimizationReport) HasOptimizations() bool {
+	return !s.RedundantIndexChange.IsEmpty() ||
+		!s.TableShardingRecommendation.IsEmpty() ||
+		!s.MviewShardingRecommendation.IsEmpty()
+}
+
+// NewSchemaOptimizationReport creates a new SchemaOptimizationReport with the given metadata
+func NewSchemaOptimizationReport(voyagerVersion, dbName, dbSchema, dbVersion string) *SchemaOptimizationReport {
+	return &SchemaOptimizationReport{
+		VoyagerVersion:        voyagerVersion,
+		SourceDatabaseName:    dbName,
+		SourceDatabaseSchema:  dbSchema,
+		SourceDatabaseVersion: dbVersion,
+	}
+}
+
 // RedundantIndexChange represents the removal of redundant indexes that are fully
 // covered by stronger indexes, improving performance and reducing storage overhead.
 type RedundantIndexChange struct {
@@ -78,60 +110,6 @@
 	return a == nil || (len(a.ShardedObjects) == 0)
 }
 
->>>>>>> 7556142f
-// SchemaOptimizationReport represents a comprehensive report of schema optimizations
-// applied during the export process, including redundant index removal and sharding recommendations.
-type SchemaOptimizationReport struct {
-	// Metadata about the export process
-	VoyagerVersion        string `json:"voyager_version"`
-	SourceDatabaseName    string `json:"source_database_name"`
-	SourceDatabaseSchema  string `json:"source_database_schema"`
-	SourceDatabaseVersion string `json:"source_database_version"`
-
-	// Optimization changes applied
-	RedundantIndexChange        *RedundantIndexChange                `json:"redundant_index_change,omitempty"`
-<<<<<<< HEAD
-	TableShardingRecommendation *AppliedShardingRecommendationChange `json:"table_sharding_recommendation,omitempty"`
-	MviewShardingRecommendation *AppliedShardingRecommendationChange `json:"mview_sharding_recommendation,omitempty"`
-	SecondaryIndexToRangeChange *SecondaryIndexToRangeChange         `json:"secondary_index_to_range_change,omitempty"`
-=======
-	TableShardingRecommendation *ShardingRecommendationChange `json:"table_sharding_recommendation,omitempty"`
-	MviewShardingRecommendation *ShardingRecommendationChange `json:"mview_sharding_recommendation,omitempty"`
->>>>>>> 7556142f
-}
-
-// HasOptimizations returns true if any optimizations were applied
-func (s *SchemaOptimizationReport) HasOptimizations() bool {
-	return !s.RedundantIndexChange.IsEmpty() ||
-		!s.TableShardingRecommendation.IsEmpty() ||
-		!s.MviewShardingRecommendation.IsEmpty()
-}
-
-// NewSchemaOptimizationReport creates a new SchemaOptimizationReport with the given metadata
-func NewSchemaOptimizationReport(voyagerVersion, dbName, dbSchema, dbVersion string) *SchemaOptimizationReport {
-	return &SchemaOptimizationReport{
-		VoyagerVersion:        voyagerVersion,
-		SourceDatabaseName:    dbName,
-		SourceDatabaseSchema:  dbSchema,
-		SourceDatabaseVersion: dbVersion,
-	}
-}
-
-// RedundantIndexChange represents the removal of redundant indexes that are fully
-// covered by stronger indexes, improving performance and reducing storage overhead.
-type RedundantIndexChange struct {
-	Title                    string              `json:"title"`
-	Description              string              `json:"description"`
-	ReferenceFile            string              `json:"reference_file"`
-	ReferenceFileDisplayName string              `json:"reference_file_display_name"`
-	TableToRemovedIndexesMap map[string][]string `json:"table_to_removed_indexes_map"`
-}
-
-// IsEmpty returns true if no redundant indexes were removed
-func (r *RedundantIndexChange) IsEmpty() bool {
-	return r == nil || len(r.TableToRemovedIndexesMap) == 0
-}
-
 // NewRedundantIndexChange creates a new RedundantIndexChange with default values
 func NewRedundantIndexChange() *RedundantIndexChange {
 	return &RedundantIndexChange{
@@ -140,22 +118,6 @@
 		TableToRemovedIndexesMap: make(map[string][]string),
 		IsApplied:                true,
 	}
-}
-
-// AppliedShardingRecommendationChange represents the application of sharding recommendations
-// to database objects (tables or materialized views) for improved performance.
-type AppliedShardingRecommendationChange struct {
-	Title                    string   `json:"title"`
-	Description              string   `json:"description"`
-	ReferenceFile            string   `json:"reference_file"`
-	ReferenceFileDisplayName string   `json:"reference_file_display_name"`
-	ShardedObjects           []string `json:"sharded_objects"`
-	CollocatedObjects        []string `json:"collocated_objects"`
-}
-
-// IsEmpty returns true if no sharding recommendations were applied
-func (a *AppliedShardingRecommendationChange) IsEmpty() bool {
-	return a == nil || (len(a.ShardedObjects) == 0)
 }
 
 // NewAppliedShardingRecommendationChange creates a new AppliedShardingRecommendationChange with default values
@@ -217,7 +179,6 @@
 	}
 	redundantIndexChange.ReferenceFileDisplayName = RedundantIndexesFileName
 
-	tableToIndexMap := make(map[string][]string)
 	redundantIndexesToRemove := indexTransformer.RedundantIndexesToExistingIndexToRemove.ActualKeys()
 	redundantIndexes := indexTransformer.RemovedRedundantIndexes
 	if skipPerfOptimizations {
@@ -226,12 +187,7 @@
 		redundantIndexChange.Title = "Redundant Indexes - Not Removed"
 		redundantIndexChange.IsApplied = false
 	}
-	for _, obj := range redundantIndexes {
-		tableName := obj.GetQualifiedTableName()
-		indexName := obj.GetObjectName()
-		tableToIndexMap[tableName] = append(tableToIndexMap[tableName], indexName)
-	}
-	redundantIndexChange.TableToRemovedIndexesMap = tableToIndexMap
+	redundantIndexChange.TableToRemovedIndexesMap = GetTableToIndexMap(redundantIndexes)
 	return redundantIndexChange
 }
 
@@ -309,49 +265,8 @@
 		//Not generating the report in case other than PG
 		return nil
 	}
-	var redundantIndexes []*sqlname.ObjectNameQualifiedWithTableName
 	var modifiedIndexesToRange []*sqlname.ObjectNameQualifiedWithTableName
-	if indexTransformer != nil {
-		redundantIndexes = indexTransformer.RemovedRedundantIndexes
-		modifiedIndexesToRange = indexTransformer.ModifiedIndexesToRange
-	}
-
-<<<<<<< HEAD
-	var err error
-	var redundantIndexChange *RedundantIndexChange
-	if len(redundantIndexes) > 0 {
-		redundantIndexChange = NewRedundantIndexChange()
-		redundantIndexChange.ReferenceFile = filepath.Join(exportDir, "schema", "tables", RedundantIndexesFileName)
-		redundantIndexChange.ReferenceFileDisplayName = RedundantIndexesFileName
-
-		redundantIndexChange.TableToRemovedIndexesMap = GetTableToIndexMap(redundantIndexes)
-	}
-
-	var appliedRecommendationTable, appliedRecommendationMview *AppliedShardingRecommendationChange
-	//If assessment recommendations are applied
-	if assessmentRecommendationsApplied {
-		tableFile := utils.GetObjectFilePath(filepath.Join(exportDir, "schema"), TABLE)
-		//To tables then add that change
-		if utils.FileOrFolderExists(tableFile) && len(shardedTables) > 0 { // only display this in case there is any modifield sharded tables
-			appliedRecommendationTable = NewAppliedShardingRecommendationChange(TABLE)
-			appliedRecommendationTable.ReferenceFile = tableFile
-			appliedRecommendationTable.ReferenceFileDisplayName = filepath.Base(tableFile)
-			appliedRecommendationTable.ShardedObjects = shardedTables
-			appliedRecommendationTable.CollocatedObjects = colocatedTables
-		}
-		mviewFile := utils.GetObjectFilePath(filepath.Join(exportDir, "schema"), MVIEW)
-		//To mviews then add that change separately
-		if utils.FileOrFolderExists(mviewFile) && len(shardedMviews) > 0 { // only display this in case there is any modifield sharded mview
-			appliedRecommendationMview = NewAppliedShardingRecommendationChange(MVIEW)
-			appliedRecommendationMview.ReferenceFile = mviewFile
-			appliedRecommendationMview.ReferenceFileDisplayName = filepath.Base(mviewFile)
-			appliedRecommendationMview.ShardedObjects = shardedMviews
-			appliedRecommendationMview.CollocatedObjects = colocatedMviews
-		}
-	}
-
-=======
->>>>>>> 7556142f
+
 	htmlReportFilePath := filepath.Join(exportDir, "reports", fmt.Sprintf("%s%s", SchemaOptimizationReportFileName, HTML_EXTENSION))
 	log.Infof("writing changes report to file: %s", htmlReportFilePath)
 
@@ -362,19 +277,13 @@
 		strings.Join(strings.Split(source.Schema, "|"), ", "),
 		source.DBVersion,
 	)
-<<<<<<< HEAD
-	report.RedundantIndexChange = redundantIndexChange
-	report.TableShardingRecommendation = appliedRecommendationTable
-	report.MviewShardingRecommendation = appliedRecommendationMview
-	if len(modifiedIndexesToRange) > 0 {
-		report.SecondaryIndexToRangeChange = NewSecondaryIndexToRangeChange()
-		report.SecondaryIndexToRangeChange.ModifiedIndexes = GetTableToIndexMap(modifiedIndexesToRange)
-	}
-=======
 	schemaOptimizationReport.RedundantIndexChange = buildRedundantIndexChange(indexTransformer)
 	schemaOptimizationReport.TableShardingRecommendation = buildShardingTableRecommendationChange(shardedTables, colocatedTables)
 	schemaOptimizationReport.MviewShardingRecommendation = buildShardingMviewRecommendationChange(shardedMviews, colocatedMviews)
->>>>>>> 7556142f
+	if len(modifiedIndexesToRange) > 0 {
+		schemaOptimizationReport.SecondaryIndexToRangeChange = NewSecondaryIndexToRangeChange()
+		schemaOptimizationReport.SecondaryIndexToRangeChange.ModifiedIndexes = GetTableToIndexMap(modifiedIndexesToRange)
+	}
 
 	if schemaOptimizationReport.HasOptimizations() {
 		file, err := os.Create(htmlReportFilePath)
