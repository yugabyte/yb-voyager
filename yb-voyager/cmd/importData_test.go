--- conflicted
+++ resolved
@@ -1157,10 +1157,7 @@
 	if err := postgresContainer.Start(ctx); err != nil {
 		t.Fatalf("Failed to start Postgres container: %v", err)
 	}
-<<<<<<< HEAD
-=======
-
->>>>>>> c1a6170b
+
 	setupYugabyteTestDb(t)
 
 	// Create table in the default public schema in Postgres and YugabyteDB.
@@ -1201,20 +1198,12 @@
 	}
 	err = InitNameRegistry(exportDir, TARGET_DB_IMPORTER_ROLE, nil, nil, &testYugabyteDBTarget.Tconf, yb, false)
 	testutils.FatalIfError(t, err, "Failed to initialize name registry")
-<<<<<<< HEAD
 
 	metaDB = initMetaDB(exportDir)
 	errorHandler, err := getImportDataErrorHandlerUsed()
 	if err != nil {
 		t.Fatalf("Failed to get import data error handler: %v", err)
 	}
-	snapshotRowsMap, err := getImportedSnapshotRowsMap("target", errorHandler)
-	if err != nil {
-		t.Fatalf("Failed to get imported snapshot rows map: %v", err)
-	}
-=======
->>>>>>> c1a6170b
-
 	tblName := sqlname.NameTuple{
 		SourceName:  sqlname.NewObjectNameWithQualifiedName(POSTGRESQL, "public", "public.test_data"),
 		CurrentName: sqlname.NewObjectNameWithQualifiedName(POSTGRESQL, "public", "public.test_data"),
@@ -1223,7 +1212,7 @@
 		tblName,
 	}
 
-	snapshotRowsMap, err := getImportedSnapshotRowsMap("target", tableList)
+	snapshotRowsMap, err := getImportedSnapshotRowsMap("target", tableList, errorHandler)
 	if err != nil {
 		t.Fatalf("Failed to get imported snapshot rows map: %v", err)
 	}
@@ -1331,19 +1320,12 @@
 	}
 	err = InitNameRegistry(exportDir, TARGET_DB_IMPORTER_ROLE, nil, nil, &testYugabyteDBTarget.Tconf, yb, false)
 	testutils.FatalIfError(t, err, "Failed to initialize name registry")
-<<<<<<< HEAD
 
 	metaDB = initMetaDB(exportDir)
 	errorHandler, err := getImportDataErrorHandlerUsed()
 	if err != nil {
 		t.Fatalf("Failed to get import data error handler: %v", err)
 	}
-	snapshotRowsMap, err := getImportedSnapshotRowsMap("target", errorHandler)
-	if err != nil {
-		t.Fatalf("Failed to get imported snapshot rows map: %v", err)
-	}
-=======
->>>>>>> c1a6170b
 
 	// Ensure the snapshotRowsMap contains the expected data.
 	tblName := sqlname.NameTuple{
@@ -1354,7 +1336,7 @@
 		tblName,
 	}
 
-	snapshotRowsMap, err := getImportedSnapshotRowsMap("target", tableList)
+	snapshotRowsMap, err := getImportedSnapshotRowsMap("target", tableList, errorHandler)
 	if err != nil {
 		t.Fatalf("Failed to get imported snapshot rows map: %v", err)
 	}
@@ -1419,98 +1401,13 @@
 	testutils.AssertFileContains(t, errorFilePath, "duplicate key value violates unique constraint")
 }
 
-<<<<<<< HEAD
-func TestExportAndImportDataSnapshotReport_ErrorPolicyStashAndContinue_ProcessingError(t *testing.T) {
-=======
 func TestImportOfSubsetOfExportedTables(t *testing.T) {
->>>>>>> c1a6170b
 	ctx := context.Background()
 
 	// Create a temporary export directory.
 	exportDir = testutils.CreateTempExportDir()
 	defer testutils.RemoveTempExportDir(exportDir)
 
-<<<<<<< HEAD
-	// create backupDIr
-	backupDir := testutils.CreateBackupDir(t)
-
-	// Start Postgres container.
-	postgresContainer := testcontainers.NewTestContainer("postgresql", nil)
-	if err := postgresContainer.Start(ctx); err != nil {
-		t.Fatalf("Failed to start Postgres container: %v", err)
-	}
-	// Start YugabyteDB container.
-	setupYugabyteTestDb(t)
-
-	// Create table in the default public schema in Postgres and YugabyteDB.
-	createTableSQL := `CREATE TABLE public.test_data (id INTEGER PRIMARY KEY, name TEXT);`
-	postgresContainer.ExecuteSqls(createTableSQL)
-	testYugabyteDBTarget.TestContainer.ExecuteSqls(createTableSQL)
-	t.Cleanup(func() {
-		postgresContainer.ExecuteSqls("DROP TABLE IF EXISTS public.test_data;")
-		testYugabyteDBTarget.TestContainer.ExecuteSqls("DROP TABLE IF EXISTS public.test_data;")
-	})
-
-	// Insert data into Postgres.
-	for i := 1; i <= 100; i++ {
-		stmt := fmt.Sprintf("INSERT INTO public.test_data (id, name) VALUES (%d, 'name_%d');", i, i)
-		// if row is no. 50, create a large row with name column exceeding 1000 characters to trigger processing error
-		if i == 50 {
-			stmt = fmt.Sprintf("INSERT INTO public.test_data (id, name) VALUES (%d, 'name_%s');", i, strings.Repeat("a", 1000))
-		}
-		postgresContainer.ExecuteSqls(stmt)
-	}
-
-	// Export data from Postgres.
-	err := testutils.NewVoyagerCommandRunner(postgresContainer, "export data", []string{
-		"--export-dir", exportDir,
-		"--source-db-schema", "public",
-		"--disable-pb", "true",
-		"--yes",
-	}, nil, false).Run()
-	testutils.FatalIfError(t, err, "Export command failed")
-
-	// Import data into YugabyteDB with --error-policy stash-and-continue. and max batch size of 500 bytes
-	os.Setenv("MAX_BATCH_SIZE_BYTES", "500")
-	defer os.Unsetenv("MAX_BATCH_SIZE_BYTES")
-	err = testutils.NewVoyagerCommandRunner(testYugabyteDBTarget.TestContainer, "import data", []string{
-		"--export-dir", exportDir,
-		"--disable-pb", "true",
-		"--error-policy-snapshot", "stash-and-continue",
-		"--batch-size", "10",
-		"--yes",
-	}, nil, false).Run()
-	testutils.FatalIfError(t, err, "Import command failed")
-
-	// Verify snapshot report.
-	yb, ok := testYugabyteDBTarget.TargetDB.(*tgtdb.TargetYugabyteDB)
-	if !ok {
-		t.Fatalf("TargetDB is not of type TargetYugabyteDB")
-	}
-	err = InitNameRegistry(exportDir, TARGET_DB_IMPORTER_ROLE, nil, nil, &testYugabyteDBTarget.Tconf, yb, false)
-	testutils.FatalIfError(t, err, "Failed to initialize name registry")
-	metaDB = initMetaDB(exportDir)
-	errorHandler, err := getImportDataErrorHandlerUsed()
-	if err != nil {
-		t.Fatalf("Failed to get import data error handler: %v", err)
-	}
-	snapshotRowsMap, err := getImportedSnapshotRowsMap("target", errorHandler)
-	if err != nil {
-		t.Fatalf("Failed to get imported snapshot rows map: %v", err)
-	}
-
-	// Ensure the snapshotRowsMap contains the expected data.
-	tblName := sqlname.NameTuple{
-		SourceName:  sqlname.NewObjectNameWithQualifiedName(POSTGRESQL, "public", "public.test_data"),
-		CurrentName: sqlname.NewObjectNameWithQualifiedName(POSTGRESQL, "public", "public.test_data"),
-	}
-	rowCountPair, _ := snapshotRowsMap.Get(tblName)
-	assert.Equal(t, int64(99), rowCountPair.Imported, "Imported row count mismatch")
-	assert.Equal(t, int64(1), rowCountPair.Errored, "Errored row count mismatch")
-
-	// Verify import data status command output
-	err = testutils.NewVoyagerCommandRunner(testYugabyteDBTarget.TestContainer, "import data status", []string{
-=======
 	createSchemaSQL := `CREATE SCHEMA IF NOT EXISTS test_schema;`
 	createTableSQL := `
 CREATE TABLE test_schema.test_migration (
@@ -1640,61 +1537,11 @@
 
 	//verify import data status command output
 	err = testutils.NewVoyagerCommandRunner(nil, "import data status", []string{
->>>>>>> c1a6170b
 		"--export-dir", exportDir,
 		"--output-format", "json",
 	}, nil, false).Run()
 	testutils.FatalIfError(t, err, "Import data status command failed")
 
-<<<<<<< HEAD
-	// Verify the report file content
-	reportPath := filepath.Join(exportDir, "reports", "import-data-status-report.json")
-	assert.FileExists(t, reportPath, "Import data status report file should exist")
-
-	reportData, err := os.ReadFile(reportPath)
-	if err != nil {
-		t.Fatalf("Failed to read import data status report file: %v", err)
-	}
-	var statusReport []*tableMigStatusOutputRow
-	err = json.Unmarshal(reportData, &statusReport)
-	testutils.FatalIfError(t, err, "Failed to unmarshal import data status report JSON")
-	assert.Equal(t, 1, len(statusReport), "Report should contain exactly one entry")
-
-	assert.Equal(t, &tableMigStatusOutputRow{
-		TableName:          `public."test_data"`,
-		FileName:           "",
-		ImportedCount:      99,
-		ErroredCount:       1,
-		TotalCount:         100,
-		Status:             "DONE_WITH_ERRORS",
-		PercentageComplete: 100,
-	}, statusReport[0], "Status report row mismatch")
-
-	// Run end-migration to ensure that the errored files are backed up properly
-	os.Setenv("SOURCE_DB_PASSWORD", "postgres")
-	os.Setenv("TARGET_DB_PASSWORD", "yugabyte")
-	err = testutils.NewVoyagerCommandRunner(testYugabyteDBTarget.TestContainer, "end migration", []string{
-		"--export-dir", exportDir,
-		"--backup-data-files", "true",
-		"--backup-dir", backupDir,
-		"--backup-log-files", "true",
-		"--backup-schema-files", "false",
-		"--save-migration-reports", "false",
-		"--yes",
-	}, nil, false).Run()
-	testutils.FatalIfError(t, err, "End migration command failed")
-
-	// Verify that the backup directory contains the expected error files.
-	// error file is expected to be under dir table::test_data/file::test_data_data.sql:1960b25c and of the name ingestion-error.batch::1.10.10.92.E
-	tableDir := fmt.Sprintf("table::%s", tblName.ForKey())
-	fileDir := fmt.Sprintf("file::test_data_data.sql:%s", importdata.ComputePathHash(filepath.Join(exportDir, "data", "test_data_data.sql")))
-	tableFileErrorsDir := filepath.Join(backupDir, "data", "errors", tableDir, fileDir)
-	errorFilePath := filepath.Join(tableFileErrorsDir, "processing-errors.5.1.1009.log")
-	assert.FileExistsf(t, errorFilePath, "Expected error file %s to exist", errorFilePath)
-
-	// Verify the content of the error file
-	testutils.AssertFileContains(t, errorFilePath, "larger than the max batch size")
-=======
 	//verify the import report file content
 	reportPath = filepath.Join(exportDir, "reports", "import-data-status-report.json")
 	reportData, err = os.ReadFile(reportPath)
@@ -1750,5 +1597,147 @@
 		Status:        "DONE",
 	}, exportReportData[1], "Status report row mismatch")
 
->>>>>>> c1a6170b
+}
+
+func TestExportAndImportDataSnapshotReport_ErrorPolicyStashAndContinue_ProcessingError(t *testing.T) {
+	ctx := context.Background()
+
+	// Create a temporary export directory.
+	exportDir = testutils.CreateTempExportDir()
+	defer testutils.RemoveTempExportDir(exportDir)
+
+	// create backupDIr
+	backupDir := testutils.CreateBackupDir(t)
+
+	// Start Postgres container.
+	postgresContainer := testcontainers.NewTestContainer("postgresql", nil)
+	if err := postgresContainer.Start(ctx); err != nil {
+		t.Fatalf("Failed to start Postgres container: %v", err)
+	}
+	// Start YugabyteDB container.
+	setupYugabyteTestDb(t)
+
+	// Create table in the default public schema in Postgres and YugabyteDB.
+	createTableSQL := `CREATE TABLE public.test_data (id INTEGER PRIMARY KEY, name TEXT);`
+	postgresContainer.ExecuteSqls(createTableSQL)
+	testYugabyteDBTarget.TestContainer.ExecuteSqls(createTableSQL)
+	t.Cleanup(func() {
+		postgresContainer.ExecuteSqls("DROP TABLE IF EXISTS public.test_data;")
+		testYugabyteDBTarget.TestContainer.ExecuteSqls("DROP TABLE IF EXISTS public.test_data;")
+	})
+
+	// Insert data into Postgres.
+	for i := 1; i <= 100; i++ {
+		stmt := fmt.Sprintf("INSERT INTO public.test_data (id, name) VALUES (%d, 'name_%d');", i, i)
+		// if row is no. 50, create a large row with name column exceeding 1000 characters to trigger processing error
+		if i == 50 {
+			stmt = fmt.Sprintf("INSERT INTO public.test_data (id, name) VALUES (%d, 'name_%s');", i, strings.Repeat("a", 1000))
+		}
+		postgresContainer.ExecuteSqls(stmt)
+	}
+
+	// Export data from Postgres.
+	err := testutils.NewVoyagerCommandRunner(postgresContainer, "export data", []string{
+		"--export-dir", exportDir,
+		"--source-db-schema", "public",
+		"--disable-pb", "true",
+		"--yes",
+	}, nil, false).Run()
+	testutils.FatalIfError(t, err, "Export command failed")
+
+	// Import data into YugabyteDB with --error-policy stash-and-continue. and max batch size of 500 bytes
+	os.Setenv("MAX_BATCH_SIZE_BYTES", "500")
+	defer os.Unsetenv("MAX_BATCH_SIZE_BYTES")
+	err = testutils.NewVoyagerCommandRunner(testYugabyteDBTarget.TestContainer, "import data", []string{
+		"--export-dir", exportDir,
+		"--disable-pb", "true",
+		"--error-policy-snapshot", "stash-and-continue",
+		"--batch-size", "10",
+		"--yes",
+	}, nil, false).Run()
+	testutils.FatalIfError(t, err, "Import command failed")
+
+	// Verify snapshot report.
+	yb, ok := testYugabyteDBTarget.TargetDB.(*tgtdb.TargetYugabyteDB)
+	if !ok {
+		t.Fatalf("TargetDB is not of type TargetYugabyteDB")
+	}
+	err = InitNameRegistry(exportDir, TARGET_DB_IMPORTER_ROLE, nil, nil, &testYugabyteDBTarget.Tconf, yb, false)
+	testutils.FatalIfError(t, err, "Failed to initialize name registry")
+	metaDB = initMetaDB(exportDir)
+	errorHandler, err := getImportDataErrorHandlerUsed()
+	if err != nil {
+		t.Fatalf("Failed to get import data error handler: %v", err)
+	}
+
+	// Ensure the snapshotRowsMap contains the expected data.
+	tblName := sqlname.NameTuple{
+		SourceName:  sqlname.NewObjectNameWithQualifiedName(POSTGRESQL, "public", "public.test_data"),
+		CurrentName: sqlname.NewObjectNameWithQualifiedName(POSTGRESQL, "public", "public.test_data"),
+	}
+	tableList := []sqlname.NameTuple{
+		tblName,
+	}
+	snapshotRowsMap, err := getImportedSnapshotRowsMap("target", tableList, errorHandler)
+	if err != nil {
+		t.Fatalf("Failed to get imported snapshot rows map: %v", err)
+	}
+	rowCountPair, _ := snapshotRowsMap.Get(tblName)
+	assert.Equal(t, int64(99), rowCountPair.Imported, "Imported row count mismatch")
+	assert.Equal(t, int64(1), rowCountPair.Errored, "Errored row count mismatch")
+
+	// Verify import data status command output
+	err = testutils.NewVoyagerCommandRunner(testYugabyteDBTarget.TestContainer, "import data status", []string{
+		"--export-dir", exportDir,
+		"--output-format", "json",
+	}, nil, false).Run()
+	testutils.FatalIfError(t, err, "Import data status command failed")
+
+	// Verify the report file content
+	reportPath := filepath.Join(exportDir, "reports", "import-data-status-report.json")
+	assert.FileExists(t, reportPath, "Import data status report file should exist")
+
+	reportData, err := os.ReadFile(reportPath)
+	if err != nil {
+		t.Fatalf("Failed to read import data status report file: %v", err)
+	}
+	var statusReport []*tableMigStatusOutputRow
+	err = json.Unmarshal(reportData, &statusReport)
+	testutils.FatalIfError(t, err, "Failed to unmarshal import data status report JSON")
+	assert.Equal(t, 1, len(statusReport), "Report should contain exactly one entry")
+
+	assert.Equal(t, &tableMigStatusOutputRow{
+		TableName:          `public."test_data"`,
+		FileName:           "",
+		ImportedCount:      99,
+		ErroredCount:       1,
+		TotalCount:         100,
+		Status:             "DONE_WITH_ERRORS",
+		PercentageComplete: 100,
+	}, statusReport[0], "Status report row mismatch")
+
+	// Run end-migration to ensure that the errored files are backed up properly
+	os.Setenv("SOURCE_DB_PASSWORD", "postgres")
+	os.Setenv("TARGET_DB_PASSWORD", "yugabyte")
+	err = testutils.NewVoyagerCommandRunner(testYugabyteDBTarget.TestContainer, "end migration", []string{
+		"--export-dir", exportDir,
+		"--backup-data-files", "true",
+		"--backup-dir", backupDir,
+		"--backup-log-files", "true",
+		"--backup-schema-files", "false",
+		"--save-migration-reports", "false",
+		"--yes",
+	}, nil, false).Run()
+	testutils.FatalIfError(t, err, "End migration command failed")
+
+	// Verify that the backup directory contains the expected error files.
+	// error file is expected to be under dir table::test_data/file::test_data_data.sql:1960b25c and of the name ingestion-error.batch::1.10.10.92.E
+	tableDir := fmt.Sprintf("table::%s", tblName.ForKey())
+	fileDir := fmt.Sprintf("file::test_data_data.sql:%s", importdata.ComputePathHash(filepath.Join(exportDir, "data", "test_data_data.sql")))
+	tableFileErrorsDir := filepath.Join(backupDir, "data", "errors", tableDir, fileDir)
+	errorFilePath := filepath.Join(tableFileErrorsDir, "processing-errors.5.1.1009.log")
+	assert.FileExistsf(t, errorFilePath, "Expected error file %s to exist", errorFilePath)
+
+	// Verify the content of the error file
+	testutils.AssertFileContains(t, errorFilePath, "larger than the max batch size")
 }