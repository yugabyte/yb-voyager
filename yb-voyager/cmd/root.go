--- conflicted
+++ resolved
@@ -64,11 +64,7 @@
 
 	PersistentPreRun: func(cmd *cobra.Command, args []string) {
 		// Initialize the config file
-<<<<<<< HEAD
-		overrides, err := initConfig(cmd)
-=======
 		overrides, envVarsSetViaConfig, envVarsAlreadyExported, err := initConfig(cmd)
->>>>>>> e6354d05
 		if err != nil {
 			// not using utils.ErrExit as logging is not initialized yet
 			fmt.Printf("ERROR: Failed to initialize config: %v\n", err)
@@ -155,12 +151,6 @@
 			setControlPlane(getControlPlaneType())
 		}
 
-<<<<<<< HEAD
-		// Log the config file overrides
-		for _, f := range overrides {
-			log.Infof("Flag '%s' set from config key '%s' with value '%s'\n", f.FlagName, f.ConfigKey, f.Value)
-		}
-=======
 		// Log the flag values set from the config file
 		for _, f := range overrides {
 			log.Infof("Flag '%s' set from config key '%s' with value '%s'\n", f.FlagName, f.ConfigKey, f.Value)
@@ -173,7 +163,6 @@
 		for _, val := range envVarsSetViaConfig {
 			log.Infof("Environment variable '%s' set from config key '%s' with value '%s'\n", val.EnvVar, val.ConfigKey, val.Value)
 		}
->>>>>>> e6354d05
 
 	},
 
