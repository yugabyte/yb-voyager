/*
Copyright (c) YugabyteDB, Inc.

Licensed under the Apache License, Version 2.0 (the "License");
you may not use this file except in compliance with the License.
You may obtain a copy of the License at

	http://www.apache.org/licenses/LICENSE-2.0

Unless required by applicable law or agreed to in writing, software
distributed under the License is distributed on an "AS IS" BASIS,
WITHOUT WARRANTIES OR CONDITIONS OF ANY KIND, either express or implied.
See the License for the specific language governing permissions and
limitations under the License.
*/
package cmd

const (
<<<<<<< HEAD
	KB                           = 1024
	MB                           = 1024 * 1024
	META_INFO_DIR_NAME           = "metainfo"
	NEWLINE                      = '\n'
	ORACLE_DEFAULT_PORT          = 1521
	MYSQL_DEFAULT_PORT           = 3306
	POSTGRES_DEFAULT_PORT        = 5432
	YUGABYTEDB_YSQL_DEFAULT_PORT = 5433
	YUGABYTEDB_DEFAULT_DATABASE  = "yugabyte"
	YUGABYTEDB_DEFAULT_SCHEMA    = "public"
	ORACLE                       = "oracle"
	MYSQL                        = "mysql"
	POSTGRESQL                   = "postgresql"
	YUGABYTEDB                   = "yugabytedb"
	LAST_SPLIT_NUM               = 0
	SPLIT_INFO_PATTERN           = "[0-9]*.[0-9]*.[0-9]*.[0-9]*"
	LAST_SPLIT_PATTERN           = "0.[0-9]*.[0-9]*.[0-9]*"
	COPY_MAX_RETRY_COUNT         = 10
	MAX_SLEEP_SECOND             = 60
	MAX_SPLIT_SIZE_BYTES         = 200 * 1024 * 1024
	DEFAULT_BATCH_SIZE           = 20000
	INDEX_RETRY_COUNT            = 5
	DDL_MAX_RETRY_COUNT          = 5
	SCHEMA_VERSION_MISMATCH_ERR  = "Query error: schema version mismatch for table"
)

var supportedSourceDBTypes = []string{ORACLE, MYSQL, POSTGRESQL, YUGABYTEDB}
=======
	KB                            = 1024
	MB                            = 1024 * 1024
	META_INFO_DIR_NAME            = "metainfo"
	NEWLINE                       = '\n'
	ORACLE_DEFAULT_PORT           = 1521
	MYSQL_DEFAULT_PORT            = 3306
	POSTGRES_DEFAULT_PORT         = 5432
	YUGABYTEDB_YSQL_DEFAULT_PORT  = 5433
	YUGABYTEDB_DEFAULT_DATABASE   = "yugabyte"
	YUGABYTEDB_DEFAULT_SCHEMA     = "public"
	ORACLE                        = "oracle"
	MYSQL                         = "mysql"
	POSTGRESQL                    = "postgresql"
	YUGABYTEDB                    = "yugabytedb"
	LAST_SPLIT_NUM                = 0
	SPLIT_INFO_PATTERN            = "[0-9]*.[0-9]*.[0-9]*.[0-9]*"
	LAST_SPLIT_PATTERN            = "0.[0-9]*.[0-9]*.[0-9]*"
	COPY_MAX_RETRY_COUNT          = 10
	MAX_SLEEP_SECOND              = 60
	DEFAULT_BATCH_SIZE_ORACLE     = 10000000
	DEFAULT_BATCH_SIZE_YUGABYTEDB = 20000
	INDEX_RETRY_COUNT             = 5
	DDL_MAX_RETRY_COUNT           = 5
	SCHEMA_VERSION_MISMATCH_ERR   = "Query error: schema version mismatch for table"
)

var supportedSourceDBTypes = []string{ORACLE, MYSQL, POSTGRESQL}
var supportedTargetDBTypes = []string{YUGABYTEDB, ORACLE}
>>>>>>> dea7cb3e

var validSSLModes = map[string][]string{
	"mysql":      {"disable", "prefer", "require", "verify-ca", "verify-full"},
	"postgresql": {"disable", "allow", "prefer", "require", "verify-ca", "verify-full"},
	"yugabytedb": {"disable", "allow", "prefer", "require", "verify-ca", "verify-full"},
}<|MERGE_RESOLUTION|>--- conflicted
+++ resolved
@@ -16,35 +16,6 @@
 package cmd
 
 const (
-<<<<<<< HEAD
-	KB                           = 1024
-	MB                           = 1024 * 1024
-	META_INFO_DIR_NAME           = "metainfo"
-	NEWLINE                      = '\n'
-	ORACLE_DEFAULT_PORT          = 1521
-	MYSQL_DEFAULT_PORT           = 3306
-	POSTGRES_DEFAULT_PORT        = 5432
-	YUGABYTEDB_YSQL_DEFAULT_PORT = 5433
-	YUGABYTEDB_DEFAULT_DATABASE  = "yugabyte"
-	YUGABYTEDB_DEFAULT_SCHEMA    = "public"
-	ORACLE                       = "oracle"
-	MYSQL                        = "mysql"
-	POSTGRESQL                   = "postgresql"
-	YUGABYTEDB                   = "yugabytedb"
-	LAST_SPLIT_NUM               = 0
-	SPLIT_INFO_PATTERN           = "[0-9]*.[0-9]*.[0-9]*.[0-9]*"
-	LAST_SPLIT_PATTERN           = "0.[0-9]*.[0-9]*.[0-9]*"
-	COPY_MAX_RETRY_COUNT         = 10
-	MAX_SLEEP_SECOND             = 60
-	MAX_SPLIT_SIZE_BYTES         = 200 * 1024 * 1024
-	DEFAULT_BATCH_SIZE           = 20000
-	INDEX_RETRY_COUNT            = 5
-	DDL_MAX_RETRY_COUNT          = 5
-	SCHEMA_VERSION_MISMATCH_ERR  = "Query error: schema version mismatch for table"
-)
-
-var supportedSourceDBTypes = []string{ORACLE, MYSQL, POSTGRESQL, YUGABYTEDB}
-=======
 	KB                            = 1024
 	MB                            = 1024 * 1024
 	META_INFO_DIR_NAME            = "metainfo"
@@ -71,9 +42,8 @@
 	SCHEMA_VERSION_MISMATCH_ERR   = "Query error: schema version mismatch for table"
 )
 
-var supportedSourceDBTypes = []string{ORACLE, MYSQL, POSTGRESQL}
+var supportedSourceDBTypes = []string{ORACLE, MYSQL, POSTGRESQL, YUGABYTEDB}
 var supportedTargetDBTypes = []string{YUGABYTEDB, ORACLE}
->>>>>>> dea7cb3e
 
 var validSSLModes = map[string][]string{
 	"mysql":      {"disable", "prefer", "require", "verify-ca", "verify-full"},
