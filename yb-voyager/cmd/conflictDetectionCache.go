/*
Copyright (c) YugabyteDB, Inc.

Licensed under the Apache License, Version 2.0 (the "License");
you may not use this file except in compliance with the License.
You may obtain a copy of the License at

	http://www.apache.org/licenses/LICENSE-2.0

Unless required by applicable law or agreed to in writing, software
distributed under the License is distributed on an "AS IS" BASIS,
WITHOUT WARRANTIES OR CONDITIONS OF ANY KIND, either express or implied.
See the License for the specific language governing permissions and
limitations under the License.
*/
package cmd

import (
	"sync"

	"github.com/samber/lo"
	log "github.com/sirupsen/logrus"
	"github.com/yugabyte/yb-voyager/yb-voyager/src/tgtdb"
	"github.com/yugabyte/yb-voyager/yb-voyager/src/utils"
	"github.com/yugabyte/yb-voyager/yb-voyager/src/utils/sqlname"
)

/*
ConflictDetectionCache is a thread-safe class used to store and manage conflicting events during migration's streaming phase.
Conflict occurs when two events have the same unique key column value.
For example, if we have a table with a unique key column "email" with a existing row: {id: 1, email: 'abc@example.com'},
and two new events comes in:
event1: DELETE FROM users WHERE id = 1;
event2: INSERT INTO users (id, email) VALUES (2, 'abc@example.com');

In this case, event1 and event2 are considered as a conflicting events, because they have the same unique key column value.

In a concurrent environment we can't just apply the second event because both the events can be part of different parallel batches
and we can't guarantee the order of the events in the batches.

So, this cache stores events like event1 and wait for them to be processed before processing event2.

There can be total 4 types of conflicts:
1. DELETE-INSERT
2. DELETE-UPDATE
3. UPDATE-INSERT
4. UPDATE-UPDATE

Case: UPDATE-INSERT conflict:

	example_table (id PK, email UNIQUE)

// Insert initial rows
INSERT INTO example_table VALUES (1, 'user21@example.com');
INSERT INTO example_table VALUES (2, 'user22@example.com');
INSERT INTO example_table VALUES (3, 'user23@example.com');
INSERT INTO example_table VALUES (4, 'user24@example.com');

UPDATE example_table SET email = 'user224@example.com' WHERE id = 4;

-- Insert a new row with the conflicting email
INSERT INTO example_table VALUES (5, 'user24@example.com');

Case: UPDATE-UPDATE conflict:

	example_table (id PK, email UNIQUE)

// Insert initial rows
INSERT INTO example_table VALUES (1, 'user31@example.com');
INSERT INTO example_table VALUES (2, 'user32@example.com');
INSERT INTO example_table VALUES (3, 'user33@example.com');
INSERT INTO example_table VALUES (4, 'user34@example.com');

UPDATE example_table SET email = 'updated_user2@example.com' WHERE id = 2;

-- Another conflicting update for id = 3, setting it to previous value of id = 2
UPDATE example_table SET email = 'user32@example.com' WHERE id = 3;

Case: DELETE-UPDATE conflict:

	example_table (id PK, email UNIQUE)

// Insert initial rows
INSERT INTO example_table VALUES (1, 'user41@example.com');
INSERT INTO example_table VALUES (2, 'user42@example.com');
INSERT INTO example_table VALUES (3, 'user43@example.com');
INSERT INTO example_table VALUES (4, 'user44@example.com');

DELETE FROM example_table WHERE id = 2;

-- Another conflicting update for id = 3, setting it to previous value of id = 2
UPDATE example_table SET email = 'user42@example.com' WHERE id = 3;
*/
type ConflictDetectionCache struct {
	sync.Mutex
	/*
		m caches separte copy of events not pointer, otherwise it will be modified by ConvertEvent() causing issue in events comparison for conflict detection
		ConvertEvent() in some case modifies schemaName, tableName and before after values
	*/
	m                       map[int64]*tgtdb.Event
	cond                    *sync.Cond
	tableToUniqueKeyColumns *utils.StructMap[sqlname.NameTuple, []string]
	evChans                 []chan *tgtdb.Event
	sourceDBType            string
}

func NewConflictDetectionCache(tableToIdentityColumnNames *utils.StructMap[sqlname.NameTuple, []string], evChans []chan *tgtdb.Event, sourceDBType string) *ConflictDetectionCache {
	c := &ConflictDetectionCache{}
	c.m = make(map[int64]*tgtdb.Event)
	c.cond = sync.NewCond(&c.Mutex)
	c.tableToUniqueKeyColumns = tableToIdentityColumnNames
	c.sourceDBType = sourceDBType
	c.evChans = evChans
	return c
}

func (c *ConflictDetectionCache) Put(event *tgtdb.Event) {
	c.Lock()
	defer c.Unlock()
	c.m[event.Vsn] = event.Copy()
	log.Infof("adding event vsn(%d) to conflict cache", event.Vsn)
}

func (c *ConflictDetectionCache) WaitUntilNoConflict(incomingEvent *tgtdb.Event) {
	c.Lock()
	defer c.Unlock()

retry:
	for _, cachedEvent := range c.m {
		if c.eventsConfict(cachedEvent, incomingEvent) {
			// flushing all the batches in channels instead of waiting for MAX_INTERVAL_BETWEEN_BATCHES
			for i := 0; i < NUM_EVENT_CHANNELS; i++ {
				c.evChans[i] <- FLUSH_BATCH_EVENT
			}
			log.Infof("waiting for event(vsn=%d) to be complete before processing event(vsn=%d)", cachedEvent.Vsn, incomingEvent.Vsn)
			// wait will release the lock and wait for a broadcast signal
			c.cond.Wait()

			// we can't return after just one conflict, because there can be multiple conflicts
			// for example, if we have 3 unique key columns conflicting with 3 different events
			goto retry
		}
	}
}

func (c *ConflictDetectionCache) RemoveEvents(batch *tgtdb.EventBatch) {
	c.Lock()
	defer c.Unlock()
	eventsRemoved := false

	for _, event := range batch.Events {
		if _, ok := c.m[event.Vsn]; ok {
			delete(c.m, event.Vsn)
			eventsRemoved = true
		}
	}

	// if we removed any event then broadcast to all waiting threads to check for conflicts again
	if eventsRemoved {
		c.cond.Broadcast()
	}
}

func (c *ConflictDetectionCache) eventsConfict(cachedEvent *tgtdb.Event, incomingEvent *tgtdb.Event) bool {
	if !c.eventsAreOfSameTable(cachedEvent, incomingEvent) {
		return false
	}

<<<<<<< HEAD
	uniqueKeyColumns, _ := c.tableToUniqueKeyColumns.Get(cachedEvent.TableName)
=======
	uniqueKeyColumns, _ := c.tableToUniqueKeyColumns.Get(cachedEvent.TableNameTup)
>>>>>>> 256ba087
	/*
		Not checking for value of unique key values conflict in case of export from yb because of inconsistency issues in before values of events provided by yb-cdc
		TODO(future): Fix this in our debezium voyager plugin

		For now, we just check if the event is from same table then we consider it as a conflict
	*/
	if isTargetDBExporter(incomingEvent.ExporterRole) {
		conflict := false
		if cachedEvent.Op == "d" {
			conflict = true
		} else if cachedEvent.Op == "u" {
			// if both events are dealing with the same unique key columns then we consider it as a conflict
			cachedEventCols := lo.Keys(cachedEvent.Fields)
			incomingEventCols := lo.Keys(incomingEvent.Fields)
			ukList := lo.Intersect(cachedEventCols, uniqueKeyColumns)
			if lo.Some(incomingEventCols, ukList) {
				conflict = true
			}
		}

		if conflict {
			log.Infof("conflict detected for table %s, between event1(vsn=%d) and event2(vsn=%d)", cachedEvent.TableNameTup, cachedEvent.Vsn, incomingEvent.Vsn)
		}
		return conflict
	}

	for _, column := range uniqueKeyColumns {
		if cachedEvent.BeforeFields[column] == nil || incomingEvent.Fields[column] == nil {
			return false
		}

		if *cachedEvent.BeforeFields[column] == *incomingEvent.Fields[column] {
			log.Infof("conflict detected for table %s, column %s, between value of event1(vsn=%d, colVal=%s) and event2(vsn=%d, colVal=%s)",
<<<<<<< HEAD
				cachedEvent.TableName.ForKey(), column, cachedEvent.Vsn, *cachedEvent.BeforeFields[column], incomingEvent.Vsn, *incomingEvent.Fields[column])
=======
				cachedEvent.TableNameTup.ForKey(), column, cachedEvent.Vsn, *cachedEvent.BeforeFields[column], incomingEvent.Vsn, *incomingEvent.Fields[column])
>>>>>>> 256ba087
			return true
		}
	}
	return false
}

func (c *ConflictDetectionCache) eventsAreOfSameTable(event1 *tgtdb.Event, event2 *tgtdb.Event) bool {
<<<<<<< HEAD
	return event1.TableName.ForKey() == event2.TableName.ForKey()
=======
	return event1.TableNameTup.Equals(event2.TableNameTup)
>>>>>>> 256ba087
}<|MERGE_RESOLUTION|>--- conflicted
+++ resolved
@@ -20,6 +20,7 @@
 
 	"github.com/samber/lo"
 	log "github.com/sirupsen/logrus"
+
 	"github.com/yugabyte/yb-voyager/yb-voyager/src/tgtdb"
 	"github.com/yugabyte/yb-voyager/yb-voyager/src/utils"
 	"github.com/yugabyte/yb-voyager/yb-voyager/src/utils/sqlname"
@@ -166,11 +167,7 @@
 		return false
 	}
 
-<<<<<<< HEAD
-	uniqueKeyColumns, _ := c.tableToUniqueKeyColumns.Get(cachedEvent.TableName)
-=======
 	uniqueKeyColumns, _ := c.tableToUniqueKeyColumns.Get(cachedEvent.TableNameTup)
->>>>>>> 256ba087
 	/*
 		Not checking for value of unique key values conflict in case of export from yb because of inconsistency issues in before values of events provided by yb-cdc
 		TODO(future): Fix this in our debezium voyager plugin
@@ -204,11 +201,7 @@
 
 		if *cachedEvent.BeforeFields[column] == *incomingEvent.Fields[column] {
 			log.Infof("conflict detected for table %s, column %s, between value of event1(vsn=%d, colVal=%s) and event2(vsn=%d, colVal=%s)",
-<<<<<<< HEAD
-				cachedEvent.TableName.ForKey(), column, cachedEvent.Vsn, *cachedEvent.BeforeFields[column], incomingEvent.Vsn, *incomingEvent.Fields[column])
-=======
 				cachedEvent.TableNameTup.ForKey(), column, cachedEvent.Vsn, *cachedEvent.BeforeFields[column], incomingEvent.Vsn, *incomingEvent.Fields[column])
->>>>>>> 256ba087
 			return true
 		}
 	}
@@ -216,9 +209,5 @@
 }
 
 func (c *ConflictDetectionCache) eventsAreOfSameTable(event1 *tgtdb.Event, event2 *tgtdb.Event) bool {
-<<<<<<< HEAD
-	return event1.TableName.ForKey() == event2.TableName.ForKey()
-=======
 	return event1.TableNameTup.Equals(event2.TableNameTup)
->>>>>>> 256ba087
 }