--- conflicted
+++ resolved
@@ -915,11 +915,7 @@
 	}
 	go func() {
 		//for now not sending any other parameters as not required for monitor usage
-<<<<<<< HEAD
 		ybClient := dbzm.NewYugabyteDBCDCClient(exportDir, "", tconf.SSLRootCert, tconf.DBName, "", nil)
-=======
-		ybClient := dbzm.NewYugabyteDBCDCClient(exportDir, "", tconf.SSLRootCert, "", "", nil)
->>>>>>> fa9949f2
 		err := ybClient.Init()
 		if err != nil {
 			log.Errorf("error intialising the yb client : %v", err)
