--- conflicted
+++ resolved
@@ -606,11 +606,7 @@
 
 					taskImporter, err := NewFileTaskImporter(task, state, batchImportPool, progressReporter)
 					if err != nil {
-<<<<<<< HEAD
-						utils.ErrExit("Failed to submit next batch for task: %v err: %s", task, err)
-=======
 						utils.ErrExit("Failed to create file task importer: %s", err)
->>>>>>> 1aa4a47f
 					}
 
 					for !taskImporter.AllBatchesSubmitted() {
