/*
Copyright (c) YugabyteDB, Inc.

Licensed under the Apache License, Version 2.0 (the "License");
you may not use this file except in compliance with the License.
You may obtain a copy of the License at

	http://www.apache.org/licenses/LICENSE-2.0

Unless required by applicable law or agreed to in writing, software
distributed under the License is distributed on an "AS IS" BASIS,
WITHOUT WARRANTIES OR CONDITIONS OF ANY KIND, either express or implied.
See the License for the specific language governing permissions and
limitations under the License.
*/
package cmd

import (
	"context"
	"fmt"
	"io"
	"os"
	"os/exec"
	"path/filepath"
	"strings"
	"syscall"
	"time"
	"unicode"

	"github.com/davecgh/go-spew/spew"
	"github.com/fatih/color"
	"github.com/jackc/pgx/v4"
	"github.com/samber/lo"
	log "github.com/sirupsen/logrus"
	"github.com/sourcegraph/conc/pool"
	"github.com/spf13/cobra"
	"golang.org/x/exp/slices"

	"github.com/yugabyte/yb-voyager/yb-voyager/src/callhome"
	"github.com/yugabyte/yb-voyager/yb-voyager/src/cp"
	"github.com/yugabyte/yb-voyager/yb-voyager/src/datafile"
	"github.com/yugabyte/yb-voyager/yb-voyager/src/datastore"
	"github.com/yugabyte/yb-voyager/yb-voyager/src/dbzm"
	"github.com/yugabyte/yb-voyager/yb-voyager/src/metadb"
	"github.com/yugabyte/yb-voyager/yb-voyager/src/namereg"
	"github.com/yugabyte/yb-voyager/yb-voyager/src/tgtdb"
	"github.com/yugabyte/yb-voyager/yb-voyager/src/utils"
	"github.com/yugabyte/yb-voyager/yb-voyager/src/utils/sqlname"
)

var metaInfoDirName = META_INFO_DIR_NAME
var batchSize = int64(0)
var batchImportPool *pool.Pool
var tablesProgressMetadata map[string]*utils.TableProgressMetadata
var importerRole string
var identityColumnsMetaDBKey string

// stores the data files description in a struct
var dataFileDescriptor *datafile.Descriptor
var truncateSplits utils.BoolStr                           // to truncate *.D splits after import
var TableToColumnNames = make(map[string][]string)         // map of table name to columnNames
var TableToIdentityColumnNames = make(map[string][]string) // map of table name to generated always as identity column's names
var valueConverter dbzm.ValueConverter
var TableNameToSchema map[string]map[string]map[string]string
var conflictDetectionCache *ConflictDetectionCache

var importDataCmd = &cobra.Command{
	Use: "data",
	Short: "Import data from compatible source database to target database.\n" +
		"For more details and examples, visit https://docs.yugabyte.com/preview/yugabyte-voyager/reference/data-migration/import-data/",
	Long: `Import the data exported from the source database into the target database. Also import data(snapshot + changes from target) into source-replica/source in case of live migration with fall-back/fall-forward worflows.`,
	Args: cobra.NoArgs,
	PreRun: func(cmd *cobra.Command, args []string) {
		if tconf.TargetDBType == "" {
			tconf.TargetDBType = YUGABYTEDB
		}
		if importerRole == "" {
			importerRole = TARGET_DB_IMPORTER_ROLE
		}
		sourceDBType = GetSourceDBTypeFromMSR()
		err := validateImportFlags(cmd, importerRole)
		if err != nil {
			utils.ErrExit("Error: %s", err.Error())
		}
	},
	Run: importDataCommandFn,
}

var importDataToCmd = &cobra.Command{
	Use:   "to",
	Short: "Import data into various databases",
	Long:  `Import data into various databases`,
}

var importDataToTargetCmd = &cobra.Command{
	Use:   "target",
	Short: importDataCmd.Short,
	Long:  importDataCmd.Long,
	Args:  importDataCmd.Args,

	PreRun: importDataCmd.PreRun,

	Run: importDataCmd.Run,
}

func importDataCommandFn(cmd *cobra.Command, args []string) {
	ExitIfAlreadyCutover(importerRole)
	reportProgressInBytes = false
	tconf.ImportMode = true
	checkExportDataDoneFlag()
	sourceDBType = GetSourceDBTypeFromMSR()
	sqlname.SourceDBType = sourceDBType

	if tconf.TargetDBType == YUGABYTEDB {
		tconf.Schema = strings.ToLower(tconf.Schema)
	} else if tconf.TargetDBType == ORACLE && !utils.IsQuotedString(tconf.Schema) {
		tconf.Schema = strings.ToUpper(tconf.Schema)
	}
	tdb = tgtdb.NewTargetDB(&tconf)
	err := tdb.Init()
	if err != nil {
		utils.ErrExit("Failed to initialize the target DB: %s", err)
	}

	err = namereg.InitNameRegistry(exportDir, importerRole, nil, nil, &tconf, tdb)
	if err != nil {
		utils.ErrExit("initialize name registry: %v", err)
	}

	dataStore = datastore.NewDataStore(filepath.Join(exportDir, "data"))
	dataFileDescriptor = datafile.OpenDescriptor(exportDir)
	// TODO: handle case-sensitive in table names with oracle ff-db
	// quoteTableNameIfRequired()
	importFileTasks := discoverFilesToImport()
	record, err := metaDB.GetMigrationStatusRecord()
	if err != nil {
		utils.ErrExit("Failed to get migration status record: %s", err)
	}
	if importerRole == TARGET_DB_IMPORTER_ROLE {

		importType = record.ExportType
		identityColumnsMetaDBKey = metadb.TARGET_DB_IDENTITY_COLUMNS_KEY
	}

	if importerRole == SOURCE_REPLICA_DB_IMPORTER_ROLE {
		if record.FallbackEnabled {
			utils.ErrExit("cannot import data to source-replica. Fall-back workflow is already enabled.")
		}
		updateFallForwardEnabledInMetaDB()
		identityColumnsMetaDBKey = metadb.FF_DB_IDENTITY_COLUMNS_KEY
	}

	if changeStreamingIsEnabled(importType) && (tconf.TableList != "" || tconf.ExcludeTableList != "") {
		utils.ErrExit("--table-list and --exclude-table-list are not supported for live migration. Re-run the command without these flags.")
	} else {
		importFileTasks = applyTableListFilter(importFileTasks)
	}

	importData(importFileTasks)
	tdb.Finalize()
	if changeStreamingIsEnabled(importType) {
		startExportDataFromTargetIfRequired()
	}
}

func startExportDataFromTargetIfRequired() {
	if importerRole != TARGET_DB_IMPORTER_ROLE {
		return
	}
	msr, err := metaDB.GetMigrationStatusRecord()
	if err != nil {
		utils.ErrExit("could not fetch MigrationStatusRecord: %w", err)
	}
	if !msr.FallForwardEnabled && !msr.FallbackEnabled {
		utils.PrintAndLog("No fall-forward/back enabled. Exiting.")
		return
	}
	tableListExportedFromSource := msr.TableListExportedFromSource
	importTableList := getImportTableList(tableListExportedFromSource)

	lockFile.Unlock() // unlock export dir from import data cmd before switching current process to ff/fb sync cmd

	if tconf.SSLMode == "prefer" || tconf.SSLMode == "allow" {
		utils.PrintAndLog(color.RedString("Warning: SSL mode '%s' is not supported for 'export data from target' yet. Downgrading it to 'disable'.\nIf you don't want these settings you can restart the 'export data from target' with a different value for --target-ssl-mode and --target-ssl-root-cert flag.", source.SSLMode))
		tconf.SSLMode = "disable"
	}
	cmd := []string{"yb-voyager", "export", "data", "from", "target",
		"--export-dir", exportDir,
		"--table-list", strings.Join(importTableList, ","),
		fmt.Sprintf("--transaction-ordering=%t", transactionOrdering),
		fmt.Sprintf("--send-diagnostics=%t", callhome.SendDiagnostics),
		"--target-ssl-mode", tconf.SSLMode,
	}
	if tconf.SSLRootCert != "" {
		cmd = append(cmd, "--target-ssl-root-cert", tconf.SSLRootCert)
	}
	if utils.DoNotPrompt {
		cmd = append(cmd, "--yes")
	}
	if disablePb {
		cmd = append(cmd, "--disable-pb=true")
	}
	cmdStr := "TARGET_DB_PASSWORD=*** " + strings.Join(cmd, " ")

	utils.PrintAndLog("Starting export data from target with command:\n %s", color.GreenString(cmdStr))
	binary, lookErr := exec.LookPath(os.Args[0])
	if lookErr != nil {
		utils.ErrExit("could not find yb-voyager - %w", lookErr)
	}
	env := os.Environ()
	env = slices.Insert(env, 0, "TARGET_DB_PASSWORD="+tconf.Password)

	execErr := syscall.Exec(binary, cmd, env)
	if execErr != nil {
		utils.ErrExit("failed to run yb-voyager export data from target - %w\n Please re-run with command :\n%s", execErr, cmdStr)
	}
}

type ImportFileTask struct {
	ID        int
	FilePath  string
	TableName string
}

// func quoteTableNameIfRequired() {
// 	if tconf.TargetDBType != ORACLE {
// 		return
// 	}
// 	for _, fileEntry := range dataFileDescriptor.DataFileList {
// 		if sqlname.IsQuoted(fileEntry.TableName) {
// 			continue
// 		}
// 		if sqlname.IsReservedKeywordOracle(fileEntry.TableName) ||
// 			(sqlname.IsCaseSensitive(fileEntry.TableName, ORACLE)) {
// 			newTableName := fmt.Sprintf(`"%s"`, fileEntry.TableName)
// 			if dataFileDescriptor.TableNameToExportedColumns != nil {
// 				dataFileDescriptor.TableNameToExportedColumns[newTableName] = dataFileDescriptor.TableNameToExportedColumns[fileEntry.TableName]
// 				delete(dataFileDescriptor.TableNameToExportedColumns, fileEntry.TableName)
// 			}
// 			fileEntry.TableName = newTableName
// 		}
// 	}
// }

func discoverFilesToImport() []*ImportFileTask {
	result := []*ImportFileTask{}
	if dataFileDescriptor.DataFileList == nil {
		utils.ErrExit("It looks like the data is exported using older version of Voyager. Please use matching version to import the data.")
	}

	for i, fileEntry := range dataFileDescriptor.DataFileList {
		if fileEntry.RowCount == 0 {
			// In case of PG Live migration  pg_dump and dbzm both are used and we don't skip empty tables
			// but pb hangs for empty so skipping empty tables in snapshot import
			continue
		}
		task := &ImportFileTask{
			ID:        i,
			FilePath:  fileEntry.FilePath,
			TableName: fileEntry.TableName,
		}
		result = append(result, task)
	}
	return result
}

func applyTableListFilter(importFileTasks []*ImportFileTask) []*ImportFileTask {
	result := []*ImportFileTask{}

	msr, err := metaDB.GetMigrationStatusRecord()
	if err != nil {
		utils.ErrExit("could not fetch migration status record: %w", err)
	}
	source = *msr.SourceDBConf
	defaultSourceSchema, noDefaultSchema := getDefaultSourceSchemaName()

	//TODO: handle with case sensitivity later
	standardizeCaseInsensitiveTableNames := func(tableName string, defaultSourceSchema string) string {
		parts := strings.Split(tableName, ".")
		tableName = parts[len(parts)-1]
		if !utils.IsQuotedString(tableName) {
			tableName = strings.ToLower(tableName)
		}
		if len(parts) > 1 {
			if parts[0] == defaultSourceSchema {
				return tableName
			}
			return fmt.Sprintf(`%s.%s`, parts[0], tableName)
		}
		return tableName
	}

	allTables := lo.Map(importFileTasks, func(task *ImportFileTask, _ int) string {
		return standardizeCaseInsensitiveTableNames(task.TableName, defaultSourceSchema)
	})
	slices.Sort(allTables)
	log.Infof("allTables: %v", allTables)

	findPatternMatchingTables := func(pattern string) []string {
		result := lo.Filter(allTables, func(tableName string, _ int) bool {
			matched, err := filepath.Match(pattern, tableName)
			if err != nil {
				utils.ErrExit("Invalid table name pattern %q: %s", pattern, err)
			}
			return matched
		})
		return result
	}

	extractTableList := func(flagTableList, listName string) []string {
		tableList := utils.CsvStringToSlice(flagTableList)
		var result []string
		var unqualifiedTables []string
		for _, table := range tableList {
			if noDefaultSchema && len(strings.Split(table, ".")) == 1 {
				unqualifiedTables = append(unqualifiedTables, table)
				continue
			}
			table = standardizeCaseInsensitiveTableNames(table, defaultSourceSchema)
			matchingTables := findPatternMatchingTables(table)
			if len(matchingTables) == 0 {
				result = append(result, table) //so that unknown check can be done later
			} else {
				result = append(result, matchingTables...)
			}
		}
		if len(unqualifiedTables) > 0 {
			utils.ErrExit("Qualify following table names %v in the %s list with schema-name.", unqualifiedTables, listName)
		}
		log.Infof("%s tableList: %v", listName, result)
		return result
	}

	includeList := extractTableList(tconf.TableList, "include")
	excludeList := extractTableList(tconf.ExcludeTableList, "exclude")

	leafPartitionsMap := make(map[string][]string)
	lo.Map(allTables, func(tableName string, _ int) string {
		renameTable, isRenamed := renameTableIfRequired(tableName)
		if isRenamed {
			leafPartitionsMap[renameTable] = append(leafPartitionsMap[renameTable], tableName)
		}
		return tableName
	})

	checkUnknownTableNames := func(tableNames []string, listName string) {
		unknownTableNames := make([]string, 0)
		for _, tableName := range tableNames {
			if !slices.Contains(allTables, tableName) && leafPartitionsMap[tableName] == nil {
				unknownTableNames = append(unknownTableNames, tableName)
			}
		}
		if len(unknownTableNames) > 0 {
			utils.PrintAndLog("Unknown table names in the %s list: %v", listName, unknownTableNames)
			utils.PrintAndLog("Valid table names are: %v", allTables)
			utils.ErrExit("Please fix the table names in the %s list and retry.", listName)
		}
	}
	checkUnknownTableNames(includeList, "include")
	checkUnknownTableNames(excludeList, "exclude")

	for _, task := range importFileTasks {
		table := standardizeCaseInsensitiveTableNames(task.TableName, defaultSourceSchema)
		rootTable, _ := renameTableIfRequired(table)
		if (len(includeList) > 0 && !slices.Contains(includeList, table)) && 
				(len(leafPartitionsMap[rootTable]) > 0 && !slices.Contains(includeList, rootTable)) { // if root table is also not included then also skip leaf 
			log.Infof("Skipping table %q (fileName: %s) as it is not in the include list", task.TableName, task.FilePath)
			continue
		}
		if (len(excludeList) > 0 && slices.Contains(excludeList, table)) || 
		        (len(leafPartitionsMap[rootTable]) > 0 && slices.Contains(excludeList, rootTable)) { // or if root table is excluded then also skip leaf
			log.Infof("Skipping table %q (fileName: %s) as it is in the exclude list", task.TableName, task.FilePath)
			continue
		}
		result = append(result, task)
	}
	return result
}

func updateTargetConfInMigrationStatus() {
	err := metaDB.UpdateMigrationStatusRecord(func(record *metadb.MigrationStatusRecord) {
		switch importerRole {
		case TARGET_DB_IMPORTER_ROLE, IMPORT_FILE_ROLE:
			record.TargetDBConf = tconf.Clone()
			record.TargetDBConf.Password = ""
			record.TargetDBConf.Uri = ""
		case SOURCE_REPLICA_DB_IMPORTER_ROLE:
			record.SourceReplicaDBConf = tconf.Clone()
			record.SourceReplicaDBConf.Password = ""
			record.SourceReplicaDBConf.Uri = ""
		case SOURCE_DB_IMPORTER_ROLE:
			record.SourceDBAsTargetConf = tconf.Clone()
			record.SourceDBAsTargetConf.Password = ""
			record.SourceDBAsTargetConf.Uri = ""
		default:
			panic(fmt.Sprintf("unsupported importer role: %s", importerRole))
		}
	})
	if err != nil {
		utils.ErrExit("Failed to update target conf in migration status record: %s", err)
	}
}

func importData(importFileTasks []*ImportFileTask) {

	err := retrieveMigrationUUID()
	if err != nil {
		utils.ErrExit("failed to get migration UUID: %w", err)
	}

	if importerRole == TARGET_DB_IMPORTER_ROLE {
		importDataStartEvent := createSnapshotImportStartedEvent()
		controlPlane.SnapshotImportStarted(&importDataStartEvent)
	}

	payload := callhome.GetPayload(exportDir, migrationUUID)
	updateTargetConfInMigrationStatus()
	msr, err := metaDB.GetMigrationStatusRecord()
	if err != nil {
		utils.ErrExit("Failed to get migration status record: %s", err)
	}

	if msr.SnapshotMechanism == "debezium" {
		valueConverter, err = dbzm.NewValueConverter(exportDir, tdb, tconf, importerRole, msr.SourceDBConf.DBType)
	} else {
		valueConverter, err = dbzm.NewNoOpValueConverter()
	}

	TableNameToSchema = valueConverter.GetTableNameToSchema()
	if err != nil {
		utils.ErrExit("Failed to create value converter: %s", err)
	}
	err = tdb.InitConnPool()
	if err != nil {
		utils.ErrExit("Failed to initialize the target DB connection pool: %s", err)
	}
	utils.PrintAndLog("Using %d parallel jobs.", tconf.Parallelism)

	targetDBVersion := tdb.GetVersion()

	fmt.Printf("%s version: %s\n", tconf.TargetDBType, targetDBVersion)

	payload.TargetDBVersion = targetDBVersion
	//payload.NodeCount = len(tconfs) // TODO: Figure out way to populate NodeCount.

	err = tdb.CreateVoyagerSchema()
	if err != nil {
		utils.ErrExit("Failed to create voyager metadata schema on target DB: %s", err)
	}

	utils.PrintAndLog("\nimport of data in %q database started", tconf.DBName)
	var pendingTasks, completedTasks []*ImportFileTask
	state := NewImportDataState(exportDir)
	if startClean {
		cleanImportState(state, importFileTasks)
		pendingTasks = importFileTasks
	} else {
		pendingTasks, completedTasks, err = classifyTasks(state, importFileTasks)
		if err != nil {
			utils.ErrExit("Failed to classify tasks: %s", err)
		}
	}

	sourceTableList := msr.TableListExportedFromSource
	if msr.SourceDBConf != nil {
		source = *msr.SourceDBConf
	}
	importTableList := getImportTableList(sourceTableList)

	disableGeneratedAlwaysAsIdentityColumns(importTableList)
	// restore value for IDENTITY BY DEFAULT columns once IDENTITY ALWAYS columns are enabled back
	defer restoreGeneratedByDefaultAsIdentityColumns(importTableList)
	defer enableGeneratedAlwaysAsIdentityColumns()

	// Import snapshots
	if importerRole != SOURCE_DB_IMPORTER_ROLE {
		utils.PrintAndLog("Already imported tables: %v", importFileTasksToTableNames(completedTasks))
		if len(pendingTasks) == 0 {
			utils.PrintAndLog("All the tables are already imported, nothing left to import\n")
		} else {
			leafPartitions := make(map[string][]string)
			renamedTableListToDisplay := lo.Uniq(lo.Map(importFileTasksToTableNames(pendingTasks), func(tableName string, _ int) string {
				renameTable, isRenamed := renameTableIfRequired(tableName)
				if isRenamed {
					leafPartitions[renameTable] = append(leafPartitions[renameTable], tableName)
				}
				return renameTable
			}))
			renamedTableListToDisplay = lo.Map(renamedTableListToDisplay, func(tableName string, _ int) string {
				if len(leafPartitions[tableName]) > 0 && msr.IsExportTableListSet {
					return fmt.Sprintf("%s (%s)", tableName, strings.Join(leafPartitions[tableName], ", "))
				}
				return tableName
			})
			utils.PrintAndLog("Tables to import: %v", renamedTableListToDisplay)
			prepareTableToColumns(pendingTasks) //prepare the tableToColumns map
			poolSize := tconf.Parallelism * 2
			progressReporter := NewImportDataProgressReporter(bool(disablePb))

			if importerRole == TARGET_DB_IMPORTER_ROLE {
				importDataAllTableMetrics := createInitialImportDataTableMetrics(pendingTasks)
				controlPlane.UpdateImportedRowCount(importDataAllTableMetrics)
			}

			for _, task := range pendingTasks {
				// The code can produce `poolSize` number of batches at a time. But, it can consume only
				// `parallelism` number of batches at a time.
				batchImportPool = pool.New().WithMaxGoroutines(poolSize)

				totalProgressAmount := getTotalProgressAmount(task)
				progressReporter.ImportFileStarted(task, totalProgressAmount)
				importedProgressAmount := getImportedProgressAmount(task, state)
				progressReporter.AddProgressAmount(task, importedProgressAmount)

				var currentProgress int64
				updateProgressFn := func(progressAmount int64) {
					currentProgress += progressAmount
					progressReporter.AddProgressAmount(task, progressAmount)

					if importerRole == TARGET_DB_IMPORTER_ROLE && totalProgressAmount > currentProgress {
						importDataTableMetrics := createImportDataTableMetrics(task.TableName,
							currentProgress, totalProgressAmount, ROW_UPDATE_STATUS_IN_PROGRESS)
						// The metrics are sent after evry 5 secs in implementation of UpdateImportedRowCount
						controlPlane.UpdateImportedRowCount(
							[]*cp.UpdateImportedRowCountEvent{&importDataTableMetrics})
					}
				}

				importFile(state, task, updateProgressFn)
				batchImportPool.Wait() // Wait for the file import to finish.

				if importerRole == TARGET_DB_IMPORTER_ROLE {
					importDataTableMetrics := createImportDataTableMetrics(task.TableName,
						currentProgress, totalProgressAmount, ROW_UPDATE_STATUS_COMPLETED)
					controlPlane.UpdateImportedRowCount(
						[]*cp.UpdateImportedRowCountEvent{&importDataTableMetrics})
				}

				progressReporter.FileImportDone(task) // Remove the progress-bar for the file.\
			}
			time.Sleep(time.Second * 2)
		}
		utils.PrintAndLog("snapshot data import complete\n\n")
		callhome.PackAndSendPayload(exportDir)
	}

	if !dbzm.IsDebeziumForDataExport(exportDir) {
		executePostSnapshotImportSqls()
		displayImportedRowCountSnapshot(state, importFileTasks)
	} else {
		if changeStreamingIsEnabled(importType) {
			if importerRole != SOURCE_DB_IMPORTER_ROLE {
				displayImportedRowCountSnapshot(state, importFileTasks)
			}
			color.Blue("streaming changes to %s...", tconf.TargetDBType)

			if err != nil {
				utils.ErrExit("failed to get table unique key columns map: %s", err)
			}
			valueConverter, err = dbzm.NewValueConverter(exportDir, tdb, tconf, importerRole, source.DBType)
			if err != nil {
				utils.ErrExit("Failed to create value converter: %s", err)
			}
			err = streamChanges(state, importTableList)
			if err != nil {
				utils.ErrExit("Failed to stream changes to %s: %s", tconf.TargetDBType, err)
			}

			status, err := dbzm.ReadExportStatus(filepath.Join(exportDir, "data", "export_status.json"))
			if err != nil {
				utils.ErrExit("failed to read export status for restore sequences: %s", err)
			}
			// in case of live migration sequences are restored after cutover
			err = tdb.RestoreSequences(status.Sequences)
			if err != nil {
				utils.ErrExit("failed to restore sequences: %s", err)
			}

			utils.PrintAndLog("Completed streaming all relevant changes to %s", tconf.TargetDBType)
			err = markCutoverProcessed(importerRole)
			if err != nil {
				utils.ErrExit("failed to mark cutover as processed: %s", err)
			}
			utils.PrintAndLog("\nRun the following command to get the current report of the migration:\n" +
				color.CyanString("yb-voyager get data-migration-report --export-dir %q", exportDir))
		} else {
			status, err := dbzm.ReadExportStatus(filepath.Join(exportDir, "data", "export_status.json"))
			if err != nil {
				utils.ErrExit("failed to read export status for restore sequences: %s", err)
			}
			err = tdb.RestoreSequences(status.Sequences)
			if err != nil {
				utils.ErrExit("failed to restore sequences: %s", err)
			}
			displayImportedRowCountSnapshot(state, importFileTasks)
		}
	}

	fmt.Printf("\nImport data complete.\n")

	if importerRole == TARGET_DB_IMPORTER_ROLE {
		importDataCompletedEvent := createSnapshotImportCompletedEvent()
		controlPlane.SnapshotImportCompleted(&importDataCompletedEvent)
	}
}

func disableGeneratedAlwaysAsIdentityColumns(tables []string) {
	found, err := metaDB.GetJsonObject(nil, identityColumnsMetaDBKey, &TableToIdentityColumnNames)
	if err != nil {
		utils.ErrExit("failed to get identity columns from meta db: %s", err)
	}
	if !found {
		TableToIdentityColumnNames = getIdentityColumnsForTables(tables, "ALWAYS")
		// saving in metadb for handling restarts
		metaDB.InsertJsonObject(nil, identityColumnsMetaDBKey, TableToIdentityColumnNames)
	}

	err = tdb.DisableGeneratedAlwaysAsIdentityColumns(TableToIdentityColumnNames)
	if err != nil {
		utils.ErrExit("failed to disable generated always as identity columns: %s", err)
	}
}

func enableGeneratedAlwaysAsIdentityColumns() {
	err := tdb.EnableGeneratedAlwaysAsIdentityColumns(TableToIdentityColumnNames)
	if err != nil {
		utils.ErrExit("failed to enable generated always as identity columns: %s", err)
	}
}

func restoreGeneratedByDefaultAsIdentityColumns(tables []string) {
	log.Infof("restoring generated by default as identity columns for tables: %v", tables)
	tablesToIdentityColumnNames := getIdentityColumnsForTables(tables, "BY DEFAULT")
	err := tdb.EnableGeneratedByDefaultAsIdentityColumns(tablesToIdentityColumnNames)
	if err != nil {
		utils.ErrExit("failed to enable generated by default as identity columns: %s", err)
	}
}

func getIdentityColumnsForTables(tables []string, identityType string) map[string][]string {
	var result = make(map[string][]string)
	log.Infof("getting identity(%s) columns for tables: %v", identityType, tables)
	for _, table := range tables {
		identityColumns, err := tdb.GetIdentityColumnNamesForTable(table, identityType)
		if err != nil {
			utils.ErrExit("error in getting identity(%s) columns for table %s: %w", identityType, table, err)
		}
		if len(identityColumns) > 0 {
			log.Infof("identity(%s) columns for table %s: %v", identityType, table, identityColumns)
			result[table] = identityColumns
		}
	}
	return result
}

func getTotalProgressAmount(task *ImportFileTask) int64 {
	fileEntry := dataFileDescriptor.GetFileEntry(task.FilePath, task.TableName)
	if fileEntry == nil {
		utils.ErrExit("entry not found for file %q and table %s", task.FilePath, task.TableName)
	}
	if reportProgressInBytes {
		return fileEntry.FileSize
	} else {
		return fileEntry.RowCount
	}
}

func getImportedProgressAmount(task *ImportFileTask, state *ImportDataState) int64 {
	if reportProgressInBytes {
		byteCount, err := state.GetImportedByteCount(task.FilePath, task.TableName)
		if err != nil {
			utils.ErrExit("Failed to get imported byte count for table %s: %s", task.TableName, err)
		}
		return byteCount
	} else {
		rowCount, err := state.GetImportedRowCount(task.FilePath, task.TableName)
		if err != nil {
			utils.ErrExit("Failed to get imported row count for table %s: %s", task.TableName, err)
		}
		return rowCount
	}
}

func importFileTasksToTableNames(tasks []*ImportFileTask) []string {
	tableNames := []string{}
	for _, t := range tasks {
		tableNames = append(tableNames, t.TableName)
	}
	return lo.Uniq(tableNames)
}

func classifyTasks(state *ImportDataState, tasks []*ImportFileTask) (pendingTasks, completedTasks []*ImportFileTask, err error) {
	inProgressTasks := []*ImportFileTask{}
	notStartedTasks := []*ImportFileTask{}
	for _, task := range tasks {
		fileImportState, err := state.GetFileImportState(task.FilePath, task.TableName)
		if err != nil {
			return nil, nil, fmt.Errorf("get table import state: %w", err)
		}
		switch fileImportState {
		case FILE_IMPORT_COMPLETED:
			completedTasks = append(completedTasks, task)
		case FILE_IMPORT_IN_PROGRESS:
			inProgressTasks = append(inProgressTasks, task)
		case FILE_IMPORT_NOT_STARTED:
			notStartedTasks = append(notStartedTasks, task)
		default:
			return nil, nil, fmt.Errorf("invalid table import state: %s", fileImportState)
		}
	}
	// Start with in-progress tasks, followed by not-started tasks.
	return append(inProgressTasks, notStartedTasks...), completedTasks, nil
}

func cleanImportState(state *ImportDataState, tasks []*ImportFileTask) {
	tableNames := importFileTasksToTableNames(tasks)
	renamedTablesNames := make([]string, 0)
<<<<<<< HEAD
	for _, tableName := range tableNames {//In case partitions are changed during the migration, need to check root table
		renamedTable, _ := renameTableIfRequired(tableName)
		renamedTablesNames = append(renamedTablesNames, renamedTable)
=======
	for _, tableName := range tableNames { //In case partitions are changed during the migration, need to check root table
		renamedTablesNames = append(renamedTablesNames, renameTableIfRequired(tableName))
>>>>>>> 661de251
	}
	renamedTablesNames = lo.Uniq(renamedTablesNames)
	nonEmptyTableNames := tdb.GetNonEmptyTables(renamedTablesNames)
	if len(nonEmptyTableNames) > 0 {
		utils.PrintAndLog("Following tables are not empty. "+
			"TRUNCATE them before importing data with --start-clean.\n%s",
			strings.Join(nonEmptyTableNames, ", "))
		yes := utils.AskPrompt("Do you want to continue without truncating these tables?")
		if !yes {
			utils.ErrExit("Aborting import.")
		}
	}

	for _, task := range tasks {
		err := state.Clean(task.FilePath, task.TableName)
		if err != nil {
			utils.ErrExit("failed to clean import data state for table %q: %s", task.TableName, err)
		}
	}

	sqlldrDir := filepath.Join(exportDir, "sqlldr")
	if utils.FileOrFolderExists(sqlldrDir) {
		err := os.RemoveAll(sqlldrDir)
		if err != nil {
			utils.ErrExit("failed to remove sqlldr directory %q: %s", sqlldrDir, err)
		}
	}

	if changeStreamingIsEnabled(importType) {
		// clearing state from metaDB based on importerRole
		err := metaDB.ResetQueueSegmentMeta(importerRole)
		if err != nil {
			utils.ErrExit("failed to reset queue segment meta: %s", err)
		}
		err = metaDB.DeleteJsonObject(identityColumnsMetaDBKey)
		if err != nil {
			utils.ErrExit("failed to reset identity columns meta: %s", err)
		}
	}
}

func getImportBatchArgsProto(tableName, filePath string) *tgtdb.ImportBatchArgs {
	columns := TableToColumnNames[tableName]
	columns, err := tdb.IfRequiredQuoteColumnNames(tableName, columns)
	if err != nil {
		utils.ErrExit("if required quote column names: %s", err)
	}
	// If `columns` is unset at this point, no attribute list is passed in the COPY command.
	fileFormat := dataFileDescriptor.FileFormat
	if fileFormat == datafile.SQL {
		fileFormat = datafile.TEXT
	}
	renamedTable, _ := renameTableIfRequired(tableName)
	importBatchArgsProto := &tgtdb.ImportBatchArgs{
		TableName:  renamedTable,
		Columns:    columns,
		FileFormat: fileFormat,
		Delimiter:  dataFileDescriptor.Delimiter,
		HasHeader:  dataFileDescriptor.HasHeader && fileFormat == datafile.CSV,
		QuoteChar:  dataFileDescriptor.QuoteChar,
		EscapeChar: dataFileDescriptor.EscapeChar,
		NullString: dataFileDescriptor.NullString,
	}
	log.Infof("ImportBatchArgs: %v", spew.Sdump(importBatchArgsProto))
	return importBatchArgsProto
}

func importFile(state *ImportDataState, task *ImportFileTask, updateProgressFn func(int64)) {

	origDataFile := task.FilePath
	importBatchArgsProto := getImportBatchArgsProto(task.TableName, task.FilePath)
	log.Infof("Start splitting table %q: data-file: %q", task.TableName, origDataFile)

	err := state.PrepareForFileImport(task.FilePath, task.TableName)
	if err != nil {
		utils.ErrExit("preparing for file import: %s", err)
	}
	log.Infof("Collect all interrupted/remaining splits.")
	pendingBatches, lastBatchNumber, lastOffset, fileFullySplit, err := state.Recover(task.FilePath, task.TableName)
	if err != nil {
		utils.ErrExit("recovering state for table %q: %s", task.TableName, err)
	}
	for _, batch := range pendingBatches {
		submitBatch(batch, updateProgressFn, importBatchArgsProto)
	}
	if !fileFullySplit {
		splitFilesForTable(state, origDataFile, task.TableName, lastBatchNumber, lastOffset, updateProgressFn, importBatchArgsProto)
	}
}

func splitFilesForTable(state *ImportDataState, filePath string, t string,
	lastBatchNumber int64, lastOffset int64, updateProgressFn func(int64), importBatchArgsProto *tgtdb.ImportBatchArgs) {
	log.Infof("Split data file %q: tableName=%q, largestSplit=%v, largestOffset=%v", filePath, t, lastBatchNumber, lastOffset)
	batchNum := lastBatchNumber + 1
	numLinesTaken := lastOffset

	reader, err := dataStore.Open(filePath)
	if err != nil {
		utils.ErrExit("preparing reader for split generation on file %q: %v", filePath, err)
	}

	dataFile, err := datafile.NewDataFile(filePath, reader, dataFileDescriptor)
	if err != nil {
		utils.ErrExit("open datafile %q: %v", filePath, err)
	}
	defer dataFile.Close()

	log.Infof("Skipping %d lines from %q", lastOffset, filePath)
	err = dataFile.SkipLines(lastOffset)
	if err != nil {
		utils.ErrExit("skipping line for offset=%d: %v", lastOffset, err)
	}

	var readLineErr error = nil
	var line string
	var batchWriter *BatchWriter
	header := ""
	if dataFileDescriptor.HasHeader {
		header = dataFile.GetHeader()
	}
	for readLineErr == nil {

		if batchWriter == nil {
			batchWriter = state.NewBatchWriter(filePath, t, batchNum)
			err := batchWriter.Init()
			if err != nil {
				utils.ErrExit("initializing batch writer for table %q: %s", t, err)
			}
			if header != "" && dataFileDescriptor.FileFormat == datafile.CSV {
				err = batchWriter.WriteHeader(header)
				if err != nil {
					utils.ErrExit("writing header for table %q: %s", t, err)
				}
			}
		}

		line, readLineErr = dataFile.NextLine()
		if readLineErr == nil || (readLineErr == io.EOF && line != "") {
			// handling possible case: last dataline(i.e. EOF) but no newline char at the end
			numLinesTaken += 1
		}
		if line != "" {
			table := batchWriter.tableName
			// can't use importBatchArgsProto.Columns as to use case insenstiive column names
			line, err = valueConverter.ConvertRow(table, TableToColumnNames[table], line)
			if err != nil {
				utils.ErrExit("transforming line number=%d for table %q in file %s: %s", batchWriter.NumRecordsWritten+1, t, filePath, err)
			}
		}
		err = batchWriter.WriteRecord(line)
		if err != nil {
			utils.ErrExit("Write to batch %d: %s", batchNum, err)
		}
		if batchWriter.NumRecordsWritten == batchSize ||
			dataFile.GetBytesRead() >= tdb.MaxBatchSizeInBytes() ||
			readLineErr != nil {

			isLastBatch := false
			if readLineErr == io.EOF {
				isLastBatch = true
			} else if readLineErr != nil {
				utils.ErrExit("read line from data file %q: %s", filePath, readLineErr)
			}

			offsetEnd := numLinesTaken
			batch, err := batchWriter.Done(isLastBatch, offsetEnd, dataFile.GetBytesRead())
			if err != nil {
				utils.ErrExit("finalizing batch %d: %s", batchNum, err)
			}
			batchWriter = nil
			dataFile.ResetBytesRead()
			submitBatch(batch, updateProgressFn, importBatchArgsProto)

			if !isLastBatch {
				batchNum += 1
			}
		}
	}
	log.Infof("splitFilesForTable: done splitting data file %q for table %q", filePath, t)
}

func executePostSnapshotImportSqls() {
	sequenceFilePath := filepath.Join(exportDir, "data", "postdata.sql")
	if utils.FileOrFolderExists(sequenceFilePath) {
		fmt.Printf("setting resume value for sequences %10s\n", "")
		executeSqlFile(sequenceFilePath, "SEQUENCE", func(_, _ string) bool { return false })
	}
}

func submitBatch(batch *Batch, updateProgressFn func(int64), importBatchArgsProto *tgtdb.ImportBatchArgs) {
	batchImportPool.Go(func() {
		// There are `poolSize` number of competing go-routines trying to invoke COPY.
		// But the `connPool` will allow only `parallelism` number of connections to be
		// used at a time. Thus limiting the number of concurrent COPYs to `parallelism`.
		importBatch(batch, importBatchArgsProto)
		if reportProgressInBytes {
			updateProgressFn(batch.ByteCount)
		} else {
			updateProgressFn(batch.RecordCount)
		}
	})
	log.Infof("Queued batch: %s", spew.Sdump(batch))
}

func importBatch(batch *Batch, importBatchArgsProto *tgtdb.ImportBatchArgs) {
	err := batch.MarkPending()
	if err != nil {
		utils.ErrExit("marking batch %d as pending: %s", batch.Number, err)
	}
	log.Infof("Importing %q", batch.FilePath)

	importBatchArgs := *importBatchArgsProto
	importBatchArgs.FilePath = batch.FilePath
	importBatchArgs.RowsPerTransaction = batch.OffsetEnd - batch.OffsetStart

	var rowsAffected int64
	sleepIntervalSec := 0
	for attempt := 0; attempt < COPY_MAX_RETRY_COUNT; attempt++ {
		rowsAffected, err = tdb.ImportBatch(batch, &importBatchArgs, exportDir, TableNameToSchema[batch.TableName])
		if err == nil || tdb.IsNonRetryableCopyError(err) {
			break
		}
		log.Warnf("COPY FROM file %q: %s", batch.FilePath, err)
		sleepIntervalSec += 10
		if sleepIntervalSec > MAX_SLEEP_SECOND {
			sleepIntervalSec = MAX_SLEEP_SECOND
		}
		log.Infof("sleep for %d seconds before retrying the file %s (attempt %d)",
			sleepIntervalSec, batch.FilePath, attempt)
		time.Sleep(time.Duration(sleepIntervalSec) * time.Second)
	}
	log.Infof("%q => %d rows affected", batch.FilePath, rowsAffected)
	if err != nil {
		utils.ErrExit("import %q into %s: %s", batch.FilePath, batch.TableName, err)
	}
	err = batch.MarkDone()
	if err != nil {
		utils.ErrExit("marking batch %q as done: %s", batch.FilePath, err)
	}
}

func newTargetConn() *pgx.Conn {
	conn, err := pgx.Connect(context.Background(), tconf.GetConnectionUri())
	if err != nil {
		utils.WaitChannel <- 1
		<-utils.WaitChannel
		utils.ErrExit("connect to target db: %s", err)
	}

	setTargetSchema(conn)

	if sourceDBType == ORACLE && enableOrafce {
		setOrafceSearchPath(conn)
	}

	return conn
}

// TODO: Eventually get rid of this function in favour of TargetYugabyteDB.setTargetSchema().
func setTargetSchema(conn *pgx.Conn) {
	if sourceDBType == POSTGRESQL || tconf.Schema == YUGABYTEDB_DEFAULT_SCHEMA {
		// For PG, schema name is already included in the object name.
		// No need to set schema if importing in the default schema.
		return
	}
	checkSchemaExistsQuery := fmt.Sprintf("SELECT count(schema_name) FROM information_schema.schemata WHERE schema_name = '%s'", tconf.Schema)
	var cntSchemaName int

	if err := conn.QueryRow(context.Background(), checkSchemaExistsQuery).Scan(&cntSchemaName); err != nil {
		utils.ErrExit("run query %q on target %q to check schema exists: %s", checkSchemaExistsQuery, tconf.Host, err)
	} else if cntSchemaName == 0 {
		utils.ErrExit("schema '%s' does not exist in target", tconf.Schema)
	}

	setSchemaQuery := fmt.Sprintf("SET SCHEMA '%s'", tconf.Schema)
	_, err := conn.Exec(context.Background(), setSchemaQuery)
	if err != nil {
		utils.ErrExit("run query %q on target %q: %s", setSchemaQuery, tconf.Host, err)
	}
}

func dropIdx(conn *pgx.Conn, idxName string) error {
	dropIdxQuery := fmt.Sprintf("DROP INDEX IF EXISTS %s", idxName)
	log.Infof("Dropping index: %q", dropIdxQuery)
	_, err := conn.Exec(context.Background(), dropIdxQuery)
	if err != nil {
		return fmt.Errorf("failed to drop index %q: %w", idxName, err)
	}
	return nil
}

func executeSqlFile(file string, objType string, skipFn func(string, string) bool) {
	log.Infof("Execute SQL file %q on target %q", file, tconf.Host)
	conn := newTargetConn()

	defer func() {
		if conn != nil {
			conn.Close(context.Background())
		}
	}()

	sqlInfoArr := createSqlStrInfoArray(file, objType)
	for _, sqlInfo := range sqlInfoArr {
		if conn == nil {
			conn = newTargetConn()
		}

		setOrSelectStmt := strings.HasPrefix(strings.ToUpper(sqlInfo.stmt), "SET ") ||
			strings.HasPrefix(strings.ToUpper(sqlInfo.stmt), "SELECT ")
		if !setOrSelectStmt && skipFn != nil && skipFn(objType, sqlInfo.stmt) {
			continue
		}

		if objType == "TABLE" {
			stmt := strings.ToUpper(sqlInfo.stmt)
			skip := strings.Contains(stmt, "ALTER TABLE") && strings.Contains(stmt, "REPLICA IDENTITY")
			if skip {
				//skipping DDLS like ALTER TABLE ... REPLICA IDENTITY .. as this is not supported in YB
				log.Infof("Skipping DDL: %s", sqlInfo.stmt)
				continue
			}
		}

		err := executeSqlStmtWithRetries(&conn, sqlInfo, objType)
		if err != nil {
			conn.Close(context.Background())
			conn = nil
		}
	}
}

func setOrafceSearchPath(conn *pgx.Conn) {
	// append oracle schema in the search_path for orafce
	updateSearchPath := `SELECT set_config('search_path', current_setting('search_path') || ', oracle', false)`
	_, err := conn.Exec(context.Background(), updateSearchPath)
	if err != nil {
		utils.ErrExit("unable to update search_path for orafce extension: %v", err)
	}
}

func getIndexName(sqlQuery string, indexName string) (string, error) {
	// Return the index name itself if it is aleady qualified with schema name
	if len(strings.Split(indexName, ".")) == 2 {
		return indexName, nil
	}

	parts := strings.FieldsFunc(sqlQuery, func(c rune) bool { return unicode.IsSpace(c) || c == '(' || c == ')' })
	for index, part := range parts {
		if strings.EqualFold(part, "ON") {
			tableName := parts[index+1]
			schemaName := getTargetSchemaName(tableName)
			return fmt.Sprintf("%s.%s", schemaName, indexName), nil
		}
	}
	return "", fmt.Errorf("could not find `ON` keyword in the CREATE INDEX statement")
}

func executeSqlStmtWithRetries(conn **pgx.Conn, sqlInfo sqlInfo, objType string) error {
	var err error
	log.Infof("On %s run query:\n%s\n", tconf.Host, sqlInfo.formattedStmt)
	for retryCount := 0; retryCount <= DDL_MAX_RETRY_COUNT; retryCount++ {
		if retryCount > 0 { // Not the first iteration.
			log.Infof("Sleep for 5 seconds before retrying for %dth time", retryCount)
			time.Sleep(time.Second * 5)
			log.Infof("RETRYING DDL: %q", sqlInfo.stmt)
		}

		if bool(flagPostSnapshotImport) && strings.Contains(objType, "INDEX") {
			err = beforeIndexCreation(sqlInfo, conn, objType)
			if err != nil {
				return fmt.Errorf("before index creation: %w", err)
			}
		}
		_, err = (*conn).Exec(context.Background(), sqlInfo.formattedStmt)
		if err == nil {
			utils.PrintSqlStmtIfDDL(sqlInfo.stmt, utils.GetObjectFileName(filepath.Join(exportDir, "schema"), objType))
			return nil
		}

		log.Errorf("DDL Execution Failed for %q: %s", sqlInfo.formattedStmt, err)
		if strings.Contains(strings.ToLower(err.Error()), "conflicts with higher priority transaction") {
			// creating fresh connection
			(*conn).Close(context.Background())
			*conn = newTargetConn()
			continue
		} else if strings.Contains(strings.ToLower(err.Error()), strings.ToLower(SCHEMA_VERSION_MISMATCH_ERR)) &&
			(objType == "INDEX" || objType == "PARTITION_INDEX") { // retriable error
			// creating fresh connection
			(*conn).Close(context.Background())
			*conn = newTargetConn()

			// Extract the schema name and add to the index name
			fullyQualifiedObjName, err := getIndexName(sqlInfo.stmt, sqlInfo.objName)
			if err != nil {
				utils.ErrExit("extract qualified index name from DDL [%v]: %v", sqlInfo.stmt, err)
			}

			// DROP INDEX in case INVALID index got created
			// `err` is already being used for retries, so using `err2`
			err2 := dropIdx(*conn, fullyQualifiedObjName)
			if err2 != nil {
				return fmt.Errorf("drop invalid index %q: %w", fullyQualifiedObjName, err2)
			}
			continue
		} else if missingRequiredSchemaObject(err) {
			log.Infof("deffering execution of SQL: %s", sqlInfo.formattedStmt)
			defferedSqlStmts = append(defferedSqlStmts, sqlInfo)
		} else if isAlreadyExists(err.Error()) {
			// pg_dump generates `CREATE SCHEMA public;` in the schemas.sql. Because the `public`
			// schema already exists on the target YB db, the create schema statement fails with
			// "already exists" error. Ignore the error.
			if bool(tconf.IgnoreIfExists) || strings.EqualFold(strings.Trim(sqlInfo.stmt, " \n"), "CREATE SCHEMA public;") {
				err = nil
			}
		}
		break // no more iteration in case of non retriable error
	}
	if err != nil {
		if missingRequiredSchemaObject(err) {
			// Do nothing
		} else {
			utils.PrintSqlStmtIfDDL(sqlInfo.stmt, utils.GetObjectFileName(filepath.Join(exportDir, "schema"), objType))
			color.Red(fmt.Sprintf("%s\n", err.Error()))
			if tconf.ContinueOnError {
				log.Infof("appending stmt to failedSqlStmts list: %s\n", utils.GetSqlStmtToPrint(sqlInfo.stmt))
				errString := "/*\n" + err.Error() + "\n*/\n"
				failedSqlStmts = append(failedSqlStmts, errString+sqlInfo.formattedStmt)
			} else {
				utils.ErrExit("error: %s\n", err)
			}
		}
	}
	return err
}

// TODO: need automation tests for this, covering cases like schema(public vs non-public) or case sensitive names
func beforeIndexCreation(sqlInfo sqlInfo, conn **pgx.Conn, objType string) error {
	if !strings.Contains(strings.ToUpper(sqlInfo.stmt), "CREATE INDEX") {
		return nil
	}

	fullyQualifiedObjName, err := getIndexName(sqlInfo.stmt, sqlInfo.objName)
	if err != nil {
		return fmt.Errorf("extract qualified index name from DDL [%v]: %w", sqlInfo.stmt, err)
	}
	if invalidTargetIndexesCache == nil {
		invalidTargetIndexesCache, err = tdb.InvalidIndexes()
		if err != nil {
			return fmt.Errorf("failed to fetch invalid indexes: %w", err)
		}
	}

	// check index valid or not
	if invalidTargetIndexesCache[fullyQualifiedObjName] {
		log.Infof("index %q already exists but in invalid state, dropping it", fullyQualifiedObjName)
		err = dropIdx(*conn, fullyQualifiedObjName)
		if err != nil {
			return fmt.Errorf("drop invalid index %q: %w", fullyQualifiedObjName, err)
		}
	}

	// print the index name as index creation takes time and user can see the progress
	color.Yellow("creating index %s ...", fullyQualifiedObjName)
	return nil
}

// TODO: This function is a duplicate of the one in tgtdb/yb.go. Consolidate the two.
func getTargetSchemaName(tableName string) string {
	parts := strings.Split(tableName, ".")
	if len(parts) == 2 {
		return parts[0]
	}
	if tconf.TargetDBType == POSTGRESQL {
		defaultSchema, noDefaultSchema := GetDefaultPGSchema(tconf.Schema, ",")
		if noDefaultSchema {
			utils.ErrExit("no default schema for table %q ", tableName)
		}
		return defaultSchema
	}
	return tconf.Schema // default set to "public"
}

func prepareTableToColumns(tasks []*ImportFileTask) {
	for _, task := range tasks {
		table := task.TableName
		var columns []string
		if dataFileDescriptor.TableNameToExportedColumns != nil {
			columns = dataFileDescriptor.TableNameToExportedColumns[table]
		} else if dataFileDescriptor.HasHeader {
			// File is either exported from debezium OR this is `import data file` case.
			reader, err := dataStore.Open(task.FilePath)
			if err != nil {
				utils.ErrExit("datastore.Open %q: %v", task.FilePath, err)
			}
			df, err := datafile.NewDataFile(task.FilePath, reader, dataFileDescriptor)
			if err != nil {
				utils.ErrExit("opening datafile %q: %v", task.FilePath, err)
			}
			header := df.GetHeader()
			columns = strings.Split(header, dataFileDescriptor.Delimiter)
			log.Infof("read header from file %q: %s", task.FilePath, header)
			log.Infof("header row split using delimiter %q: %v\n", dataFileDescriptor.Delimiter, columns)
			df.Close()
		}
		TableToColumnNames[table] = columns
	}
}

func quoteIdentifierIfRequired(identifier string) string {
	if sqlname.IsQuoted(identifier) {
		return identifier
	}
	// TODO: Use either sourceDBType or source.DBType throughout the code.
	// In the export code path source.DBType is used. In the import code path
	// sourceDBType is used.
	dbType := source.DBType
	if dbType == "" {
		dbType = sourceDBType
	}
	if sqlname.IsReservedKeywordPG(identifier) ||
		((dbType == POSTGRESQL || dbType == YUGABYTEDB) && sqlname.IsCaseSensitive(identifier, dbType)) {
		return fmt.Sprintf(`"%s"`, identifier)
	}
	return identifier
}

func checkExportDataDoneFlag() {
	metaInfoDir := filepath.Join(exportDir, metaInfoDirName)
	_, err := os.Stat(metaInfoDir)
	if err != nil {
		utils.ErrExit("metainfo dir is missing. Exiting.")
	}

	if dataIsExported() {
		return
	}

	utils.PrintAndLog("Waiting for snapshot data export to complete...")
	for !dataIsExported() {
		time.Sleep(time.Second * 2)
	}
	utils.PrintAndLog("Snapshot data export is complete.")
}

func init() {
	importCmd.AddCommand(importDataCmd)
	importDataCmd.AddCommand(importDataToCmd)
	importDataToCmd.AddCommand(importDataToTargetCmd)
	registerFlagsForTarget(importDataCmd)
	registerFlagsForTarget(importDataToTargetCmd)
	registerCommonGlobalFlags(importDataCmd)
	registerCommonGlobalFlags(importDataToTargetCmd)
	registerCommonImportFlags(importDataCmd)
	registerCommonImportFlags(importDataToTargetCmd)
	importDataCmd.Flags().MarkHidden("continue-on-error")
	importDataToTargetCmd.Flags().MarkHidden("continue-on-error")
	registerTargetDBConnFlags(importDataCmd)
	registerTargetDBConnFlags(importDataToTargetCmd)
	registerImportDataCommonFlags(importDataCmd)
	registerImportDataCommonFlags(importDataToTargetCmd)
	registerImportDataFlags(importDataCmd)
	registerImportDataFlags(importDataToTargetCmd)
}

func createSnapshotImportStartedEvent() cp.SnapshotImportStartedEvent {
	result := cp.SnapshotImportStartedEvent{}
	initBaseTargetEvent(&result.BaseEvent, "IMPORT DATA")
	return result
}

func createSnapshotImportCompletedEvent() cp.SnapshotImportCompletedEvent {

	result := cp.SnapshotImportCompletedEvent{}
	initBaseTargetEvent(&result.BaseEvent, "IMPORT DATA")
	return result
}

func createInitialImportDataTableMetrics(tasks []*ImportFileTask) []*cp.UpdateImportedRowCountEvent {

	result := []*cp.UpdateImportedRowCountEvent{}

	for _, task := range tasks {

		var schemaName, tableName string
		if strings.Count(task.TableName, ".") == 1 {
			schemaName, tableName = cp.SplitTableNameForPG(task.TableName)
		} else {
			schemaName, tableName = tconf.Schema, task.TableName
		}
		tableMetrics := cp.UpdateImportedRowCountEvent{
			BaseUpdateRowCountEvent: cp.BaseUpdateRowCountEvent{
				BaseEvent: cp.BaseEvent{
					EventType:     "IMPORT DATA",
					MigrationUUID: migrationUUID,
					SchemaNames:   []string{schemaName},
				},
				TableName:         tableName,
				Status:            cp.EXPORT_OR_IMPORT_DATA_STATUS_INT_TO_STR[ROW_UPDATE_STATUS_NOT_STARTED],
				TotalRowCount:     getTotalProgressAmount(task),
				CompletedRowCount: 0,
			},
		}
		result = append(result, &tableMetrics)
	}

	return result
}

func createImportDataTableMetrics(tableName string, countLiveRows int64, countTotalRows int64,
	status int) cp.UpdateImportedRowCountEvent {

	var schemaName, tableName2 string
	if strings.Count(tableName, ".") == 1 {
		schemaName, tableName2 = cp.SplitTableNameForPG(tableName)
	} else {
		schemaName, tableName2 = tconf.Schema, tableName
	}
	result := cp.UpdateImportedRowCountEvent{
		BaseUpdateRowCountEvent: cp.BaseUpdateRowCountEvent{
			BaseEvent: cp.BaseEvent{
				EventType:     "IMPORT DATA",
				MigrationUUID: migrationUUID,
				SchemaNames:   []string{schemaName},
			},
			TableName:         tableName2,
			Status:            cp.EXPORT_OR_IMPORT_DATA_STATUS_INT_TO_STR[status],
			TotalRowCount:     countTotalRows,
			CompletedRowCount: countLiveRows,
		},
	}

	return result
}<|MERGE_RESOLUTION|>--- conflicted
+++ resolved
@@ -715,14 +715,9 @@
 func cleanImportState(state *ImportDataState, tasks []*ImportFileTask) {
 	tableNames := importFileTasksToTableNames(tasks)
 	renamedTablesNames := make([]string, 0)
-<<<<<<< HEAD
 	for _, tableName := range tableNames {//In case partitions are changed during the migration, need to check root table
 		renamedTable, _ := renameTableIfRequired(tableName)
 		renamedTablesNames = append(renamedTablesNames, renamedTable)
-=======
-	for _, tableName := range tableNames { //In case partitions are changed during the migration, need to check root table
-		renamedTablesNames = append(renamedTablesNames, renameTableIfRequired(tableName))
->>>>>>> 661de251
 	}
 	renamedTablesNames = lo.Uniq(renamedTablesNames)
 	nonEmptyTableNames := tdb.GetNonEmptyTables(renamedTablesNames)
