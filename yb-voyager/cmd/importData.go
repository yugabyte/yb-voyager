--- conflicted
+++ resolved
@@ -826,11 +826,7 @@
 				maxColocatedBatchesInProgress := utils.GetEnvAsInt("YBVOYAGER_MAX_COLOCATED_BATCHES_IN_PROGRESS", 3)
 				maxConcurrentBatchProductions := utils.GetEnvAsInt("YBVOYAGER_MAX_CONCURRENT_BATCH_PRODUCTIONS", 10)
 				err := importTasksViaTaskPicker(pendingTasks, state, progressReporter,
-<<<<<<< HEAD
-					maxParallelConns, maxParallelConns, maxColocatedBatchesInProgress, maxConcurrentBatchProductions,
-=======
-					maxParallelConns, maxParallelConns, maxColocatedBatchesInProgress, msr.IsSnapshotExportedViaDebezium(),
->>>>>>> a7d31024
+					maxParallelConns, maxParallelConns, maxColocatedBatchesInProgress, msr.IsSnapshotExportedViaDebezium(), maxConcurrentBatchProductions,
 					errorHandler, callhomeMetricsCollector)
 				if err != nil {
 					utils.ErrExit("Failed to import tasks via task picker. %s", err)
@@ -843,17 +839,12 @@
 					batchImportPool = pool.New().WithMaxGoroutines(poolSize)
 					log.Infof("created batch import pool of size: %d", poolSize)
 
-<<<<<<< HEAD
-					batchProducer, err := NewSequentialFileBatchProducer(task, state, errorHandler, progressReporter)
+					batchProducer, err := NewSequentialFileBatchProducer(task, state, msr.IsSnapshotExportedViaDebezium(), errorHandler, progressReporter)
 					if err != nil {
 						utils.ErrExit("Failed to create batch producer: %s", err)
 					}
 
 					taskImporter, err := NewFileTaskImporter(task, state, batchProducer, batchImportPool, progressReporter, nil, false, errorHandler, callhomeMetricsCollector)
-=======
-					taskImporter, err := NewFileTaskImporter(task, state, batchImportPool, progressReporter, nil, false, msr.IsSnapshotExportedViaDebezium(),
-						errorHandler, callhomeMetricsCollector)
->>>>>>> a7d31024
 					if err != nil {
 						utils.ErrExit("Failed to create file task importer: %s", err)
 					}
@@ -1047,11 +1038,7 @@
   - If task is done, mark it as done in the task picker.
 */
 func importTasksViaTaskPicker(pendingTasks []*ImportFileTask, state *ImportDataState, progressReporter *ImportDataProgressReporter, maxParallelConns int,
-<<<<<<< HEAD
-	maxShardedTasksInProgress int, maxColocatedBatchesInProgress int, maxConcurrentBatchProductions int, errorHandler importdata.ImportDataErrorHandler, callhomeMetricsCollector *callhome.ImportDataMetricsCollector) error {
-=======
-	maxShardedTasksInProgress int, maxColocatedBatchesInProgress int, isRowTransformationRequired bool, errorHandler importdata.ImportDataErrorHandler, callhomeMetricsCollector *callhome.ImportDataMetricsCollector) error {
->>>>>>> a7d31024
+	maxShardedTasksInProgress int, maxColocatedBatchesInProgress int, isRowTransformationRequired bool, maxConcurrentBatchProductions int, errorHandler importdata.ImportDataErrorHandler, callhomeMetricsCollector *callhome.ImportDataMetricsCollector) error {
 
 	var err error
 	setupWorkerPoolAndQueue(maxParallelConns, maxColocatedBatchesInProgress)
@@ -1093,11 +1080,7 @@
 		var ok bool
 		taskImporter, ok = taskImporters[task.ID]
 		if !ok {
-<<<<<<< HEAD
-			taskImporter, err = createFileTaskImporter(task, state, batchImportPool, progressReporter, colocatedBatchImportQueue, tableTypes, concurrentBatchProductionSem, errorHandler, callhomeMetricsCollector)
-=======
-			taskImporter, err = createFileTaskImporter(task, state, batchImportPool, progressReporter, colocatedBatchImportQueue, tableTypes, isRowTransformationRequired, errorHandler, callhomeMetricsCollector)
->>>>>>> a7d31024
+			taskImporter, err = createFileTaskImporter(task, state, batchImportPool, progressReporter, colocatedBatchImportQueue, tableTypes, isRowTransformationRequired, concurrentBatchProductionSem, errorHandler, callhomeMetricsCollector)
 			if err != nil {
 				return fmt.Errorf("create file task importer: %w", err)
 			}
@@ -1213,11 +1196,7 @@
 Otherwise, we simply pass the batchImportPool to the FileTaskImporter.
 */
 func createFileTaskImporter(task *ImportFileTask, state *ImportDataState, batchImportPool *pool.Pool, progressReporter *ImportDataProgressReporter, colocatedBatchImportQueue chan func(),
-<<<<<<< HEAD
-	tableTypes *utils.StructMap[sqlname.NameTuple, string], concurrentBatchProductionSem *semaphore.Weighted, errorHandler importdata.ImportDataErrorHandler, callhomeMetricsCollector *callhome.ImportDataMetricsCollector) (*FileTaskImporter, error) {
-=======
-	tableTypes *utils.StructMap[sqlname.NameTuple, string], isRowTransformationRequired bool, errorHandler importdata.ImportDataErrorHandler, callhomeMetricsCollector *callhome.ImportDataMetricsCollector) (*FileTaskImporter, error) {
->>>>>>> a7d31024
+	tableTypes *utils.StructMap[sqlname.NameTuple, string], isRowTransformationRequired bool, concurrentBatchProductionSem *semaphore.Weighted, errorHandler importdata.ImportDataErrorHandler, callhomeMetricsCollector *callhome.ImportDataMetricsCollector) (*FileTaskImporter, error) {
 	var taskImporter *FileTaskImporter
 	var err error
 	var batchProducer FileBatchProducer
@@ -1228,30 +1207,22 @@
 			return nil, fmt.Errorf("table type not found for table: %s", task.TableNameTup.ForOutput())
 		}
 
-<<<<<<< HEAD
-		batchProducer, err = NewRandomFileBatchProducer(task, state, errorHandler, progressReporter, concurrentBatchProductionSem)
+		batchProducer, err = NewRandomFileBatchProducer(task, state, isRowTransformationRequired, errorHandler, progressReporter, concurrentBatchProductionSem)
 		if err != nil {
 			return nil, fmt.Errorf("creating random batch producer: %w", err)
 		}
-
 		taskImporter, err = NewFileTaskImporter(task, state, batchProducer, batchImportPool, progressReporter, colocatedBatchImportQueue, tableType == COLOCATED, errorHandler, callhomeMetricsCollector)
-=======
-		taskImporter, err = NewFileTaskImporter(task, state, batchImportPool, progressReporter, colocatedBatchImportQueue, tableType == COLOCATED, isRowTransformationRequired, errorHandler, callhomeMetricsCollector)
->>>>>>> a7d31024
+
 		if err != nil {
 			return nil, fmt.Errorf("create file task importer: %w", err)
 		}
 	} else {
-<<<<<<< HEAD
-		batchProducer, err = NewSequentialFileBatchProducer(task, state, errorHandler, progressReporter)
+		batchProducer, err = NewSequentialFileBatchProducer(task, state, isRowTransformationRequired, errorHandler, progressReporter)
 		if err != nil {
 			return nil, fmt.Errorf("creating sequential batch producer: %w", err)
 		}
 
 		taskImporter, err = NewFileTaskImporter(task, state, batchProducer, batchImportPool, progressReporter, nil, false, errorHandler, callhomeMetricsCollector)
-=======
-		taskImporter, err = NewFileTaskImporter(task, state, batchImportPool, progressReporter, nil, false, isRowTransformationRequired, errorHandler, callhomeMetricsCollector)
->>>>>>> a7d31024
 		if err != nil {
 			return nil, fmt.Errorf("create file task importer: %w", err)
 		}
