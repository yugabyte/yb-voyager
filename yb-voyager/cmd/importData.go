/*
Copyright (c) YugabyteDB, Inc.

Licensed under the Apache License, Version 2.0 (the "License");
you may not use this file except in compliance with the License.
You may obtain a copy of the License at

	http://www.apache.org/licenses/LICENSE-2.0

Unless required by applicable law or agreed to in writing, software
distributed under the License is distributed on an "AS IS" BASIS,
WITHOUT WARRANTIES OR CONDITIONS OF ANY KIND, either express or implied.
See the License for the specific language governing permissions and
limitations under the License.
*/
package cmd

import (
	"context"
	"fmt"
	"io"
	"os"
	"path/filepath"
	"strings"
	"time"
	"unicode"

	"github.com/davecgh/go-spew/spew"
	"github.com/fatih/color"
	"github.com/jackc/pgx/v4"
	log "github.com/sirupsen/logrus"
	"github.com/sourcegraph/conc/pool"
	"github.com/spf13/cobra"
	"golang.org/x/exp/slices"

	"github.com/yugabyte/yb-voyager/yb-voyager/src/callhome"
	"github.com/yugabyte/yb-voyager/yb-voyager/src/datafile"
	"github.com/yugabyte/yb-voyager/yb-voyager/src/datastore"
	"github.com/yugabyte/yb-voyager/yb-voyager/src/dbzm"
	"github.com/yugabyte/yb-voyager/yb-voyager/src/tgtdb"
	"github.com/yugabyte/yb-voyager/yb-voyager/src/utils"
	"github.com/yugabyte/yb-voyager/yb-voyager/src/utils/sqlname"
)

var metaInfoDirName = META_INFO_DIR_NAME
var batchSize = int64(0)
var batchImportPool *pool.Pool
var tablesProgressMetadata map[string]*utils.TableProgressMetadata
var importDestinationType string

// stores the data files description in a struct
var dataFileDescriptor *datafile.Descriptor
var truncateSplits bool                            // to truncate *.D splits after import
var TableToColumnNames = make(map[string][]string) // map of table name to columnNames
var valueConverter dbzm.ValueConverter

var importDataCmd = &cobra.Command{
	Use:   "data",
	Short: "This command imports data into YugabyteDB database",
	Long:  `This command will import the data exported from the source database into YugabyteDB database.`,

	PreRun: func(cmd *cobra.Command, args []string) {
		if tconf.TargetDBType == "" {
			tconf.TargetDBType = YUGABYTEDB
		}
		validateImportFlags(cmd)
	},
	Run: importDataCommandFn,
}

func importDataCommandFn(cmd *cobra.Command, args []string) {
<<<<<<< HEAD
	var err error
	metaDB, err = NewMetaDB(exportDir)
	if err != nil {
		utils.ErrExit("Failed to initialize meta db: %s", err)
	}
=======
	triggerName, err := getTriggerName("", "importer", tconf.TargetDBType)
	if err != nil {
		utils.ErrExit("failed to get trigger name for checking if DB is switched over: %v", err)
	}
	exitIfDBSwitchedOver(triggerName)
>>>>>>> 2d4522ae
	reportProgressInBytes = false
	tconf.ImportMode = true
	checkExportDataDoneFlag()
	sourceDBType = ExtractMetaInfo(exportDir).SourceDBType
	sqlname.SourceDBType = sourceDBType
	dataStore = datastore.NewDataStore(filepath.Join(exportDir, "data"))
	dataFileDescriptor = datafile.OpenDescriptor(exportDir)
	quoteTableNameIfRequired()
	importFileTasks := discoverFilesToImport()
	importFileTasks = applyTableListFilter(importFileTasks)
	importData(importFileTasks)
}

type ImportFileTask struct {
	ID        int
	FilePath  string
	TableName string
}

func quoteTableNameIfRequired() {
	if tconf.TargetDBType != ORACLE {
		return
	}
	for _, fileEntry := range dataFileDescriptor.DataFileList {
		if sqlname.IsQuoted(fileEntry.TableName) {
			continue
		}
		if sqlname.IsReservedKeywordOracle(fileEntry.TableName) ||
			(sqlname.IsCaseSensitive(fileEntry.TableName, ORACLE)) {
			newTableName := fmt.Sprintf(`"%s"`, fileEntry.TableName)
			if dataFileDescriptor.TableNameToExportedColumns != nil {
				dataFileDescriptor.TableNameToExportedColumns[newTableName] = dataFileDescriptor.TableNameToExportedColumns[fileEntry.TableName]
				delete(dataFileDescriptor.TableNameToExportedColumns, fileEntry.TableName)
			}
			fileEntry.TableName = newTableName
		}
	}
}

func discoverFilesToImport() []*ImportFileTask {
	result := []*ImportFileTask{}
	if dataFileDescriptor.DataFileList == nil {
		utils.ErrExit("It looks like the data is exported using older version of Voyager. Please use matching version to import the data.")
	}

	for i, fileEntry := range dataFileDescriptor.DataFileList {
		task := &ImportFileTask{
			ID:        i,
			FilePath:  fileEntry.FilePath,
			TableName: fileEntry.TableName,
		}
		result = append(result, task)
	}
	return result
}

func applyTableListFilter(importFileTasks []*ImportFileTask) []*ImportFileTask {
	result := []*ImportFileTask{}
	includeList := utils.CsvStringToSlice(tconf.TableList)
	log.Infof("includeList: %v", includeList)
	excludeList := utils.CsvStringToSlice(tconf.ExcludeTableList)
	log.Infof("excludeList: %v", excludeList)

	allTables := make([]string, 0, len(importFileTasks))
	for _, task := range importFileTasks {
		allTables = append(allTables, task.TableName)
	}
	slices.Sort(allTables)
	log.Infof("allTables: %v", allTables)

	checkUnknownTableNames := func(tableNames []string, listName string) {
		unknownTableNames := make([]string, 0)
		for _, tableName := range tableNames {
			if !slices.Contains(allTables, tableName) {
				unknownTableNames = append(unknownTableNames, tableName)
			}
		}
		if len(unknownTableNames) > 0 {
			utils.PrintAndLog("Unknown table names in the %s list: %v", listName, unknownTableNames)
			utils.PrintAndLog("Valid table names are: %v", allTables)
			utils.ErrExit("Table names are case-sensitive. Please fix the table names in the %s list and retry.", listName)
		}
	}
	checkUnknownTableNames(includeList, "include")
	checkUnknownTableNames(excludeList, "exclude")

	for _, task := range importFileTasks {
		if len(includeList) > 0 && !slices.Contains(includeList, task.TableName) {
			log.Infof("Skipping table %q (fileName: %s) as it is not in the include list", task.TableName, task.FilePath)
			continue
		}
		if len(excludeList) > 0 && slices.Contains(excludeList, task.TableName) {
			log.Infof("Skipping table %q (fileName: %s) as it is in the exclude list", task.TableName, task.FilePath)
			continue
		}
		result = append(result, task)
	}
	return result
}

func importData(importFileTasks []*ImportFileTask) {
	err := retrieveMigrationUUID(exportDir)
	if err != nil {
		utils.ErrExit("failed to get migration UUID: %w", err)
	}
	payload := callhome.GetPayload(exportDir, migrationUUID)
	tconf.Schema = strings.ToLower(tconf.Schema)

	tdb = tgtdb.NewTargetDB(&tconf)
	err = tdb.Init()
	if err != nil {
		utils.ErrExit("Failed to initialize the target DB: %s", err)
	}
	defer tdb.Finalize()

	if tconf.TargetDBType == YUGABYTEDB {
		importDestinationType = TARGET_DB
	} else {
		importDestinationType = FF_DB
	}

	valueConverter, err = dbzm.NewValueConverter(exportDir, tdb, tconf)
	if err != nil {
		utils.ErrExit("Failed to create value converter: %s", err)
	}
	err = tdb.InitConnPool()
	if err != nil {
		utils.ErrExit("Failed to initialize the target DB connection pool: %s", err)
	}

	targetDBVersion := tdb.GetVersion()

	fmt.Printf("%s version: %s\n", tconf.TargetDBType, targetDBVersion)

	payload.TargetDBVersion = targetDBVersion
	//payload.NodeCount = len(tconfs) // TODO: Figure out way to populate NodeCount.

	err = tdb.CreateVoyagerSchema()
	if err != nil {
		utils.ErrExit("Failed to create voyager metadata schema on target DB: %s", err)
	}

	if importDestinationType == TARGET_DB {
		record, err := GetMigrationStatusRecord()
		if err != nil {
			utils.ErrExit("Failed to get migration status record: %s", err)
		}
		importType = record.ExportType
	}

	if importDestinationType == FF_DB {
		updateFallForwarDBExistsInMetaDB()
	}

	utils.PrintAndLog("import of data in %q database started", tconf.DBName)
	var pendingTasks, completedTasks []*ImportFileTask
	state := NewImportDataState(exportDir)
	if startClean {
		cleanImportState(state, importFileTasks)
		pendingTasks = importFileTasks
	} else {
		pendingTasks, completedTasks, err = classifyTasks(state, importFileTasks)
		if err != nil {
			utils.ErrExit("Failed to classify tasks: %s", err)
		}
		utils.PrintAndLog("Already imported tables: %v", importFileTasksToTableNames(completedTasks))
	}

	if len(pendingTasks) == 0 {
		utils.PrintAndLog("All the tables are already imported, nothing left to import\n")
	} else {
		utils.PrintAndLog("Tables to import: %v", importFileTasksToTableNames(pendingTasks))
		prepareTableToColumns(pendingTasks) //prepare the tableToColumns map in case of debezium
		poolSize := tconf.Parallelism * 2
		progressReporter := NewImportDataProgressReporter(disablePb)
		for _, task := range pendingTasks {
			// The code can produce `poolSize` number of batches at a time. But, it can consume only
			// `parallelism` number of batches at a time.
			batchImportPool = pool.New().WithMaxGoroutines(poolSize)

			totalProgressAmount := getTotalProgressAmount(task)
			progressReporter.ImportFileStarted(task, totalProgressAmount)
			importedProgressAmount := getImportedProgressAmount(task, state)
			progressReporter.AddProgressAmount(task, importedProgressAmount)
			updateProgressFn := func(progressAmount int64) {
				progressReporter.AddProgressAmount(task, progressAmount)
			}
			importFile(state, task, updateProgressFn)
			batchImportPool.Wait()                // Wait for the file import to finish.
			progressReporter.FileImportDone(task) // Remove the progress-bar for the file.
		}
		time.Sleep(time.Second * 2)
	}

	callhome.PackAndSendPayload(exportDir)
	if !dbzm.IsDebeziumForDataExport(exportDir) {
		executePostImportDataSqls()
	} else {
		if changeStreamingIsEnabled(importType) {
			color.Blue("streaming changes to target DB...")
			err = streamChanges()
			if err != nil {
				utils.ErrExit("Failed to stream changes from source DB: %s", err)
			}

			status, err := dbzm.ReadExportStatus(filepath.Join(exportDir, "data", "export_status.json"))
			if err != nil {
				utils.ErrExit("failed to read export status for restore sequences: %s", err)
			}
			// in case of live migration sequences are restored after cutover
			err = tdb.RestoreSequences(status.Sequences)
			if err != nil {
				utils.ErrExit("failed to restore sequences: %s", err)
			}

			utils.PrintAndLog("streamed all the present changes to target DB, proceeding to cutover/fall-forward")
			triggerName, err := getTriggerName("", "importer", tconf.TargetDBType)
			if err != nil {
				utils.ErrExit("failed to get trigger name after streaming changes: %s", err)
			}
			createTriggerIfNotExists(triggerName)
		} else {
			status, err := dbzm.ReadExportStatus(filepath.Join(exportDir, "data", "export_status.json"))
			if err != nil {
				utils.ErrExit("failed to read export status for restore sequences: %s", err)
			}
			err = tdb.RestoreSequences(status.Sequences)
			if err != nil {
				utils.ErrExit("failed to restore sequences: %s", err)
			}
		}
	}

	printImportedRowCount(pendingTasks)
	fmt.Printf("\nImport data complete.\n")
}

func getTotalProgressAmount(task *ImportFileTask) int64 {
	fileEntry := dataFileDescriptor.GetFileEntry(task.FilePath, task.TableName)
	if fileEntry == nil {
		utils.ErrExit("entry not found for file %q and table %s", task.FilePath, task.TableName)
	}
	if reportProgressInBytes {
		return fileEntry.FileSize
	} else {
		return fileEntry.RowCount
	}
}

func getImportedProgressAmount(task *ImportFileTask, state *ImportDataState) int64 {
	if reportProgressInBytes {
		byteCount, err := state.GetImportedByteCount(task.FilePath, task.TableName)
		if err != nil {
			utils.ErrExit("Failed to get imported byte count for table %s: %s", task.TableName, err)
		}
		return byteCount
	} else {
		rowCount, err := state.GetImportedRowCount(task.FilePath, task.TableName)
		if err != nil {
			utils.ErrExit("Failed to get imported row count for table %s: %s", task.TableName, err)
		}
		return rowCount
	}
}

func importFileTasksToTableNames(tasks []*ImportFileTask) []string {
	tableNames := []string{}
	for _, t := range tasks {
		tableNames = append(tableNames, t.TableName)
	}
	return utils.Uniq(tableNames)
}

func classifyTasks(state *ImportDataState, tasks []*ImportFileTask) (pendingTasks, completedTasks []*ImportFileTask, err error) {
	inProgressTasks := []*ImportFileTask{}
	notStartedTasks := []*ImportFileTask{}
	for _, task := range tasks {
		fileImportState, err := state.GetFileImportState(task.FilePath, task.TableName)
		if err != nil {
			return nil, nil, fmt.Errorf("get table import state: %w", err)
		}
		switch fileImportState {
		case FILE_IMPORT_COMPLETED:
			completedTasks = append(completedTasks, task)
		case FILE_IMPORT_IN_PROGRESS:
			inProgressTasks = append(inProgressTasks, task)
		case FILE_IMPORT_NOT_STARTED:
			notStartedTasks = append(notStartedTasks, task)
		default:
			return nil, nil, fmt.Errorf("invalid table import state: %s", fileImportState)
		}
	}
	// Start with in-progress tasks, followed by not-started tasks.
	return append(inProgressTasks, notStartedTasks...), completedTasks, nil
}

func cleanImportState(state *ImportDataState, tasks []*ImportFileTask) {
	tableNames := importFileTasksToTableNames(tasks)
	nonEmptyTableNames := tdb.GetNonEmptyTables(tableNames)
	if len(nonEmptyTableNames) > 0 {
		utils.PrintAndLog("Following tables are not empty. "+
			"TRUNCATE them before importing data with --start-clean.\n%s",
			strings.Join(nonEmptyTableNames, ", "))
		yes := utils.AskPrompt("Do you want to continue without truncating these tables?")
		if !yes {
			utils.ErrExit("Aborting import.")
		}
	}

	for _, task := range tasks {
		err := state.Clean(task.FilePath, task.TableName)
		if err != nil {
			utils.ErrExit("failed to clean import data state for table %q: %s", task.TableName, err)
		}
	}

	sqlldrDir := filepath.Join(exportDir, "sqlldr")
	if utils.FileOrFolderExists(sqlldrDir) {
		err := os.RemoveAll(sqlldrDir)
		if err != nil {
			utils.ErrExit("failed to remove sqlldr directory %q: %s", sqlldrDir, err)
		}
	}
}

func getImportBatchArgsProto(tableName, filePath string) *tgtdb.ImportBatchArgs {
	columns := TableToColumnNames[tableName]
	columns, err := tdb.IfRequiredQuoteColumnNames(tableName, columns)
	if err != nil {
		utils.ErrExit("if required quote column names: %s", err)
	}
	// If `columns` is unset at this point, no attribute list is passed in the COPY command.
	fileFormat := dataFileDescriptor.FileFormat
	if fileFormat == datafile.SQL {
		fileFormat = datafile.TEXT
	}
	importBatchArgsProto := &tgtdb.ImportBatchArgs{
		TableName:  tableName,
		Columns:    columns,
		FileFormat: fileFormat,
		Delimiter:  dataFileDescriptor.Delimiter,
		HasHeader:  dataFileDescriptor.HasHeader && fileFormat == datafile.CSV,
		QuoteChar:  dataFileDescriptor.QuoteChar,
		EscapeChar: dataFileDescriptor.EscapeChar,
		NullString: dataFileDescriptor.NullString,
	}
	log.Infof("ImportBatchArgs: %v", spew.Sdump(importBatchArgsProto))
	return importBatchArgsProto
}

func importFile(state *ImportDataState, task *ImportFileTask, updateProgressFn func(int64)) {

	origDataFile := task.FilePath
	importBatchArgsProto := getImportBatchArgsProto(task.TableName, task.FilePath)
	log.Infof("Start splitting table %q: data-file: %q", task.TableName, origDataFile)

	err := state.PrepareForFileImport(task.FilePath, task.TableName)
	if err != nil {
		utils.ErrExit("preparing for file import: %s", err)
	}
	log.Infof("Collect all interrupted/remaining splits.")
	pendingBatches, lastBatchNumber, lastOffset, fileFullySplit, err := state.Recover(task.FilePath, task.TableName)
	if err != nil {
		utils.ErrExit("recovering state for table %q: %s", task.TableName, err)
	}
	for _, batch := range pendingBatches {
		submitBatch(batch, updateProgressFn, importBatchArgsProto)
	}
	if !fileFullySplit {
		splitFilesForTable(state, origDataFile, task.TableName, lastBatchNumber, lastOffset, updateProgressFn, importBatchArgsProto)
	}
}

func splitFilesForTable(state *ImportDataState, filePath string, t string,
	lastBatchNumber int64, lastOffset int64, updateProgressFn func(int64), importBatchArgsProto *tgtdb.ImportBatchArgs) {
	log.Infof("Split data file %q: tableName=%q, largestSplit=%v, largestOffset=%v", filePath, t, lastBatchNumber, lastOffset)
	batchNum := lastBatchNumber + 1
	numLinesTaken := lastOffset

	reader, err := dataStore.Open(filePath)
	if err != nil {
		utils.ErrExit("preparing reader for split generation on file %q: %v", filePath, err)
	}

	dataFile, err := datafile.NewDataFile(filePath, reader, dataFileDescriptor)
	if err != nil {
		utils.ErrExit("open datafile %q: %v", filePath, err)
	}
	defer dataFile.Close()

	log.Infof("Skipping %d lines from %q", lastOffset, filePath)
	err = dataFile.SkipLines(lastOffset)
	if err != nil {
		utils.ErrExit("skipping line for offset=%d: %v", lastOffset, err)
	}

	var readLineErr error = nil
	var line string
	var batchWriter *BatchWriter
	header := ""
	if dataFileDescriptor.HasHeader {
		header = dataFile.GetHeader()
	}
	for readLineErr == nil {

		if batchWriter == nil {
			batchWriter = state.NewBatchWriter(filePath, t, batchNum)
			err := batchWriter.Init()
			if err != nil {
				utils.ErrExit("initializing batch writer for table %q: %s", t, err)
			}
			if header != "" && dataFileDescriptor.FileFormat == datafile.CSV {
				err = batchWriter.WriteHeader(header)
				if err != nil {
					utils.ErrExit("writing header for table %q: %s", t, err)
				}
			}
		}

		line, readLineErr = dataFile.NextLine()
		if readLineErr == nil || (readLineErr == io.EOF && line != "") {
			// handling possible case: last dataline(i.e. EOF) but no newline char at the end
			numLinesTaken += 1
		}
		if line != "" {
			table := batchWriter.tableName
			line, err = valueConverter.ConvertRow(table, TableToColumnNames[table], line) // can't use importBatchArgsProto.Columns as to use case insenstiive column names
			if err != nil {
				utils.ErrExit("transforming line number=%d for table %q in file %s: %s", batchWriter.NumRecordsWritten+1, t, filePath, err)
			}
		}
		err = batchWriter.WriteRecord(line)
		if err != nil {
			utils.ErrExit("Write to batch %d: %s", batchNum, err)
		}
		if batchWriter.NumRecordsWritten == batchSize ||
			dataFile.GetBytesRead() >= tdb.MaxBatchSizeInBytes() ||
			readLineErr != nil {

			isLastBatch := false
			if readLineErr == io.EOF {
				isLastBatch = true
			} else if readLineErr != nil {
				utils.ErrExit("read line from data file %q: %s", filePath, readLineErr)
			}

			offsetEnd := numLinesTaken
			batch, err := batchWriter.Done(isLastBatch, offsetEnd, dataFile.GetBytesRead())
			if err != nil {
				utils.ErrExit("finalizing batch %d: %s", batchNum, err)
			}
			batchWriter = nil
			dataFile.ResetBytesRead()
			submitBatch(batch, updateProgressFn, importBatchArgsProto)

			if !isLastBatch {
				batchNum += 1
			}
		}
	}
	log.Infof("splitFilesForTable: done splitting data file %q for table %q", filePath, t)
}

func executePostImportDataSqls() {
	sequenceFilePath := filepath.Join(exportDir, "data", "postdata.sql")
	if utils.FileOrFolderExists(sequenceFilePath) {
		fmt.Printf("setting resume value for sequences %10s\n", "")
		executeSqlFile(sequenceFilePath, "SEQUENCE", func(_, _ string) bool { return false })
	}
}

func submitBatch(batch *Batch, updateProgressFn func(int64), importBatchArgsProto *tgtdb.ImportBatchArgs) {
	batchImportPool.Go(func() {
		// There are `poolSize` number of competing go-routines trying to invoke COPY.
		// But the `connPool` will allow only `parallelism` number of connections to be
		// used at a time. Thus limiting the number of concurrent COPYs to `parallelism`.
		importBatch(batch, importBatchArgsProto)
		if reportProgressInBytes {
			updateProgressFn(batch.ByteCount)
		} else {
			updateProgressFn(batch.RecordCount)
		}
	})
	log.Infof("Queued batch: %s", spew.Sdump(batch))
}

func importBatch(batch *Batch, importBatchArgsProto *tgtdb.ImportBatchArgs) {
	err := batch.MarkPending()
	if err != nil {
		utils.ErrExit("marking batch %d as pending: %s", batch.Number, err)
	}
	log.Infof("Importing %q", batch.FilePath)

	importBatchArgs := *importBatchArgsProto
	importBatchArgs.FilePath = batch.FilePath
	importBatchArgs.RowsPerTransaction = batch.OffsetEnd - batch.OffsetStart

	var rowsAffected int64
	sleepIntervalSec := 0
	for attempt := 0; attempt < COPY_MAX_RETRY_COUNT; attempt++ {
		rowsAffected, err = tdb.ImportBatch(batch, &importBatchArgs, exportDir)
		if err == nil || tdb.IsNonRetryableCopyError(err) {
			break
		}
		log.Warnf("COPY FROM file %q: %s", batch.FilePath, err)
		sleepIntervalSec += 10
		if sleepIntervalSec > MAX_SLEEP_SECOND {
			sleepIntervalSec = MAX_SLEEP_SECOND
		}
		log.Infof("sleep for %d seconds before retrying the file %s (attempt %d)",
			sleepIntervalSec, batch.FilePath, attempt)
		time.Sleep(time.Duration(sleepIntervalSec) * time.Second)
	}
	log.Infof("%q => %d rows affected", batch.FilePath, rowsAffected)
	if err != nil {
		utils.ErrExit("import %q into %s: %s", batch.FilePath, batch.TableName, err)
	}
	err = batch.MarkDone()
	if err != nil {
		utils.ErrExit("marking batch %q as done: %s", batch.FilePath, err)
	}
}

func newTargetConn() *pgx.Conn {
	conn, err := pgx.Connect(context.Background(), tconf.GetConnectionUri())
	if err != nil {
		utils.WaitChannel <- 1
		<-utils.WaitChannel
		utils.ErrExit("connect to target db: %s", err)
	}

	setTargetSchema(conn)
	return conn
}

// TODO: Eventually get rid of this function in favour of TargetYugabyteDB.setTargetSchema().
func setTargetSchema(conn *pgx.Conn) {
	if sourceDBType == POSTGRESQL || tconf.Schema == YUGABYTEDB_DEFAULT_SCHEMA {
		// For PG, schema name is already included in the object name.
		// No need to set schema if importing in the default schema.
		return
	}
	checkSchemaExistsQuery := fmt.Sprintf("SELECT count(schema_name) FROM information_schema.schemata WHERE schema_name = '%s'", tconf.Schema)
	var cntSchemaName int

	if err := conn.QueryRow(context.Background(), checkSchemaExistsQuery).Scan(&cntSchemaName); err != nil {
		utils.ErrExit("run query %q on target %q to check schema exists: %s", checkSchemaExistsQuery, tconf.Host, err)
	} else if cntSchemaName == 0 {
		utils.ErrExit("schema '%s' does not exist in target", tconf.Schema)
	}

	setSchemaQuery := fmt.Sprintf("SET SCHEMA '%s'", tconf.Schema)
	_, err := conn.Exec(context.Background(), setSchemaQuery)
	if err != nil {
		utils.ErrExit("run query %q on target %q: %s", setSchemaQuery, tconf.Host, err)
	}

	if sourceDBType == ORACLE && enableOrafce {
		// append oracle schema in the search_path for orafce
		updateSearchPath := `SELECT set_config('search_path', current_setting('search_path') || ', oracle', false)`
		_, err := conn.Exec(context.Background(), updateSearchPath)
		if err != nil {
			utils.ErrExit("unable to update search_path for orafce extension: %v", err)
		}
	}
}

func dropIdx(conn *pgx.Conn, idxName string) {
	dropIdxQuery := fmt.Sprintf("DROP INDEX IF EXISTS %s", idxName)
	log.Infof("Dropping index: %q", dropIdxQuery)
	_, err := conn.Exec(context.Background(), dropIdxQuery)
	if err != nil {
		utils.ErrExit("Failed in dropping index %q: %v", idxName, err)
	}
}

func executeSqlFile(file string, objType string, skipFn func(string, string) bool) {
	log.Infof("Execute SQL file %q on target %q", file, tconf.Host)
	conn := newTargetConn()
	defer func() {
		if conn != nil {
			conn.Close(context.Background())
		}
	}()

	sqlInfoArr := createSqlStrInfoArray(file, objType)
	for _, sqlInfo := range sqlInfoArr {
		if conn == nil {
			conn = newTargetConn()
		}

		setOrSelectStmt := strings.HasPrefix(strings.ToUpper(sqlInfo.stmt), "SET ") ||
			strings.HasPrefix(strings.ToUpper(sqlInfo.stmt), "SELECT ")
		if !setOrSelectStmt && skipFn != nil && skipFn(objType, sqlInfo.stmt) {
			continue
		}

		err := executeSqlStmtWithRetries(&conn, sqlInfo, objType)
		if err != nil {
			conn.Close(context.Background())
			conn = nil
		}
	}
}

func getIndexName(sqlQuery string, indexName string) (string, error) {
	// Return the index name itself if it is aleady qualified with schema name
	if len(strings.Split(indexName, ".")) == 2 {
		return indexName, nil
	}

	parts := strings.FieldsFunc(sqlQuery, func(c rune) bool { return unicode.IsSpace(c) || c == '(' || c == ')' })

	for index, part := range parts {
		if strings.EqualFold(part, "ON") {
			tableName := parts[index+1]
			schemaName := getTargetSchemaName(tableName)
			return fmt.Sprintf("%s.%s", schemaName, indexName), nil
		}
	}
	return "", fmt.Errorf("could not find `ON` keyword in the CREATE INDEX statement")
}

func executeSqlStmtWithRetries(conn **pgx.Conn, sqlInfo sqlInfo, objType string) error {
	var err error
	log.Infof("On %s run query:\n%s\n", tconf.Host, sqlInfo.formattedStmt)
	for retryCount := 0; retryCount <= DDL_MAX_RETRY_COUNT; retryCount++ {
		if retryCount > 0 { // Not the first iteration.
			log.Infof("Sleep for 5 seconds before retrying for %dth time", retryCount)
			time.Sleep(time.Second * 5)
			log.Infof("RETRYING DDL: %q", sqlInfo.stmt)
		}
		_, err = (*conn).Exec(context.Background(), sqlInfo.formattedStmt)
		if err == nil {
			utils.PrintSqlStmtIfDDL(sqlInfo.stmt, utils.GetObjectFileName(filepath.Join(exportDir, "schema"), objType))
			return nil
		}

		log.Errorf("DDL Execution Failed for %q: %s", sqlInfo.formattedStmt, err)
		if strings.Contains(strings.ToLower(err.Error()), "conflicts with higher priority transaction") {
			// creating fresh connection
			(*conn).Close(context.Background())
			*conn = newTargetConn()
			continue
		} else if strings.Contains(strings.ToLower(err.Error()), strings.ToLower(SCHEMA_VERSION_MISMATCH_ERR)) &&
			objType == "INDEX" || objType == "PARTITION_INDEX" { // retriable error
			// creating fresh connection
			(*conn).Close(context.Background())
			*conn = newTargetConn()

			// Extract the schema name and add to the index name
			fullyQualifiedObjName, err := getIndexName(sqlInfo.stmt, sqlInfo.objName)
			if err != nil {
				utils.ErrExit("extract qualified index name from DDL [%v]: %v", sqlInfo.stmt, err)
			}

			// DROP INDEX in case INVALID index got created
			dropIdx(*conn, fullyQualifiedObjName)
			continue
		} else if missingRequiredSchemaObject(err) {
			log.Infof("deffering execution of SQL: %s", sqlInfo.formattedStmt)
			defferedSqlStmts = append(defferedSqlStmts, sqlInfo)
		} else if isAlreadyExists(err.Error()) {
			// pg_dump generates `CREATE SCHEMA public;` in the schemas.sql. Because the `public`
			// schema already exists on the target YB db, the create schema statement fails with
			// "already exists" error. Ignore the error.
			if tconf.IgnoreIfExists || strings.EqualFold(strings.Trim(sqlInfo.stmt, " \n"), "CREATE SCHEMA public;") {
				err = nil
			}
		}
		break // no more iteration in case of non retriable error
	}
	if err != nil {
		if missingRequiredSchemaObject(err) {
			// Do nothing
		} else {
			utils.PrintSqlStmtIfDDL(sqlInfo.stmt, utils.GetObjectFileName(filepath.Join(exportDir, "schema"), objType))
			color.Red(fmt.Sprintf("%s\n", err.Error()))
			if tconf.ContinueOnError {
				log.Infof("appending stmt to failedSqlStmts list: %s\n", utils.GetSqlStmtToPrint(sqlInfo.stmt))
				errString := "/*\n" + err.Error() + "\n*/\n"
				failedSqlStmts = append(failedSqlStmts, errString+sqlInfo.formattedStmt)
			} else {
				utils.ErrExit("error: %s\n", err)
			}
		}
	}
	return err
}

// TODO: This function is a duplicate of the one in tgtdb/yb.go. Consolidate the two.
func getTargetSchemaName(tableName string) string {
	parts := strings.Split(tableName, ".")
	if len(parts) == 2 {
		return parts[0]
	}
	return tconf.Schema // default set to "public"
}

func prepareTableToColumns(tasks []*ImportFileTask) {
	for _, task := range tasks {
		table := task.TableName
		var columns []string
		if dataFileDescriptor.TableNameToExportedColumns != nil {
			columns = dataFileDescriptor.TableNameToExportedColumns[table]
		} else if dataFileDescriptor.HasHeader {
			// File is either exported from debezium OR this is `import data file` case.
			reader, err := dataStore.Open(task.FilePath)
			if err != nil {
				utils.ErrExit("datastore.Open %q: %v", task.FilePath, err)
			}
			df, err := datafile.NewDataFile(task.FilePath, reader, dataFileDescriptor)
			if err != nil {
				utils.ErrExit("opening datafile %q: %v", task.FilePath, err)
			}
			header := df.GetHeader()
			columns = strings.Split(header, dataFileDescriptor.Delimiter)
			log.Infof("read header from file %q: %s", task.FilePath, header)
			log.Infof("header row split using delimiter %q: %v\n", dataFileDescriptor.Delimiter, columns)
			df.Close()
		}
		TableToColumnNames[table] = columns
	}
}

func quoteIdentifierIfRequired(identifier string) string {
	if sqlname.IsQuoted(identifier) {
		return identifier
	}
	// TODO: Use either sourceDBType or source.DBType throughout the code.
	// In the export code path source.DBType is used. In the import code path
	// sourceDBType is used.
	dbType := source.DBType
	if dbType == "" {
		dbType = sourceDBType
	}
	if sqlname.IsReservedKeywordPG(identifier) ||
		(dbType == POSTGRESQL && sqlname.IsCaseSensitive(identifier, dbType)) {
		return fmt.Sprintf(`"%s"`, identifier)
	}
	return identifier
}

func checkExportDataDoneFlag() {
	metaInfoDir := fmt.Sprintf("%s/%s", exportDir, metaInfoDirName)
	_, err := os.Stat(metaInfoDir)
	if err != nil {
		utils.ErrExit("metainfo dir is missing. Exiting.")
	}
	exportDataDonePath := metaInfoDir + "/flags/exportDataDone"
	_, err = os.Stat(exportDataDonePath)
	if err != nil {
		utils.ErrExit("Export Data is not complete yet. Exiting.")
	}
}

func init() {
	importCmd.AddCommand(importDataCmd)
	registerCommonGlobalFlags(importDataCmd)
	registerCommonImportFlags(importDataCmd)
	registerImportDataFlags(importDataCmd)
}<|MERGE_RESOLUTION|>--- conflicted
+++ resolved
@@ -69,19 +69,16 @@
 }
 
 func importDataCommandFn(cmd *cobra.Command, args []string) {
-<<<<<<< HEAD
 	var err error
 	metaDB, err = NewMetaDB(exportDir)
 	if err != nil {
 		utils.ErrExit("Failed to initialize meta db: %s", err)
 	}
-=======
 	triggerName, err := getTriggerName("", "importer", tconf.TargetDBType)
 	if err != nil {
 		utils.ErrExit("failed to get trigger name for checking if DB is switched over: %v", err)
 	}
 	exitIfDBSwitchedOver(triggerName)
->>>>>>> 2d4522ae
 	reportProgressInBytes = false
 	tconf.ImportMode = true
 	checkExportDataDoneFlag()
