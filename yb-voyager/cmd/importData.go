/*
Copyright (c) YugabyteDB, Inc.

Licensed under the Apache License, Version 2.0 (the "License");
you may not use this file except in compliance with the License.
You may obtain a copy of the License at

	http://www.apache.org/licenses/LICENSE-2.0

Unless required by applicable law or agreed to in writing, software
distributed under the License is distributed on an "AS IS" BASIS,
WITHOUT WARRANTIES OR CONDITIONS OF ANY KIND, either express or implied.
See the License for the specific language governing permissions and
limitations under the License.
*/
package cmd

import (
	"fmt"
	"os"
	"os/exec"
	"path/filepath"
	"strings"
	"syscall"
	"time"
	"unicode"

	"github.com/davecgh/go-spew/spew"
	"github.com/fatih/color"
	"github.com/samber/lo"
	log "github.com/sirupsen/logrus"
	"github.com/sourcegraph/conc/pool"
	"github.com/spf13/cobra"
	"golang.org/x/exp/slices"
	"golang.org/x/sync/semaphore"

	"github.com/yugabyte/yb-voyager/yb-voyager/src/adaptiveparallelism"
	"github.com/yugabyte/yb-voyager/yb-voyager/src/callhome"
	"github.com/yugabyte/yb-voyager/yb-voyager/src/config"
	"github.com/yugabyte/yb-voyager/yb-voyager/src/constants"
	"github.com/yugabyte/yb-voyager/yb-voyager/src/cp"
	"github.com/yugabyte/yb-voyager/yb-voyager/src/datafile"
	"github.com/yugabyte/yb-voyager/yb-voyager/src/datastore"
	"github.com/yugabyte/yb-voyager/yb-voyager/src/dbzm"
	"github.com/yugabyte/yb-voyager/yb-voyager/src/importdata"
	"github.com/yugabyte/yb-voyager/yb-voyager/src/metadb"
	"github.com/yugabyte/yb-voyager/yb-voyager/src/monitor"
	"github.com/yugabyte/yb-voyager/yb-voyager/src/namereg"
	"github.com/yugabyte/yb-voyager/yb-voyager/src/tgtdb"
	"github.com/yugabyte/yb-voyager/yb-voyager/src/types"
	"github.com/yugabyte/yb-voyager/yb-voyager/src/utils"
	"github.com/yugabyte/yb-voyager/yb-voyager/src/utils/sqlname"
)

var metaInfoDirName = META_INFO_DIR_NAME
var batchSizeInNumRows = int64(0)
var batchImportPool *pool.Pool
var colocatedBatchImportPool *pool.Pool
var colocatedBatchImportQueue chan func()

var tablesProgressMetadata map[string]*utils.TableProgressMetadata
var importerRole string
var identityColumnsMetaDBKey string
var importPhase string

// stores the data files description in a struct
var dataFileDescriptor *datafile.Descriptor
var truncateSplits utils.BoolStr                                             // to truncate *.D splits after import
var TableToColumnNames = utils.NewStructMap[sqlname.NameTuple, []string]()   // map of table name to columnNames
var TableToIdentityColumnNames *utils.StructMap[sqlname.NameTuple, []string] // map of table name to generated always as identity column's names
var valueConverter dbzm.SnapshotPhaseValueConverter

var TableNameToSchema *utils.StructMap[sqlname.NameTuple, map[string]map[string]string]
var conflictDetectionCache *ConflictDetectionCache
var targetDBDetails *callhome.TargetDBDetails
var skipReplicationChecks utils.BoolStr
var skipNodeHealthChecks utils.BoolStr
var skipDiskUsageHealthChecks utils.BoolStr
var progressReporter *ImportDataProgressReporter
var callhomeMetricsCollector *callhome.ImportDataMetricsCollector
var importTableList []sqlname.NameTuple

// Error policy
var errorPolicySnapshotFlag importdata.ErrorPolicy = importdata.AbortErrorPolicy

<<<<<<< HEAD
// batch production
var enableRandomBatchProduction utils.BoolStr
var maxConcurrentBatchProductionsConfig int = 10
=======
var cdcPartitioningStrategy string
>>>>>>> c43d14c5

var importDataCmd = &cobra.Command{
	Use: "data",
	Short: "Import data from compatible source database to target database.\n" +
		"For more details and examples, visit https://docs.yugabyte.com/preview/yugabyte-voyager/reference/data-migration/import-data/",
	Long: `Import the data exported from the source database into the target database. Also import data(snapshot + changes from target) into source-replica/source in case of live migration with fall-back/fall-forward worflows.`,
	Args: cobra.NoArgs,
	PreRun: func(cmd *cobra.Command, args []string) {
		if tconf.TargetDBType == "" {
			tconf.TargetDBType = YUGABYTEDB
		}
		if importerRole == "" {
			importerRole = TARGET_DB_IMPORTER_ROLE
		}
		if tconf.AdaptiveParallelismMode == "" {
			tconf.AdaptiveParallelismMode = types.BalancedAdaptiveParallelismMode
		}

		err := retrieveMigrationUUID()
		if err != nil {
			utils.ErrExit("failed to get migration UUID: %w", err)
		}
		sourceDBType = GetSourceDBTypeFromMSR()
		err = validateImportFlags(cmd, importerRole)
		if err != nil {
			utils.ErrExit("Error validating import flags: %s", err.Error())
		}

		err = validateImportDataFlags()
		if err != nil {
			utils.ErrExit("Error validating import data flags: %s", err.Error())
		}
	},
	Run: importDataCommandFn,
}

var importDataToCmd = &cobra.Command{
	Use:   "to",
	Short: "Import data into various databases",
	Long:  `Import data into various databases`,
}

var importDataToTargetCmd = &cobra.Command{
	Use:   "target",
	Short: importDataCmd.Short,
	Long:  importDataCmd.Long,
	Args:  importDataCmd.Args,

	PreRun: importDataCmd.PreRun,

	Run: importDataCmd.Run,
}

func importDataCommandFn(cmd *cobra.Command, args []string) {
	importPhase = dbzm.MODE_SNAPSHOT
	ExitIfAlreadyCutover(importerRole)
	reportProgressInBytes = false
	tconf.ImportMode = true
	checkExportDataDoneFlag()
	/*
		Before this point MSR won't not be initialised in case of importDataFileCmd
		In case of importDataCmd, MSR would be initialised already by previous commands
	*/
	saveOnPrimaryKeyConflictActionInMSR()

	sourceDBType = GetSourceDBTypeFromMSR()
	sqlname.SourceDBType = sourceDBType

	if tconf.TargetDBType == YUGABYTEDB {
		tconf.Schema = strings.ToLower(tconf.Schema)
	} else if tconf.TargetDBType == ORACLE && !utils.IsQuotedString(tconf.Schema) {
		tconf.Schema = strings.ToUpper(tconf.Schema)
	}
	tdb = tgtdb.NewTargetDB(&tconf)
	err := tdb.Init()
	if err != nil {
		utils.ErrExit("Failed to initialize the target DB: %s", err)
	}
	// Check if target DB has the required permissions
	if tconf.RunGuardrailsChecks {
		checkImportDataPermissions()
	}

	targetDBDetails = tdb.GetCallhomeTargetDBInfo()

	// we don't want to re-register in case import data to source/source-replica
	reregisterYBNames := shouldReregisterYBNames()
	err = InitNameRegistry(exportDir, importerRole, nil, nil, &tconf, tdb, reregisterYBNames)
	if err != nil {
		utils.ErrExit("initialize name registry: %v", err)
	}

	dataStore = datastore.NewDataStore(filepath.Join(exportDir, "data"))
	dataFileDescriptor = datafile.OpenDescriptor(exportDir)
	log.Infof("Parsed DataFileDescriptor: %v", spew.Sdump(dataFileDescriptor))
	// TODO: handle case-sensitive in table names with oracle ff-db
	// quoteTableNameIfRequired()
	importFileTasks := discoverFilesToImport()
	log.Debugf("Discovered import file tasks: %v", importFileTasks)

	err = setImportTypeAndIdentityColumnMetaDBKeyForImporterRole(importerRole)
	if err != nil {
		utils.ErrExit("error while setting import type or identity column metadb key: %v", err)
	}

	err = validateCdcPartitioningStrategyFlag(cmd)
	if err != nil {
		utils.ErrExit("error validating --cdc-partitioning-strategy flag: %v", err)
	}

	if changeStreamingIsEnabled(importType) {
		if tconf.TableList != "" || tconf.ExcludeTableList != "" {
			utils.ErrExit("--table-list and --exclude-table-list are not supported for live migration. Re-run the command without these flags.")
		}
		//for live target db importer we don't support table-list and exclude-table-list flags, so we need to check if all the tables in the importFileTasks are present in the target
		//and if not, we need to exit with an error
		checkTablesPresentInTarget(importFileTasks)
	} else {
		importFileTasks = applyTableListFilter(importFileTasks)
	}

	if importerRole == TARGET_DB_IMPORTER_ROLE && tconf.EnableUpsert {
		if !utils.AskPrompt(color.RedString("WARNING: Ensure that tables on target YugabyteDB do not have secondary indexes. " +
			"If a table has secondary indexes, setting --enable-upsert to true may lead to corruption of the indexes. Are you sure you want to proceed?")) {
			utils.ErrExit("Aborting import.")
		}
	}

	importData(importFileTasks, errorPolicySnapshotFlag)
	tdb.Finalize()
	switch importerRole {
	case TARGET_DB_IMPORTER_ROLE:
		importDataCompletedEvent := createSnapshotImportCompletedEvent()
		controlPlane.SnapshotImportCompleted(&importDataCompletedEvent)
		packAndSendImportDataToTargetPayload(COMPLETE, nil)
	case SOURCE_REPLICA_DB_IMPORTER_ROLE:
		packAndSendImportDataToSrcReplicaPayload(COMPLETE, nil)
	case SOURCE_DB_IMPORTER_ROLE:
		packAndSendImportDataToSourcePayload(COMPLETE, nil)
	}

	if changeStreamingIsEnabled(importType) {
		startExportDataFromTargetIfRequired()
	}
}

func checkTablesPresentInTarget(importFileTasks []*ImportFileTask) {
	if importerRole != TARGET_DB_IMPORTER_ROLE {
		return
	}
	tablesNotPresentInTarget := []sqlname.NameTuple{}
	for _, task := range importFileTasks {
		if !task.TableNameTup.TargetTableAvailable() {
			tablesNotPresentInTarget = append(tablesNotPresentInTarget, task.TableNameTup)
		}
	}
	if len(tablesNotPresentInTarget) > 0 {
		utils.PrintAndLogfInfo("\nFollowing source tables are not present in the target database:\n%v", strings.Join(lo.Map(tablesNotPresentInTarget, func(t sqlname.NameTuple, _ int) string {
			return t.ForKey()
		}), ", "))
		utils.ErrExit(utils.ErrorColor.Sprint("Create these tables in the target database to continue with the import."))
	}
}

func shouldReregisterYBNames() bool {
	actualDataImportStarted := false
	switch importerRole {
	case TARGET_DB_IMPORTER_ROLE:
		statusRecord, err := metaDB.GetImportDataStatusRecord()
		if err != nil {
			utils.ErrExit("failed to get import data status record: %w", err)
		}
		actualDataImportStarted = statusRecord.ImportDataStarted
	case IMPORT_FILE_ROLE:
		statusRecord, err := metaDB.GetImportDataFileStatusRecord()
		if err != nil {
			utils.ErrExit("failed to get import data status record: %w", err)
		}
		actualDataImportStarted = statusRecord.ImportDataStarted
	default:
		//for other importers we shouldn't re-register as this is for YB names and other importers are source-replica / source
		return false

	}
	return (bool(startClean) || !actualDataImportStarted)
}

func setImportTypeAndIdentityColumnMetaDBKeyForImporterRole(importerRole string) error {

	record, err := metaDB.GetMigrationStatusRecord()
	if err != nil {
		return fmt.Errorf("Failed to get migration status record: %s", err)
	}

	switch importerRole {
	case TARGET_DB_IMPORTER_ROLE:
		importType = record.ExportType
		identityColumnsMetaDBKey = metadb.TARGET_DB_IDENTITY_COLUMNS_KEY
	case SOURCE_REPLICA_DB_IMPORTER_ROLE:
		if record.FallbackEnabled {
			return fmt.Errorf("cannot import data to source-replica. Fall-back workflow is already enabled.")
		}
		updateFallForwardEnabledInMetaDB()
		identityColumnsMetaDBKey = metadb.FF_DB_IDENTITY_COLUMNS_KEY
	case SOURCE_DB_IMPORTER_ROLE:
		identityColumnsMetaDBKey = metadb.SOURCE_DB_IDENTITY_COLUMNS_KEY

	}
	return nil
}

func checkImportDataPermissions() {
	// If import to source on PG, check if triggers and FKs are disabled
	fkAndTriggersCheckFailed := false
	if importerRole == SOURCE_DB_IMPORTER_ROLE {
		enabledTriggers, enabledFks, err := tdb.GetEnabledTriggersAndFks()
		if err != nil {
			utils.ErrExit("Failed to check if triggers and FKs are enabled: %s", err)
		}
		if len(enabledTriggers) > 0 || len(enabledFks) > 0 {
			if len(enabledTriggers) > 0 {
				utils.PrintAndLogf("%s [%s]", color.RedString("\nEnabled Triggers:"), strings.Join(enabledTriggers, ", "))
			}
			if len(enabledFks) > 0 {
				utils.PrintAndLogf("%s [%s]", color.RedString("\nEnabled Foreign Keys:"), strings.Join(enabledFks, ", "))
			}
			fmt.Printf("\n%s", color.RedString("Disable the above triggers and FKs before importing data.\n"))
			fkAndTriggersCheckFailed = true
			fmt.Println("\nCheck the documentation to disable triggers and FKs:", color.BlueString("https://docs.yugabyte.com/preview/yugabyte-voyager/migrate/live-fall-back/#cutover-to-the-target"))
		}
	}

	missingPermissions, err := tdb.GetMissingImportDataPermissions(importerRole == SOURCE_REPLICA_DB_IMPORTER_ROLE)
	if err != nil {
		utils.ErrExit("Failed to get missing import data permissions: %s", err)
	}
	if len(missingPermissions) > 0 {
		// Not printing the target db is missing permissions message for YB
		// In YB we only check whether he user is a superuser and hence print only in the case where target db is not YB
		// In case of fall forward too we only run superuser checks and hence print only in the case where fallback is enabled
		if tconf.TargetDBType != YUGABYTEDB && !(importerRole == SOURCE_REPLICA_DB_IMPORTER_ROLE) {
			utils.PrintAndLog(color.RedString("\nPermissions and configurations missing in the target database for importing data:"))
		}
		output := strings.Join(missingPermissions, "\n")
		utils.PrintAndLog(output)

		var link string
		switch importerRole {
		case SOURCE_REPLICA_DB_IMPORTER_ROLE:
			link = "https://docs.yugabyte.com/preview/yugabyte-voyager/migrate/live-fall-forward/#prepare-source-replica-database"
		case SOURCE_DB_IMPORTER_ROLE:
			link = "https://docs.yugabyte.com/preview/yugabyte-voyager/migrate/live-fall-back/#prepare-the-source-database"
		default:
			if changeStreamingIsEnabled(importType) {
				link = "https://docs.yugabyte.com/preview/yugabyte-voyager/migrate/live-migrate/#prepare-the-target-database"
			} else {
				link = "https://docs.yugabyte.com/preview/yugabyte-voyager/migrate/migrate-steps/#prepare-the-target-database"
			}
		}
		fmt.Println("\nCheck the documentation to prepare the database for migration:", color.BlueString(link))

		// Prompt user to continue if missing permissions only if fk and triggers check did not fail
		if fkAndTriggersCheckFailed {
			utils.ErrExit("Please grant the required permissions and retry the import.")
		} else if !utils.AskPrompt("\nDo you want to continue anyway") {
			utils.ErrExit("Please grant the required permissions and retry the import.")
		}
	} else {
		// If only fk and triggers check failed just simply error out
		if fkAndTriggersCheckFailed {
			utils.ErrExit("")
		} else {
			log.Info("The target database has the required permissions for importing data.")
		}
	}
}

func startExportDataFromTargetIfRequired() {
	if importerRole != TARGET_DB_IMPORTER_ROLE {
		return
	}
	msr, err := metaDB.GetMigrationStatusRecord()
	if err != nil {
		utils.ErrExit("could not fetch MigrationStatusRecord: %w", err)
	}
	if !msr.FallForwardEnabled && !msr.FallbackEnabled {
		utils.PrintAndLogf("No fall-forward/back enabled. Exiting.")
		return
	}
	tableListExportedFromSource := msr.TableListExportedFromSource
	importTableList, err := getImportTableList(tableListExportedFromSource)
	if err != nil {
		utils.ErrExit("failed to generate table list : %v", err)
	}
	importTableNames := lo.Map(importTableList, func(tableName sqlname.NameTuple, _ int) string {
		return tableName.ForUserQuery()
	})

	lockFile.Unlock() // unlock export dir from import data cmd before switching current process to ff/fb sync cmd

	cmd := []string{"yb-voyager", "export", "data", "from", "target",
		"--export-dir", exportDir,
		fmt.Sprintf("--send-diagnostics=%t", callhome.SendDiagnostics),
		"--log-level", config.LogLevel,
	}

	passExportDataFromTargetSpecificCLIFlags := map[string]bool{
		"disable-pb":           true,
		"table-list":           true,
		"transaction-ordering": true,
	}

	// Check whether the command specifc flags have been set in the config file
	keysSetInConfig, err := readConfigFileAndGetExportDataFromTargetKeys()
	var displayCmdAndExit bool
	var configFileErr error
	if err != nil {
		displayCmdAndExit = true
		configFileErr = err
	} else {
		for key := range passExportDataFromTargetSpecificCLIFlags {
			if slices.Contains(keysSetInConfig, key) {
				passExportDataFromTargetSpecificCLIFlags[key] = false
			}
		}
	}

	// Log which command specific flags are to be passed to the command
	log.Infof("Command specific flags to be passed to export data from target: %v", passExportDataFromTargetSpecificCLIFlags)

	// Command specific flags
	if bool(disablePb) && passExportDataFromTargetSpecificCLIFlags["disable-pb"] {
		cmd = append(cmd, "--disable-pb=true")
	}
	if passExportDataFromTargetSpecificCLIFlags["transaction-ordering"] {
		cmd = append(cmd, fmt.Sprintf("--transaction-ordering=%t", transactionOrdering))
	}
	if passExportDataFromTargetSpecificCLIFlags["table-list"] {
		cmd = append(cmd, "--table-list", strings.Join(importTableNames, ","))
	}

	if msr.UseYBgRPCConnector {
		if tconf.SSLMode == "prefer" || tconf.SSLMode == "allow" {
			utils.PrintAndLog(color.RedString("Warning: SSL mode '%s' is not supported for 'export data from target' yet. Downgrading it to 'disable'.\nIf you don't want these settings you can restart the 'export data from target' with a different value for --target-ssl-mode and --target-ssl-root-cert flag.", source.SSLMode))
			tconf.SSLMode = "disable"
		}
		cmd = append(cmd, "--target-ssl-mode", tconf.SSLMode)
		if tconf.SSLRootCert != "" {
			cmd = append(cmd, "--target-ssl-root-cert", tconf.SSLRootCert)
		}
	}
	if utils.DoNotPrompt {
		cmd = append(cmd, "--yes")
	}

	cmdStr := "TARGET_DB_PASSWORD=*** " + strings.Join(cmd, " ")

	utils.PrintAndLogf("Starting export data from target with command:\n %s", color.GreenString(cmdStr))

	// If error had occurred while reading the config file, display the command and exit
	if displayCmdAndExit {
		// We are delaying this error message to be displayed here so that we can display the command
		// after it has been constructed
		utils.ErrExit("failed to read config file: %s\nPlease check the config file and re-run the command with only the required flags", configFileErr)
	}

	binary, lookErr := exec.LookPath(os.Args[0])
	if lookErr != nil {
		utils.ErrExit("could not find yb-voyager: %w", lookErr)
	}
	env := os.Environ()
	env = slices.Insert(env, 0, "TARGET_DB_PASSWORD="+tconf.Password)

	execErr := syscall.Exec(binary, cmd, env)
	if execErr != nil {
		utils.ErrExit("failed to run yb-voyager export data from target: %w\n Please re-run with command :\n%s", execErr, cmdStr)
	}
}

type ImportFileTask struct {
	ID           int
	FilePath     string
	TableNameTup sqlname.NameTuple
	RowCount     int64
	FileSize     int64
}

func (task *ImportFileTask) String() string {
	return fmt.Sprintf("{ID: %d, FilePath: %s, TableName: %s, RowCount: %d, FileSize: %d}", task.ID, task.FilePath, task.TableNameTup.ForOutput(), task.RowCount, task.FileSize)
}

// func quoteTableNameIfRequired() {
// 	if tconf.TargetDBType != ORACLE {
// 		return
// 	}
// 	for _, fileEntry := range dataFileDescriptor.DataFileList {
// 		if sqlname.IsQuoted(fileEntry.TableName) {
// 			continue
// 		}
// 		if sqlname.IsReservedKeywordOracle(fileEntry.TableName) ||
// 			(sqlname.IsCaseSensitive(fileEntry.TableName, ORACLE)) {
// 			newTableName := fmt.Sprintf(`"%s"`, fileEntry.TableName)
// 			if dataFileDescriptor.TableNameToExportedColumns != nil {
// 				dataFileDescriptor.TableNameToExportedColumns[newTableName] = dataFileDescriptor.TableNameToExportedColumns[fileEntry.TableName]
// 				delete(dataFileDescriptor.TableNameToExportedColumns, fileEntry.TableName)
// 			}
// 			fileEntry.TableName = newTableName
// 		}
// 	}
// }

func discoverFilesToImport() []*ImportFileTask {
	result := []*ImportFileTask{}
	if dataFileDescriptor.DataFileList == nil {
		utils.ErrExit("It looks like the data is exported using older version of Voyager. Please use matching version to import the data.")
	}

	for i, fileEntry := range dataFileDescriptor.DataFileList {
		if fileEntry.RowCount == 0 {
			// In case of PG Live migration  pg_dump and dbzm both are used and we don't skip empty tables
			// but pb hangs for empty so skipping empty tables in snapshot import
			continue
		}

		//using the LookupTableNameAndIgnoreIfTargetNotFound if there are tables in descriptor which are not present in the target
		//for such tables we will not get target table hence we will ask users to exclude them in table-list flags
		tableName, err := namereg.NameReg.LookupTableNameAndIgnoreIfTargetNotFoundBasedOnRole(fileEntry.TableName)
		if err != nil {
			utils.ErrExit("lookup table name from name registry: %v", err)
		}
		task := &ImportFileTask{
			ID:           i,
			FilePath:     fileEntry.FilePath,
			TableNameTup: tableName,
			RowCount:     fileEntry.RowCount,
			FileSize:     fileEntry.FileSize,
		}
		result = append(result, task)
	}
	return result
}

func applyTableListFilter(importFileTasks []*ImportFileTask) []*ImportFileTask {
	result := []*ImportFileTask{}

	msr, err := metaDB.GetMigrationStatusRecord()
	if err != nil {
		utils.ErrExit("could not fetch migration status record: %w", err)
	}
	source = *msr.SourceDBConf
	_, noDefaultSchema := getDefaultSourceSchemaName()

	allTables := lo.Uniq(lo.Map(importFileTasks, func(task *ImportFileTask, _ int) sqlname.NameTuple {
		return task.TableNameTup
	}))
	slices.SortFunc(allTables, func(a, b sqlname.NameTuple) int {
		if a.ForKey() < b.ForKey() {
			return -1 // a is less than b
		} else if a.ForKey() > b.ForKey() {
			return 1 // a is greater than b
		}
		return 0 // a is equal to b
	})
	log.Infof("allTables: %v", allTables)

	findPatternMatchingTables := func(pattern string) []sqlname.NameTuple {
		result := lo.Filter(allTables, func(tableNameTup sqlname.NameTuple, _ int) bool {
			matched, err := tableNameTup.MatchesPattern(pattern)
			if err != nil {
				utils.ErrExit("Invalid table name pattern: %q: %s", pattern, err)
			}
			return matched
		})
		return result
	}

	extractTableList := func(flagTableList, listName string) ([]sqlname.NameTuple, []string) {
		tableList := utils.CsvStringToSlice(flagTableList)
		var result []sqlname.NameTuple
		var unqualifiedTables []string
		var unknownTables []string
		for _, table := range tableList {
			if noDefaultSchema && len(strings.Split(table, ".")) == 1 {
				unqualifiedTables = append(unqualifiedTables, table)
				continue
			}

			matchingTables := findPatternMatchingTables(table)
			if len(matchingTables) == 0 {
				unknownTables = append(unknownTables, table) //so that unknown check can be done later
			} else {
				result = append(result, matchingTables...)
			}
		}
		if len(unqualifiedTables) > 0 {
			utils.ErrExit("Qualify following table names in the %s list with schema-name: %v", listName, unqualifiedTables)
		}
		log.Infof("%s tableList: %v", listName, result)
		return result, unknownTables
	}

	includeList, unknownInclude := extractTableList(tconf.TableList, "include")
	excludeList, unknownExclude := extractTableList(tconf.ExcludeTableList, "exclude")
	allUnknown := append(unknownInclude, unknownExclude...)
	if len(allUnknown) > 0 {
		utils.PrintAndLogf("Unknown table names in the table-list: %v", allUnknown)
		tablesPresentInTarget := lo.Filter(allTables, func(t sqlname.NameTuple, _ int) bool {
			return t.TargetTableAvailable()
		})
		utils.PrintAndLogf("Valid table names are: %v", lo.Map(tablesPresentInTarget, func(t sqlname.NameTuple, _ int) string {
			//For the tables that are present in target, we will display the current table name (i.e. as per target table name) properly
			return t.ForOutput()
		}))
		utils.ErrExit("Please fix the table names in table-list and retry.")
	}

	tablesNotPresentInTarget := []sqlname.NameTuple{}

	for _, task := range importFileTasks {
		if len(includeList) > 0 && !slices.Contains(includeList, task.TableNameTup) {
			log.Infof("Skipping table %q (fileName: %s) as it is not in the include list", task.TableNameTup, task.FilePath)
			continue
		}
		if len(excludeList) > 0 && slices.Contains(excludeList, task.TableNameTup) {
			log.Infof("Skipping table %q (fileName: %s) as it is in the exclude list", task.TableNameTup, task.FilePath)
			continue
		}
		if !task.TableNameTup.TargetTableAvailable() && !changeStreamingIsEnabled(importType) {
			//If table not exclude and not present in target then we will ask users to exclude them in table-list flags
			//for offline migration only as for live we don't support table-list flags so this doesn't matter for that
			//and we can assume that all export side tables should be present in target
			tablesNotPresentInTarget = append(tablesNotPresentInTarget, task.TableNameTup)
			continue
		}
		result = append(result, task)
	}
	if len(tablesNotPresentInTarget) > 0 {
		utils.PrintAndLogfInfo("\nFollowing source tables are not present in the target database:\n%v", strings.Join(lo.Map(tablesNotPresentInTarget, func(t sqlname.NameTuple, _ int) string {
			return t.ForKey()
		}), ","))
		utils.ErrExit(utils.ErrorColor.Sprint("Create these tables in the target database or exclude the tables in table-list flags if you don't want to import them."))
	}
	return result
}

func updateTargetConfInMigrationStatus() {
	err := metaDB.UpdateMigrationStatusRecord(func(record *metadb.MigrationStatusRecord) {
		switch importerRole {
		case TARGET_DB_IMPORTER_ROLE, IMPORT_FILE_ROLE:
			record.TargetDBConf = tconf.Clone()
			record.TargetDBConf.Password = ""
			record.TargetDBConf.Uri = ""
		case SOURCE_REPLICA_DB_IMPORTER_ROLE:
			record.SourceReplicaDBConf = tconf.Clone()
			record.SourceReplicaDBConf.Password = ""
			record.SourceReplicaDBConf.Uri = ""
		case SOURCE_DB_IMPORTER_ROLE:
			record.SourceDBAsTargetConf = tconf.Clone()
			record.SourceDBAsTargetConf.Password = ""
			record.SourceDBAsTargetConf.Uri = ""
		default:
			panic(fmt.Sprintf("unsupported importer role: %s", importerRole))
		}
	})
	if err != nil {
		utils.ErrExit("Failed to update target conf in migration status record: %s", err)
	}
}

func updateImportDataStartedInMetaDB() error {
	switch importerRole {
	case TARGET_DB_IMPORTER_ROLE:
		log.Infof("updating import data started in meta db with cdc partitioning strategy: %s", cdcPartitioningStrategy)
		err := metaDB.UpdateImportDataStatusRecord(func(record *metadb.ImportDataStatusRecord) {
			record.ImportDataStarted = true
			record.CdcPartitioningStrategyConfig = cdcPartitioningStrategy
		})
		if err != nil {
			return fmt.Errorf("Failed to update import data status record: %s", err)
		}

	case IMPORT_FILE_ROLE:
		err := metaDB.UpdateImportDataFileStatusRecord(func(record *metadb.ImportDataFileStatusRecord) {
			record.ImportDataStarted = true
		})
		if err != nil {
			return fmt.Errorf("Failed to update import data file status record: %s", err)
		}
	}
	return nil
}

func importData(importFileTasks []*ImportFileTask, errorPolicy importdata.ErrorPolicy) {
	if perfProfile {
		// Start Prometheus metrics server
		err := importdata.StartPrometheusMetricsServer(importerRole, migrationUUID, prometheusMetricsPort)
		if err != nil {
			utils.ErrExit("Failed to start Prometheus metrics server: %v", err)
		}
	}

	err := updateImportDataStartedInMetaDB()
	if err != nil {
		utils.ErrExit("Failed to update import data started in meta DB: %s", err)
	}

	if callhome.SendDiagnostics {
		callhomeMetricsCollector = callhome.NewImportDataMetricsCollector()
	}

	exportDirDataDir := filepath.Join(exportDir, "data")
	errorHandler, err := importdata.GetImportDataErrorHandler(errorPolicy, exportDirDataDir)
	if err != nil {
		utils.ErrExit("Failed to initialize error handler: %s", err)
	}
	err = updateErrorPolicyInMetaDB(errorPolicy)
	if err != nil {
		utils.ErrExit("Failed to update error policy in meta DB: %s", err)
	}

	if importerRole == TARGET_DB_IMPORTER_ROLE {
		importDataStartEvent := createSnapshotImportStartedEvent()
		controlPlane.SnapshotImportStarted(&importDataStartEvent)
	}
	updateTargetConfInMigrationStatus()
	msr, err := metaDB.GetMigrationStatusRecord()
	if err != nil {
		utils.ErrExit("Failed to get migration status record: %s", err)
	}

	err = tdb.InitConnPool()
	if err != nil {
		utils.ErrExit("Failed to initialize the target DB connection pool: %s", err)
	}

	var adaptiveParallelismStarted bool
	adaptiveParallelismStarted, err = startAdaptiveParallelism(tconf.AdaptiveParallelismMode, callhomeMetricsCollector)
	if err != nil {
		utils.ErrExit("Failed to start adaptive parallelism: %s", err)
	}

	progressReporter = NewImportDataProgressReporter(bool(disablePb))
	err = startMonitoringTargetYBHealth()
	if err != nil {
		utils.ErrExit("Failed to start monitoring health: %s", err)
	}
	if adaptiveParallelismStarted {
		utils.PrintAndLogf("Using 1-%d parallel jobs (adaptive)", tconf.MaxParallelism)
	} else {
		utils.PrintAndLogf("Using %d parallel jobs.", tconf.Parallelism)
	}

	targetDBVersion := tdb.GetVersion()
	fmt.Printf("%s version: %s\n", tconf.TargetDBType, targetDBVersion)

	err = tdb.CreateVoyagerSchema()
	if err != nil {
		utils.ErrExit("Failed to create voyager metadata schema on target DB: %s", err)
	}

	utils.PrintAndLogf("\nimport of data in %q database started", tconf.DBName)
	var pendingTasks, completedTasks []*ImportFileTask
	state := NewImportDataState(exportDir)
	if startClean {
		err := cleanMSRForImportDataStartClean()
		if err != nil {
			utils.ErrExit("Failed to clean MigrationStatusRecord for import data start clean: %s", err)
		}
		cleanImportState(state, importFileTasks)
		err = cleanStoredErrors(errorHandler, importFileTasks)
		if err != nil {
			utils.ErrExit("Failed to clean stored errors: %s", err)
		}
		pendingTasks = importFileTasks
	} else {
		pendingTasks, completedTasks, err = classifyTasksForImport(state, importFileTasks)
		if err != nil {
			utils.ErrExit("Failed to classify tasks: %s", err)
		}
	}
	log.Infof("pending tasks: %v", pendingTasks)
	log.Infof("completed tasks: %v", completedTasks)

	err = runPKConflictModeGuardrails(state, importFileTasks)
	if err != nil {
		utils.ErrExit("Error checking PK conflict mode on fresh start: %s", err)
	}

	if msr.SourceDBConf != nil {
		source = *msr.SourceDBConf
	}
	if changeStreamingIsEnabled(importType) {
		//For live migration we need to use the source table list to get the import table list
		//as we don't suport filtering tables in import data for live migration so it might be okay to use source side list
		//and one more reason of using that is empty tables which are not present in datafile descriptor but we need to have them in
		// import list for live migration as streaming changes will be done for them
		importTableList, err = getImportTableList(msr.TableListExportedFromSource)
		if err != nil {
			utils.ErrExit("Error generating table list to import: %v", err)
		}
	} else {
		//for offline migration we need to use the import file tasks to get the import table list
		//as that is the one where we filter the tables via table-list flags
		//we don't need empty tables in offline case, data migration doesn't matter for them
		importTableList = importFileTasksToTableNameTuples(importFileTasks)
	}
	if msr.IsSnapshotExportedViaDebezium() {
		valueConverter, err = dbzm.NewSnapshotPhaseValueConverter(exportDir, tdb, tconf, importerRole, msr.SourceDBConf.DBType, importTableList)
	} else {
		valueConverter, err = dbzm.NewSnapshotPhaseNoOpValueConverter()
	}
	if err != nil {
		utils.ErrExit("create value converter: %s", err)
	}

	TableNameToSchema, err = valueConverter.GetTableNameToSchema()
	if err != nil {
		utils.ErrExit("getting table name to schema: %s", err)
	}
	err = fetchAndStoreGeneratedAlwaysIdentityColumnsInMetadb(importTableList)
	if err != nil {
		utils.ErrExit("error fetching or storing the generated always identity columns: %v", err)
	}
	err = disableGeneratedAlwaysAsIdentityColumns()
	if err != nil {
		utils.ErrExit("error disabling generated always identity columns: %v", err)
	}
	// Import snapshots
	if importerRole != SOURCE_DB_IMPORTER_ROLE {
		utils.PrintAndLogf("Already imported tables: %v", importFileTasksToTableNames(completedTasks))
		if len(pendingTasks) == 0 {
			utils.PrintAndLogf("All the tables are already imported, nothing left to import\n")
		} else {
			utils.PrintAndLogf("Tables to import: %v", importFileTasksToTableNames(pendingTasks))
			err = prepareTableToColumns(pendingTasks) //prepare the tableToColumns map
			if err != nil {
				utils.ErrExit("failed to prepare table to columns: %s", err)
			}
			maxParallelConns, err := getMaxParallelConnections()
			if err != nil {
				utils.ErrExit("Failed to get max parallel connections: %s", err)
			}
			if importerRole == TARGET_DB_IMPORTER_ROLE {
				importDataAllTableMetrics := createInitialImportDataTableMetrics(pendingTasks)
				controlPlane.UpdateImportedRowCount(importDataAllTableMetrics)
			}

			useTaskPicker := utils.GetEnvAsBool("YBVOYAGER_USE_TASK_PICKER_FOR_IMPORT", true)
			if useTaskPicker {
				maxColocatedBatchesInProgress := utils.GetEnvAsInt("YBVOYAGER_MAX_COLOCATED_BATCHES_IN_PROGRESS", 3)
				err := importTasksViaTaskPicker(pendingTasks, state, progressReporter,
					maxParallelConns, maxParallelConns, maxColocatedBatchesInProgress, msr.IsSnapshotExportedViaDebezium(),
					maxConcurrentBatchProductionsConfig, bool(enableRandomBatchProduction),
					errorHandler, callhomeMetricsCollector)
				if err != nil {
					utils.ErrExit("Failed to import tasks via task picker. %s", err)
				}
			} else {
				poolSize := maxParallelConns * 2
				for _, task := range pendingTasks {
					// The code can produce `poolSize` number of batches at a time. But, it can consume only
					// `parallelism` number of batches at a time.
					batchImportPool = pool.New().WithMaxGoroutines(poolSize)
					log.Infof("created batch import pool of size: %d", poolSize)

					batchProducer, err := NewSequentialFileBatchProducer(task, state, msr.IsSnapshotExportedViaDebezium(), errorHandler, progressReporter)
					if err != nil {
						utils.ErrExit("Failed to create batch producer: %s", err)
					}

					taskImporter, err := NewFileTaskImporter(task, state, batchProducer, batchImportPool, progressReporter, nil, false, errorHandler, callhomeMetricsCollector)
					if err != nil {
						utils.ErrExit("Failed to create file task importer: %s", err)
					}

					for !taskImporter.AllBatchesSubmitted() {
						err := taskImporter.ProduceAndSubmitNextBatchToWorkerPool()
						if err != nil {
							utils.ErrExit("Failed to submit next batch: task:%v err: %s", task, err)
						}
					}

					batchImportPool.Wait() // wait for file import to finish
					taskImporter.PostProcess()
				}
				time.Sleep(time.Second * 2)
			}
		}
		utils.PrintAndLogf("snapshot data import complete\n\n")
	}

	if changeStreamingIsEnabled(importType) {
		if importerRole != SOURCE_DB_IMPORTER_ROLE {
			displayImportedRowCountSnapshot(state, importFileTasks, errorHandler)
		}

		waitForDebeziumStartIfRequired()
		importPhase = dbzm.MODE_STREAMING
		color.Blue("streaming changes to %s...", tconf.TargetDBType)

		if err != nil {
			utils.ErrExit("failed to get table unique key columns map: %s", err)
		}
		valueConverter, err = dbzm.NewSnapshotPhaseValueConverter(exportDir, tdb, tconf, importerRole, source.DBType, importTableList)
		if err != nil {
			utils.ErrExit("Failed to create value converter: %s", err)
		}
		streamingPhaseValueConverter, err := dbzm.NewStreamingPhaseDebeziumValueConverter(importTableList, exportDir, tconf, importerRole)
		if err != nil {
			utils.ErrExit("Failed to create streaming phase value converter: %s", err)
		}
		err = streamChanges(state, importTableList, streamingPhaseValueConverter)
		if err != nil {
			utils.ErrExit("Failed to stream changes to %s: %s", tconf.TargetDBType, err)
		}

		status, err := dbzm.ReadExportStatus(filepath.Join(exportDir, "data", "export_status.json"))
		if err != nil {
			utils.ErrExit("failed to read export status for restore sequences: %s", err)
		}

		// in case of live migration sequences are restored after cutover
		err = restoreSequencesInLiveMigration(status.Sequences)
		if err != nil {
			utils.ErrExit("failed to restore sequences: %s", err)
		}

		err = restoreGeneratedIdentityColumns(importTableList)
		if err != nil {
			utils.ErrExit("failed to restore generated columns: %s", err)
		}

		utils.PrintAndLogf("Completed streaming all relevant changes to %s", tconf.TargetDBType)
		err = markCutoverProcessed(importerRole)
		if err != nil {
			utils.ErrExit("failed to mark cutover as processed: %s", err)
		}
		utils.PrintAndLog("\nRun the following command to get the current report of the migration:\n" +
			color.CyanString("yb-voyager get data-migration-report --export-dir %q", exportDir))
	} else {
		err = restoreSequencesInOfflineMigration(msr, importTableList)
		if err != nil {
			utils.ErrExit("failed to restore sequences: %s", err)
		}
		err = restoreGeneratedIdentityColumns(importTableList)
		if err != nil {
			utils.ErrExit("failed to restore generated columns: %s", err)
		}
		displayImportedRowCountSnapshot(state, importFileTasks, errorHandler)
	}
	fmt.Printf("\nImport data complete.\n")
}

// For a fresh start but non empty tables in tableList && OnPrimaryKeyConflict is set to IGNORE -> notify user
func runPKConflictModeGuardrails(state *ImportDataState, allTasks []*ImportFileTask) error {
	// in case of ERROR mode, no need to check for non-empty tables
	// but for IGNORE or UPDATE(in future), we need to prompt user
	if tconf.OnPrimaryKeyConflictAction == constants.PRIMARY_KEY_CONFLICT_ACTION_ERROR_POLICY {
		return nil
	}

	if !isTargetDBImporter(importerRole) {
		return nil
	}

	if !isFreshStart(state, allTasks) {
		log.Info("Not a fresh start, skipping primary key conflict mode check.")
		return nil
	}

	pendingTasks := getPendingTasks(state, allTasks)
	pendingTablesList := importFileTasksToTableNameTuples(pendingTasks)
	nonEmptyTables := tdb.GetNonEmptyTables(pendingTablesList)
	if len(nonEmptyTables) == 0 {
		log.Info("No non-empty tables found in the target DB, skipping primary key conflict mode check.")
		return nil
	}

	var nonEmptyTablesWithPK []sqlname.NameTuple
	for _, table := range nonEmptyTables {
		colList, err := tdb.GetPrimaryKeyColumns(table)
		if err != nil {
			return fmt.Errorf("failed to get primary key columns for table %s: %w", table.ForOutput(), err)
		}
		if len(colList) > 0 { // table has PK
			nonEmptyTablesWithPK = append(nonEmptyTablesWithPK, table)
		}
	}

	// all nonEmptyTables have no primary key columns
	if len(nonEmptyTablesWithPK) == 0 {
		log.Infof("No non-empty tables with primary key found in %v, skipping primary key conflict mode check.",
			sqlname.NameTupleListToStrings(nonEmptyTables))
		return nil
	}

	utils.PrintAndLogf(
		"\nTarget tables with pre-existing data: %v\n"+
			"Note that because of the config on-primary-key-conflict as 'IGNORE', rows that have a primary key conflict "+
			"with an existing row in the above set of tables will be silently ignored.\n",
		sqlname.NameTupleListToStrings(nonEmptyTablesWithPK),
	)
	if !utils.AskPrompt("Please confirm whether to proceed") {
		utils.ErrExit("Aborting import.")
	}

	return nil
}

// A fresh start is when all tasks are pending(non-zero), no started or completed tasks.
func isFreshStart(state *ImportDataState, allTasks []*ImportFileTask) bool {
	inProgressTasks := getInProgressTasks(state, allTasks)
	notStartedTasks := getNotStartedTasks(state, allTasks)
	completedTasks := getCompletedTasks(state, allTasks)

	return len(inProgressTasks) == 0 && len(completedTasks) == 0 && len(notStartedTasks) == len(allTasks)
}

// restoreGeneratedIdentityColumns enables & restores generated identity columns
// 1. GENERATED ALWAYS: Re-enables(also restores the values) 'GENERATED ALWAYS' identity columns previously disabled before import data
// 2. GENERATED BY DEFAULT: Remaining columns were always 'generated by default'; just restore their values.
func restoreGeneratedIdentityColumns(importTableList []sqlname.NameTuple) error {
	if importTableList == nil {
		return nil
	}

	err := enableGeneratedAlwaysAsIdentityColumns()
	if err != nil {
		return err
	}

	// TODO: these sequences of all identity columns are also covered as part of the RestoreSequences as well so we don't need this ALTER
	// see if we should remove it.
	err = restoreGeneratedByDefaultAsIdentityColumns(importTableList)
	if err != nil {
		return err
	}

	return nil
}

func getMaxParallelConnections() (int, error) {
	maxParallelConns := tconf.Parallelism
	if tconf.AdaptiveParallelismMode.IsEnabled() {
		// in case of adaptive parallelism, we need to use maxParalllelism * 2
		yb, ok := tdb.(*tgtdb.TargetYugabyteDB)
		if !ok {
			return 0, fmt.Errorf("adaptive parallelism is only supported if target DB is YugabyteDB")
		}
		maxParallelConns = yb.GetNumMaxConnectionsInPool()
	}
	return maxParallelConns, nil
}

/*
1. Initialize a worker pool. In case of TARGET_DB_IMPORTER_ROLE  or IMPORT_FILE_ROLE, also create a colocated batch import pool and a corresponding queue.
2. Create a task picker which helps the importer choose which task to process in each iteration.
3. Loop until all tasks are done:
  - Pick a task from the task picker.
  - If the task is not already being processed, create a new FileTaskImporter for the task.
  - For the task that is picked, produce the next batch and submit it to the worker pool. Worker will asynchronously import the batch.
  - If task is done, mark it as done in the task picker.
*/
func importTasksViaTaskPicker(pendingTasks []*ImportFileTask, state *ImportDataState, progressReporter *ImportDataProgressReporter,
	maxParallelConns int, maxShardedTasksInProgress int, maxColocatedBatchesInProgress int,
	isRowTransformationRequired bool, maxConcurrentBatchProductions int, enableRandomBatchProduction bool,
	errorHandler importdata.ImportDataErrorHandler, callhomeMetricsCollector *callhome.ImportDataMetricsCollector) error {

	var err error
	setupWorkerPoolAndQueue(maxParallelConns, maxColocatedBatchesInProgress)
	taskImporters := map[int]*FileTaskImporter{}
	tableTypes, err := getTableTypes(pendingTasks)
	if err != nil {
		return fmt.Errorf("get table types: %w", err)
	}

	// Initialize semaphore to limit concurrent batch productions
	concurrentBatchProductionSem := semaphore.NewWeighted(int64(maxConcurrentBatchProductions))

	var taskPicker FileTaskPicker
	var yb *tgtdb.TargetYugabyteDB
	var ok bool
	if importerRole == TARGET_DB_IMPORTER_ROLE || importerRole == IMPORT_FILE_ROLE {
		yb, ok = tdb.(*tgtdb.TargetYugabyteDB)
		if !ok {
			return fmt.Errorf("expected tdb to be of type TargetYugabyteDB, got: %T", tdb)
		}
		taskPicker, err = NewColocatedCappedRandomTaskPicker(maxShardedTasksInProgress, maxColocatedBatchesInProgress, pendingTasks, state, yb, colocatedBatchImportQueue, tableTypes)
		if err != nil {
			return fmt.Errorf("create colocated aware randmo task picker: %w", err)
		}
	} else {
		taskPicker, err = NewSequentialTaskPicker(pendingTasks, state)
		if err != nil {
			return fmt.Errorf("create sequential task picker: %w", err)
		}
	}

	for taskPicker.HasMoreTasks() {
		task, err := taskPicker.Pick()
		if err != nil {
			return fmt.Errorf("get next task: %w", err)
		}
		log.Infof("Picked task for import: %s", task)
		var taskImporter *FileTaskImporter
		var ok bool
		taskImporter, ok = taskImporters[task.ID]
		if !ok {
			taskImporter, err = createFileTaskImporter(task, state, batchImportPool, progressReporter, colocatedBatchImportQueue, tableTypes, isRowTransformationRequired, enableRandomBatchProduction, concurrentBatchProductionSem, errorHandler, callhomeMetricsCollector)
			if err != nil {
				return fmt.Errorf("create file task importer: %w", err)
			}
			log.Infof("created file task importer for table: %s, task: %v", task.TableNameTup.ForOutput(), task)
			taskImporters[task.ID] = taskImporter
		}

		if taskImporter.AllBatchesSubmitted() {
			// All batches for this task have been submitted.
			// task could have been completed (all batches imported) OR still in progress
			// in case task is done, we should inform task picker so that we stop picking that task.
			log.Infof("All batches submitted for task: %s", task)
			taskDone, err := state.AllBatchesImported(task.FilePath, task.TableNameTup)
			if err != nil {
				return fmt.Errorf("check if all batches are imported: task: %v err :%w", task, err)
			}
			if taskDone {
				taskImporter.PostProcess()
				err = taskPicker.MarkTaskAsDone(task)
				if err != nil {
					return fmt.Errorf("mark task as done: task: %v, err: %w", task, err)
				}
				state.UnregisterFileTaskImporter(taskImporter)
				log.Infof("Import of task done: %s", task)
				continue
			} else {
				// some batches are still in progress, wait for them to complete as decided by the picker.
				// don't want to busy-wait, so in case of sequentialTaskPicker, we sleep.
				err := taskPicker.WaitForTasksBatchesTobeImported()
				if err != nil {
					return fmt.Errorf("wait for tasks batches to be imported: %w", err)
				}
				continue
			}

		}
		if !taskImporter.IsNextBatchAvailable() {
			log.Infof("No next batch available for table: %s. Continuing.", task.TableNameTup.ForOutput())
			continue
		}
		err = taskImporter.ProduceAndSubmitNextBatchToWorkerPool()
		if err != nil {
			return fmt.Errorf("submit next batch: task:%v err: %s", task, err)
		}
	}
	return nil
}

func setupWorkerPoolAndQueue(maxParallelConns int, maxColocatedBatchesInProgress int) {
	shardedPoolSize := maxParallelConns * 2
	batchImportPool = pool.New().WithMaxGoroutines(shardedPoolSize)
	log.Infof("created batch import pool of size: %d", shardedPoolSize)

	if importerRole == TARGET_DB_IMPORTER_ROLE || importerRole == IMPORT_FILE_ROLE {
		colocatedBatchImportPool = pool.New().WithMaxGoroutines(maxColocatedBatchesInProgress)
		log.Infof("created colocated batch import pool of size: %d", maxColocatedBatchesInProgress)

		colocatedBatchImportQueue = make(chan func(), maxColocatedBatchesInProgress*2)

		colocatedBatchImportQueueConsumer := func() {
			// just read from channel and submit to the worker pool.
			// worker pool has a max size of maxColocatedBatchesInProgress, so it will block if all workers are busy.
			for {
				select {
				case f := <-colocatedBatchImportQueue:
					colocatedBatchImportPool.Go(f)
				}
			}
		}
		go colocatedBatchImportQueueConsumer()
	}
}

// getTableTypes returns a map of table name to table type (sharded/colocated) for all tables in the tasks.
func getTableTypes(tasks []*ImportFileTask) (*utils.StructMap[sqlname.NameTuple, string], error) {
	if !slices.Contains([]string{TARGET_DB_IMPORTER_ROLE, IMPORT_FILE_ROLE}, importerRole) {
		return nil, nil
	}

	tableTypes := utils.NewStructMap[sqlname.NameTuple, string]()
	yb, ok := tdb.(YbTargetDBColocatedChecker)
	if !ok {
		return nil, fmt.Errorf("expected tdb to be of type TargetYugabyteDB, got: %T", tdb)
	}
	isDBColocated, err := yb.IsDBColocated()
	if err != nil {
		return nil, fmt.Errorf("checking if db is colocated: %w", err)
	}
	for _, task := range tasks {
		if tableType, ok := tableTypes.Get(task.TableNameTup); !ok {
			if !isDBColocated {
				tableType = SHARDED
			} else {
				isColocated, err := yb.IsTableColocated(task.TableNameTup)
				if err != nil {
					return nil, fmt.Errorf("checking if table is colocated: table: %v: %w", task.TableNameTup.ForOutput(), err)
				}
				tableType = lo.Ternary(isColocated, COLOCATED, SHARDED)
			}
			tableTypes.Put(task.TableNameTup, tableType)
		}
	}
	return tableTypes, nil

}

/*
when TARGET_DB_IMPORTER_ROLE or IMPORT_FILE_ROLE, we pass on
the batchImportPool and the colocatedBatchImportQueue to the FileTaskImporter
so that it can submit sharded table batches to the batchImportPool,
and colocated table batches to the colocatedBatchImportQueue.

Otherwise, we simply pass the batchImportPool to the FileTaskImporter.
*/
func createFileTaskImporter(task *ImportFileTask, state *ImportDataState, batchImportPool *pool.Pool, progressReporter *ImportDataProgressReporter, colocatedBatchImportQueue chan func(),
	tableTypes *utils.StructMap[sqlname.NameTuple, string], isRowTransformationRequired bool, enableRandomBatchProduction bool, concurrentBatchProductionSem *semaphore.Weighted, errorHandler importdata.ImportDataErrorHandler, callhomeMetricsCollector *callhome.ImportDataMetricsCollector) (*FileTaskImporter, error) {
	var taskImporter *FileTaskImporter
	var err error
	var batchProducer FileBatchProducer

	if importerRole == TARGET_DB_IMPORTER_ROLE || importerRole == IMPORT_FILE_ROLE {
		tableType, ok := tableTypes.Get(task.TableNameTup)
		if !ok {
			return nil, fmt.Errorf("table type not found for table: %s", task.TableNameTup.ForOutput())
		}

		if enableRandomBatchProduction {
			batchProducer, err = NewRandomFileBatchProducer(task, state, isRowTransformationRequired, errorHandler, progressReporter, concurrentBatchProductionSem)
			if err != nil {
				return nil, fmt.Errorf("creating random batch producer: %w", err)
			}
		} else {
			batchProducer, err = NewSequentialFileBatchProducer(task, state, isRowTransformationRequired, errorHandler, progressReporter)
			if err != nil {
				return nil, fmt.Errorf("creating sequential batch producer: %w", err)
			}
		}
		taskImporter, err = NewFileTaskImporter(task, state, batchProducer, batchImportPool, progressReporter, colocatedBatchImportQueue, tableType == COLOCATED, errorHandler, callhomeMetricsCollector)

		if err != nil {
			return nil, fmt.Errorf("create file task importer: %w", err)
		}
	} else {
		batchProducer, err = NewSequentialFileBatchProducer(task, state, isRowTransformationRequired, errorHandler, progressReporter)
		if err != nil {
			return nil, fmt.Errorf("creating sequential batch producer: %w", err)
		}

		taskImporter, err = NewFileTaskImporter(task, state, batchProducer, batchImportPool, progressReporter, nil, false, errorHandler, callhomeMetricsCollector)
		if err != nil {
			return nil, fmt.Errorf("create file task importer: %w", err)
		}
	}
	return taskImporter, nil
}

func startMonitoringTargetYBHealth() error {
	if !slices.Contains([]string{TARGET_DB_IMPORTER_ROLE, IMPORT_FILE_ROLE}, importerRole) {
		return nil
	}
	if skipNodeHealthChecks && skipDiskUsageHealthChecks && skipReplicationChecks {
		return nil
	}
	yb, ok := tdb.(*tgtdb.TargetYugabyteDB)
	if !ok {
		return fmt.Errorf("monitoring health is only supported if target DB is YugabyteDB")
	}
	go func() {
		//for now not sending any other parameters as not required for monitor usage
		ybClient := dbzm.NewYugabyteDBCDCClient(exportDir, "", tconf.SSLRootCert, tconf.DBName, "", nil)
		err := ybClient.Init()
		if err != nil {
			log.Errorf("error intialising the yb client : %v", err)
		}
		monitorTDBHealth := monitor.NewMonitorTargetYBHealth(yb, bool(skipDiskUsageHealthChecks), bool(skipReplicationChecks), bool(skipNodeHealthChecks), ybClient, func(info string) {
			displayMonitoringInformationOnTheConsole(info)
		})
		err = monitorTDBHealth.StartMonitoring()
		if err != nil {
			log.Errorf("error monitoring the target health: %v", err)
		}
	}()
	return nil
}

func displayMonitoringInformationOnTheConsole(info string) {
	if info == "" {
		return
	}
	if disablePb {
		utils.PrintAndLog(info)
	} else {
		log.Warnf("monitoring: %v", info)
		if importPhase == dbzm.MODE_SNAPSHOT || importerRole == IMPORT_FILE_ROLE {
			progressReporter.DisplayInformation(info)
		} else {
			statsReporter.DisplayInformation(info)

		}
	}
}

func startAdaptiveParallelism(mode types.AdaptiveParallelismMode, callhomeMetricsCollector *callhome.ImportDataMetricsCollector) (bool, error) {
	if !mode.IsEnabled() {
		return false, nil
	}
	yb, ok := tdb.(*tgtdb.TargetYugabyteDB)
	if !ok {
		return false, fmt.Errorf("adaptive parallelism is only supported if target DB is YugabyteDB")
	}

	if !yb.IsAdaptiveParallelismSupported() {
		utils.PrintAndLog(color.YellowString("Note: Continuing without adaptive parallelism as it is not supported in this version of YugabyteDB."))
		return false, nil
	}

	go func() {
		err := adaptiveparallelism.AdaptParallelism(yb, mode, callhomeMetricsCollector)
		if err != nil {
			log.Errorf("adaptive parallelism error: %v", err)
		}
	}()
	return true, nil
}

func waitForDebeziumStartIfRequired() error {
	msr, err := metaDB.GetMigrationStatusRecord()
	if err != nil {
		return fmt.Errorf("failed to get migration status record: %w", err)
	}
	if msr.SnapshotMechanism == "debezium" {
		// we already wait for snapshot to have completed by debezium
		// so no need to wait again here.
		return nil
	}

	// in case pg_dump was used to export snapshot data,
	// we need to wait for export-data to have started debezium in cdc phase
	// in order to avoid any race conditions.
	fmt.Println("Initializing streaming phase...")
	log.Infof("waiting for export-data to have started debezium in cdc phase")
	for {
		msr, err = metaDB.GetMigrationStatusRecord()
		if err != nil {
			return fmt.Errorf("failed to get migration status record: %w", err)
		}
		if lo.Contains([]string{TARGET_DB_IMPORTER_ROLE, SOURCE_REPLICA_DB_IMPORTER_ROLE}, importerRole) &&
			msr.ExportDataSourceDebeziumStarted {
			break
		}
		if importerRole == SOURCE_DB_IMPORTER_ROLE && msr.ExportDataTargetDebeziumStarted {
			break
		}
		time.Sleep(2 * time.Second)
	}

	return nil
}

func packAndSendImportDataToTargetPayload(status string, errorMsg error) {

	if !shouldSendCallhome() {
		return
	}

	//basic payload details
	payload := createCallhomePayload()
	switch importType {
	case SNAPSHOT_ONLY:
		payload.MigrationType = OFFLINE
	case SNAPSHOT_AND_CHANGES:
		payload.MigrationType = LIVE_MIGRATION
	}
	payload.TargetDBDetails = callhome.MarshalledJsonString(targetDBDetails)
	payload.MigrationPhase = IMPORT_DATA_PHASE

	dataMetrics := callhome.ImportDataMetrics{}
	if callhomeMetricsCollector != nil {
		dataMetrics.SnapshotTotalRows = callhomeMetricsCollector.GetSnapshotTotalRows()
		dataMetrics.SnapshotTotalBytes = callhomeMetricsCollector.GetSnapshotTotalBytes()
		dataMetrics.CurrentParallelConnections = callhomeMetricsCollector.GetCurrentParallelConnections()
	}

	// Get phase-related metrics from existing logic
	// TODO: fix: pass proper error handler here.
	importRowsMap, err := getImportedSnapshotRowsMap("target", importTableList, nil)
	if err != nil {
		log.Infof("callhome: error in getting the import data: %v", err)
	} else {
		importRowsMap.IterKV(func(key sqlname.NameTuple, value RowCountPair) (bool, error) {
			dataMetrics.MigrationSnapshotTotalRows += value.Imported
			if value.Imported > dataMetrics.MigrationSnapshotLargestTableRows {
				dataMetrics.MigrationSnapshotLargestTableRows = value.Imported
			}
			return true, nil
		})
	}

	// Set live migration metrics if applicable
	if importPhase != dbzm.MODE_SNAPSHOT && statsReporter != nil {
		dataMetrics.MigrationCdcTotalImportedEvents = statsReporter.TotalEventsImported
		dataMetrics.CdcEventsImportRate3min = statsReporter.EventsImportRateLast3Min
	}

	importDataPayload := callhome.ImportDataPhasePayload{
		PayloadVersion:             callhome.IMPORT_DATA_CALLHOME_PAYLOAD_VERSION,
		ParallelJobs:               int64(tconf.Parallelism),
		StartClean:                 bool(startClean),
		EnableUpsert:               bool(tconf.EnableUpsert),
		Error:                      callhome.SanitizeErrorMsg(errorMsg, anonymizer),
		ControlPlaneType:           getControlPlaneType(),
		BatchSize:                  batchSizeInNumRows,
		OnPrimaryKeyConflictAction: tconf.OnPrimaryKeyConflictAction,
		// TODO: store the mode properly
		EnableYBAdaptiveParallelism: tconf.AdaptiveParallelismMode.IsEnabled(),
		AdaptiveParallelismMax:      int64(tconf.MaxParallelism),
		ErrorPolicySnapshot:         errorPolicySnapshotFlag.String(),
		DataMetrics:                 dataMetrics,
		Phase:                       importPhase,
	}

	var err2 error
	importDataPayload.YBClusterMetrics, err2 = BuildCallhomeYBClusterMetrics()
	if err2 != nil {
		log.Infof("callhome: error in getting the YB cluster metrics: %v", err2)
	}

	// Below adds cutover timings if applicable
	msr, err := metaDB.GetMigrationStatusRecord()
	if err == nil {
		importDataPayload.CutoverTimings = CalculateCutoverTimingsForTarget(msr)
	} else {
		log.Infof("callhome: error getting MSR for cutover timings: %v", err)
	}

	payload.PhasePayload = callhome.MarshalledJsonString(importDataPayload)
	payload.Status = status

	err = callhome.SendPayload(&payload)
	if err == nil && (status == COMPLETE || status == ERROR) {
		callHomeErrorOrCompletePayloadSent = true
	}
}

// Handling identity columns for resumable import data
// Background: A previous incomplete import run may have disabled "GENERATED ALWAYS AS IDENTITY" columns.
// Two scenarios:
//  1. Columns are disabled: Restore TableToIdentityColumnNames map from metaDB
//  2. Columns are enabled: Fetch identity columns from database and persist to metaDB for import data resumability
func fetchAndStoreGeneratedAlwaysIdentityColumnsInMetadb(tables []sqlname.NameTuple) error {
	tableKeyToIdentityColumnNames := make(map[string][]string)

	// Fetch the table to identity columns information from metadb if present
	found, err := metaDB.GetJsonObject(nil, identityColumnsMetaDBKey, &tableKeyToIdentityColumnNames)
	if err != nil {
		return fmt.Errorf("failed to get identity columns from meta db: %s", err)
	}
	if found {
		// Using retrieved identity columns from metaDB to populate TableToIdentityColumns
		TableToIdentityColumnNames = utils.NewStructMap[sqlname.NameTuple, []string]()
		for key, columns := range tableKeyToIdentityColumnNames {
			nameTuple, err := namereg.NameReg.LookupTableName(key)
			if err != nil {
				return fmt.Errorf("lookup for table name in name reg: %v with: %v", key, err)
			}
			TableToIdentityColumnNames.Put(nameTuple, columns)
		}
		return nil
	}

	// If not found, fetch it from target db and populate TableToIdentityColumnNames and persist it to metaDB
	TableToIdentityColumnNames, err = tdb.GetIdentityColumnNamesForTables(tables, constants.IDENTITY_GENERATION_ALWAYS)
	if err != nil {
		return fmt.Errorf("failed to get identity(%s) columns for tables: %w", constants.IDENTITY_GENERATION_ALWAYS, err)
	}

	TableToIdentityColumnNames.IterKV(func(key sqlname.NameTuple, value []string) (bool, error) {
		tableKeyToIdentityColumnNames[key.ForKey()] = value
		return true, nil
	})
	err = metaDB.InsertJsonObject(nil, identityColumnsMetaDBKey, tableKeyToIdentityColumnNames)
	if err != nil {
		return fmt.Errorf("failed to insert into the key '%s': %v", identityColumnsMetaDBKey, err)
	}
	return nil
}
func disableGeneratedAlwaysAsIdentityColumns() error {
	err := tdb.DisableGeneratedAlwaysAsIdentityColumns(TableToIdentityColumnNames)
	if err != nil {
		return fmt.Errorf("failed to disable generated always as identity columns: %s", err)
	}
	return nil
}

func enableGeneratedAlwaysAsIdentityColumns() error {
	err := tdb.EnableGeneratedAlwaysAsIdentityColumns(TableToIdentityColumnNames)
	if err != nil {
		return fmt.Errorf("failed to enable generated always as identity columns: %s", err)
	}
	return nil
}

func restoreGeneratedByDefaultAsIdentityColumns(tables []sqlname.NameTuple) error {
	log.Infof("restoring generated by default as identity columns for tables: %v", tables)
	tablesToIdentityColumnNames, err := tdb.GetIdentityColumnNamesForTables(tables, constants.IDENTITY_GENERATION_BY_DEFAULT)
	if err != nil {
		return fmt.Errorf("failed to get identity(%s) columns for tables: %w", constants.IDENTITY_GENERATION_BY_DEFAULT, err)
	}
	err = tdb.EnableGeneratedByDefaultAsIdentityColumns(tablesToIdentityColumnNames)
	if err != nil {
		return fmt.Errorf("failed to enable generated by default as identity columns: %w", err)
	}
	return nil
}

func importFileTasksToTableNames(tasks []*ImportFileTask) []string {
	tableNames := []string{}
	for _, t := range tasks {
		tableNames = append(tableNames, t.TableNameTup.ForKey())
	}
	return lo.Uniq(tableNames)
}

func importFileTasksToTableNameTuples(tasks []*ImportFileTask) []sqlname.NameTuple {
	tableNames := []sqlname.NameTuple{}
	for _, t := range tasks {
		tableNames = append(tableNames, t.TableNameTup)
	}
	return lo.UniqBy(tableNames, func(t sqlname.NameTuple) string {
		return t.ForKey()
	})
}

func classifyTasksForImport(state *ImportDataState, tasks []*ImportFileTask) (pendingTasks, completedTasks []*ImportFileTask, err error) {
	inProgressTasks := []*ImportFileTask{}
	notStartedTasks := []*ImportFileTask{}
	for _, task := range tasks {
		fileImportState, err := state.GetFileImportState(task.FilePath, task.TableNameTup)
		if err != nil {
			return nil, nil, fmt.Errorf("get table import state: %w", err)
		}
		switch fileImportState {
		case FILE_IMPORT_COMPLETED, FILE_IMPORT_COMPLETED_WITH_ERRORS:
			completedTasks = append(completedTasks, task)
		case FILE_IMPORT_IN_PROGRESS:
			inProgressTasks = append(inProgressTasks, task)
		case FILE_IMPORT_NOT_STARTED:
			notStartedTasks = append(notStartedTasks, task)
		default:
			return nil, nil, fmt.Errorf("invalid table import state: %s", fileImportState)
		}
	}
	// Start with in-progress tasks, followed by not-started tasks.
	return append(inProgressTasks, notStartedTasks...), completedTasks, nil
}

func getNotStartedTasks(state *ImportDataState, tasks []*ImportFileTask) []*ImportFileTask {
	notStartedTasks := []*ImportFileTask{}
	for _, task := range tasks {
		fileImportState, err := state.GetFileImportState(task.FilePath, task.TableNameTup)
		if err != nil {
			utils.ErrExit("get table import state: %s: %s", task.TableNameTup, err)
		}
		if fileImportState == FILE_IMPORT_NOT_STARTED {
			notStartedTasks = append(notStartedTasks, task)
		}
	}
	return notStartedTasks
}

func getInProgressTasks(state *ImportDataState, tasks []*ImportFileTask) []*ImportFileTask {
	inProgressTasks := []*ImportFileTask{}
	for _, task := range tasks {
		fileImportState, err := state.GetFileImportState(task.FilePath, task.TableNameTup)
		if err != nil {
			utils.ErrExit("get table import state: %s: %s", task.TableNameTup, err)
		}
		if fileImportState == FILE_IMPORT_IN_PROGRESS {
			inProgressTasks = append(inProgressTasks, task)
		}
	}
	return inProgressTasks
}

func getPendingTasks(state *ImportDataState, tasks []*ImportFileTask) []*ImportFileTask {
	return append(getInProgressTasks(state, tasks), getNotStartedTasks(state, tasks)...)
}

func getCompletedTasks(state *ImportDataState, tasks []*ImportFileTask) []*ImportFileTask {
	completedTasks := []*ImportFileTask{}
	for _, task := range tasks {
		fileImportState, err := state.GetFileImportState(task.FilePath, task.TableNameTup)
		if err != nil {
			utils.ErrExit("get table import state: %s: %s", task.TableNameTup, err)
		}
		if fileImportState == FILE_IMPORT_COMPLETED || fileImportState == FILE_IMPORT_COMPLETED_WITH_ERRORS {
			completedTasks = append(completedTasks, task)
		}
	}
	return completedTasks
}

func cleanImportState(state *ImportDataState, tasks []*ImportFileTask) {
	tableNames := importFileTasksToTableNameTuples(tasks)
	nonEmptyNts := tdb.GetNonEmptyTables(tableNames)
	if len(nonEmptyNts) > 0 {
		nonEmptyTableNames := lo.Map(nonEmptyNts, func(nt sqlname.NameTuple, _ int) string {
			return nt.ForOutput()
		})
		if truncateTables {
			// truncate tables only supported for import-data-to-target.
			utils.PrintAndLogf("Truncating non-empty tables on DB: %v", nonEmptyTableNames)
			err := tdb.TruncateTables(nonEmptyNts)
			if err != nil {
				utils.ErrExit("failed to truncate tables: %s", err)
			}
		} else {
			utils.PrintAndLogf("Non-Empty tables: [%s]", strings.Join(nonEmptyTableNames, ", "))
			utils.PrintAndLogf("The above list of tables on DB are not empty.")
			utils.PrintAndLogf("If you wish to truncate them, re-run the import command with --truncate-tables true")
			yes := utils.AskPrompt("Do you want to start afresh without truncating tables")
			if !yes {
				utils.ErrExit("Aborting import.")
			}
		}

	}

	for _, task := range tasks {
		err := state.Clean(task.FilePath, task.TableNameTup)
		if err != nil {
			utils.ErrExit("failed to clean import data state for table: %q: %s", task.TableNameTup, err)
		}
	}

	sqlldrDir := filepath.Join(exportDir, "sqlldr")
	if utils.FileOrFolderExists(sqlldrDir) {
		err := os.RemoveAll(sqlldrDir)
		if err != nil {
			utils.ErrExit("failed to remove sqlldr directory: %q: %s", sqlldrDir, err)
		}
	}

	if changeStreamingIsEnabled(importType) {
		// clearing state from metaDB based on importerRole
		err := metaDB.ResetQueueSegmentMeta(importerRole)
		if err != nil {
			utils.ErrExit("failed to reset queue segment meta: %s", err)
		}
		err = metaDB.DeleteJsonObject(identityColumnsMetaDBKey)
		if err != nil {
			utils.ErrExit("failed to reset identity columns meta: %s", err)
		}
	}
}

func getIndexName(sqlQuery string, indexName string) (string, error) {
	// Return the index name itself if it is aleady qualified with schema name
	if len(strings.Split(indexName, ".")) == 2 {
		return indexName, nil
	}

	parts := strings.FieldsFunc(sqlQuery, func(c rune) bool { return unicode.IsSpace(c) || c == '(' || c == ')' })
	for index, part := range parts {
		if strings.EqualFold(part, "ON") {
			tableName := parts[index+1]
			schemaName := getTargetSchemaName(tableName)
			return fmt.Sprintf("%s.%s", schemaName, indexName), nil
		}
	}
	return "", fmt.Errorf("could not find `ON` keyword in the CREATE INDEX statement")
}

// TODO: This function is a duplicate of the one in tgtdb/yb.go. Consolidate the two.
func getTargetSchemaName(tableName string) string {
	parts := strings.Split(tableName, ".")
	if len(parts) == 2 {
		return parts[0]
	}
	if tconf.TargetDBType == POSTGRESQL {
		defaultSchema, noDefaultSchema := GetDefaultPGSchema(tconf.Schema, ",")
		if noDefaultSchema {
			utils.ErrExit("no default schema for table: %q ", tableName)
		}
		return defaultSchema
	}
	return tconf.Schema // default set to "public"
}

func prepareTableToColumns(tasks []*ImportFileTask) error {
	for _, task := range tasks {
		var columns []string
		dfdTableToExportedColumns, err := getDfdTableNameToExportedColumns(tasks, dataFileDescriptor)
		if err != nil {
			return fmt.Errorf("failed to get dfd table to exported columns: %s", err)
		}
		if dfdTableToExportedColumns != nil {
			columns, _ = dfdTableToExportedColumns.Get(task.TableNameTup)
		} else if dataFileDescriptor.HasHeader {
			// File is either exported from debezium OR this is `import data file` case.
			reader, err := dataStore.Open(task.FilePath)
			if err != nil {
				return fmt.Errorf("datastore.Open: %q: %v", task.FilePath, err)
			}
			df, err := datafile.NewDataFile(task.FilePath, reader, dataFileDescriptor)
			if err != nil {
				return fmt.Errorf("opening datafile: %q: %v", task.FilePath, err)
			}
			header := df.GetHeader()
			columns = strings.Split(header, dataFileDescriptor.Delimiter)
			log.Infof("read header from file %q: %s", task.FilePath, header)
			log.Infof("header row split using delimiter %q: %v\n", dataFileDescriptor.Delimiter, columns)
			df.Close()
		}
		TableToColumnNames.Put(task.TableNameTup, columns)
	}
	return nil
}

func getDfdTableNameToExportedColumns(tasks []*ImportFileTask, dataFileDescriptor *datafile.Descriptor) (*utils.StructMap[sqlname.NameTuple, []string], error) {
	if dataFileDescriptor.TableNameToExportedColumns == nil {
		return nil, nil
	}
	tableTupleToexportedColumns := utils.NewStructMap[sqlname.NameTuple, []string]()
	for tableName, columnList := range dataFileDescriptor.TableNameToExportedColumns {
		//Using lookup with ignoring if target not found as we are creating tuple for tables in datafile descriptor which are tables exported
		tuple, err := namereg.NameReg.LookupTableNameAndIgnoreIfTargetNotFoundBasedOnRole(tableName)
		if err != nil {
			return nil, fmt.Errorf("failed to lookup table name: %s", err)
		}
		tableTupleToexportedColumns.Put(tuple, columnList)
	}

	result := utils.NewStructMap[sqlname.NameTuple, []string]()
	// checking columns for all tables in the datafile descriptor by using the file tasks
	//as this is used only for import batch which is snapshot
	for _, task := range tasks {
		columnList, ok := tableTupleToexportedColumns.Get(task.TableNameTup)
		if ok {
			result.Put(task.TableNameTup, columnList)
		} else {
			return nil, fmt.Errorf("table %q not found in data file descriptor", task.TableNameTup.ForKey())
		}
	}
	return result, nil
}

func checkExportDataDoneFlag() {
	metaInfoDir := filepath.Join(exportDir, metaInfoDirName)
	_, err := os.Stat(metaInfoDir)
	if err != nil {
		utils.ErrExit("metainfo dir is missing. Exiting.")
	}

	if dataIsExported() {
		return
	}

	utils.PrintAndLogf("Waiting for snapshot data export to complete...")
	for !dataIsExported() {
		time.Sleep(time.Second * 2)
	}
	utils.PrintAndLogf("Snapshot data export is complete.")
}

func init() {
	// adding child commands to parent import commands
	importCmd.AddCommand(importDataCmd)
	importDataCmd.AddCommand(importDataToCmd)
	importDataToCmd.AddCommand(importDataToTargetCmd)

	// adding flags to the `import data` and `import data to target` commands
	registerFlagsForTarget(importDataCmd)
	registerFlagsForTarget(importDataToTargetCmd)
	registerCommonGlobalFlags(importDataCmd)
	registerCommonGlobalFlags(importDataToTargetCmd)
	registerCommonImportFlags(importDataCmd)
	registerCommonImportFlags(importDataToTargetCmd)
	importDataCmd.Flags().MarkHidden("continue-on-error")
	importDataToTargetCmd.Flags().MarkHidden("continue-on-error")
	registerTargetDBConnFlags(importDataCmd)
	registerTargetDBConnFlags(importDataToTargetCmd)
	registerImportDataCommonFlags(importDataCmd)
	registerImportDataCommonFlags(importDataToTargetCmd)
	registerImportDataToTargetFlags(importDataCmd)
	registerImportDataToTargetFlags(importDataToTargetCmd)
}

func createSnapshotImportStartedEvent() cp.SnapshotImportStartedEvent {
	result := cp.SnapshotImportStartedEvent{}
	initBaseTargetEvent(&result.BaseEvent, "IMPORT DATA")
	return result
}

func createSnapshotImportCompletedEvent() cp.SnapshotImportCompletedEvent {
	result := cp.SnapshotImportCompletedEvent{}
	initBaseTargetEvent(&result.BaseEvent, "IMPORT DATA")
	return result
}

func createInitialImportDataTableMetrics(tasks []*ImportFileTask) []*cp.UpdateImportedRowCountEvent {
	result := []*cp.UpdateImportedRowCountEvent{}
	for _, task := range tasks {
		var schemaName, tableName string
		schemaName, tableName = cp.SplitTableNameForPG(task.TableNameTup.ForKey())
		tableMetrics := cp.UpdateImportedRowCountEvent{
			BaseUpdateRowCountEvent: cp.BaseUpdateRowCountEvent{
				BaseEvent: cp.BaseEvent{
					EventType:     "IMPORT DATA",
					MigrationUUID: migrationUUID,
					SchemaNames:   []string{schemaName},
				},
				TableName:         tableName,
				Status:            cp.EXPORT_OR_IMPORT_DATA_STATUS_INT_TO_STR[ROW_UPDATE_STATUS_NOT_STARTED],
				TotalRowCount:     getTotalProgressAmount(task),
				CompletedRowCount: 0,
			},
		}
		result = append(result, &tableMetrics)
	}

	return result
}

func saveOnPrimaryKeyConflictActionInMSR() {
	if !isPrimaryKeyConflictModeValid() {
		return
	}

	metaDB.UpdateMigrationStatusRecord(func(record *metadb.MigrationStatusRecord) {
		record.OnPrimaryKeyConflictAction = tconf.OnPrimaryKeyConflictAction
	})
}

func cleanMSRForImportDataStartClean() error {
	if !startClean {
		log.Infof("skipping cleaning migration status record for import data command start clean")
		return nil
	}

	msr, err := metaDB.GetMigrationStatusRecord()
	if err != nil {
		return fmt.Errorf("failed to get migration status record: %s", err)
	}

	if msr == nil {
		return fmt.Errorf("migration status record not found.")
	} else {
		metaDB.UpdateMigrationStatusRecord(func(record *metadb.MigrationStatusRecord) {
			msr.OnPrimaryKeyConflictAction = ""
		})
		err = metaDB.UpdateImportDataStatusRecord(func(record *metadb.ImportDataStatusRecord) {
			record.TableToCDCPartitioningStrategyMap = nil
		})
	}
	return nil
}

func isPrimaryKeyConflictModeValid() bool {
	return importerRole == IMPORT_FILE_ROLE || importerRole == TARGET_DB_IMPORTER_ROLE
}

func cleanStoredErrors(errorHandler importdata.ImportDataErrorHandler, tasks []*ImportFileTask) error {
	// clean stored errors for all tasks
	for _, task := range tasks {
		err := errorHandler.CleanUpStoredErrors(task.TableNameTup, task.FilePath)
		if err != nil {
			return fmt.Errorf("failed to clean up stored errors for task %s: %w", task.TableNameTup.ForOutput(), err)
		}
	}
	return nil
}

func isTargetDBImporter(importerRole string) bool {
	return importerRole == TARGET_DB_IMPORTER_ROLE || importerRole == IMPORT_FILE_ROLE
}

func updateErrorPolicyInMetaDB(errorPolicy importdata.ErrorPolicy) error {

	switch importerRole {
	case IMPORT_FILE_ROLE:
		err := metaDB.UpdateImportDataFileStatusRecord(func(record *metadb.ImportDataFileStatusRecord) {
			record.ErrorPolicy = errorPolicy.String()
		})
		if err != nil {
			return fmt.Errorf("failed to update error policy in import data file status record: %w", err)
		}
	case TARGET_DB_IMPORTER_ROLE:
		err := metaDB.UpdateImportDataStatusRecord(func(record *metadb.ImportDataStatusRecord) {
			record.ErrorPolicySnapshot = errorPolicy.String()
		})
		if err != nil {
			return fmt.Errorf("failed to update error policy in import data status record: %w", err)
		}
		// Not applicable for other roles
	}
	return nil
}

func BuildCallhomeYBClusterMetrics() (callhome.YBClusterMetrics, error) {
	yb, ok := tdb.(*tgtdb.TargetYugabyteDB)
	if !ok {
		return callhome.YBClusterMetrics{}, fmt.Errorf("importData: expected tdb to be of type TargetYugabyteDB, got: %T", tdb)
	}

	clusterMetrics, err := yb.GetClusterMetrics()
	if err != nil {
		return callhome.YBClusterMetrics{}, err
	}

	now := time.Now().UTC()
	nodes := make([]callhome.NodeMetric, 0)
	var totalCpuPct, maxCpuPct float64
	for _, nodeMetrics := range clusterMetrics {
		// in case of err value will be -1
		cpuPct, err := nodeMetrics.GetCPUPercent()
		if err != nil {
			// ignore and not error out - getter function can fail for a node but we would still like to collect metrics for other nodes
			log.Warnf("callhome: error getting CPU percent for node %s: %v", nodeMetrics.UUID, err)
		}
		memPct, err := nodeMetrics.GetMemPercent()
		if err != nil {
			log.Warnf("callhome: error getting Mem percent for node %s: %v", nodeMetrics.UUID, err)
		}

		// in case of err value will be -1
		memoryFree, err := nodeMetrics.GetMemoryFree()
		if err != nil {
			log.Warnf("callhome: error getting Memory Free for node %s: %v", nodeMetrics.UUID, err)
		}
		memoryAvailable, err := nodeMetrics.GetMemoryAvailable()
		if err != nil {
			log.Warnf("callhome: error getting Memory Available for node %s: %v", nodeMetrics.UUID, err)
		}
		memoryTotal, err := nodeMetrics.GetMemoryTotal()
		if err != nil {
			log.Warnf("callhome: error getting Memory Total for node %s: %v", nodeMetrics.UUID, err)
		}

		nodes = append(nodes, callhome.NodeMetric{
			UUID:                   nodeMetrics.UUID,
			TotalCPUPct:            cpuPct,
			TserverMemSoftLimitPct: memPct,
			MemoryFree:             memoryFree,
			MemoryAvailable:        memoryAvailable,
			MemoryTotal:            memoryTotal,
			Status:                 nodeMetrics.Status,
			Error:                  nodeMetrics.Error,
		})

		totalCpuPct += cpuPct
		if cpuPct > maxCpuPct {
			maxCpuPct = cpuPct
		}
	}

	if len(nodes) == 0 {
		return callhome.YBClusterMetrics{}, fmt.Errorf("no nodes found in cluster metrics")
	}

	avgCpuPct := totalCpuPct / float64(len(nodes))
	return callhome.YBClusterMetrics{
		Timestamp: now,
		AvgCpuPct: avgCpuPct,
		MaxCpuPct: maxCpuPct,
		Nodes:     nodes,
	}, nil
}<|MERGE_RESOLUTION|>--- conflicted
+++ resolved
@@ -83,13 +83,12 @@
 // Error policy
 var errorPolicySnapshotFlag importdata.ErrorPolicy = importdata.AbortErrorPolicy
 
-<<<<<<< HEAD
-// batch production
+// snapshot batch production
 var enableRandomBatchProduction utils.BoolStr
 var maxConcurrentBatchProductionsConfig int = 10
-=======
+
+// live migration
 var cdcPartitioningStrategy string
->>>>>>> c43d14c5
 
 var importDataCmd = &cobra.Command{
 	Use: "data",
