--- conflicted
+++ resolved
@@ -166,21 +166,17 @@
 }
 
 func importData(importFileTasks []*ImportFileTask) {
-<<<<<<< HEAD
-	payload := callhome.GetPayload(exportDir)
 	if tconf.TargetDBType == YUGABYTEDB {
 		tconf.Schema = strings.ToLower(tconf.Schema)
 	} else {
 		tconf.Schema = strings.ToUpper(tconf.Schema)
 	}
-=======
 	err := retrieveMigrationUUID(exportDir)
 	if err != nil {
 		utils.ErrExit("failed to get migration UUID: %w", err)
 	}
 	payload := callhome.GetPayload(exportDir, migrationUUID)
 	tconf.Schema = strings.ToLower(tconf.Schema)
->>>>>>> 146552fb
 
 	tdb = tgtdb.NewTargetDB(&tconf)
 	err = tdb.Init()
