--- conflicted
+++ resolved
@@ -967,7 +967,6 @@
 // 	importBatchArgsProto := getImportBatchArgsProto(task.TableNameTup, task.FilePath)
 // 	log.Infof("Start splitting table %q: data-file: %q", task.TableNameTup, origDataFile)
 
-<<<<<<< HEAD
 // 	err := state.PrepareForFileImport(task.FilePath, task.TableNameTup)
 // 	if err != nil {
 // 		utils.ErrExit("preparing for file import: %s", err)
@@ -977,12 +976,6 @@
 // 	if err != nil {
 // 		utils.ErrExit("creating file batch producer: %s", err)
 // 	}
-=======
-	fileBatchProducer, err := NewFileBatchProducer(task, state)
-	if err != nil {
-		utils.ErrExit("creating file batch producer: %s", err)
-	}
->>>>>>> 3fc9164c
 
 // 	for !fileBatchProducer.Done() {
 // 		batch, err := fileBatchProducer.NextBatch()
