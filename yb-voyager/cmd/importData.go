/*
Copyright (c) YugabyteDB, Inc.

Licensed under the Apache License, Version 2.0 (the "License");
you may not use this file except in compliance with the License.
You may obtain a copy of the License at

	http://www.apache.org/licenses/LICENSE-2.0

Unless required by applicable law or agreed to in writing, software
distributed under the License is distributed on an "AS IS" BASIS,
WITHOUT WARRANTIES OR CONDITIONS OF ANY KIND, either express or implied.
See the License for the specific language governing permissions and
limitations under the License.
*/
package cmd

import (
	"fmt"
	"os"
	"os/exec"
	"path/filepath"
	"strings"
	"syscall"
	"time"
	"unicode"

	"github.com/davecgh/go-spew/spew"
	"github.com/fatih/color"
	"github.com/samber/lo"
	log "github.com/sirupsen/logrus"
	"github.com/sourcegraph/conc/pool"
	"github.com/spf13/cobra"
	"golang.org/x/exp/slices"

	"github.com/yugabyte/yb-voyager/yb-voyager/src/adaptiveparallelism"
	"github.com/yugabyte/yb-voyager/yb-voyager/src/callhome"
	"github.com/yugabyte/yb-voyager/yb-voyager/src/config"
	"github.com/yugabyte/yb-voyager/yb-voyager/src/cp"
	"github.com/yugabyte/yb-voyager/yb-voyager/src/datafile"
	"github.com/yugabyte/yb-voyager/yb-voyager/src/datastore"
	"github.com/yugabyte/yb-voyager/yb-voyager/src/dbzm"
	"github.com/yugabyte/yb-voyager/yb-voyager/src/metadb"
	"github.com/yugabyte/yb-voyager/yb-voyager/src/namereg"
	"github.com/yugabyte/yb-voyager/yb-voyager/src/tgtdb"
	"github.com/yugabyte/yb-voyager/yb-voyager/src/utils"
	"github.com/yugabyte/yb-voyager/yb-voyager/src/utils/sqlname"
)

var metaInfoDirName = META_INFO_DIR_NAME
var batchSizeInNumRows = int64(0)
var batchImportPool *pool.Pool
var tablesProgressMetadata map[string]*utils.TableProgressMetadata
var importerRole string
var identityColumnsMetaDBKey string
var importPhase string

// stores the data files description in a struct
var dataFileDescriptor *datafile.Descriptor
var truncateSplits utils.BoolStr                                             // to truncate *.D splits after import
var TableToColumnNames = utils.NewStructMap[sqlname.NameTuple, []string]()   // map of table name to columnNames
var TableToIdentityColumnNames *utils.StructMap[sqlname.NameTuple, []string] // map of table name to generated always as identity column's names
var valueConverter dbzm.ValueConverter

var TableNameToSchema *utils.StructMap[sqlname.NameTuple, map[string]map[string]string]
var conflictDetectionCache *ConflictDetectionCache
var targetDBDetails *callhome.TargetDBDetails

var importDataCmd = &cobra.Command{
	Use: "data",
	Short: "Import data from compatible source database to target database.\n" +
		"For more details and examples, visit https://docs.yugabyte.com/preview/yugabyte-voyager/reference/data-migration/import-data/",
	Long: `Import the data exported from the source database into the target database. Also import data(snapshot + changes from target) into source-replica/source in case of live migration with fall-back/fall-forward worflows.`,
	Args: cobra.NoArgs,
	PreRun: func(cmd *cobra.Command, args []string) {
		if tconf.TargetDBType == "" {
			tconf.TargetDBType = YUGABYTEDB
		}
		if importerRole == "" {
			importerRole = TARGET_DB_IMPORTER_ROLE
		}
		err := retrieveMigrationUUID()
		if err != nil {
			utils.ErrExit("failed to get migration UUID: %w", err)
		}
		sourceDBType = GetSourceDBTypeFromMSR()
		err = validateImportFlags(cmd, importerRole)
		if err != nil {
			utils.ErrExit("Error: %s", err.Error())
		}
	},
	Run: importDataCommandFn,
}

var importDataToCmd = &cobra.Command{
	Use:   "to",
	Short: "Import data into various databases",
	Long:  `Import data into various databases`,
}

var importDataToTargetCmd = &cobra.Command{
	Use:   "target",
	Short: importDataCmd.Short,
	Long:  importDataCmd.Long,
	Args:  importDataCmd.Args,

	PreRun: importDataCmd.PreRun,

	Run: importDataCmd.Run,
}

func importDataCommandFn(cmd *cobra.Command, args []string) {

	importPhase = dbzm.MODE_SNAPSHOT
	ExitIfAlreadyCutover(importerRole)
	reportProgressInBytes = false
	tconf.ImportMode = true
	checkExportDataDoneFlag()
	sourceDBType = GetSourceDBTypeFromMSR()
	sqlname.SourceDBType = sourceDBType

	if tconf.TargetDBType == YUGABYTEDB {
		tconf.Schema = strings.ToLower(tconf.Schema)
	} else if tconf.TargetDBType == ORACLE && !utils.IsQuotedString(tconf.Schema) {
		tconf.Schema = strings.ToUpper(tconf.Schema)
	}
	tdb = tgtdb.NewTargetDB(&tconf)
	err := tdb.Init()
	if err != nil {
		utils.ErrExit("Failed to initialize the target DB: %s", err)
	}

	record, err := metaDB.GetMigrationStatusRecord()
	if err != nil {
		utils.ErrExit("Failed to get migration status record: %s", err)
	}

	// Check if target DB has the required permissions
	if tconf.RunGuardrailsChecks {
		checkImportDataPermissions()
	}

	targetDBDetails = tdb.GetCallhomeTargetDBInfo()

	// we don't want to re-register in case import data to source/source-replica
	reregisterYBNames := importerRole == TARGET_DB_IMPORTER_ROLE && bool(startClean)
	err = InitNameRegistry(exportDir, importerRole, nil, nil, &tconf, tdb, reregisterYBNames)
	if err != nil {
		utils.ErrExit("initialize name registry: %v", err)
	}

	dataStore = datastore.NewDataStore(filepath.Join(exportDir, "data"))
	dataFileDescriptor = datafile.OpenDescriptor(exportDir)
	log.Infof("Parsed DataFileDescriptor: %v", spew.Sdump(dataFileDescriptor))
	// TODO: handle case-sensitive in table names with oracle ff-db
	// quoteTableNameIfRequired()
	importFileTasks := discoverFilesToImport()
	log.Debugf("Discovered import file tasks: %v", importFileTasks)
	if importerRole == TARGET_DB_IMPORTER_ROLE {

		importType = record.ExportType
		identityColumnsMetaDBKey = metadb.TARGET_DB_IDENTITY_COLUMNS_KEY
	}

	if importerRole == SOURCE_REPLICA_DB_IMPORTER_ROLE {
		if record.FallbackEnabled {
			utils.ErrExit("cannot import data to source-replica. Fall-back workflow is already enabled.")
		}
		updateFallForwardEnabledInMetaDB()
		identityColumnsMetaDBKey = metadb.FF_DB_IDENTITY_COLUMNS_KEY
	}

	if changeStreamingIsEnabled(importType) && (tconf.TableList != "" || tconf.ExcludeTableList != "") {
		utils.ErrExit("--table-list and --exclude-table-list are not supported for live migration. Re-run the command without these flags.")
	} else {
		importFileTasks = applyTableListFilter(importFileTasks)
	}

	importData(importFileTasks)
	tdb.Finalize()
	if changeStreamingIsEnabled(importType) {
		startExportDataFromTargetIfRequired()
	}
}

func checkImportDataPermissions() {
	// If import to source on PG, check if triggers and FKs are disabled
	fkAndTriggersCheckFailed := false
	if importerRole == SOURCE_DB_IMPORTER_ROLE {
		enabledTriggers, enabledFks, err := tdb.GetEnabledTriggersAndFks()
		if err != nil {
			utils.ErrExit("Failed to check if triggers and FKs are enabled: %s", err)
		}
		if len(enabledTriggers) > 0 || len(enabledFks) > 0 {
			if len(enabledTriggers) > 0 {
				utils.PrintAndLog("%s [%s]", color.RedString("\nEnabled Triggers:"), strings.Join(enabledTriggers, ", "))
			}
			if len(enabledFks) > 0 {
				utils.PrintAndLog("%s [%s]", color.RedString("\nEnabled Foreign Keys:"), strings.Join(enabledFks, ", "))
			}
			fmt.Printf("\n%s", color.RedString("Disable the above triggers and FKs before importing data.\n"))
			fkAndTriggersCheckFailed = true
			fmt.Println("\nCheck the documentation to disable triggers and FKs:", color.BlueString("https://docs.yugabyte.com/preview/yugabyte-voyager/migrate/live-fall-back/#cutover-to-the-target"))
		}
	}

	missingPermissions, err := tdb.GetMissingImportDataPermissions(importerRole == SOURCE_REPLICA_DB_IMPORTER_ROLE)
	if err != nil {
		utils.ErrExit("Failed to get missing import data permissions: %s", err)
	}
	if len(missingPermissions) > 0 {
		// Not printing the target db is missing permissions message for YB
		// In YB we only check whether he user is a superuser and hence print only in the case where target db is not YB
		// In case of fall forward too we only run superuser checks and hence print only in the case where fallback is enabled
		if tconf.TargetDBType != YUGABYTEDB && !(importerRole == SOURCE_REPLICA_DB_IMPORTER_ROLE) {
			utils.PrintAndLog(color.RedString("\nPermissions and configurations missing in the target database for importing data:"))
		}
		output := strings.Join(missingPermissions, "\n")
		utils.PrintAndLog(output)

		var link string
		switch importerRole {
		case SOURCE_REPLICA_DB_IMPORTER_ROLE:
			link = "https://docs.yugabyte.com/preview/yugabyte-voyager/migrate/live-fall-forward/#prepare-source-replica-database"
		case SOURCE_DB_IMPORTER_ROLE:
			link = "https://docs.yugabyte.com/preview/yugabyte-voyager/migrate/live-fall-back/#prepare-the-source-database"
		default:
			if changeStreamingIsEnabled(importType) {
				link = "https://docs.yugabyte.com/preview/yugabyte-voyager/migrate/live-migrate/#prepare-the-target-database"
			} else {
				link = "https://docs.yugabyte.com/preview/yugabyte-voyager/migrate/migrate-steps/#prepare-the-target-database"
			}
		}
		fmt.Println("\nCheck the documentation to prepare the database for migration:", color.BlueString(link))

		// Prompt user to continue if missing permissions only if fk and triggers check did not fail
		if fkAndTriggersCheckFailed {
			utils.ErrExit("Please grant the required permissions and retry the import.")
		} else if !utils.AskPrompt("\nDo you want to continue anyway") {
			utils.ErrExit("Please grant the required permissions and retry the import.")
		}
	} else {
		// If only fk and triggers check failed just simply error out
		if fkAndTriggersCheckFailed {
			utils.ErrExit("")
		} else {
			log.Info("The target database has the required permissions for importing data.")
		}
	}
}

func startExportDataFromTargetIfRequired() {
	if importerRole != TARGET_DB_IMPORTER_ROLE {
		return
	}
	msr, err := metaDB.GetMigrationStatusRecord()
	if err != nil {
		utils.ErrExit("could not fetch MigrationStatusRecord: %w", err)
	}
	if !msr.FallForwardEnabled && !msr.FallbackEnabled {
		utils.PrintAndLog("No fall-forward/back enabled. Exiting.")
		return
	}
	tableListExportedFromSource := msr.TableListExportedFromSource
	importTableList, err := getImportTableList(tableListExportedFromSource)
	if err != nil {
		utils.ErrExit("failed to generate table list : %v", err)
	}
	importTableNames := lo.Map(importTableList, func(tableName sqlname.NameTuple, _ int) string {
		return tableName.ForUserQuery()
	})

	lockFile.Unlock() // unlock export dir from import data cmd before switching current process to ff/fb sync cmd

	if tconf.SSLMode == "prefer" || tconf.SSLMode == "allow" {
		utils.PrintAndLog(color.RedString("Warning: SSL mode '%s' is not supported for 'export data from target' yet. Downgrading it to 'disable'.\nIf you don't want these settings you can restart the 'export data from target' with a different value for --target-ssl-mode and --target-ssl-root-cert flag.", source.SSLMode))
		tconf.SSLMode = "disable"
	}
	cmd := []string{"yb-voyager", "export", "data", "from", "target",
		"--export-dir", exportDir,
		"--table-list", strings.Join(importTableNames, ","),
		fmt.Sprintf("--transaction-ordering=%t", transactionOrdering),
		fmt.Sprintf("--send-diagnostics=%t", callhome.SendDiagnostics),
		"--target-ssl-mode", tconf.SSLMode,
		"--log-level", config.LogLevel,
	}
	if tconf.SSLRootCert != "" {
		cmd = append(cmd, "--target-ssl-root-cert", tconf.SSLRootCert)
	}
	if utils.DoNotPrompt {
		cmd = append(cmd, "--yes")
	}
	if disablePb {
		cmd = append(cmd, "--disable-pb=true")
	}
	cmdStr := "TARGET_DB_PASSWORD=*** " + strings.Join(cmd, " ")

	utils.PrintAndLog("Starting export data from target with command:\n %s", color.GreenString(cmdStr))
	binary, lookErr := exec.LookPath(os.Args[0])
	if lookErr != nil {
		utils.ErrExit("could not find yb-voyager - %w", lookErr)
	}
	env := os.Environ()
	env = slices.Insert(env, 0, "TARGET_DB_PASSWORD="+tconf.Password)

	execErr := syscall.Exec(binary, cmd, env)
	if execErr != nil {
		utils.ErrExit("failed to run yb-voyager export data from target: %w\n Please re-run with command :\n%s", execErr, cmdStr)
	}
}

type ImportFileTask struct {
	ID           int
	FilePath     string
	TableNameTup sqlname.NameTuple
	RowCount     int64
	FileSize     int64
}

func (task *ImportFileTask) String() string {
	return fmt.Sprintf("{ID: %d, FilePath: %s, TableName: %s, RowCount: %d, FileSize: %d}", task.ID, task.FilePath, task.TableNameTup.ForOutput(), task.RowCount, task.FileSize)
}

// func quoteTableNameIfRequired() {
// 	if tconf.TargetDBType != ORACLE {
// 		return
// 	}
// 	for _, fileEntry := range dataFileDescriptor.DataFileList {
// 		if sqlname.IsQuoted(fileEntry.TableName) {
// 			continue
// 		}
// 		if sqlname.IsReservedKeywordOracle(fileEntry.TableName) ||
// 			(sqlname.IsCaseSensitive(fileEntry.TableName, ORACLE)) {
// 			newTableName := fmt.Sprintf(`"%s"`, fileEntry.TableName)
// 			if dataFileDescriptor.TableNameToExportedColumns != nil {
// 				dataFileDescriptor.TableNameToExportedColumns[newTableName] = dataFileDescriptor.TableNameToExportedColumns[fileEntry.TableName]
// 				delete(dataFileDescriptor.TableNameToExportedColumns, fileEntry.TableName)
// 			}
// 			fileEntry.TableName = newTableName
// 		}
// 	}
// }

func discoverFilesToImport() []*ImportFileTask {
	result := []*ImportFileTask{}
	if dataFileDescriptor.DataFileList == nil {
		utils.ErrExit("It looks like the data is exported using older version of Voyager. Please use matching version to import the data.")
	}

	for i, fileEntry := range dataFileDescriptor.DataFileList {
		if fileEntry.RowCount == 0 {
			// In case of PG Live migration  pg_dump and dbzm both are used and we don't skip empty tables
			// but pb hangs for empty so skipping empty tables in snapshot import
			continue
		}
		tableName, err := namereg.NameReg.LookupTableName(fileEntry.TableName)
		if err != nil {
			utils.ErrExit("lookup table name from name registry: %v", err)
		}
		task := &ImportFileTask{
			ID:           i,
			FilePath:     fileEntry.FilePath,
			TableNameTup: tableName,
			RowCount:     fileEntry.RowCount,
			FileSize:     fileEntry.FileSize,
		}
		result = append(result, task)
	}
	return result
}

func applyTableListFilter(importFileTasks []*ImportFileTask) []*ImportFileTask {
	result := []*ImportFileTask{}

	msr, err := metaDB.GetMigrationStatusRecord()
	if err != nil {
		utils.ErrExit("could not fetch migration status record: %w", err)
	}
	source = *msr.SourceDBConf
	_, noDefaultSchema := getDefaultSourceSchemaName()

	allTables := lo.Uniq(lo.Map(importFileTasks, func(task *ImportFileTask, _ int) sqlname.NameTuple {
		return task.TableNameTup
	}))
	slices.SortFunc(allTables, func(a, b sqlname.NameTuple) int {
		if a.ForKey() < b.ForKey() {
			return -1 // a is less than b
		} else if a.ForKey() > b.ForKey() {
			return 1 // a is greater than b
		}
		return 0 // a is equal to b
	})
	log.Infof("allTables: %v", allTables)

	findPatternMatchingTables := func(pattern string) []sqlname.NameTuple {
		result := lo.Filter(allTables, func(tableNameTup sqlname.NameTuple, _ int) bool {
			matched, err := tableNameTup.MatchesPattern(pattern)
			if err != nil {
				utils.ErrExit("Invalid table name pattern %q: %s", pattern, err)
			}
			return matched
		})
		return result
	}

	extractTableList := func(flagTableList, listName string) ([]sqlname.NameTuple, []string) {
		tableList := utils.CsvStringToSlice(flagTableList)
		var result []sqlname.NameTuple
		var unqualifiedTables []string
		var unknownTables []string
		for _, table := range tableList {
			if noDefaultSchema && len(strings.Split(table, ".")) == 1 {
				unqualifiedTables = append(unqualifiedTables, table)
				continue
			}

			matchingTables := findPatternMatchingTables(table)
			if len(matchingTables) == 0 {
				unknownTables = append(unknownTables, table) //so that unknown check can be done later
			} else {
				result = append(result, matchingTables...)
			}
		}
		if len(unqualifiedTables) > 0 {
			utils.ErrExit("Qualify following table names in the %s list with schema-name: %v", listName, unqualifiedTables)
		}
		log.Infof("%s tableList: %v", listName, result)
		return result, unknownTables
	}

	includeList, unknownInclude := extractTableList(tconf.TableList, "include")
	excludeList, unknownExclude := extractTableList(tconf.ExcludeTableList, "exclude")
	allUnknown := append(unknownInclude, unknownExclude...)
	if len(allUnknown) > 0 {
		utils.PrintAndLog("Unknown table names in the table-list: %v", allUnknown)
		utils.PrintAndLog("Valid table names are: %v", lo.Map(allTables, func(t sqlname.NameTuple, _ int) string {
			return t.ForOutput()
		}))
		utils.ErrExit("Please fix the table names in table-list and retry.")
	}

	for _, task := range importFileTasks {
		if len(includeList) > 0 && !slices.Contains(includeList, task.TableNameTup) {
			log.Infof("Skipping table %q (fileName: %s) as it is not in the include list", task.TableNameTup, task.FilePath)
			continue
		}
		if len(excludeList) > 0 && slices.Contains(excludeList, task.TableNameTup) {
			log.Infof("Skipping table %q (fileName: %s) as it is in the exclude list", task.TableNameTup, task.FilePath)
			continue
		}
		result = append(result, task)
	}
	return result
}

func updateTargetConfInMigrationStatus() {
	err := metaDB.UpdateMigrationStatusRecord(func(record *metadb.MigrationStatusRecord) {
		switch importerRole {
		case TARGET_DB_IMPORTER_ROLE, IMPORT_FILE_ROLE:
			record.TargetDBConf = tconf.Clone()
			record.TargetDBConf.Password = ""
			record.TargetDBConf.Uri = ""
		case SOURCE_REPLICA_DB_IMPORTER_ROLE:
			record.SourceReplicaDBConf = tconf.Clone()
			record.SourceReplicaDBConf.Password = ""
			record.SourceReplicaDBConf.Uri = ""
		case SOURCE_DB_IMPORTER_ROLE:
			record.SourceDBAsTargetConf = tconf.Clone()
			record.SourceDBAsTargetConf.Password = ""
			record.SourceDBAsTargetConf.Uri = ""
		default:
			panic(fmt.Sprintf("unsupported importer role: %s", importerRole))
		}
	})
	if err != nil {
		utils.ErrExit("Failed to update target conf in migration status record: %s", err)
	}
}

func importData(importFileTasks []*ImportFileTask) {

	if (importerRole == TARGET_DB_IMPORTER_ROLE || importerRole == IMPORT_FILE_ROLE) && (tconf.EnableUpsert) {
		if !utils.AskPrompt(color.RedString("WARNING: Ensure that tables on target YugabyteDB do not have secondary indexes. " +
			"If a table has secondary indexes, setting --enable-upsert to true may lead to corruption of the indexes. Are you sure you want to proceed?")) {
			utils.ErrExit("Aborting import.")
		}
	}

	if importerRole == TARGET_DB_IMPORTER_ROLE {
		importDataStartEvent := createSnapshotImportStartedEvent()
		controlPlane.SnapshotImportStarted(&importDataStartEvent)
	}
	updateTargetConfInMigrationStatus()
	msr, err := metaDB.GetMigrationStatusRecord()
	if err != nil {
		utils.ErrExit("Failed to get migration status record: %s", err)
	}

	if msr.IsSnapshotExportedViaDebezium() {
		valueConverter, err = dbzm.NewValueConverter(exportDir, tdb, tconf, importerRole, msr.SourceDBConf.DBType)
	} else {
		valueConverter, err = dbzm.NewNoOpValueConverter()
	}
	if err != nil {
		utils.ErrExit("create value converter: %s", err)
	}

	TableNameToSchema, err = valueConverter.GetTableNameToSchema()
	if err != nil {
		utils.ErrExit("getting table name to schema: %s", err)
	}

	err = tdb.InitConnPool()
	if err != nil {
		utils.ErrExit("Failed to initialize the target DB connection pool: %s", err)
	}

	var adaptiveParallelismStarted bool
	if tconf.EnableYBAdaptiveParallelism {
		adaptiveParallelismStarted, err = startAdaptiveParallelism()
		if err != nil {
			utils.ErrExit("Failed to start adaptive parallelism: %s", err)
		}
	}
	if adaptiveParallelismStarted {
		utils.PrintAndLog("Using 1-%d parallel jobs (adaptive)", tconf.MaxParallelism)
	} else {
		utils.PrintAndLog("Using %d parallel jobs.", tconf.Parallelism)
	}

	targetDBVersion := tdb.GetVersion()
	fmt.Printf("%s version: %s\n", tconf.TargetDBType, targetDBVersion)

	err = tdb.CreateVoyagerSchema()
	if err != nil {
		utils.ErrExit("Failed to create voyager metadata schema on target DB: %s", err)
	}

	utils.PrintAndLog("\nimport of data in %q database started", tconf.DBName)
	var pendingTasks, completedTasks []*ImportFileTask
	state := NewImportDataState(exportDir)
	if startClean {
		cleanImportState(state, importFileTasks)
		pendingTasks = importFileTasks
	} else {
		pendingTasks, completedTasks, err = classifyTasks(state, importFileTasks)
		if err != nil {
			utils.ErrExit("Failed to classify tasks: %s", err)
		}
	}
<<<<<<< HEAD
	log.Debugf("pending tasks: %v", pendingTasks)
	log.Debugf("completed tasks: %v", completedTasks)
=======
	log.Infof("pending tasks: %v", pendingTasks)
	log.Infof("completed tasks: %v", completedTasks)
>>>>>>> 1aa4a47f

	//TODO: BUG: we are applying table-list filter on importFileTasks, but here we are considering all tables as per
	// export-data table-list. Should be fine because we are only disabling and re-enabling, but this is still not ideal.
	sourceTableList := msr.TableListExportedFromSource
	if msr.SourceDBConf != nil {
		source = *msr.SourceDBConf
	}
	importTableList, err := getImportTableList(sourceTableList)
	if err != nil {
		utils.ErrExit("Error generating table list to import: %v", err)
	}

	disableGeneratedAlwaysAsIdentityColumns(importTableList)
	// restore value for IDENTITY BY DEFAULT columns once IDENTITY ALWAYS columns are enabled back
	defer restoreGeneratedByDefaultAsIdentityColumns(importTableList)
	defer enableGeneratedAlwaysAsIdentityColumns()

	// Import snapshots
	if importerRole != SOURCE_DB_IMPORTER_ROLE {
		utils.PrintAndLog("Already imported tables: %v", importFileTasksToTableNames(completedTasks))
		if len(pendingTasks) == 0 {
			utils.PrintAndLog("All the tables are already imported, nothing left to import\n")
		} else {
			utils.PrintAndLog("Tables to import: %v", importFileTasksToTableNames(pendingTasks))
			prepareTableToColumns(pendingTasks) //prepare the tableToColumns map
			poolSize := tconf.Parallelism * 2
			maxTasksInProgress := tconf.Parallelism
			if tconf.EnableYBAdaptiveParallelism {
				// in case of adaptive parallelism, we need to use maxParalllelism * 2
				yb, ok := tdb.(*tgtdb.TargetYugabyteDB)
				if !ok {
					utils.ErrExit("adaptive parallelism is only supported if target DB is YugabyteDB")
				}
				poolSize = yb.GetNumMaxConnectionsInPool() * 2
			}
			progressReporter := NewImportDataProgressReporter(bool(disablePb))

			if importerRole == TARGET_DB_IMPORTER_ROLE {
				importDataAllTableMetrics := createInitialImportDataTableMetrics(pendingTasks)
				controlPlane.UpdateImportedRowCount(importDataAllTableMetrics)
			}

			useTaskPicker := utils.GetEnvAsBool("USE_TASK_PICKER_FOR_IMPORT", true)
			if useTaskPicker {
<<<<<<< HEAD
				err := importTasksViaTaskPicker(pendingTasks, state, progressReporter, poolSize, maxTasksInProgress)
=======
				err := importTasksViaTaskPicker(pendingTasks, state, progressReporter, poolSize)
>>>>>>> 1aa4a47f
				if err != nil {
					utils.ErrExit("Failed to import tasks via task picker: %s", err)
				}
			} else {
				for _, task := range pendingTasks {
					// The code can produce `poolSize` number of batches at a time. But, it can consume only
					// `parallelism` number of batches at a time.
					batchImportPool = pool.New().WithMaxGoroutines(poolSize)
					log.Infof("created batch import pool of size: %d", poolSize)

					taskImporter, err := NewFileTaskImporter(task, state, batchImportPool, progressReporter)
					if err != nil {
						utils.ErrExit("Failed to create file task importer: %s", err)
					}

					for !taskImporter.AllBatchesSubmitted() {
<<<<<<< HEAD
						err := taskImporter.SubmitNextBatch()
=======
						err := taskImporter.ProduceAndSubmitNextBatchToWorkerPool()
>>>>>>> 1aa4a47f
						if err != nil {
							utils.ErrExit("Failed to submit next batch: task:%v err: %s", task, err)
						}
					}

					batchImportPool.Wait() // wait for file import to finish
					taskImporter.PostProcess()
				}
				time.Sleep(time.Second * 2)
			}
		}
		utils.PrintAndLog("snapshot data import complete\n\n")
	}

	if changeStreamingIsEnabled(importType) {
		if importerRole != SOURCE_DB_IMPORTER_ROLE {
			displayImportedRowCountSnapshot(state, importFileTasks)
		}

		waitForDebeziumStartIfRequired()
		importPhase = dbzm.MODE_STREAMING
		color.Blue("streaming changes to %s...", tconf.TargetDBType)

		if err != nil {
			utils.ErrExit("failed to get table unique key columns map: %s", err)
		}
		valueConverter, err = dbzm.NewValueConverter(exportDir, tdb, tconf, importerRole, source.DBType)
		if err != nil {
			utils.ErrExit("Failed to create value converter: %s", err)
		}
		err = streamChanges(state, importTableList)
		if err != nil {
			utils.ErrExit("Failed to stream changes to %s: %s", tconf.TargetDBType, err)
		}

		status, err := dbzm.ReadExportStatus(filepath.Join(exportDir, "data", "export_status.json"))
		if err != nil {
			utils.ErrExit("failed to read export status for restore sequences: %s", err)
		}
		// in case of live migration sequences are restored after cutover
		err = tdb.RestoreSequences(status.Sequences)
		if err != nil {
			utils.ErrExit("failed to restore sequences: %s", err)
		}

		utils.PrintAndLog("Completed streaming all relevant changes to %s", tconf.TargetDBType)
		err = markCutoverProcessed(importerRole)
		if err != nil {
			utils.ErrExit("failed to mark cutover as processed: %s", err)
		}
		utils.PrintAndLog("\nRun the following command to get the current report of the migration:\n" +
			color.CyanString("yb-voyager get data-migration-report --export-dir %q", exportDir))
	} else {
		// offline migration; either using dbzm or pg_dump/ora2pg
		if !msr.IsSnapshotExportedViaDebezium() {
			errImport := executePostSnapshotImportSqls()
			if errImport != nil {
				utils.ErrExit("Error in importing post-snapshot-import sql: %v", err)
			}
			displayImportedRowCountSnapshot(state, importFileTasks)
		} else {
			status, err := dbzm.ReadExportStatus(filepath.Join(exportDir, "data", "export_status.json"))
			if err != nil {
				utils.ErrExit("failed to read export status for restore sequences: %s", err)
			}
			err = tdb.RestoreSequences(status.Sequences)
			if err != nil {
				utils.ErrExit("failed to restore sequences: %s", err)
			}
			displayImportedRowCountSnapshot(state, importFileTasks)
		}
	}

	fmt.Printf("\nImport data complete.\n")

	switch importerRole {
	case TARGET_DB_IMPORTER_ROLE:
		importDataCompletedEvent := createSnapshotImportCompletedEvent()
		controlPlane.SnapshotImportCompleted(&importDataCompletedEvent)
		packAndSendImportDataPayload(COMPLETE, "")
	case SOURCE_REPLICA_DB_IMPORTER_ROLE:
		packAndSendImportDataToSrcReplicaPayload(COMPLETE, "")
	case SOURCE_DB_IMPORTER_ROLE:
		packAndSendImportDataToSourcePayload(COMPLETE, "")
	}

}

<<<<<<< HEAD
func importTasksViaTaskPicker(pendingTasks []*ImportFileTask, state *ImportDataState, progressReporter *ImportDataProgressReporter, poolSize int, maxTasksInProgress int) error {
=======
/*
1. Initialize a worker pool
2. Create a task picker which helps the importer choose which task to process in each iteration.
3. Loop until all tasks are done:
  - Pick a task from the task picker.
  - If the task is not already being processed, create a new FileTaskImporter for the task.
  - For the task that is picked, produce the next batch and submit it to the worker pool. Worker will asynchronously import the batch.
  - If task is done, mark it as done in the task picker.
*/
func importTasksViaTaskPicker(pendingTasks []*ImportFileTask, state *ImportDataState, progressReporter *ImportDataProgressReporter, poolSize int) error {
>>>>>>> 1aa4a47f
	// The code can produce `poolSize` number of batches at a time. But, it can consume only
	// `parallelism` number of batches at a time.
	batchImportPool = pool.New().WithMaxGoroutines(poolSize)
	log.Infof("created batch import pool of size: %d", poolSize)

<<<<<<< HEAD
	var taskPicker FileTaskPicker
	var err error
	if importerRole == TARGET_DB_IMPORTER_ROLE || importerRole == IMPORT_FILE_ROLE {
		yb, ok := tdb.(*tgtdb.TargetYugabyteDB)
		if !ok {
			return fmt.Errorf("expected tdb to be of type TargetYugabyteDB, got: %T", tdb)
		}
		taskPicker, err = NewColocatedAwareRandomTaskPicker(maxTasksInProgress, pendingTasks, state, yb)
		if err != nil {
			return fmt.Errorf("create colocated aware randmo task picker: %w", err)
		}
	} else {
		taskPicker, err = NewSequentialTaskPicker(pendingTasks, state)
		if err != nil {
			return fmt.Errorf("create sequential task picker: %w", err)
		}
	}

	taskImporters := map[int]*FileTaskImporter{}

	for taskPicker.HasMoreTasks() {
		task, err := taskPicker.NextTask()
=======
	taskPicker, err := NewSequentialTaskPicker(pendingTasks, state)
	if err != nil {
		return fmt.Errorf("create task picker: %w", err)
	}
	taskImporters := map[int]*FileTaskImporter{}

	for taskPicker.HasMoreTasks() {
		task, err := taskPicker.Pick()
>>>>>>> 1aa4a47f
		if err != nil {
			return fmt.Errorf("get next task: %w", err)
		}
		var taskImporter *FileTaskImporter
		var ok bool
		taskImporter, ok = taskImporters[task.ID]
		if !ok {
			taskImporter, err = NewFileTaskImporter(task, state, batchImportPool, progressReporter)
			if err != nil {
				return fmt.Errorf("create file task importer: %s", err)
			}
			log.Infof("created file task importer for table: %s, task: %v", task.TableNameTup.ForOutput(), task)
			taskImporters[task.ID] = taskImporter
		}

		if taskImporter.AllBatchesSubmitted() {
			// All batches for this task have been submitted.
			// task could have been completed (all batches imported) OR still in progress
			// in case task is done, we should inform task picker so that we stop picking that task.
			taskDone, err := taskImporter.AllBatchesImported()
			if err != nil {
				return fmt.Errorf("check if all batches are imported: task: %v err :%w", task, err)
			}
			if taskDone {
				taskImporter.PostProcess()
				err = taskPicker.MarkTaskAsDone(task)
				if err != nil {
					return fmt.Errorf("mark task as done: task: %v, err: %w", task, err)
				}
<<<<<<< HEAD
			}
			continue
		}
		err = taskImporter.SubmitNextBatch()
=======
				continue
			} else {
				// some batches are still in progress, wait for them to complete as decided by the picker.
				// don't want to busy-wait, so in case of sequentialTaskPicker, we sleep.
				taskPicker.WaitForTasksBatchesTobeImported()
				continue
			}

		}
		err = taskImporter.ProduceAndSubmitNextBatchToWorkerPool()
>>>>>>> 1aa4a47f
		if err != nil {
			return fmt.Errorf("submit next batch: task:%v err: %s", task, err)
		}
	}
	return nil
}

func startAdaptiveParallelism() (bool, error) {
	yb, ok := tdb.(*tgtdb.TargetYugabyteDB)
	if !ok {
		return false, fmt.Errorf("adaptive parallelism is only supported if target DB is YugabyteDB")
	}
	if !yb.IsAdaptiveParallelismSupported() {
		utils.PrintAndLog(color.YellowString("Note: Continuing without adaptive parallelism as it is not supported in this version of YugabyteDB."))
		return false, nil
	}

	go func() {
		err := adaptiveparallelism.AdaptParallelism(yb)
		if err != nil {
			log.Errorf("adaptive parallelism error: %v", err)
		}
	}()
	return true, nil
}

func waitForDebeziumStartIfRequired() error {
	msr, err := metaDB.GetMigrationStatusRecord()
	if err != nil {
		return fmt.Errorf("failed to get migration status record: %w", err)
	}
	if msr.SnapshotMechanism == "debezium" {
		// we already wait for snapshot to have completed by debezium
		// so no need to wait again here.
		return nil
	}

	// in case pg_dump was used to export snapshot data,
	// we need to wait for export-data to have started debezium in cdc phase
	// in order to avoid any race conditions.
	fmt.Println("Initializing streaming phase...")
	log.Infof("waiting for export-data to have started debezium in cdc phase")
	for {
		msr, err = metaDB.GetMigrationStatusRecord()
		if err != nil {
			return fmt.Errorf("failed to get migration status record: %w", err)
		}
		if lo.Contains([]string{TARGET_DB_IMPORTER_ROLE, SOURCE_REPLICA_DB_IMPORTER_ROLE}, importerRole) &&
			msr.ExportDataSourceDebeziumStarted {
			break
		}
		if importerRole == SOURCE_DB_IMPORTER_ROLE && msr.ExportDataTargetDebeziumStarted {
			break
		}
		time.Sleep(2 * time.Second)
	}

	return nil
}

func packAndSendImportDataPayload(status string, errorMsg string) {

	if !shouldSendCallhome() {
		return
	}
	//basic payload details
	payload := createCallhomePayload()
	switch importType {
	case SNAPSHOT_ONLY:
		payload.MigrationType = OFFLINE
	case SNAPSHOT_AND_CHANGES:
		payload.MigrationType = LIVE_MIGRATION
	}
	payload.TargetDBDetails = callhome.MarshalledJsonString(targetDBDetails)
	payload.MigrationPhase = IMPORT_DATA_PHASE
	importDataPayload := callhome.ImportDataPhasePayload{
		ParallelJobs: int64(tconf.Parallelism),
		StartClean:   bool(startClean),
		EnableUpsert: bool(tconf.EnableUpsert),
		Error:        callhome.SanitizeErrorMsg(errorMsg),
	}

	//Getting the imported snapshot details
	importRowsMap, err := getImportedSnapshotRowsMap("target")
	if err != nil {
		log.Infof("callhome: error in getting the import data: %v", err)
	} else {
		importRowsMap.IterKV(func(key sqlname.NameTuple, value int64) (bool, error) {
			importDataPayload.TotalRows += value
			if value > importDataPayload.LargestTableRows {
				importDataPayload.LargestTableRows = value
			}
			return true, nil
		})
	}

	importDataPayload.Phase = importPhase

	if importPhase != dbzm.MODE_SNAPSHOT && statsReporter != nil {
		importDataPayload.EventsImportRate = statsReporter.EventsImportRateLast3Min
		importDataPayload.TotalImportedEvents = statsReporter.TotalEventsImported
	}

	payload.PhasePayload = callhome.MarshalledJsonString(importDataPayload)
	payload.Status = status

	err = callhome.SendPayload(&payload)
	if err == nil && (status == COMPLETE || status == ERROR) {
		callHomeErrorOrCompletePayloadSent = true
	}
}

func disableGeneratedAlwaysAsIdentityColumns(tables []sqlname.NameTuple) {
	found, err := metaDB.GetJsonObject(nil, identityColumnsMetaDBKey, &TableToIdentityColumnNames)
	if err != nil {
		utils.ErrExit("failed to get identity columns from meta db: %s", err)
	}
	if !found {
		TableToIdentityColumnNames = getIdentityColumnsForTables(tables, "ALWAYS")
		// saving in metadb for handling restarts
		metaDB.InsertJsonObject(nil, identityColumnsMetaDBKey, TableToIdentityColumnNames)
	}

	err = tdb.DisableGeneratedAlwaysAsIdentityColumns(TableToIdentityColumnNames)
	if err != nil {
		utils.ErrExit("failed to disable generated always as identity columns: %s", err)
	}
}

func enableGeneratedAlwaysAsIdentityColumns() {
	err := tdb.EnableGeneratedAlwaysAsIdentityColumns(TableToIdentityColumnNames)
	if err != nil {
		utils.ErrExit("failed to enable generated always as identity columns: %s", err)
	}
}

func restoreGeneratedByDefaultAsIdentityColumns(tables []sqlname.NameTuple) {
	log.Infof("restoring generated by default as identity columns for tables: %v", tables)
	tablesToIdentityColumnNames := getIdentityColumnsForTables(tables, "BY DEFAULT")
	err := tdb.EnableGeneratedByDefaultAsIdentityColumns(tablesToIdentityColumnNames)
	if err != nil {
		utils.ErrExit("failed to enable generated by default as identity columns: %s", err)
	}
}

func getIdentityColumnsForTables(tables []sqlname.NameTuple, identityType string) *utils.StructMap[sqlname.NameTuple, []string] {
	var result = utils.NewStructMap[sqlname.NameTuple, []string]()
	log.Infof("getting identity(%s) columns for tables: %v", identityType, tables)
	for _, table := range tables {
		identityColumns, err := tdb.GetIdentityColumnNamesForTable(table, identityType)
		if err != nil {
			utils.ErrExit("error in getting identity(%s) columns for table: %s: %w", identityType, table, err)
		}
		if len(identityColumns) > 0 {
			log.Infof("identity(%s) columns for table %s: %v", identityType, table, identityColumns)
			result.Put(table, identityColumns)
		}
	}
	return result
}

func importFileTasksToTableNames(tasks []*ImportFileTask) []string {
	tableNames := []string{}
	for _, t := range tasks {
		tableNames = append(tableNames, t.TableNameTup.ForKey())
	}
	return lo.Uniq(tableNames)
}

func importFileTasksToTableNameTuples(tasks []*ImportFileTask) []sqlname.NameTuple {
	tableNames := []sqlname.NameTuple{}
	for _, t := range tasks {
		tableNames = append(tableNames, t.TableNameTup)
	}
	return lo.UniqBy(tableNames, func(t sqlname.NameTuple) string {
		return t.ForKey()
	})
}

func classifyTasks(state *ImportDataState, tasks []*ImportFileTask) (pendingTasks, completedTasks []*ImportFileTask, err error) {
	inProgressTasks := []*ImportFileTask{}
	notStartedTasks := []*ImportFileTask{}
	for _, task := range tasks {
		fileImportState, err := state.GetFileImportState(task.FilePath, task.TableNameTup)
		if err != nil {
			return nil, nil, fmt.Errorf("get table import state: %w", err)
		}
		switch fileImportState {
		case FILE_IMPORT_COMPLETED:
			completedTasks = append(completedTasks, task)
		case FILE_IMPORT_IN_PROGRESS:
			inProgressTasks = append(inProgressTasks, task)
		case FILE_IMPORT_NOT_STARTED:
			notStartedTasks = append(notStartedTasks, task)
		default:
			return nil, nil, fmt.Errorf("invalid table import state: %s", fileImportState)
		}
	}
	// Start with in-progress tasks, followed by not-started tasks.
	return append(inProgressTasks, notStartedTasks...), completedTasks, nil
}

func cleanImportState(state *ImportDataState, tasks []*ImportFileTask) {
	tableNames := importFileTasksToTableNameTuples(tasks)
	nonEmptyNts := tdb.GetNonEmptyTables(tableNames)
	if len(nonEmptyNts) > 0 {
		nonEmptyTableNames := lo.Map(nonEmptyNts, func(nt sqlname.NameTuple, _ int) string {
			return nt.ForOutput()
		})
		if truncateTables {
			// truncate tables only supported for import-data-to-target.
			utils.PrintAndLog("Truncating non-empty tables on DB: %v", nonEmptyTableNames)
			err := tdb.TruncateTables(nonEmptyNts)
			if err != nil {
				utils.ErrExit("failed to truncate tables: %s", err)
			}
		} else {
			utils.PrintAndLog("Non-Empty tables: [%s]", strings.Join(nonEmptyTableNames, ", "))
			utils.PrintAndLog("The above list of tables on DB are not empty.")
			utils.PrintAndLog("If you wish to truncate them, re-run the import command with --truncate-tables true")
			yes := utils.AskPrompt("Do you want to start afresh without truncating tables")
			if !yes {
				utils.ErrExit("Aborting import.")
			}
		}

	}

	for _, task := range tasks {
		err := state.Clean(task.FilePath, task.TableNameTup)
		if err != nil {
			utils.ErrExit("failed to clean import data state for table: %q: %s", task.TableNameTup, err)
		}
	}

	sqlldrDir := filepath.Join(exportDir, "sqlldr")
	if utils.FileOrFolderExists(sqlldrDir) {
		err := os.RemoveAll(sqlldrDir)
		if err != nil {
			utils.ErrExit("failed to remove sqlldr directory: %q: %s", sqlldrDir, err)
		}
	}

	if changeStreamingIsEnabled(importType) {
		// clearing state from metaDB based on importerRole
		err := metaDB.ResetQueueSegmentMeta(importerRole)
		if err != nil {
			utils.ErrExit("failed to reset queue segment meta: %s", err)
		}
		err = metaDB.DeleteJsonObject(identityColumnsMetaDBKey)
		if err != nil {
			utils.ErrExit("failed to reset identity columns meta: %s", err)
		}
	}
}

func executePostSnapshotImportSqls() error {
	sequenceFilePath := filepath.Join(exportDir, "data", "postdata.sql")
	if utils.FileOrFolderExists(sequenceFilePath) {
		fmt.Printf("setting resume value for sequences %10s\n", "")
		err := executeSqlFile(sequenceFilePath, "SEQUENCE", func(_, _ string) bool { return false })
		if err != nil {
			return err
		}
	}
	return nil
}

func getIndexName(sqlQuery string, indexName string) (string, error) {
	// Return the index name itself if it is aleady qualified with schema name
	if len(strings.Split(indexName, ".")) == 2 {
		return indexName, nil
	}

	parts := strings.FieldsFunc(sqlQuery, func(c rune) bool { return unicode.IsSpace(c) || c == '(' || c == ')' })
	for index, part := range parts {
		if strings.EqualFold(part, "ON") {
			tableName := parts[index+1]
			schemaName := getTargetSchemaName(tableName)
			return fmt.Sprintf("%s.%s", schemaName, indexName), nil
		}
	}
	return "", fmt.Errorf("could not find `ON` keyword in the CREATE INDEX statement")
}

// TODO: This function is a duplicate of the one in tgtdb/yb.go. Consolidate the two.
func getTargetSchemaName(tableName string) string {
	parts := strings.Split(tableName, ".")
	if len(parts) == 2 {
		return parts[0]
	}
	if tconf.TargetDBType == POSTGRESQL {
		defaultSchema, noDefaultSchema := GetDefaultPGSchema(tconf.Schema, ",")
		if noDefaultSchema {
			utils.ErrExit("no default schema for table: %q ", tableName)
		}
		return defaultSchema
	}
	return tconf.Schema // default set to "public"
}

func prepareTableToColumns(tasks []*ImportFileTask) {
	for _, task := range tasks {
		var columns []string
		dfdTableToExportedColumns := getDfdTableNameToExportedColumns(dataFileDescriptor)
		if dfdTableToExportedColumns != nil {
			columns, _ = dfdTableToExportedColumns.Get(task.TableNameTup)
		} else if dataFileDescriptor.HasHeader {
			// File is either exported from debezium OR this is `import data file` case.
			reader, err := dataStore.Open(task.FilePath)
			if err != nil {
				utils.ErrExit("datastore.Open: %q: %v", task.FilePath, err)
			}
			df, err := datafile.NewDataFile(task.FilePath, reader, dataFileDescriptor)
			if err != nil {
				utils.ErrExit("opening datafile: %q: %v", task.FilePath, err)
			}
			header := df.GetHeader()
			columns = strings.Split(header, dataFileDescriptor.Delimiter)
			log.Infof("read header from file %q: %s", task.FilePath, header)
			log.Infof("header row split using delimiter %q: %v\n", dataFileDescriptor.Delimiter, columns)
			df.Close()
		}
		TableToColumnNames.Put(task.TableNameTup, columns)
	}
}

func getDfdTableNameToExportedColumns(dataFileDescriptor *datafile.Descriptor) *utils.StructMap[sqlname.NameTuple, []string] {
	if dataFileDescriptor.TableNameToExportedColumns == nil {
		return nil
	}

	result := utils.NewStructMap[sqlname.NameTuple, []string]()
	for tableNameRaw, columnList := range dataFileDescriptor.TableNameToExportedColumns {
		nt, err := namereg.NameReg.LookupTableName(tableNameRaw)
		if err != nil {
			utils.ErrExit("lookup table in name registry: %q: %v", tableNameRaw, err)
		}
		result.Put(nt, columnList)
	}
	return result
}

func checkExportDataDoneFlag() {
	metaInfoDir := filepath.Join(exportDir, metaInfoDirName)
	_, err := os.Stat(metaInfoDir)
	if err != nil {
		utils.ErrExit("metainfo dir is missing. Exiting.")
	}

	if dataIsExported() {
		return
	}

	utils.PrintAndLog("Waiting for snapshot data export to complete...")
	for !dataIsExported() {
		time.Sleep(time.Second * 2)
	}
	utils.PrintAndLog("Snapshot data export is complete.")
}

func init() {
	importCmd.AddCommand(importDataCmd)
	importDataCmd.AddCommand(importDataToCmd)
	importDataToCmd.AddCommand(importDataToTargetCmd)
	registerFlagsForTarget(importDataCmd)
	registerFlagsForTarget(importDataToTargetCmd)
	registerCommonGlobalFlags(importDataCmd)
	registerCommonGlobalFlags(importDataToTargetCmd)
	registerCommonImportFlags(importDataCmd)
	registerCommonImportFlags(importDataToTargetCmd)
	importDataCmd.Flags().MarkHidden("continue-on-error")
	importDataToTargetCmd.Flags().MarkHidden("continue-on-error")
	registerTargetDBConnFlags(importDataCmd)
	registerTargetDBConnFlags(importDataToTargetCmd)
	registerImportDataCommonFlags(importDataCmd)
	registerImportDataCommonFlags(importDataToTargetCmd)
	registerImportDataToTargetFlags(importDataCmd)
	registerImportDataToTargetFlags(importDataToTargetCmd)
}

func createSnapshotImportStartedEvent() cp.SnapshotImportStartedEvent {
	result := cp.SnapshotImportStartedEvent{}
	initBaseTargetEvent(&result.BaseEvent, "IMPORT DATA")
	return result
}

func createSnapshotImportCompletedEvent() cp.SnapshotImportCompletedEvent {
	result := cp.SnapshotImportCompletedEvent{}
	initBaseTargetEvent(&result.BaseEvent, "IMPORT DATA")
	return result
}

func createInitialImportDataTableMetrics(tasks []*ImportFileTask) []*cp.UpdateImportedRowCountEvent {
	result := []*cp.UpdateImportedRowCountEvent{}
	for _, task := range tasks {
		var schemaName, tableName string
		schemaName, tableName = cp.SplitTableNameForPG(task.TableNameTup.ForKey())
		tableMetrics := cp.UpdateImportedRowCountEvent{
			BaseUpdateRowCountEvent: cp.BaseUpdateRowCountEvent{
				BaseEvent: cp.BaseEvent{
					EventType:     "IMPORT DATA",
					MigrationUUID: migrationUUID,
					SchemaNames:   []string{schemaName},
				},
				TableName:         tableName,
				Status:            cp.EXPORT_OR_IMPORT_DATA_STATUS_INT_TO_STR[ROW_UPDATE_STATUS_NOT_STARTED],
				TotalRowCount:     getTotalProgressAmount(task),
				CompletedRowCount: 0,
			},
		}
		result = append(result, &tableMetrics)
	}

	return result
}<|MERGE_RESOLUTION|>--- conflicted
+++ resolved
@@ -548,13 +548,8 @@
 			utils.ErrExit("Failed to classify tasks: %s", err)
 		}
 	}
-<<<<<<< HEAD
-	log.Debugf("pending tasks: %v", pendingTasks)
-	log.Debugf("completed tasks: %v", completedTasks)
-=======
 	log.Infof("pending tasks: %v", pendingTasks)
 	log.Infof("completed tasks: %v", completedTasks)
->>>>>>> 1aa4a47f
 
 	//TODO: BUG: we are applying table-list filter on importFileTasks, but here we are considering all tables as per
 	// export-data table-list. Should be fine because we are only disabling and re-enabling, but this is still not ideal.
@@ -599,11 +594,7 @@
 
 			useTaskPicker := utils.GetEnvAsBool("USE_TASK_PICKER_FOR_IMPORT", true)
 			if useTaskPicker {
-<<<<<<< HEAD
 				err := importTasksViaTaskPicker(pendingTasks, state, progressReporter, poolSize, maxTasksInProgress)
-=======
-				err := importTasksViaTaskPicker(pendingTasks, state, progressReporter, poolSize)
->>>>>>> 1aa4a47f
 				if err != nil {
 					utils.ErrExit("Failed to import tasks via task picker: %s", err)
 				}
@@ -620,11 +611,7 @@
 					}
 
 					for !taskImporter.AllBatchesSubmitted() {
-<<<<<<< HEAD
-						err := taskImporter.SubmitNextBatch()
-=======
 						err := taskImporter.ProduceAndSubmitNextBatchToWorkerPool()
->>>>>>> 1aa4a47f
 						if err != nil {
 							utils.ErrExit("Failed to submit next batch: task:%v err: %s", task, err)
 						}
@@ -713,9 +700,6 @@
 
 }
 
-<<<<<<< HEAD
-func importTasksViaTaskPicker(pendingTasks []*ImportFileTask, state *ImportDataState, progressReporter *ImportDataProgressReporter, poolSize int, maxTasksInProgress int) error {
-=======
 /*
 1. Initialize a worker pool
 2. Create a task picker which helps the importer choose which task to process in each iteration.
@@ -725,14 +709,12 @@
   - For the task that is picked, produce the next batch and submit it to the worker pool. Worker will asynchronously import the batch.
   - If task is done, mark it as done in the task picker.
 */
-func importTasksViaTaskPicker(pendingTasks []*ImportFileTask, state *ImportDataState, progressReporter *ImportDataProgressReporter, poolSize int) error {
->>>>>>> 1aa4a47f
+func importTasksViaTaskPicker(pendingTasks []*ImportFileTask, state *ImportDataState, progressReporter *ImportDataProgressReporter, poolSize int, maxTasksInProgress int) error {
 	// The code can produce `poolSize` number of batches at a time. But, it can consume only
 	// `parallelism` number of batches at a time.
 	batchImportPool = pool.New().WithMaxGoroutines(poolSize)
 	log.Infof("created batch import pool of size: %d", poolSize)
 
-<<<<<<< HEAD
 	var taskPicker FileTaskPicker
 	var err error
 	if importerRole == TARGET_DB_IMPORTER_ROLE || importerRole == IMPORT_FILE_ROLE {
@@ -754,17 +736,7 @@
 	taskImporters := map[int]*FileTaskImporter{}
 
 	for taskPicker.HasMoreTasks() {
-		task, err := taskPicker.NextTask()
-=======
-	taskPicker, err := NewSequentialTaskPicker(pendingTasks, state)
-	if err != nil {
-		return fmt.Errorf("create task picker: %w", err)
-	}
-	taskImporters := map[int]*FileTaskImporter{}
-
-	for taskPicker.HasMoreTasks() {
 		task, err := taskPicker.Pick()
->>>>>>> 1aa4a47f
 		if err != nil {
 			return fmt.Errorf("get next task: %w", err)
 		}
@@ -794,12 +766,6 @@
 				if err != nil {
 					return fmt.Errorf("mark task as done: task: %v, err: %w", task, err)
 				}
-<<<<<<< HEAD
-			}
-			continue
-		}
-		err = taskImporter.SubmitNextBatch()
-=======
 				continue
 			} else {
 				// some batches are still in progress, wait for them to complete as decided by the picker.
@@ -810,7 +776,6 @@
 
 		}
 		err = taskImporter.ProduceAndSubmitNextBatchToWorkerPool()
->>>>>>> 1aa4a47f
 		if err != nil {
 			return fmt.Errorf("submit next batch: task:%v err: %s", task, err)
 		}
