/*
Copyright (c) YugabyteDB, Inc.

Licensed under the Apache License, Version 2.0 (the "License");
you may not use this file except in compliance with the License.
You may obtain a copy of the License at

	http://www.apache.org/licenses/LICENSE-2.0

Unless required by applicable law or agreed to in writing, software
distributed under the License is distributed on an "AS IS" BASIS,
WITHOUT WARRANTIES OR CONDITIONS OF ANY KIND, either express or implied.
See the License for the specific language governing permissions and
limitations under the License.
*/
package cmd

import (
	"context"
	"fmt"
	"io"
	"os"
	"os/exec"
	"path/filepath"
	"strings"
	"syscall"
	"time"
	"unicode"

	"github.com/davecgh/go-spew/spew"
	"github.com/fatih/color"
	"github.com/jackc/pgx/v4"
	"github.com/samber/lo"
	log "github.com/sirupsen/logrus"
	"github.com/sourcegraph/conc/pool"
	"github.com/spf13/cobra"
	"golang.org/x/exp/slices"

	"github.com/yugabyte/yb-voyager/yb-voyager/src/callhome"
	"github.com/yugabyte/yb-voyager/yb-voyager/src/cp"
	"github.com/yugabyte/yb-voyager/yb-voyager/src/datafile"
	"github.com/yugabyte/yb-voyager/yb-voyager/src/datastore"
	"github.com/yugabyte/yb-voyager/yb-voyager/src/dbzm"
	"github.com/yugabyte/yb-voyager/yb-voyager/src/metadb"
	"github.com/yugabyte/yb-voyager/yb-voyager/src/namereg"
	"github.com/yugabyte/yb-voyager/yb-voyager/src/tgtdb"
	"github.com/yugabyte/yb-voyager/yb-voyager/src/utils"
	"github.com/yugabyte/yb-voyager/yb-voyager/src/utils/sqlname"
)

var metaInfoDirName = META_INFO_DIR_NAME
var batchSize = int64(0)
var batchImportPool *pool.Pool
var tablesProgressMetadata map[string]*utils.TableProgressMetadata
var importerRole string
var identityColumnsMetaDBKey string
var isImportLiveMigrationInSnapshot bool

// stores the data files description in a struct
var dataFileDescriptor *datafile.Descriptor
var truncateSplits utils.BoolStr                                             // to truncate *.D splits after import
var TableToColumnNames = utils.NewStructMap[sqlname.NameTuple, []string]()   // map of table name to columnNames
var TableToIdentityColumnNames *utils.StructMap[sqlname.NameTuple, []string] // map of table name to generated always as identity column's names
var valueConverter dbzm.ValueConverter

var TableNameToSchema *utils.StructMap[sqlname.NameTuple, map[string]map[string]string]
var conflictDetectionCache *ConflictDetectionCache
var targetDBDetails *callhome.TargetDBDetails

var importDataCmd = &cobra.Command{
	Use: "data",
	Short: "Import data from compatible source database to target database.\n" +
		"For more details and examples, visit https://docs.yugabyte.com/preview/yugabyte-voyager/reference/data-migration/import-data/",
	Long: `Import the data exported from the source database into the target database. Also import data(snapshot + changes from target) into source-replica/source in case of live migration with fall-back/fall-forward worflows.`,
	Args: cobra.NoArgs,
	PreRun: func(cmd *cobra.Command, args []string) {
		if tconf.TargetDBType == "" {
			tconf.TargetDBType = YUGABYTEDB
		}
		if importerRole == "" {
			importerRole = TARGET_DB_IMPORTER_ROLE
		}
		sourceDBType = GetSourceDBTypeFromMSR()
		err := validateImportFlags(cmd, importerRole)
		if err != nil {
			utils.ErrExit("Error: %s", err.Error())
		}
	},
	Run: importDataCommandFn,
}

var importDataToCmd = &cobra.Command{
	Use:   "to",
	Short: "Import data into various databases",
	Long:  `Import data into various databases`,
}

var importDataToTargetCmd = &cobra.Command{
	Use:   "target",
	Short: importDataCmd.Short,
	Long:  importDataCmd.Long,
	Args:  importDataCmd.Args,

	PreRun: importDataCmd.PreRun,

	Run: importDataCmd.Run,
}

func importDataCommandFn(cmd *cobra.Command, args []string) {
	ExitIfAlreadyCutover(importerRole)
	reportProgressInBytes = false
	tconf.ImportMode = true
	checkExportDataDoneFlag()
	sourceDBType = GetSourceDBTypeFromMSR()
	sqlname.SourceDBType = sourceDBType

	if tconf.TargetDBType == YUGABYTEDB {
		tconf.Schema = strings.ToLower(tconf.Schema)
	} else if tconf.TargetDBType == ORACLE && !utils.IsQuotedString(tconf.Schema) {
		tconf.Schema = strings.ToUpper(tconf.Schema)
	}
	tdb = tgtdb.NewTargetDB(&tconf)
	err := tdb.Init()
	if err != nil {
		utils.ErrExit("Failed to initialize the target DB: %s", err)
	}
	targetDBDetails = tdb.GetCallhomeTargetDBInfo()

	err = InitNameRegistry(exportDir, importerRole, nil, nil, &tconf, tdb, bool(startClean))
	if err != nil {
		utils.ErrExit("initialize name registry: %v", err)
	}

	dataStore = datastore.NewDataStore(filepath.Join(exportDir, "data"))
	dataFileDescriptor = datafile.OpenDescriptor(exportDir)
	// TODO: handle case-sensitive in table names with oracle ff-db
	// quoteTableNameIfRequired()
	importFileTasks := discoverFilesToImport()
	record, err := metaDB.GetMigrationStatusRecord()
	if err != nil {
		utils.ErrExit("Failed to get migration status record: %s", err)
	}
	if importerRole == TARGET_DB_IMPORTER_ROLE {

		importType = record.ExportType
		identityColumnsMetaDBKey = metadb.TARGET_DB_IDENTITY_COLUMNS_KEY
	}

	if importerRole == SOURCE_REPLICA_DB_IMPORTER_ROLE {
		if record.FallbackEnabled {
			utils.ErrExit("cannot import data to source-replica. Fall-back workflow is already enabled.")
		}
		updateFallForwardEnabledInMetaDB()
		identityColumnsMetaDBKey = metadb.FF_DB_IDENTITY_COLUMNS_KEY
	}

	if changeStreamingIsEnabled(importType) && (tconf.TableList != "" || tconf.ExcludeTableList != "") {
		utils.ErrExit("--table-list and --exclude-table-list are not supported for live migration. Re-run the command without these flags.")
	} else {
		importFileTasks = applyTableListFilter(importFileTasks)
	}

	isImportLiveMigrationInSnapshot = true

	importData(importFileTasks)
	tdb.Finalize()
	if changeStreamingIsEnabled(importType) {
		startExportDataFromTargetIfRequired()
	}
}

func startExportDataFromTargetIfRequired() {
	if importerRole != TARGET_DB_IMPORTER_ROLE {
		return
	}
	msr, err := metaDB.GetMigrationStatusRecord()
	if err != nil {
		utils.ErrExit("could not fetch MigrationStatusRecord: %w", err)
	}
	if !msr.FallForwardEnabled && !msr.FallbackEnabled {
		utils.PrintAndLog("No fall-forward/back enabled. Exiting.")
		return
	}
	tableListExportedFromSource := msr.TableListExportedFromSource
	importTableList, err := getImportTableList(tableListExportedFromSource)
	if err != nil {
		utils.ErrExit("failed to generate table list : %v", err)
	}
	importTableNames := lo.Map(importTableList, func(tableName sqlname.NameTuple, _ int) string {
		return tableName.ForUserQuery()
	})

	lockFile.Unlock() // unlock export dir from import data cmd before switching current process to ff/fb sync cmd

	if tconf.SSLMode == "prefer" || tconf.SSLMode == "allow" {
		utils.PrintAndLog(color.RedString("Warning: SSL mode '%s' is not supported for 'export data from target' yet. Downgrading it to 'disable'.\nIf you don't want these settings you can restart the 'export data from target' with a different value for --target-ssl-mode and --target-ssl-root-cert flag.", source.SSLMode))
		tconf.SSLMode = "disable"
	}
	cmd := []string{"yb-voyager", "export", "data", "from", "target",
		"--export-dir", exportDir,
		"--table-list", strings.Join(importTableNames, ","),
		fmt.Sprintf("--transaction-ordering=%t", transactionOrdering),
		fmt.Sprintf("--send-diagnostics=%t", callhome.SendDiagnostics),
		"--target-ssl-mode", tconf.SSLMode,
	}
	if tconf.SSLRootCert != "" {
		cmd = append(cmd, "--target-ssl-root-cert", tconf.SSLRootCert)
	}
	if utils.DoNotPrompt {
		cmd = append(cmd, "--yes")
	}
	if disablePb {
		cmd = append(cmd, "--disable-pb=true")
	}
	cmdStr := "TARGET_DB_PASSWORD=*** " + strings.Join(cmd, " ")

	utils.PrintAndLog("Starting export data from target with command:\n %s", color.GreenString(cmdStr))
	binary, lookErr := exec.LookPath(os.Args[0])
	if lookErr != nil {
		utils.ErrExit("could not find yb-voyager - %w", lookErr)
	}
	env := os.Environ()
	env = slices.Insert(env, 0, "TARGET_DB_PASSWORD="+tconf.Password)

	execErr := syscall.Exec(binary, cmd, env)
	if execErr != nil {
		utils.ErrExit("failed to run yb-voyager export data from target - %w\n Please re-run with command :\n%s", execErr, cmdStr)
	}
}

type ImportFileTask struct {
	ID           int
	FilePath     string
	TableNameTup sqlname.NameTuple
	RowCount     int64
	FileSize     int64
}

// func quoteTableNameIfRequired() {
// 	if tconf.TargetDBType != ORACLE {
// 		return
// 	}
// 	for _, fileEntry := range dataFileDescriptor.DataFileList {
// 		if sqlname.IsQuoted(fileEntry.TableName) {
// 			continue
// 		}
// 		if sqlname.IsReservedKeywordOracle(fileEntry.TableName) ||
// 			(sqlname.IsCaseSensitive(fileEntry.TableName, ORACLE)) {
// 			newTableName := fmt.Sprintf(`"%s"`, fileEntry.TableName)
// 			if dataFileDescriptor.TableNameToExportedColumns != nil {
// 				dataFileDescriptor.TableNameToExportedColumns[newTableName] = dataFileDescriptor.TableNameToExportedColumns[fileEntry.TableName]
// 				delete(dataFileDescriptor.TableNameToExportedColumns, fileEntry.TableName)
// 			}
// 			fileEntry.TableName = newTableName
// 		}
// 	}
// }

func discoverFilesToImport() []*ImportFileTask {
	result := []*ImportFileTask{}
	if dataFileDescriptor.DataFileList == nil {
		utils.ErrExit("It looks like the data is exported using older version of Voyager. Please use matching version to import the data.")
	}

	for i, fileEntry := range dataFileDescriptor.DataFileList {
		if fileEntry.RowCount == 0 {
			// In case of PG Live migration  pg_dump and dbzm both are used and we don't skip empty tables
			// but pb hangs for empty so skipping empty tables in snapshot import
			continue
		}
		tableName, err := namereg.NameReg.LookupTableName(fileEntry.TableName)
		if err != nil {
			utils.ErrExit("lookup table name from name registry: %v", err)
		}
		task := &ImportFileTask{
			ID:           i,
			FilePath:     fileEntry.FilePath,
			TableNameTup: tableName,
			RowCount:     fileEntry.RowCount,
			FileSize:     fileEntry.FileSize,
		}
		result = append(result, task)
	}
	return result
}

func applyTableListFilter(importFileTasks []*ImportFileTask) []*ImportFileTask {
	result := []*ImportFileTask{}

	msr, err := metaDB.GetMigrationStatusRecord()
	if err != nil {
		utils.ErrExit("could not fetch migration status record: %w", err)
	}
	source = *msr.SourceDBConf
	_, noDefaultSchema := getDefaultSourceSchemaName()

	allTables := lo.Uniq(lo.Map(importFileTasks, func(task *ImportFileTask, _ int) sqlname.NameTuple {
		return task.TableNameTup
	}))
	slices.SortFunc(allTables, func(a, b sqlname.NameTuple) bool {
		return a.ForKey() < b.ForKey()
	})
	log.Infof("allTables: %v", allTables)

	findPatternMatchingTables := func(pattern string) []sqlname.NameTuple {
		result := lo.Filter(allTables, func(tableNameTup sqlname.NameTuple, _ int) bool {
			matched, err := tableNameTup.MatchesPattern(pattern)
			if err != nil {
				utils.ErrExit("Invalid table name pattern %q: %s", pattern, err)
			}
			return matched
		})
		return result
	}

	extractTableList := func(flagTableList, listName string) ([]sqlname.NameTuple, []string) {
		tableList := utils.CsvStringToSlice(flagTableList)
		var result []sqlname.NameTuple
		var unqualifiedTables []string
		var unknownTables []string
		for _, table := range tableList {
			if noDefaultSchema && len(strings.Split(table, ".")) == 1 {
				unqualifiedTables = append(unqualifiedTables, table)
				continue
			}

			matchingTables := findPatternMatchingTables(table)
			if len(matchingTables) == 0 {
				unknownTables = append(unknownTables, table) //so that unknown check can be done later
			} else {
				result = append(result, matchingTables...)
			}
		}
		if len(unqualifiedTables) > 0 {
			utils.ErrExit("Qualify following table names %v in the %s list with schema-name.", unqualifiedTables, listName)
		}
		log.Infof("%s tableList: %v", listName, result)
		return result, unknownTables
	}

	includeList, unknownInclude := extractTableList(tconf.TableList, "include")
	excludeList, unknownExclude := extractTableList(tconf.ExcludeTableList, "exclude")
	allUnknown := append(unknownInclude, unknownExclude...)
	if len(allUnknown) > 0 {
		utils.PrintAndLog("Unknown table names in the table-list: %v", allUnknown)
		utils.PrintAndLog("Valid table names are: %v", lo.Map(allTables, func(t sqlname.NameTuple, _ int) string {
			return t.ForOutput()
		}))
		utils.ErrExit("Please fix the table names in table-list and retry.")
	}

	for _, task := range importFileTasks {
		if len(includeList) > 0 && !slices.Contains(includeList, task.TableNameTup) {
			log.Infof("Skipping table %q (fileName: %s) as it is not in the include list", task.TableNameTup, task.FilePath)
			continue
		}
		if len(excludeList) > 0 && slices.Contains(excludeList, task.TableNameTup) {
			log.Infof("Skipping table %q (fileName: %s) as it is in the exclude list", task.TableNameTup, task.FilePath)
			continue
		}
		result = append(result, task)
	}
	return result
}

func updateTargetConfInMigrationStatus() {
	err := metaDB.UpdateMigrationStatusRecord(func(record *metadb.MigrationStatusRecord) {
		switch importerRole {
		case TARGET_DB_IMPORTER_ROLE, IMPORT_FILE_ROLE:
			record.TargetDBConf = tconf.Clone()
			record.TargetDBConf.Password = ""
			record.TargetDBConf.Uri = ""
		case SOURCE_REPLICA_DB_IMPORTER_ROLE:
			record.SourceReplicaDBConf = tconf.Clone()
			record.SourceReplicaDBConf.Password = ""
			record.SourceReplicaDBConf.Uri = ""
		case SOURCE_DB_IMPORTER_ROLE:
			record.SourceDBAsTargetConf = tconf.Clone()
			record.SourceDBAsTargetConf.Password = ""
			record.SourceDBAsTargetConf.Uri = ""
		default:
			panic(fmt.Sprintf("unsupported importer role: %s", importerRole))
		}
	})
	if err != nil {
		utils.ErrExit("Failed to update target conf in migration status record: %s", err)
	}
}

func importData(importFileTasks []*ImportFileTask) {
	err := retrieveMigrationUUID()
	if err != nil {
		utils.ErrExit("failed to get migration UUID: %w", err)
	}

	if importerRole == TARGET_DB_IMPORTER_ROLE {
		importDataStartEvent := createSnapshotImportStartedEvent()
		controlPlane.SnapshotImportStarted(&importDataStartEvent)
	}
	updateTargetConfInMigrationStatus()
	msr, err := metaDB.GetMigrationStatusRecord()
	if err != nil {
		utils.ErrExit("Failed to get migration status record: %s", err)
	}

	if msr.SnapshotMechanism == "debezium" {
		valueConverter, err = dbzm.NewValueConverter(exportDir, tdb, tconf, importerRole, msr.SourceDBConf.DBType)
	} else {
		valueConverter, err = dbzm.NewNoOpValueConverter()
	}
	if err != nil {
		utils.ErrExit("create value converter: %s", err)
	}

	TableNameToSchema, err = valueConverter.GetTableNameToSchema()
	if err != nil {
		utils.ErrExit("getting table name to schema: %s", err)
	}

	err = tdb.InitConnPool()
	if err != nil {
		utils.ErrExit("Failed to initialize the target DB connection pool: %s", err)
	}
	utils.PrintAndLog("Using %d parallel jobs.", tconf.Parallelism)

	targetDBVersion := tdb.GetVersion()

	fmt.Printf("%s version: %s\n", tconf.TargetDBType, targetDBVersion)

	err = tdb.CreateVoyagerSchema()
	if err != nil {
		utils.ErrExit("Failed to create voyager metadata schema on target DB: %s", err)
	}

	utils.PrintAndLog("\nimport of data in %q database started", tconf.DBName)
	var pendingTasks, completedTasks []*ImportFileTask
	state := NewImportDataState(exportDir)
	if startClean {
		cleanImportState(state, importFileTasks)
		pendingTasks = importFileTasks
	} else {
		pendingTasks, completedTasks, err = classifyTasks(state, importFileTasks)
		if err != nil {
			utils.ErrExit("Failed to classify tasks: %s", err)
		}
	}

	//TODO: BUG: we are applying table-list filter on importFileTasks, but here we are considering all tables as per
	// export-data table-list. Should be fine because we are only disabling and re-enabling, but this is still not ideal.
	sourceTableList := msr.TableListExportedFromSource
	if msr.SourceDBConf != nil {
		source = *msr.SourceDBConf
	}
	importTableList, err := getImportTableList(sourceTableList)
	if err != nil {
		utils.ErrExit("Error generating table list to import: %v", err)
	}

	disableGeneratedAlwaysAsIdentityColumns(importTableList)
	// restore value for IDENTITY BY DEFAULT columns once IDENTITY ALWAYS columns are enabled back
	defer restoreGeneratedByDefaultAsIdentityColumns(importTableList)
	defer enableGeneratedAlwaysAsIdentityColumns()

	// Import snapshots
	if importerRole != SOURCE_DB_IMPORTER_ROLE {
		utils.PrintAndLog("Already imported tables: %v", importFileTasksToTableNames(completedTasks))
		if len(pendingTasks) == 0 {
			utils.PrintAndLog("All the tables are already imported, nothing left to import\n")
		} else {
			utils.PrintAndLog("Tables to import: %v", importFileTasksToTableNames(pendingTasks))
			prepareTableToColumns(pendingTasks) //prepare the tableToColumns map
			poolSize := tconf.Parallelism * 2
			progressReporter := NewImportDataProgressReporter(bool(disablePb))

			if importerRole == TARGET_DB_IMPORTER_ROLE {
				importDataAllTableMetrics := createInitialImportDataTableMetrics(pendingTasks)
				controlPlane.UpdateImportedRowCount(importDataAllTableMetrics)
			}

			for _, task := range pendingTasks {
				// The code can produce `poolSize` number of batches at a time. But, it can consume only
				// `parallelism` number of batches at a time.
				batchImportPool = pool.New().WithMaxGoroutines(poolSize)

				totalProgressAmount := getTotalProgressAmount(task)
				progressReporter.ImportFileStarted(task, totalProgressAmount)
				importedProgressAmount := getImportedProgressAmount(task, state)
				progressReporter.AddProgressAmount(task, importedProgressAmount)

				var currentProgress int64
				updateProgressFn := func(progressAmount int64) {
					currentProgress += progressAmount
					progressReporter.AddProgressAmount(task, progressAmount)

					if importerRole == TARGET_DB_IMPORTER_ROLE && totalProgressAmount > currentProgress {
						importDataTableMetrics := createImportDataTableMetrics(task.TableNameTup.ForKey(),
							currentProgress, totalProgressAmount, ROW_UPDATE_STATUS_IN_PROGRESS)
						// The metrics are sent after evry 5 secs in implementation of UpdateImportedRowCount
						controlPlane.UpdateImportedRowCount(
							[]*cp.UpdateImportedRowCountEvent{&importDataTableMetrics})
					}
				}

				importFile(state, task, updateProgressFn)
				batchImportPool.Wait() // Wait for the file import to finish.

				if importerRole == TARGET_DB_IMPORTER_ROLE {
					importDataTableMetrics := createImportDataTableMetrics(task.TableNameTup.ForKey(),
						currentProgress, totalProgressAmount, ROW_UPDATE_STATUS_COMPLETED)
					controlPlane.UpdateImportedRowCount(
						[]*cp.UpdateImportedRowCountEvent{&importDataTableMetrics})
				}

				progressReporter.FileImportDone(task) // Remove the progress-bar for the file.\
			}
			time.Sleep(time.Second * 2)
		}
		utils.PrintAndLog("snapshot data import complete\n\n")
	}

	if !dbzm.IsDebeziumForDataExport(exportDir) {
		errImport := executePostSnapshotImportSqls()
		if errImport != nil {
			utils.ErrExit("Error in importing post-snapshot-import sql: %v", err)
		}
		displayImportedRowCountSnapshot(state, importFileTasks)
	} else {
		if changeStreamingIsEnabled(importType) {
			if importerRole != SOURCE_DB_IMPORTER_ROLE {
				displayImportedRowCountSnapshot(state, importFileTasks)
			}
			isImportLiveMigrationInSnapshot = false
			color.Blue("streaming changes to %s...", tconf.TargetDBType)

			if err != nil {
				utils.ErrExit("failed to get table unique key columns map: %s", err)
			}
			valueConverter, err = dbzm.NewValueConverter(exportDir, tdb, tconf, importerRole, source.DBType)
			if err != nil {
				utils.ErrExit("Failed to create value converter: %s", err)
			}
			err = streamChanges(state, importTableList)
			if err != nil {
				utils.ErrExit("Failed to stream changes to %s: %s", tconf.TargetDBType, err)
			}

			status, err := dbzm.ReadExportStatus(filepath.Join(exportDir, "data", "export_status.json"))
			if err != nil {
				utils.ErrExit("failed to read export status for restore sequences: %s", err)
			}
			// in case of live migration sequences are restored after cutover
			err = tdb.RestoreSequences(status.Sequences)
			if err != nil {
				utils.ErrExit("failed to restore sequences: %s", err)
			}

			utils.PrintAndLog("Completed streaming all relevant changes to %s", tconf.TargetDBType)
			err = markCutoverProcessed(importerRole)
			if err != nil {
				utils.ErrExit("failed to mark cutover as processed: %s", err)
			}
			utils.PrintAndLog("\nRun the following command to get the current report of the migration:\n" +
				color.CyanString("yb-voyager get data-migration-report --export-dir %q", exportDir))
		} else {
			status, err := dbzm.ReadExportStatus(filepath.Join(exportDir, "data", "export_status.json"))
			if err != nil {
				utils.ErrExit("failed to read export status for restore sequences: %s", err)
			}
			err = tdb.RestoreSequences(status.Sequences)
			if err != nil {
				utils.ErrExit("failed to restore sequences: %s", err)
			}
			displayImportedRowCountSnapshot(state, importFileTasks)
		}
	}

	fmt.Printf("\nImport data complete.\n")

	switch importerRole {
	case TARGET_DB_IMPORTER_ROLE:
		importDataCompletedEvent := createSnapshotImportCompletedEvent()
		controlPlane.SnapshotImportCompleted(&importDataCompletedEvent)
		packAndSendImportDataPayload(COMPLETE)
	case SOURCE_REPLICA_DB_IMPORTER_ROLE:
		packAndSendImportDataToSrcReplicaPayload(COMPLETE)
	case SOURCE_DB_IMPORTER_ROLE:
		packAndSendImportDataToSourcePayload(COMPLETE)
	}

}

func packAndSendImportDataPayload(status string) {

	if !callhome.SendDiagnostics {
		return
	}
	//basic payload details
	payload := createCallhomePayload()
	switch importType {
	case SNAPSHOT_ONLY:
		payload.MigrationType = OFFLINE
	case SNAPSHOT_AND_CHANGES:
		payload.MigrationType = LIVE_MIGRATION //TODO: add FF/FB details
	}
	payload.TargetDBDetails = callhome.MarshalledJsonString(targetDBDetails)
	payload.MigrationPhase = IMPORT_DATA_PHASE
	importDataPayload := callhome.ImportDataPhasePayload{
		ParallelJobs: int64(tconf.Parallelism),
		StartClean:   bool(startClean),
	}

	//Getting the imported snapshot details
	importRowsMap, err := getImportedSnapshotRowsMap("target")
	if err != nil {
		log.Errorf("callhome: error in getting the import data: %v", err)
	} else {
		importRowsMap.IterKV(func(key sqlname.NameTuple, value int64) (bool, error) {
			importDataPayload.TotalRows += value
			if value > importDataPayload.LargestTableRows {
				importDataPayload.LargestTableRows = value
			}
			return true, nil
		})
	}

<<<<<<< HEAD
	if changeStreamingIsEnabled(importType) {
		if isImportLiveMigrationInSnapshot {
			importDataPayload.LiveMigrationPhase = dbzm.MODE_SNAPSHOT
		} else {
			if cutoverToTargetByImport {
				importDataPayload.LiveMigrationPhase = CUTOVER_TO_TARGET
			} else {
				importDataPayload.LiveMigrationPhase = dbzm.MODE_STREAMING
			}
			importDataPayload.EventsImportRate = callhomeEventsImportRate
			importDataPayload.TotalImportedEvents = callhomeTotalImportEvents
		}
	}

	importDataPayloadBytes, err := json.Marshal(importDataPayload)
	if err != nil {
		log.Errorf("callhome: error in parsing the export data payload: %v", err)
	}
	payload.PhasePayload = string(importDataPayloadBytes)
=======
	payload.PhasePayload = callhome.MarshalledJsonString(importDataPayload)
>>>>>>> dfd7488c
	payload.Status = status

	err = callhome.SendPayload(&payload)
	if err == nil && status == COMPLETE {
		callHomeCompletePayloadSent = true
	}
}

func disableGeneratedAlwaysAsIdentityColumns(tables []sqlname.NameTuple) {
	found, err := metaDB.GetJsonObject(nil, identityColumnsMetaDBKey, &TableToIdentityColumnNames)
	if err != nil {
		utils.ErrExit("failed to get identity columns from meta db: %s", err)
	}
	if !found {
		TableToIdentityColumnNames = getIdentityColumnsForTables(tables, "ALWAYS")
		// saving in metadb for handling restarts
		metaDB.InsertJsonObject(nil, identityColumnsMetaDBKey, TableToIdentityColumnNames)
	}

	err = tdb.DisableGeneratedAlwaysAsIdentityColumns(TableToIdentityColumnNames)
	if err != nil {
		utils.ErrExit("failed to disable generated always as identity columns: %s", err)
	}
}

func enableGeneratedAlwaysAsIdentityColumns() {
	err := tdb.EnableGeneratedAlwaysAsIdentityColumns(TableToIdentityColumnNames)
	if err != nil {
		utils.ErrExit("failed to enable generated always as identity columns: %s", err)
	}
}

func restoreGeneratedByDefaultAsIdentityColumns(tables []sqlname.NameTuple) {
	log.Infof("restoring generated by default as identity columns for tables: %v", tables)
	tablesToIdentityColumnNames := getIdentityColumnsForTables(tables, "BY DEFAULT")
	err := tdb.EnableGeneratedByDefaultAsIdentityColumns(tablesToIdentityColumnNames)
	if err != nil {
		utils.ErrExit("failed to enable generated by default as identity columns: %s", err)
	}
}

func getIdentityColumnsForTables(tables []sqlname.NameTuple, identityType string) *utils.StructMap[sqlname.NameTuple, []string] {
	var result = utils.NewStructMap[sqlname.NameTuple, []string]()
	log.Infof("getting identity(%s) columns for tables: %v", identityType, tables)
	for _, table := range tables {
		identityColumns, err := tdb.GetIdentityColumnNamesForTable(table, identityType)
		if err != nil {
			utils.ErrExit("error in getting identity(%s) columns for table %s: %w", identityType, table, err)
		}
		if len(identityColumns) > 0 {
			log.Infof("identity(%s) columns for table %s: %v", identityType, table, identityColumns)
			result.Put(table, identityColumns)
		}
	}
	return result
}

func getTotalProgressAmount(task *ImportFileTask) int64 {
	if reportProgressInBytes {
		return task.FileSize
	} else {
		return task.RowCount
	}
}

func getImportedProgressAmount(task *ImportFileTask, state *ImportDataState) int64 {
	if reportProgressInBytes {
		byteCount, err := state.GetImportedByteCount(task.FilePath, task.TableNameTup)
		if err != nil {
			utils.ErrExit("Failed to get imported byte count for table %s: %s", task.TableNameTup, err)
		}
		return byteCount
	} else {
		rowCount, err := state.GetImportedRowCount(task.FilePath, task.TableNameTup)
		if err != nil {
			utils.ErrExit("Failed to get imported row count for table %s: %s", task.TableNameTup, err)
		}
		return rowCount
	}
}

func importFileTasksToTableNames(tasks []*ImportFileTask) []string {
	tableNames := []string{}
	for _, t := range tasks {
		tableNames = append(tableNames, t.TableNameTup.ForKey())
	}
	return lo.Uniq(tableNames)
}

func importFileTasksToTableNameTuples(tasks []*ImportFileTask) []sqlname.NameTuple {
	tableNames := []sqlname.NameTuple{}
	for _, t := range tasks {
		tableNames = append(tableNames, t.TableNameTup)
	}
	return lo.UniqBy(tableNames, func(t sqlname.NameTuple) string {
		return t.ForKey()
	})
}

func classifyTasks(state *ImportDataState, tasks []*ImportFileTask) (pendingTasks, completedTasks []*ImportFileTask, err error) {
	inProgressTasks := []*ImportFileTask{}
	notStartedTasks := []*ImportFileTask{}
	for _, task := range tasks {
		fileImportState, err := state.GetFileImportState(task.FilePath, task.TableNameTup)
		if err != nil {
			return nil, nil, fmt.Errorf("get table import state: %w", err)
		}
		switch fileImportState {
		case FILE_IMPORT_COMPLETED:
			completedTasks = append(completedTasks, task)
		case FILE_IMPORT_IN_PROGRESS:
			inProgressTasks = append(inProgressTasks, task)
		case FILE_IMPORT_NOT_STARTED:
			notStartedTasks = append(notStartedTasks, task)
		default:
			return nil, nil, fmt.Errorf("invalid table import state: %s", fileImportState)
		}
	}
	// Start with in-progress tasks, followed by not-started tasks.
	return append(inProgressTasks, notStartedTasks...), completedTasks, nil
}

func cleanImportState(state *ImportDataState, tasks []*ImportFileTask) {
	tableNames := importFileTasksToTableNameTuples(tasks)
	nonEmptyNts := tdb.GetNonEmptyTables(tableNames)
	if len(nonEmptyNts) > 0 {
		nonEmptyTableNames := lo.Map(nonEmptyNts, func(nt sqlname.NameTuple, _ int) string {
			return nt.ForOutput()
		})
		utils.PrintAndLog("Following tables are not empty. "+
			"TRUNCATE them before importing data with --start-clean.\n%s",
			strings.Join(nonEmptyTableNames, ", "))
		yes := utils.AskPrompt("Do you want to continue without truncating these tables?")
		if !yes {
			utils.ErrExit("Aborting import.")
		}
	}

	for _, task := range tasks {
		err := state.Clean(task.FilePath, task.TableNameTup)
		if err != nil {
			utils.ErrExit("failed to clean import data state for table %q: %s", task.TableNameTup, err)
		}
	}

	sqlldrDir := filepath.Join(exportDir, "sqlldr")
	if utils.FileOrFolderExists(sqlldrDir) {
		err := os.RemoveAll(sqlldrDir)
		if err != nil {
			utils.ErrExit("failed to remove sqlldr directory %q: %s", sqlldrDir, err)
		}
	}

	if changeStreamingIsEnabled(importType) {
		// clearing state from metaDB based on importerRole
		err := metaDB.ResetQueueSegmentMeta(importerRole)
		if err != nil {
			utils.ErrExit("failed to reset queue segment meta: %s", err)
		}
		err = metaDB.DeleteJsonObject(identityColumnsMetaDBKey)
		if err != nil {
			utils.ErrExit("failed to reset identity columns meta: %s", err)
		}
	}
}

func getImportBatchArgsProto(tableNameTup sqlname.NameTuple, filePath string) *tgtdb.ImportBatchArgs {
	columns, _ := TableToColumnNames.Get(tableNameTup)
	columns, err := tdb.QuoteAttributeNames(tableNameTup, columns)
	if err != nil {
		utils.ErrExit("if required quote column names: %s", err)
	}
	// If `columns` is unset at this point, no attribute list is passed in the COPY command.
	fileFormat := dataFileDescriptor.FileFormat
	if fileFormat == datafile.SQL {
		fileFormat = datafile.TEXT
	}
	importBatchArgsProto := &tgtdb.ImportBatchArgs{
		TableNameTup: tableNameTup,
		Columns:      columns,
		FileFormat:   fileFormat,
		Delimiter:    dataFileDescriptor.Delimiter,
		HasHeader:    dataFileDescriptor.HasHeader && fileFormat == datafile.CSV,
		QuoteChar:    dataFileDescriptor.QuoteChar,
		EscapeChar:   dataFileDescriptor.EscapeChar,
		NullString:   dataFileDescriptor.NullString,
	}
	log.Infof("ImportBatchArgs: %v", spew.Sdump(importBatchArgsProto))
	return importBatchArgsProto
}

func importFile(state *ImportDataState, task *ImportFileTask, updateProgressFn func(int64)) {

	origDataFile := task.FilePath
	importBatchArgsProto := getImportBatchArgsProto(task.TableNameTup, task.FilePath)
	log.Infof("Start splitting table %q: data-file: %q", task.TableNameTup, origDataFile)

	err := state.PrepareForFileImport(task.FilePath, task.TableNameTup)
	if err != nil {
		utils.ErrExit("preparing for file import: %s", err)
	}
	log.Infof("Collect all interrupted/remaining splits.")
	pendingBatches, lastBatchNumber, lastOffset, fileFullySplit, err := state.Recover(task.FilePath, task.TableNameTup)
	if err != nil {
		utils.ErrExit("recovering state for table %q: %s", task.TableNameTup, err)
	}
	for _, batch := range pendingBatches {
		submitBatch(batch, updateProgressFn, importBatchArgsProto)
	}
	if !fileFullySplit {
		splitFilesForTable(state, origDataFile, task.TableNameTup, lastBatchNumber, lastOffset, updateProgressFn, importBatchArgsProto)
	}
}

func splitFilesForTable(state *ImportDataState, filePath string, t sqlname.NameTuple,
	lastBatchNumber int64, lastOffset int64, updateProgressFn func(int64), importBatchArgsProto *tgtdb.ImportBatchArgs) {
	log.Infof("Split data file %q: tableName=%q, largestSplit=%v, largestOffset=%v", filePath, t, lastBatchNumber, lastOffset)
	batchNum := lastBatchNumber + 1
	numLinesTaken := lastOffset

	reader, err := dataStore.Open(filePath)
	if err != nil {
		utils.ErrExit("preparing reader for split generation on file %q: %v", filePath, err)
	}

	dataFile, err := datafile.NewDataFile(filePath, reader, dataFileDescriptor)
	if err != nil {
		utils.ErrExit("open datafile %q: %v", filePath, err)
	}
	defer dataFile.Close()

	log.Infof("Skipping %d lines from %q", lastOffset, filePath)
	err = dataFile.SkipLines(lastOffset)
	if err != nil {
		utils.ErrExit("skipping line for offset=%d: %v", lastOffset, err)
	}

	var readLineErr error = nil
	var line string
	var batchWriter *BatchWriter
	header := ""
	if dataFileDescriptor.HasHeader {
		header = dataFile.GetHeader()
	}
	for readLineErr == nil {

		if batchWriter == nil {
			batchWriter = state.NewBatchWriter(filePath, t, batchNum)
			err := batchWriter.Init()
			if err != nil {
				utils.ErrExit("initializing batch writer for table %q: %s", t, err)
			}
			if header != "" && dataFileDescriptor.FileFormat == datafile.CSV {
				err = batchWriter.WriteHeader(header)
				if err != nil {
					utils.ErrExit("writing header for table %q: %s", t, err)
				}
			}
		}

		line, readLineErr = dataFile.NextLine()
		if readLineErr == nil || (readLineErr == io.EOF && line != "") {
			// handling possible case: last dataline(i.e. EOF) but no newline char at the end
			numLinesTaken += 1
		}
		if line != "" {
			// can't use importBatchArgsProto.Columns as to use case insenstiive column names
			columnNames, _ := TableToColumnNames.Get(t)
			line, err = valueConverter.ConvertRow(t, columnNames, line)
			if err != nil {
				utils.ErrExit("transforming line number=%d for table %q in file %s: %s", batchWriter.NumRecordsWritten+1, t, filePath, err)
			}
		}
		err = batchWriter.WriteRecord(line)
		if err != nil {
			utils.ErrExit("Write to batch %d: %s", batchNum, err)
		}
		if batchWriter.NumRecordsWritten == batchSize ||
			dataFile.GetBytesRead() >= tdb.MaxBatchSizeInBytes() ||
			readLineErr != nil {

			isLastBatch := false
			if readLineErr == io.EOF {
				isLastBatch = true
			} else if readLineErr != nil {
				utils.ErrExit("read line from data file %q: %s", filePath, readLineErr)
			}

			offsetEnd := numLinesTaken
			batch, err := batchWriter.Done(isLastBatch, offsetEnd, dataFile.GetBytesRead())
			if err != nil {
				utils.ErrExit("finalizing batch %d: %s", batchNum, err)
			}
			batchWriter = nil
			dataFile.ResetBytesRead()
			submitBatch(batch, updateProgressFn, importBatchArgsProto)

			if !isLastBatch {
				batchNum += 1
			}
		}
	}
	log.Infof("splitFilesForTable: done splitting data file %q for table %q", filePath, t)
}

func executePostSnapshotImportSqls() error {
	sequenceFilePath := filepath.Join(exportDir, "data", "postdata.sql")
	if utils.FileOrFolderExists(sequenceFilePath) {
		fmt.Printf("setting resume value for sequences %10s\n", "")
		err := executeSqlFile(sequenceFilePath, "SEQUENCE", func(_, _ string) bool { return false })
		if err != nil {
			return err
		}
	}
	return nil
}

func submitBatch(batch *Batch, updateProgressFn func(int64), importBatchArgsProto *tgtdb.ImportBatchArgs) {
	batchImportPool.Go(func() {
		// There are `poolSize` number of competing go-routines trying to invoke COPY.
		// But the `connPool` will allow only `parallelism` number of connections to be
		// used at a time. Thus limiting the number of concurrent COPYs to `parallelism`.
		importBatch(batch, importBatchArgsProto)
		if reportProgressInBytes {
			updateProgressFn(batch.ByteCount)
		} else {
			updateProgressFn(batch.RecordCount)
		}
	})
	log.Infof("Queued batch: %s", spew.Sdump(batch))
}

func importBatch(batch *Batch, importBatchArgsProto *tgtdb.ImportBatchArgs) {
	err := batch.MarkPending()
	if err != nil {
		utils.ErrExit("marking batch %d as pending: %s", batch.Number, err)
	}
	log.Infof("Importing %q", batch.FilePath)

	importBatchArgs := *importBatchArgsProto
	importBatchArgs.FilePath = batch.FilePath
	importBatchArgs.RowsPerTransaction = batch.OffsetEnd - batch.OffsetStart

	var rowsAffected int64
	sleepIntervalSec := 0
	for attempt := 0; attempt < COPY_MAX_RETRY_COUNT; attempt++ {
		tableSchema, _ := TableNameToSchema.Get(batch.TableNameTup)
		rowsAffected, err = tdb.ImportBatch(batch, &importBatchArgs, exportDir, tableSchema)
		if err == nil || tdb.IsNonRetryableCopyError(err) {
			break
		}
		log.Warnf("COPY FROM file %q: %s", batch.FilePath, err)
		sleepIntervalSec += 10
		if sleepIntervalSec > MAX_SLEEP_SECOND {
			sleepIntervalSec = MAX_SLEEP_SECOND
		}
		log.Infof("sleep for %d seconds before retrying the file %s (attempt %d)",
			sleepIntervalSec, batch.FilePath, attempt)
		time.Sleep(time.Duration(sleepIntervalSec) * time.Second)
	}
	log.Infof("%q => %d rows affected", batch.FilePath, rowsAffected)
	if err != nil {
		utils.ErrExit("import %q into %s: %s", batch.FilePath, batch.TableNameTup, err)
	}
	err = batch.MarkDone()
	if err != nil {
		utils.ErrExit("marking batch %q as done: %s", batch.FilePath, err)
	}
}

func newTargetConn() *pgx.Conn {
	conn, err := pgx.Connect(context.Background(), tconf.GetConnectionUri())
	if err != nil {
		utils.WaitChannel <- 1
		<-utils.WaitChannel
		utils.ErrExit("connect to target db: %s", err)
	}

	setTargetSchema(conn)

	if sourceDBType == ORACLE && enableOrafce {
		setOrafceSearchPath(conn)
	}

	return conn
}

// TODO: Eventually get rid of this function in favour of TargetYugabyteDB.setTargetSchema().
func setTargetSchema(conn *pgx.Conn) {
	if sourceDBType == POSTGRESQL || tconf.Schema == YUGABYTEDB_DEFAULT_SCHEMA {
		// For PG, schema name is already included in the object name.
		// No need to set schema if importing in the default schema.
		return
	}
	checkSchemaExistsQuery := fmt.Sprintf("SELECT count(schema_name) FROM information_schema.schemata WHERE schema_name = '%s'", tconf.Schema)
	var cntSchemaName int

	if err := conn.QueryRow(context.Background(), checkSchemaExistsQuery).Scan(&cntSchemaName); err != nil {
		utils.ErrExit("run query %q on target %q to check schema exists: %s", checkSchemaExistsQuery, tconf.Host, err)
	} else if cntSchemaName == 0 {
		utils.ErrExit("schema '%s' does not exist in target", tconf.Schema)
	}

	setSchemaQuery := fmt.Sprintf("SET SCHEMA '%s'", tconf.Schema)
	_, err := conn.Exec(context.Background(), setSchemaQuery)
	if err != nil {
		utils.ErrExit("run query %q on target %q: %s", setSchemaQuery, tconf.Host, err)
	}
}

func dropIdx(conn *pgx.Conn, idxName string) error {
	dropIdxQuery := fmt.Sprintf("DROP INDEX IF EXISTS %s", idxName)
	log.Infof("Dropping index: %q", dropIdxQuery)
	_, err := conn.Exec(context.Background(), dropIdxQuery)
	if err != nil {
		return fmt.Errorf("failed to drop index %q: %w", idxName, err)
	}
	return nil
}

func setOrafceSearchPath(conn *pgx.Conn) {
	// append oracle schema in the search_path for orafce
	updateSearchPath := `SELECT set_config('search_path', current_setting('search_path') || ', oracle', false)`
	_, err := conn.Exec(context.Background(), updateSearchPath)
	if err != nil {
		utils.ErrExit("unable to update search_path for orafce extension: %v", err)
	}
}

func getIndexName(sqlQuery string, indexName string) (string, error) {
	// Return the index name itself if it is aleady qualified with schema name
	if len(strings.Split(indexName, ".")) == 2 {
		return indexName, nil
	}

	parts := strings.FieldsFunc(sqlQuery, func(c rune) bool { return unicode.IsSpace(c) || c == '(' || c == ')' })
	for index, part := range parts {
		if strings.EqualFold(part, "ON") {
			tableName := parts[index+1]
			schemaName := getTargetSchemaName(tableName)
			return fmt.Sprintf("%s.%s", schemaName, indexName), nil
		}
	}
	return "", fmt.Errorf("could not find `ON` keyword in the CREATE INDEX statement")
}

// TODO: need automation tests for this, covering cases like schema(public vs non-public) or case sensitive names
func beforeIndexCreation(sqlInfo sqlInfo, conn **pgx.Conn, objType string) error {
	if !strings.Contains(strings.ToUpper(sqlInfo.stmt), "CREATE INDEX") {
		return nil
	}

	fullyQualifiedObjName, err := getIndexName(sqlInfo.stmt, sqlInfo.objName)
	if err != nil {
		return fmt.Errorf("extract qualified index name from DDL [%v]: %w", sqlInfo.stmt, err)
	}
	if invalidTargetIndexesCache == nil {
		invalidTargetIndexesCache, err = tdb.InvalidIndexes()
		if err != nil {
			return fmt.Errorf("failed to fetch invalid indexes: %w", err)
		}
	}

	// check index valid or not
	if invalidTargetIndexesCache[fullyQualifiedObjName] {
		log.Infof("index %q already exists but in invalid state, dropping it", fullyQualifiedObjName)
		err = dropIdx(*conn, fullyQualifiedObjName)
		if err != nil {
			return fmt.Errorf("drop invalid index %q: %w", fullyQualifiedObjName, err)
		}
	}

	// print the index name as index creation takes time and user can see the progress
	color.Yellow("creating index %s ...", fullyQualifiedObjName)
	return nil
}

// TODO: This function is a duplicate of the one in tgtdb/yb.go. Consolidate the two.
func getTargetSchemaName(tableName string) string {
	parts := strings.Split(tableName, ".")
	if len(parts) == 2 {
		return parts[0]
	}
	if tconf.TargetDBType == POSTGRESQL {
		defaultSchema, noDefaultSchema := GetDefaultPGSchema(tconf.Schema, ",")
		if noDefaultSchema {
			utils.ErrExit("no default schema for table %q ", tableName)
		}
		return defaultSchema
	}
	return tconf.Schema // default set to "public"
}

func prepareTableToColumns(tasks []*ImportFileTask) {
	for _, task := range tasks {
		var columns []string
		dfdTableToExportedColumns := getDfdTableNameToExportedColumns(dataFileDescriptor)
		if dfdTableToExportedColumns != nil {
			columns, _ = dfdTableToExportedColumns.Get(task.TableNameTup)
		} else if dataFileDescriptor.HasHeader {
			// File is either exported from debezium OR this is `import data file` case.
			reader, err := dataStore.Open(task.FilePath)
			if err != nil {
				utils.ErrExit("datastore.Open %q: %v", task.FilePath, err)
			}
			df, err := datafile.NewDataFile(task.FilePath, reader, dataFileDescriptor)
			if err != nil {
				utils.ErrExit("opening datafile %q: %v", task.FilePath, err)
			}
			header := df.GetHeader()
			columns = strings.Split(header, dataFileDescriptor.Delimiter)
			log.Infof("read header from file %q: %s", task.FilePath, header)
			log.Infof("header row split using delimiter %q: %v\n", dataFileDescriptor.Delimiter, columns)
			df.Close()
		}
		TableToColumnNames.Put(task.TableNameTup, columns)
	}
}

func getDfdTableNameToExportedColumns(dataFileDescriptor *datafile.Descriptor) *utils.StructMap[sqlname.NameTuple, []string] {
	if dataFileDescriptor.TableNameToExportedColumns == nil {
		return nil
	}

	result := utils.NewStructMap[sqlname.NameTuple, []string]()
	for tableNameRaw, columnList := range dataFileDescriptor.TableNameToExportedColumns {
		nt, err := namereg.NameReg.LookupTableName(tableNameRaw)
		if err != nil {
			utils.ErrExit("lookup table [%s] in name registry: %v", tableNameRaw, err)
		}
		result.Put(nt, columnList)
	}
	return result
}

func checkExportDataDoneFlag() {
	metaInfoDir := filepath.Join(exportDir, metaInfoDirName)
	_, err := os.Stat(metaInfoDir)
	if err != nil {
		utils.ErrExit("metainfo dir is missing. Exiting.")
	}

	if dataIsExported() {
		return
	}

	utils.PrintAndLog("Waiting for snapshot data export to complete...")
	for !dataIsExported() {
		time.Sleep(time.Second * 2)
	}
	utils.PrintAndLog("Snapshot data export is complete.")
}

func init() {
	importCmd.AddCommand(importDataCmd)
	importDataCmd.AddCommand(importDataToCmd)
	importDataToCmd.AddCommand(importDataToTargetCmd)
	registerFlagsForTarget(importDataCmd)
	registerFlagsForTarget(importDataToTargetCmd)
	registerCommonGlobalFlags(importDataCmd)
	registerCommonGlobalFlags(importDataToTargetCmd)
	registerCommonImportFlags(importDataCmd)
	registerCommonImportFlags(importDataToTargetCmd)
	importDataCmd.Flags().MarkHidden("continue-on-error")
	importDataToTargetCmd.Flags().MarkHidden("continue-on-error")
	registerTargetDBConnFlags(importDataCmd)
	registerTargetDBConnFlags(importDataToTargetCmd)
	registerImportDataCommonFlags(importDataCmd)
	registerImportDataCommonFlags(importDataToTargetCmd)
	registerImportDataFlags(importDataCmd)
	registerImportDataFlags(importDataToTargetCmd)
}

func createSnapshotImportStartedEvent() cp.SnapshotImportStartedEvent {
	result := cp.SnapshotImportStartedEvent{}
	initBaseTargetEvent(&result.BaseEvent, "IMPORT DATA")
	return result
}

func createSnapshotImportCompletedEvent() cp.SnapshotImportCompletedEvent {

	result := cp.SnapshotImportCompletedEvent{}
	initBaseTargetEvent(&result.BaseEvent, "IMPORT DATA")
	return result
}

func createInitialImportDataTableMetrics(tasks []*ImportFileTask) []*cp.UpdateImportedRowCountEvent {

	result := []*cp.UpdateImportedRowCountEvent{}

	for _, task := range tasks {

		var schemaName, tableName string
		schemaName, tableName = cp.SplitTableNameForPG(task.TableNameTup.ForKey())
		tableMetrics := cp.UpdateImportedRowCountEvent{
			BaseUpdateRowCountEvent: cp.BaseUpdateRowCountEvent{
				BaseEvent: cp.BaseEvent{
					EventType:     "IMPORT DATA",
					MigrationUUID: migrationUUID,
					SchemaNames:   []string{schemaName},
				},
				TableName:         tableName,
				Status:            cp.EXPORT_OR_IMPORT_DATA_STATUS_INT_TO_STR[ROW_UPDATE_STATUS_NOT_STARTED],
				TotalRowCount:     getTotalProgressAmount(task),
				CompletedRowCount: 0,
			},
		}
		result = append(result, &tableMetrics)
	}

	return result
}

func createImportDataTableMetrics(tableName string, countLiveRows int64, countTotalRows int64,
	status int) cp.UpdateImportedRowCountEvent {

	var schemaName, tableName2 string
	if strings.Count(tableName, ".") == 1 {
		schemaName, tableName2 = cp.SplitTableNameForPG(tableName)
	} else {
		schemaName, tableName2 = tconf.Schema, tableName
	}
	result := cp.UpdateImportedRowCountEvent{
		BaseUpdateRowCountEvent: cp.BaseUpdateRowCountEvent{
			BaseEvent: cp.BaseEvent{
				EventType:     "IMPORT DATA",
				MigrationUUID: migrationUUID,
				SchemaNames:   []string{schemaName},
			},
			TableName:         tableName2,
			Status:            cp.EXPORT_OR_IMPORT_DATA_STATUS_INT_TO_STR[status],
			TotalRowCount:     countTotalRows,
			CompletedRowCount: countLiveRows,
		},
	}

	return result
}<|MERGE_RESOLUTION|>--- conflicted
+++ resolved
@@ -623,7 +623,6 @@
 		})
 	}
 
-<<<<<<< HEAD
 	if changeStreamingIsEnabled(importType) {
 		if isImportLiveMigrationInSnapshot {
 			importDataPayload.LiveMigrationPhase = dbzm.MODE_SNAPSHOT
@@ -638,14 +637,7 @@
 		}
 	}
 
-	importDataPayloadBytes, err := json.Marshal(importDataPayload)
-	if err != nil {
-		log.Errorf("callhome: error in parsing the export data payload: %v", err)
-	}
-	payload.PhasePayload = string(importDataPayloadBytes)
-=======
 	payload.PhasePayload = callhome.MarshalledJsonString(importDataPayload)
->>>>>>> dfd7488c
 	payload.Status = status
 
 	err = callhome.SendPayload(&payload)
