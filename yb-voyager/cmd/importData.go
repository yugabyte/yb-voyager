/*
Copyright (c) YugabyteDB, Inc.

Licensed under the Apache License, Version 2.0 (the "License");
you may not use this file except in compliance with the License.
You may obtain a copy of the License at

	http://www.apache.org/licenses/LICENSE-2.0

Unless required by applicable law or agreed to in writing, software
distributed under the License is distributed on an "AS IS" BASIS,
WITHOUT WARRANTIES OR CONDITIONS OF ANY KIND, either express or implied.
See the License for the specific language governing permissions and
limitations under the License.
*/
package cmd

import (
	"context"
	"fmt"
	"io"
	"os"
	"os/exec"
	"path/filepath"
	"strings"
	"syscall"
	"time"
	"unicode"

	"github.com/davecgh/go-spew/spew"
	"github.com/fatih/color"
	"github.com/jackc/pgx/v4"
	"github.com/samber/lo"
	log "github.com/sirupsen/logrus"
	"github.com/sourcegraph/conc/pool"
	"github.com/spf13/cobra"
	"golang.org/x/exp/slices"

	"github.com/yugabyte/yb-voyager/yb-voyager/src/callhome"
	"github.com/yugabyte/yb-voyager/yb-voyager/src/datafile"
	"github.com/yugabyte/yb-voyager/yb-voyager/src/datastore"
	"github.com/yugabyte/yb-voyager/yb-voyager/src/dbzm"
	"github.com/yugabyte/yb-voyager/yb-voyager/src/metadb"
	"github.com/yugabyte/yb-voyager/yb-voyager/src/tgtdb"
	"github.com/yugabyte/yb-voyager/yb-voyager/src/utils"

	"github.com/yugabyte/yb-voyager/yb-voyager/src/utils/sqlname"
)

var metaInfoDirName = META_INFO_DIR_NAME
var batchSize = int64(0)
var batchImportPool *pool.Pool
var tablesProgressMetadata map[string]*utils.TableProgressMetadata
var importerRole string
var identityColumnsMetaDBKey string

// stores the data files description in a struct
var dataFileDescriptor *datafile.Descriptor
var truncateSplits utils.BoolStr                           // to truncate *.D splits after import
var TableToColumnNames = make(map[string][]string)         // map of table name to columnNames
var TableToIdentityColumnNames = make(map[string][]string) // map of table name to generated always as identity column's names
var valueConverter dbzm.ValueConverter
var TableNameToSchema map[string]map[string]map[string]string

var importDataCmd = &cobra.Command{
	Use:   "data",
	Short: "This command imports data into YugabyteDB database",
	Long:  `This command will import the data exported from the source database into YugabyteDB database.`,

	PreRun: func(cmd *cobra.Command, args []string) {
		if tconf.TargetDBType == "" {
			tconf.TargetDBType = YUGABYTEDB
		}
		if importerRole == "" {
			importerRole = TARGET_DB_IMPORTER_ROLE
		}
		err := validateImportFlags(cmd, importerRole)
		if err != nil {
			utils.ErrExit("Error: %s", err.Error())
		}
	},
	Run: importDataCommandFn,
}

func importDataCommandFn(cmd *cobra.Command, args []string) {
	triggerName, err := getTriggerName(importerRole)
	if err != nil {
		utils.ErrExit("failed to get trigger name for checking if DB is switched over: %v", err)
	}
	exitIfDBSwitchedOver(triggerName)
	reportProgressInBytes = false
	tconf.ImportMode = true
	checkExportDataDoneFlag()
	sourceDBType = GetSourceDBTypeFromMSR()
	sqlname.SourceDBType = sourceDBType
	dataStore = datastore.NewDataStore(filepath.Join(exportDir, "data"))
	dataFileDescriptor = datafile.OpenDescriptor(exportDir)
	// TODO: handle case-sensitive in table names with oracle ff-db
	// quoteTableNameIfRequired()
	importFileTasks := discoverFilesToImport()

	if importerRole == TARGET_DB_IMPORTER_ROLE {
		record, err := metaDB.GetMigrationStatusRecord()
		if err != nil {
			utils.ErrExit("Failed to get migration status record: %s", err)
		}
		importType = record.ExportType
		identityColumnsMetaDBKey = metadb.TARGET_DB_IDENTITY_COLUMNS_KEY
	}

	if importerRole == FF_DB_IMPORTER_ROLE {
		updateFallForwarDBExistsInMetaDB()
		identityColumnsMetaDBKey = metadb.FF_DB_IDENTITY_COLUMNS_KEY
	}

	if changeStreamingIsEnabled(importType) && (tconf.TableList != "" || tconf.ExcludeTableList != "") {
		utils.ErrExit("--table-list and --exclude-table-list are not supported for live migration. Re-run the command without these flags.")
	} else {
		importFileTasks = applyTableListFilter(importFileTasks)
	}

	importData(importFileTasks)
	if changeStreamingIsEnabled(importType) {
		startFallforwardSynchronizeIfRequired()
	}
}

func startFallforwardSynchronizeIfRequired() {
	if importerRole != TARGET_DB_IMPORTER_ROLE {
		return
	}
	msr, err := metaDB.GetMigrationStatusRecord()
	if err != nil {
		utils.ErrExit("could not fetch MigrationstatusRecord: %w", err)
	}
	if !msr.FallForwarDBExists {
		utils.PrintAndLog("No fall-forward db exists. Exiting.")
		return
	}
	tableListExportedFromSource := msr.TableListExportedFromSource
	var unqualifiedTableList []string
	for _, qualifiedTableName := range tableListExportedFromSource {
		// TODO: handle case sensitivity?
		unqualifiedTableName := sqlname.NewSourceNameFromQualifiedName(qualifiedTableName).ObjectName.Unquoted
		unqualifiedTableList = append(unqualifiedTableList, unqualifiedTableName)
	}

	cmd := []string{"yb-voyager", "fall-forward", "synchronize",
		"--export-dir", exportDir,
		"--target-db-host", tconf.Host,
		"--target-db-port", fmt.Sprintf("%d", tconf.Port),
		"--target-db-user", tconf.User,
		"--target-db-name", tconf.DBName,
		"--target-db-schema", tconf.Schema,
		"--table-list", strings.Join(unqualifiedTableList, ","),
		fmt.Sprintf("--send-diagnostics=%t", callhome.SendDiagnostics),
	}
	if tconf.SSLMode != "" {
		cmd = append(cmd, "--target-ssl-mode", tconf.SSLMode)
	}
	if tconf.SSLCertPath != "" {
		cmd = append(cmd, "--target-ssl-cert", tconf.SSLCertPath)
	}
	if tconf.SSLKey != "" {
		cmd = append(cmd, "--target-ssl-key", tconf.SSLKey)
	}
	if tconf.SSLRootCert != "" {
		cmd = append(cmd, "--target-ssl-root-cert", tconf.SSLRootCert)
	}
	if tconf.SSLCRL != "" {
		cmd = append(cmd, "--target-ssl-crl", tconf.SSLCRL)
	}
	if utils.DoNotPrompt {
		cmd = append(cmd, "--yes")
	}
	if disablePb {
		cmd = append(cmd, "--disable-pb=true")
	}
	cmdStr := "TARGET_DB_PASSWORD=*** " + strings.Join(cmd, " ")

	utils.PrintAndLog("Starting fall-forward synchronize with command:\n %s", color.GreenString(cmdStr))
	binary, lookErr := exec.LookPath(os.Args[0])
	if lookErr != nil {
		utils.ErrExit("could not find yb-voyager - %w", err)
	}
	env := os.Environ()
	env = append(env, fmt.Sprintf("TARGET_DB_PASSWORD=%s", tconf.Password))
	execErr := syscall.Exec(binary, cmd, env)
	if execErr != nil {
		utils.ErrExit("failed to run yb-voyager fall-forward synchronize - %w\n Please re-run with command :\n%s", err, cmdStr)
	}
}

type ImportFileTask struct {
	ID        int
	FilePath  string
	TableName string
}

// func quoteTableNameIfRequired() {
// 	if tconf.TargetDBType != ORACLE {
// 		return
// 	}
// 	for _, fileEntry := range dataFileDescriptor.DataFileList {
// 		if sqlname.IsQuoted(fileEntry.TableName) {
// 			continue
// 		}
// 		if sqlname.IsReservedKeywordOracle(fileEntry.TableName) ||
// 			(sqlname.IsCaseSensitive(fileEntry.TableName, ORACLE)) {
// 			newTableName := fmt.Sprintf(`"%s"`, fileEntry.TableName)
// 			if dataFileDescriptor.TableNameToExportedColumns != nil {
// 				dataFileDescriptor.TableNameToExportedColumns[newTableName] = dataFileDescriptor.TableNameToExportedColumns[fileEntry.TableName]
// 				delete(dataFileDescriptor.TableNameToExportedColumns, fileEntry.TableName)
// 			}
// 			fileEntry.TableName = newTableName
// 		}
// 	}
// }

func discoverFilesToImport() []*ImportFileTask {
	result := []*ImportFileTask{}
	if dataFileDescriptor.DataFileList == nil {
		utils.ErrExit("It looks like the data is exported using older version of Voyager. Please use matching version to import the data.")
	}

	for i, fileEntry := range dataFileDescriptor.DataFileList {
		task := &ImportFileTask{
			ID:        i,
			FilePath:  fileEntry.FilePath,
			TableName: fileEntry.TableName,
		}
		result = append(result, task)
	}
	return result
}

func applyTableListFilter(importFileTasks []*ImportFileTask) []*ImportFileTask {
	result := []*ImportFileTask{}

	migInfo, err := LoadMigInfo(exportDir) //TODO: handle with msr.SourceDBConf
	if err != nil {
		utils.ErrExit("failed to load migration info: %s", err)
	}
	source.DBType = migInfo.SourceDBType
	source.Schema = migInfo.SourceDBSchema

	//TODO: handle with case sensitivity later
	standardizeCaseInsensitiveTableNames := func(tableName string, defaultSourceSchema string) string {
		parts := strings.Split(tableName, ".")
		tableName = parts[len(parts)-1]
		if !utils.IsQuotedString(tableName) {
			tableName = strings.ToLower(tableName)
		}
		if len(parts) > 1 {
<<<<<<< HEAD
			if parts[0] == defaultSourceSchema {
=======
			source.DBType = GetSourceDBTypeFromMSR()
			if parts[0] == getDefaultSourceSchemaName() {
>>>>>>> 520fcf28
				return tableName
			}
			return fmt.Sprintf(`%s.%s`, parts[0], tableName)
		}
		return tableName
	}

	allTables := lo.Map(importFileTasks, func(task *ImportFileTask, _ int) string {
		defaultSourceSchema, _ := getDefaultSourceSchemaName() // err can be ignored as these table names will be qualified for non-public schemas
		return standardizeCaseInsensitiveTableNames(task.TableName, defaultSourceSchema)
	})
	slices.Sort(allTables)
	log.Infof("allTables: %v", allTables)

	flattenTables := func(pattern string) []string {
		result := lo.Filter(allTables, func(tableName string, _ int) bool {
			matched, _ := filepath.Match(pattern, tableName)
			return matched
		})
		return result
	}

	extractTableList := func(flagTableList, listName string) []string {
		tableList := utils.CsvStringToSlice(flagTableList)
		var result []string
		defaultSourceSchema, err := getDefaultSourceSchemaName()
		var unqualifiedTables []string
		for _, table := range tableList {
			if err != nil && len(strings.Split(table, ".")) == 1 {
				unqualifiedTables = append(unqualifiedTables, table)
				continue
			}
			table = standardizeCaseInsensitiveTableNames(table, defaultSourceSchema)
			result = append(result, flattenTables(table)...)
		}
		if len(unqualifiedTables) > 0 {
			utils.PrintAndLog("Error: can not qualify table names %v in the %s list. \n%s", unqualifiedTables, listName, err.Error())
			utils.ErrExit("Please fix the table names in the %s list and retry.", listName)
		}
		log.Infof("%s tableList: %v", listName, result)
		return result
	}

	includeList := extractTableList(tconf.TableList, "include")
	excludeList := extractTableList(tconf.ExcludeTableList, "exclude")

	checkUnknownTableNames := func(tableNames []string, listName string) {
		unknownTableNames := make([]string, 0)
		for _, tableName := range tableNames {
			if !slices.Contains(allTables, tableName) {
				unknownTableNames = append(unknownTableNames, tableName)
			}
		}
		if len(unknownTableNames) > 0 {
			utils.PrintAndLog("Unknown table names in the %s list: %v", listName, unknownTableNames)
			utils.PrintAndLog("Valid table names are: %v", allTables)
			utils.ErrExit("Please fix the table names in the %s list and retry.", listName)
		}
	}
	checkUnknownTableNames(includeList, "include")
	checkUnknownTableNames(excludeList, "exclude")

	for _, task := range importFileTasks {
		defaultSourceSchema, _ := getDefaultSourceSchemaName() 
		if len(includeList) > 0 && !slices.Contains(includeList, standardizeCaseInsensitiveTableNames(task.TableName, defaultSourceSchema)) {
			log.Infof("Skipping table %q (fileName: %s) as it is not in the include list", task.TableName, task.FilePath)
			continue
		}
		if len(excludeList) > 0 && slices.Contains(excludeList, standardizeCaseInsensitiveTableNames(task.TableName, defaultSourceSchema)) {
			log.Infof("Skipping table %q (fileName: %s) as it is in the exclude list", task.TableName, task.FilePath)
			continue
		}
		result = append(result, task)
	}
	return result
}

func updateTargetConfInMigrationStatus() {
	err := metaDB.UpdateMigrationStatusRecord(func(record *metadb.MigrationStatusRecord) {
		switch tconf.TargetDBType {
		case YUGABYTEDB:
			record.TargetDBConf = tconf.Clone()
			record.TargetDBConf.Password = ""
		case ORACLE:
			record.FallForwardDBConf = tconf.Clone()
			record.FallForwardDBConf.Password = ""
		default:
			panic(fmt.Sprintf("unsupported target db type: %s", tconf.TargetDBType))
		}
	})
	if err != nil {
		utils.ErrExit("Failed to update target conf in migration status record: %s", err)
	}
}

func importData(importFileTasks []*ImportFileTask) {
	if tconf.TargetDBType == YUGABYTEDB {
		tconf.Schema = strings.ToLower(tconf.Schema)
	} else if tconf.TargetDBType == ORACLE && !utils.IsQuotedString(tconf.Schema) {
		tconf.Schema = strings.ToUpper(tconf.Schema)
	}
	err := retrieveMigrationUUID()
	if err != nil {
		utils.ErrExit("failed to get migration UUID: %w", err)
	}
	payload := callhome.GetPayload(exportDir, migrationUUID)
	updateTargetConfInMigrationStatus()
	tdb = tgtdb.NewTargetDB(&tconf)
	err = tdb.Init()
	if err != nil {
		utils.ErrExit("Failed to initialize the target DB: %s", err)
	}
	defer tdb.Finalize()

	valueConverter, err = dbzm.NewValueConverter(exportDir, tdb, tconf)
	TableNameToSchema = valueConverter.GetTableNameToSchema()
	if err != nil {
		utils.ErrExit("Failed to create value converter: %s", err)
	}
	err = tdb.InitConnPool()
	if err != nil {
		utils.ErrExit("Failed to initialize the target DB connection pool: %s", err)
	}
	utils.PrintAndLog("Using %d parallel jobs.", tconf.Parallelism)

	targetDBVersion := tdb.GetVersion()

	fmt.Printf("%s version: %s\n", tconf.TargetDBType, targetDBVersion)

	payload.TargetDBVersion = targetDBVersion
	//payload.NodeCount = len(tconfs) // TODO: Figure out way to populate NodeCount.

	err = tdb.CreateVoyagerSchema()
	if err != nil {
		utils.ErrExit("Failed to create voyager metadata schema on target DB: %s", err)
	}

	utils.PrintAndLog("import of data in %q database started", tconf.DBName)
	var pendingTasks, completedTasks []*ImportFileTask
	state := NewImportDataState(exportDir)
	if startClean {
		cleanImportState(state, importFileTasks)
		pendingTasks = importFileTasks
	} else {
		pendingTasks, completedTasks, err = classifyTasks(state, importFileTasks)
		if err != nil {
			utils.ErrExit("Failed to classify tasks: %s", err)
		}
		utils.PrintAndLog("Already imported tables: %v", importFileTasksToTableNames(completedTasks))
	}

	disableGeneratedAlwaysAsIdentityColumns(importFileTasks)
	defer enableGeneratedAlwaysAsIdentityColumns()

	if len(pendingTasks) == 0 {
		utils.PrintAndLog("All the tables are already imported, nothing left to import\n")
	} else {
		utils.PrintAndLog("Tables to import: %v", importFileTasksToTableNames(pendingTasks))
		prepareTableToColumns(pendingTasks) //prepare the tableToColumns map
		poolSize := tconf.Parallelism * 2
		progressReporter := NewImportDataProgressReporter(bool(disablePb))
		for _, task := range pendingTasks {
			// The code can produce `poolSize` number of batches at a time. But, it can consume only
			// `parallelism` number of batches at a time.
			batchImportPool = pool.New().WithMaxGoroutines(poolSize)

			totalProgressAmount := getTotalProgressAmount(task)
			progressReporter.ImportFileStarted(task, totalProgressAmount)
			importedProgressAmount := getImportedProgressAmount(task, state)
			progressReporter.AddProgressAmount(task, importedProgressAmount)
			updateProgressFn := func(progressAmount int64) {
				progressReporter.AddProgressAmount(task, progressAmount)
			}
			importFile(state, task, updateProgressFn)
			batchImportPool.Wait()                // Wait for the file import to finish.
			progressReporter.FileImportDone(task) // Remove the progress-bar for the file.
		}
		time.Sleep(time.Second * 2)
	}

	callhome.PackAndSendPayload(exportDir)
	if !dbzm.IsDebeziumForDataExport(exportDir) {
		executePostImportDataSqls()
		displayImportedRowCountSnapshot(state, importFileTasks)
	} else {
		if changeStreamingIsEnabled(importType) {
			displayImportedRowCountSnapshot(state, importFileTasks)
			color.Blue("streaming changes to target DB...")
			err = streamChanges(state)
			if err != nil {
				utils.ErrExit("Failed to stream changes from source DB: %s", err)
			}

			status, err := dbzm.ReadExportStatus(filepath.Join(exportDir, "data", "export_status.json"))
			if err != nil {
				utils.ErrExit("failed to read export status for restore sequences: %s", err)
			}
			// in case of live migration sequences are restored after cutover
			err = tdb.RestoreSequences(status.Sequences)
			if err != nil {
				utils.ErrExit("failed to restore sequences: %s", err)
			}

			utils.PrintAndLog("streamed all the present changes to target DB, proceeding to cutover/fall-forward")
			triggerName, err := getTriggerName(importerRole)
			if err != nil {
				utils.ErrExit("failed to get trigger name after streaming changes: %s", err)
			}
			createTriggerIfNotExists(triggerName)
			displayImportedRowCountSnapshotAndChanges(state, importFileTasks)
		} else {
			status, err := dbzm.ReadExportStatus(filepath.Join(exportDir, "data", "export_status.json"))
			if err != nil {
				utils.ErrExit("failed to read export status for restore sequences: %s", err)
			}
			err = tdb.RestoreSequences(status.Sequences)
			if err != nil {
				utils.ErrExit("failed to restore sequences: %s", err)
			}
			displayImportedRowCountSnapshot(state, importFileTasks)
		}
	}

	fmt.Printf("\nImport data complete.\n")
}

func disableGeneratedAlwaysAsIdentityColumns(importFileTasks []*ImportFileTask) {
	found, err := metaDB.GetJsonObject(nil, identityColumnsMetaDBKey, &TableToIdentityColumnNames)
	if err != nil {
		utils.ErrExit("failed to get identity columns from meta db: %s", err)
	}
	if !found {
		tables := importFileTasksToTableNames(importFileTasks)
		TableToIdentityColumnNames = getGeneratedAlwaysAsIdentityColumnNamesForTables(tables)
		// saving in metadb for handling restarts
		metaDB.InsertJsonObject(nil, identityColumnsMetaDBKey, TableToIdentityColumnNames)
	}

	err = tdb.DisableGeneratedAlwaysAsIdentityColumns(TableToIdentityColumnNames)
	if err != nil {
		utils.ErrExit("failed to disable generated always as identity columns: %s", err)
	}
}

func enableGeneratedAlwaysAsIdentityColumns() {
	err := tdb.EnableGeneratedAlwaysAsIdentityColumns(TableToIdentityColumnNames)
	if err != nil {
		utils.ErrExit("failed to enable generated always as identity columns: %s", err)
	}
}

func getGeneratedAlwaysAsIdentityColumnNamesForTables(tables []string) map[string][]string {
	var result = make(map[string][]string)
	for _, table := range tables {
		identityColumns, err := tdb.GetGeneratedAlwaysAsIdentityColumnNamesForTable(table)
		if err != nil {
			utils.ErrExit("error in getting identity columns for table %s: %w", table, err)
		}
		if len(identityColumns) > 0 {
			log.Infof("identity columns for table %s: %v", table, identityColumns)
			result[table] = identityColumns
		}
	}
	return result
}

func getTotalProgressAmount(task *ImportFileTask) int64 {
	fileEntry := dataFileDescriptor.GetFileEntry(task.FilePath, task.TableName)
	if fileEntry == nil {
		utils.ErrExit("entry not found for file %q and table %s", task.FilePath, task.TableName)
	}
	if reportProgressInBytes {
		return fileEntry.FileSize
	} else {
		return fileEntry.RowCount
	}
}

func getImportedProgressAmount(task *ImportFileTask, state *ImportDataState) int64 {
	if reportProgressInBytes {
		byteCount, err := state.GetImportedByteCount(task.FilePath, task.TableName)
		if err != nil {
			utils.ErrExit("Failed to get imported byte count for table %s: %s", task.TableName, err)
		}
		return byteCount
	} else {
		rowCount, err := state.GetImportedRowCount(task.FilePath, task.TableName)
		if err != nil {
			utils.ErrExit("Failed to get imported row count for table %s: %s", task.TableName, err)
		}
		return rowCount
	}
}

func importFileTasksToTableNames(tasks []*ImportFileTask) []string {
	tableNames := []string{}
	for _, t := range tasks {
		tableNames = append(tableNames, t.TableName)
	}
	return utils.Uniq(tableNames)
}

func classifyTasks(state *ImportDataState, tasks []*ImportFileTask) (pendingTasks, completedTasks []*ImportFileTask, err error) {
	inProgressTasks := []*ImportFileTask{}
	notStartedTasks := []*ImportFileTask{}
	for _, task := range tasks {
		fileImportState, err := state.GetFileImportState(task.FilePath, task.TableName)
		if err != nil {
			return nil, nil, fmt.Errorf("get table import state: %w", err)
		}
		switch fileImportState {
		case FILE_IMPORT_COMPLETED:
			completedTasks = append(completedTasks, task)
		case FILE_IMPORT_IN_PROGRESS:
			inProgressTasks = append(inProgressTasks, task)
		case FILE_IMPORT_NOT_STARTED:
			notStartedTasks = append(notStartedTasks, task)
		default:
			return nil, nil, fmt.Errorf("invalid table import state: %s", fileImportState)
		}
	}
	// Start with in-progress tasks, followed by not-started tasks.
	return append(inProgressTasks, notStartedTasks...), completedTasks, nil
}

func cleanImportState(state *ImportDataState, tasks []*ImportFileTask) {
	tableNames := importFileTasksToTableNames(tasks)
	nonEmptyTableNames := tdb.GetNonEmptyTables(tableNames)
	if len(nonEmptyTableNames) > 0 {
		utils.PrintAndLog("Following tables are not empty. "+
			"TRUNCATE them before importing data with --start-clean.\n%s",
			strings.Join(nonEmptyTableNames, ", "))
		yes := utils.AskPrompt("Do you want to continue without truncating these tables?")
		if !yes {
			utils.ErrExit("Aborting import.")
		}
	}

	for _, task := range tasks {
		err := state.Clean(task.FilePath, task.TableName)
		if err != nil {
			utils.ErrExit("failed to clean import data state for table %q: %s", task.TableName, err)
		}
	}

	sqlldrDir := filepath.Join(exportDir, "sqlldr")
	if utils.FileOrFolderExists(sqlldrDir) {
		err := os.RemoveAll(sqlldrDir)
		if err != nil {
			utils.ErrExit("failed to remove sqlldr directory %q: %s", sqlldrDir, err)
		}
	}

	if changeStreamingIsEnabled(importType) {
		// clearing state from metaDB based on importerRole
		err := metaDB.ResetQueueSegmentMeta(importerRole)
		if err != nil {
			utils.ErrExit("failed to reset queue segment meta: %s", err)
		}
		err = metaDB.DeleteJsonObject(identityColumnsMetaDBKey)
		if err != nil {
			utils.ErrExit("failed to reset identity columns meta: %s", err)
		}
	}
}

func getImportBatchArgsProto(tableName, filePath string) *tgtdb.ImportBatchArgs {
	columns := TableToColumnNames[tableName]
	columns, err := tdb.IfRequiredQuoteColumnNames(tableName, columns)
	if err != nil {
		utils.ErrExit("if required quote column names: %s", err)
	}
	// If `columns` is unset at this point, no attribute list is passed in the COPY command.
	fileFormat := dataFileDescriptor.FileFormat
	if fileFormat == datafile.SQL {
		fileFormat = datafile.TEXT
	}
	importBatchArgsProto := &tgtdb.ImportBatchArgs{
		TableName:  tableName,
		Columns:    columns,
		FileFormat: fileFormat,
		Delimiter:  dataFileDescriptor.Delimiter,
		HasHeader:  dataFileDescriptor.HasHeader && fileFormat == datafile.CSV,
		QuoteChar:  dataFileDescriptor.QuoteChar,
		EscapeChar: dataFileDescriptor.EscapeChar,
		NullString: dataFileDescriptor.NullString,
	}
	log.Infof("ImportBatchArgs: %v", spew.Sdump(importBatchArgsProto))
	return importBatchArgsProto
}

func importFile(state *ImportDataState, task *ImportFileTask, updateProgressFn func(int64)) {

	origDataFile := task.FilePath
	importBatchArgsProto := getImportBatchArgsProto(task.TableName, task.FilePath)
	log.Infof("Start splitting table %q: data-file: %q", task.TableName, origDataFile)

	err := state.PrepareForFileImport(task.FilePath, task.TableName)
	if err != nil {
		utils.ErrExit("preparing for file import: %s", err)
	}
	log.Infof("Collect all interrupted/remaining splits.")
	pendingBatches, lastBatchNumber, lastOffset, fileFullySplit, err := state.Recover(task.FilePath, task.TableName)
	if err != nil {
		utils.ErrExit("recovering state for table %q: %s", task.TableName, err)
	}
	for _, batch := range pendingBatches {
		submitBatch(batch, updateProgressFn, importBatchArgsProto)
	}
	if !fileFullySplit {
		splitFilesForTable(state, origDataFile, task.TableName, lastBatchNumber, lastOffset, updateProgressFn, importBatchArgsProto)
	}
}

func splitFilesForTable(state *ImportDataState, filePath string, t string,
	lastBatchNumber int64, lastOffset int64, updateProgressFn func(int64), importBatchArgsProto *tgtdb.ImportBatchArgs) {
	log.Infof("Split data file %q: tableName=%q, largestSplit=%v, largestOffset=%v", filePath, t, lastBatchNumber, lastOffset)
	batchNum := lastBatchNumber + 1
	numLinesTaken := lastOffset

	reader, err := dataStore.Open(filePath)
	if err != nil {
		utils.ErrExit("preparing reader for split generation on file %q: %v", filePath, err)
	}

	dataFile, err := datafile.NewDataFile(filePath, reader, dataFileDescriptor)
	if err != nil {
		utils.ErrExit("open datafile %q: %v", filePath, err)
	}
	defer dataFile.Close()

	log.Infof("Skipping %d lines from %q", lastOffset, filePath)
	err = dataFile.SkipLines(lastOffset)
	if err != nil {
		utils.ErrExit("skipping line for offset=%d: %v", lastOffset, err)
	}

	var readLineErr error = nil
	var line string
	var batchWriter *BatchWriter
	header := ""
	if dataFileDescriptor.HasHeader {
		header = dataFile.GetHeader()
	}
	for readLineErr == nil {

		if batchWriter == nil {
			batchWriter = state.NewBatchWriter(filePath, t, batchNum)
			err := batchWriter.Init()
			if err != nil {
				utils.ErrExit("initializing batch writer for table %q: %s", t, err)
			}
			if header != "" && dataFileDescriptor.FileFormat == datafile.CSV {
				err = batchWriter.WriteHeader(header)
				if err != nil {
					utils.ErrExit("writing header for table %q: %s", t, err)
				}
			}
		}

		line, readLineErr = dataFile.NextLine()
		if readLineErr == nil || (readLineErr == io.EOF && line != "") {
			// handling possible case: last dataline(i.e. EOF) but no newline char at the end
			numLinesTaken += 1
		}
		if line != "" {
			table := batchWriter.tableName
			// can't use importBatchArgsProto.Columns as to use case insenstiive column names
			line, err = valueConverter.ConvertRow(table, TableToColumnNames[table], line)
			if err != nil {
				utils.ErrExit("transforming line number=%d for table %q in file %s: %s", batchWriter.NumRecordsWritten+1, t, filePath, err)
			}
		}
		err = batchWriter.WriteRecord(line)
		if err != nil {
			utils.ErrExit("Write to batch %d: %s", batchNum, err)
		}
		if batchWriter.NumRecordsWritten == batchSize ||
			dataFile.GetBytesRead() >= tdb.MaxBatchSizeInBytes() ||
			readLineErr != nil {

			isLastBatch := false
			if readLineErr == io.EOF {
				isLastBatch = true
			} else if readLineErr != nil {
				utils.ErrExit("read line from data file %q: %s", filePath, readLineErr)
			}

			offsetEnd := numLinesTaken
			batch, err := batchWriter.Done(isLastBatch, offsetEnd, dataFile.GetBytesRead())
			if err != nil {
				utils.ErrExit("finalizing batch %d: %s", batchNum, err)
			}
			batchWriter = nil
			dataFile.ResetBytesRead()
			submitBatch(batch, updateProgressFn, importBatchArgsProto)

			if !isLastBatch {
				batchNum += 1
			}
		}
	}
	log.Infof("splitFilesForTable: done splitting data file %q for table %q", filePath, t)
}

func executePostImportDataSqls() {
	sequenceFilePath := filepath.Join(exportDir, "data", "postdata.sql")
	if utils.FileOrFolderExists(sequenceFilePath) {
		fmt.Printf("setting resume value for sequences %10s\n", "")
		executeSqlFile(sequenceFilePath, "SEQUENCE", func(_, _ string) bool { return false })
	}
}

func submitBatch(batch *Batch, updateProgressFn func(int64), importBatchArgsProto *tgtdb.ImportBatchArgs) {
	batchImportPool.Go(func() {
		// There are `poolSize` number of competing go-routines trying to invoke COPY.
		// But the `connPool` will allow only `parallelism` number of connections to be
		// used at a time. Thus limiting the number of concurrent COPYs to `parallelism`.
		importBatch(batch, importBatchArgsProto)
		if reportProgressInBytes {
			updateProgressFn(batch.ByteCount)
		} else {
			updateProgressFn(batch.RecordCount)
		}
	})
	log.Infof("Queued batch: %s", spew.Sdump(batch))
}

func importBatch(batch *Batch, importBatchArgsProto *tgtdb.ImportBatchArgs) {
	err := batch.MarkPending()
	if err != nil {
		utils.ErrExit("marking batch %d as pending: %s", batch.Number, err)
	}
	log.Infof("Importing %q", batch.FilePath)

	importBatchArgs := *importBatchArgsProto
	importBatchArgs.FilePath = batch.FilePath
	importBatchArgs.RowsPerTransaction = batch.OffsetEnd - batch.OffsetStart

	var rowsAffected int64
	sleepIntervalSec := 0
	for attempt := 0; attempt < COPY_MAX_RETRY_COUNT; attempt++ {
		rowsAffected, err = tdb.ImportBatch(batch, &importBatchArgs, exportDir, TableNameToSchema[batch.TableName])
		if err == nil || tdb.IsNonRetryableCopyError(err) {
			break
		}
		log.Warnf("COPY FROM file %q: %s", batch.FilePath, err)
		sleepIntervalSec += 10
		if sleepIntervalSec > MAX_SLEEP_SECOND {
			sleepIntervalSec = MAX_SLEEP_SECOND
		}
		log.Infof("sleep for %d seconds before retrying the file %s (attempt %d)",
			sleepIntervalSec, batch.FilePath, attempt)
		time.Sleep(time.Duration(sleepIntervalSec) * time.Second)
	}
	log.Infof("%q => %d rows affected", batch.FilePath, rowsAffected)
	if err != nil {
		utils.ErrExit("import %q into %s: %s", batch.FilePath, batch.TableName, err)
	}
	err = batch.MarkDone()
	if err != nil {
		utils.ErrExit("marking batch %q as done: %s", batch.FilePath, err)
	}
}

func newTargetConn() *pgx.Conn {
	conn, err := pgx.Connect(context.Background(), tconf.GetConnectionUri())
	if err != nil {
		utils.WaitChannel <- 1
		<-utils.WaitChannel
		utils.ErrExit("connect to target db: %s", err)
	}

	setTargetSchema(conn)
	return conn
}

// TODO: Eventually get rid of this function in favour of TargetYugabyteDB.setTargetSchema().
func setTargetSchema(conn *pgx.Conn) {
	if sourceDBType == POSTGRESQL || tconf.Schema == YUGABYTEDB_DEFAULT_SCHEMA {
		// For PG, schema name is already included in the object name.
		// No need to set schema if importing in the default schema.
		return
	}
	checkSchemaExistsQuery := fmt.Sprintf("SELECT count(schema_name) FROM information_schema.schemata WHERE schema_name = '%s'", tconf.Schema)
	var cntSchemaName int

	if err := conn.QueryRow(context.Background(), checkSchemaExistsQuery).Scan(&cntSchemaName); err != nil {
		utils.ErrExit("run query %q on target %q to check schema exists: %s", checkSchemaExistsQuery, tconf.Host, err)
	} else if cntSchemaName == 0 {
		utils.ErrExit("schema '%s' does not exist in target", tconf.Schema)
	}

	setSchemaQuery := fmt.Sprintf("SET SCHEMA '%s'", tconf.Schema)
	_, err := conn.Exec(context.Background(), setSchemaQuery)
	if err != nil {
		utils.ErrExit("run query %q on target %q: %s", setSchemaQuery, tconf.Host, err)
	}

	if sourceDBType == ORACLE && enableOrafce {
		// append oracle schema in the search_path for orafce
		updateSearchPath := `SELECT set_config('search_path', current_setting('search_path') || ', oracle', false)`
		_, err := conn.Exec(context.Background(), updateSearchPath)
		if err != nil {
			utils.ErrExit("unable to update search_path for orafce extension: %v", err)
		}
	}
}

func dropIdx(conn *pgx.Conn, idxName string) {
	dropIdxQuery := fmt.Sprintf("DROP INDEX IF EXISTS %s", idxName)
	log.Infof("Dropping index: %q", dropIdxQuery)
	_, err := conn.Exec(context.Background(), dropIdxQuery)
	if err != nil {
		utils.ErrExit("Failed in dropping index %q: %v", idxName, err)
	}
}

func executeSqlFile(file string, objType string, skipFn func(string, string) bool) {
	log.Infof("Execute SQL file %q on target %q", file, tconf.Host)
	conn := newTargetConn()
	defer func() {
		if conn != nil {
			conn.Close(context.Background())
		}
	}()

	sqlInfoArr := createSqlStrInfoArray(file, objType)
	for _, sqlInfo := range sqlInfoArr {
		if conn == nil {
			conn = newTargetConn()
		}

		setOrSelectStmt := strings.HasPrefix(strings.ToUpper(sqlInfo.stmt), "SET ") ||
			strings.HasPrefix(strings.ToUpper(sqlInfo.stmt), "SELECT ")
		if !setOrSelectStmt && skipFn != nil && skipFn(objType, sqlInfo.stmt) {
			continue
		}

		err := executeSqlStmtWithRetries(&conn, sqlInfo, objType)
		if err != nil {
			conn.Close(context.Background())
			conn = nil
		}
	}
}

func getIndexName(sqlQuery string, indexName string) (string, error) {
	// Return the index name itself if it is aleady qualified with schema name
	if len(strings.Split(indexName, ".")) == 2 {
		return indexName, nil
	}

	parts := strings.FieldsFunc(sqlQuery, func(c rune) bool { return unicode.IsSpace(c) || c == '(' || c == ')' })

	for index, part := range parts {
		if strings.EqualFold(part, "ON") {
			tableName := parts[index+1]
			schemaName := getTargetSchemaName(tableName)
			return fmt.Sprintf("%s.%s", schemaName, indexName), nil
		}
	}
	return "", fmt.Errorf("could not find `ON` keyword in the CREATE INDEX statement")
}

func executeSqlStmtWithRetries(conn **pgx.Conn, sqlInfo sqlInfo, objType string) error {
	var err error
	log.Infof("On %s run query:\n%s\n", tconf.Host, sqlInfo.formattedStmt)
	for retryCount := 0; retryCount <= DDL_MAX_RETRY_COUNT; retryCount++ {
		if retryCount > 0 { // Not the first iteration.
			log.Infof("Sleep for 5 seconds before retrying for %dth time", retryCount)
			time.Sleep(time.Second * 5)
			log.Infof("RETRYING DDL: %q", sqlInfo.stmt)
		}
		_, err = (*conn).Exec(context.Background(), sqlInfo.formattedStmt)
		if err == nil {
			utils.PrintSqlStmtIfDDL(sqlInfo.stmt, utils.GetObjectFileName(filepath.Join(exportDir, "schema"), objType))
			return nil
		}

		log.Errorf("DDL Execution Failed for %q: %s", sqlInfo.formattedStmt, err)
		if strings.Contains(strings.ToLower(err.Error()), "conflicts with higher priority transaction") {
			// creating fresh connection
			(*conn).Close(context.Background())
			*conn = newTargetConn()
			continue
		} else if strings.Contains(strings.ToLower(err.Error()), strings.ToLower(SCHEMA_VERSION_MISMATCH_ERR)) &&
			objType == "INDEX" || objType == "PARTITION_INDEX" { // retriable error
			// creating fresh connection
			(*conn).Close(context.Background())
			*conn = newTargetConn()

			// Extract the schema name and add to the index name
			fullyQualifiedObjName, err := getIndexName(sqlInfo.stmt, sqlInfo.objName)
			if err != nil {
				utils.ErrExit("extract qualified index name from DDL [%v]: %v", sqlInfo.stmt, err)
			}

			// DROP INDEX in case INVALID index got created
			dropIdx(*conn, fullyQualifiedObjName)
			continue
		} else if missingRequiredSchemaObject(err) {
			log.Infof("deffering execution of SQL: %s", sqlInfo.formattedStmt)
			defferedSqlStmts = append(defferedSqlStmts, sqlInfo)
		} else if isAlreadyExists(err.Error()) {
			// pg_dump generates `CREATE SCHEMA public;` in the schemas.sql. Because the `public`
			// schema already exists on the target YB db, the create schema statement fails with
			// "already exists" error. Ignore the error.
			if bool(tconf.IgnoreIfExists) || strings.EqualFold(strings.Trim(sqlInfo.stmt, " \n"), "CREATE SCHEMA public;") {
				err = nil
			}
		}
		break // no more iteration in case of non retriable error
	}
	if err != nil {
		if missingRequiredSchemaObject(err) {
			// Do nothing
		} else {
			utils.PrintSqlStmtIfDDL(sqlInfo.stmt, utils.GetObjectFileName(filepath.Join(exportDir, "schema"), objType))
			color.Red(fmt.Sprintf("%s\n", err.Error()))
			if tconf.ContinueOnError {
				log.Infof("appending stmt to failedSqlStmts list: %s\n", utils.GetSqlStmtToPrint(sqlInfo.stmt))
				errString := "/*\n" + err.Error() + "\n*/\n"
				failedSqlStmts = append(failedSqlStmts, errString+sqlInfo.formattedStmt)
			} else {
				utils.ErrExit("error: %s\n", err)
			}
		}
	}
	return err
}

// TODO: This function is a duplicate of the one in tgtdb/yb.go. Consolidate the two.
func getTargetSchemaName(tableName string) string {
	parts := strings.Split(tableName, ".")
	if len(parts) == 2 {
		return parts[0]
	}
	return tconf.Schema // default set to "public"
}

func prepareTableToColumns(tasks []*ImportFileTask) {
	for _, task := range tasks {
		table := task.TableName
		var columns []string
		if dataFileDescriptor.TableNameToExportedColumns != nil {
			columns = dataFileDescriptor.TableNameToExportedColumns[table]
		} else if dataFileDescriptor.HasHeader {
			// File is either exported from debezium OR this is `import data file` case.
			reader, err := dataStore.Open(task.FilePath)
			if err != nil {
				utils.ErrExit("datastore.Open %q: %v", task.FilePath, err)
			}
			df, err := datafile.NewDataFile(task.FilePath, reader, dataFileDescriptor)
			if err != nil {
				utils.ErrExit("opening datafile %q: %v", task.FilePath, err)
			}
			header := df.GetHeader()
			columns = strings.Split(header, dataFileDescriptor.Delimiter)
			log.Infof("read header from file %q: %s", task.FilePath, header)
			log.Infof("header row split using delimiter %q: %v\n", dataFileDescriptor.Delimiter, columns)
			df.Close()
		}
		TableToColumnNames[table] = columns
	}
}

func quoteIdentifierIfRequired(identifier string) string {
	if sqlname.IsQuoted(identifier) {
		return identifier
	}
	// TODO: Use either sourceDBType or source.DBType throughout the code.
	// In the export code path source.DBType is used. In the import code path
	// sourceDBType is used.
	dbType := source.DBType
	if dbType == "" {
		dbType = sourceDBType
	}
	if sqlname.IsReservedKeywordPG(identifier) ||
		(dbType == POSTGRESQL && sqlname.IsCaseSensitive(identifier, dbType)) {
		return fmt.Sprintf(`"%s"`, identifier)
	}
	return identifier
}

func checkExportDataDoneFlag() {
	metaInfoDir := filepath.Join(exportDir, metaInfoDirName)
	_, err := os.Stat(metaInfoDir)
	if err != nil {
		utils.ErrExit("metainfo dir is missing. Exiting.")
	}

	if dataIsExported() {
		return
	}

	utils.PrintAndLog("Waiting for snapshot data export to complete...")
	for !dataIsExported() {
		time.Sleep(time.Second * 2)
	}
	utils.PrintAndLog("Snapshot data export is complete.")
}

func init() {
	importCmd.AddCommand(importDataCmd)
	registerCommonGlobalFlags(importDataCmd)
	registerCommonImportFlags(importDataCmd)
	registerTargetDBConnFlags(importDataCmd)
	registerImportDataFlags(importDataCmd)
}<|MERGE_RESOLUTION|>--- conflicted
+++ resolved
@@ -237,12 +237,13 @@
 func applyTableListFilter(importFileTasks []*ImportFileTask) []*ImportFileTask {
 	result := []*ImportFileTask{}
 
-	migInfo, err := LoadMigInfo(exportDir) //TODO: handle with msr.SourceDBConf
-	if err != nil {
-		utils.ErrExit("failed to load migration info: %s", err)
-	}
-	source.DBType = migInfo.SourceDBType
-	source.Schema = migInfo.SourceDBSchema
+	msr, err := metaDB.GetMigrationStatusRecord()
+	if err != nil {
+		utils.ErrExit("could not fetch migration status record: %w", err)
+	}
+	source.DBType = msr.SourceDBConf.DBType
+	source.Schema = msr.SourceDBConf.Schema
+	defaultSourceSchema, noDefaultSchema := getDefaultSourceSchemaName()
 
 	//TODO: handle with case sensitivity later
 	standardizeCaseInsensitiveTableNames := func(tableName string, defaultSourceSchema string) string {
@@ -252,12 +253,7 @@
 			tableName = strings.ToLower(tableName)
 		}
 		if len(parts) > 1 {
-<<<<<<< HEAD
 			if parts[0] == defaultSourceSchema {
-=======
-			source.DBType = GetSourceDBTypeFromMSR()
-			if parts[0] == getDefaultSourceSchemaName() {
->>>>>>> 520fcf28
 				return tableName
 			}
 			return fmt.Sprintf(`%s.%s`, parts[0], tableName)
@@ -266,15 +262,17 @@
 	}
 
 	allTables := lo.Map(importFileTasks, func(task *ImportFileTask, _ int) string {
-		defaultSourceSchema, _ := getDefaultSourceSchemaName() // err can be ignored as these table names will be qualified for non-public schemas
 		return standardizeCaseInsensitiveTableNames(task.TableName, defaultSourceSchema)
 	})
 	slices.Sort(allTables)
 	log.Infof("allTables: %v", allTables)
 
-	flattenTables := func(pattern string) []string {
+	findPatternMatchingTables := func(pattern string) []string {
 		result := lo.Filter(allTables, func(tableName string, _ int) bool {
-			matched, _ := filepath.Match(pattern, tableName)
+			matched, err := filepath.Match(pattern, tableName)
+			if err != nil {
+				utils.ErrExit("Invalid table name pattern %q: %s", pattern, err)
+			}
 			return matched
 		})
 		return result
@@ -283,19 +281,22 @@
 	extractTableList := func(flagTableList, listName string) []string {
 		tableList := utils.CsvStringToSlice(flagTableList)
 		var result []string
-		defaultSourceSchema, err := getDefaultSourceSchemaName()
 		var unqualifiedTables []string
 		for _, table := range tableList {
-			if err != nil && len(strings.Split(table, ".")) == 1 {
+			if noDefaultSchema && len(strings.Split(table, ".")) == 1 {
 				unqualifiedTables = append(unqualifiedTables, table)
 				continue
 			}
 			table = standardizeCaseInsensitiveTableNames(table, defaultSourceSchema)
-			result = append(result, flattenTables(table)...)
+			matchingTables := findPatternMatchingTables(table)
+			if len(matchingTables) == 0 {
+				result = append(result, table) //so that unknown check can be done later
+			} else {
+				result = append(result, matchingTables...)
+			}
 		}
 		if len(unqualifiedTables) > 0 {
-			utils.PrintAndLog("Error: can not qualify table names %v in the %s list. \n%s", unqualifiedTables, listName, err.Error())
-			utils.ErrExit("Please fix the table names in the %s list and retry.", listName)
+			utils.ErrExit("Qualify following table names %v in the %s list with schema-name.", unqualifiedTables, listName)
 		}
 		log.Infof("%s tableList: %v", listName, result)
 		return result
@@ -321,12 +322,12 @@
 	checkUnknownTableNames(excludeList, "exclude")
 
 	for _, task := range importFileTasks {
-		defaultSourceSchema, _ := getDefaultSourceSchemaName() 
-		if len(includeList) > 0 && !slices.Contains(includeList, standardizeCaseInsensitiveTableNames(task.TableName, defaultSourceSchema)) {
+		table := standardizeCaseInsensitiveTableNames(task.TableName, defaultSourceSchema)
+		if len(includeList) > 0 && !slices.Contains(includeList,table) {
 			log.Infof("Skipping table %q (fileName: %s) as it is not in the include list", task.TableName, task.FilePath)
 			continue
 		}
-		if len(excludeList) > 0 && slices.Contains(excludeList, standardizeCaseInsensitiveTableNames(task.TableName, defaultSourceSchema)) {
+		if len(excludeList) > 0 && slices.Contains(excludeList, table) {
 			log.Infof("Skipping table %q (fileName: %s) as it is in the exclude list", task.TableName, task.FilePath)
 			continue
 		}
