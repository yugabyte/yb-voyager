/*
Copyright (c) YugabyteDB, Inc.

Licensed under the Apache License, Version 2.0 (the "License");
you may not use this file except in compliance with the License.
You may obtain a copy of the License at

	http://www.apache.org/licenses/LICENSE-2.0

Unless required by applicable law or agreed to in writing, software
distributed under the License is distributed on an "AS IS" BASIS,
WITHOUT WARRANTIES OR CONDITIONS OF ANY KIND, either express or implied.
See the License for the specific language governing permissions and
limitations under the License.
*/
package cmd

import (
	"fmt"
	"os"
	"os/exec"
	"path/filepath"
	"strings"
	"syscall"
	"time"
	"unicode"

	"github.com/davecgh/go-spew/spew"
	"github.com/fatih/color"
	"github.com/samber/lo"
	log "github.com/sirupsen/logrus"
	"github.com/sourcegraph/conc/pool"
	"github.com/spf13/cobra"
	"golang.org/x/exp/slices"

	"github.com/yugabyte/yb-voyager/yb-voyager/src/adaptiveparallelism"
	"github.com/yugabyte/yb-voyager/yb-voyager/src/callhome"
	"github.com/yugabyte/yb-voyager/yb-voyager/src/config"
	"github.com/yugabyte/yb-voyager/yb-voyager/src/cp"
	"github.com/yugabyte/yb-voyager/yb-voyager/src/datafile"
	"github.com/yugabyte/yb-voyager/yb-voyager/src/datastore"
	"github.com/yugabyte/yb-voyager/yb-voyager/src/dbzm"
	"github.com/yugabyte/yb-voyager/yb-voyager/src/metadb"
	"github.com/yugabyte/yb-voyager/yb-voyager/src/monitor"
	"github.com/yugabyte/yb-voyager/yb-voyager/src/namereg"
	"github.com/yugabyte/yb-voyager/yb-voyager/src/tgtdb"
	"github.com/yugabyte/yb-voyager/yb-voyager/src/utils"
	"github.com/yugabyte/yb-voyager/yb-voyager/src/utils/sqlname"
)

var metaInfoDirName = META_INFO_DIR_NAME
var batchSizeInNumRows = int64(0)
var batchImportPool *pool.Pool
var colocatedBatchImportPool *pool.Pool
var colocatedBatchImportQueue chan func()

var tablesProgressMetadata map[string]*utils.TableProgressMetadata
var importerRole string
var identityColumnsMetaDBKey string
var importPhase string

// stores the data files description in a struct
var dataFileDescriptor *datafile.Descriptor
var truncateSplits utils.BoolStr                                             // to truncate *.D splits after import
var TableToColumnNames = utils.NewStructMap[sqlname.NameTuple, []string]()   // map of table name to columnNames
var TableToIdentityColumnNames *utils.StructMap[sqlname.NameTuple, []string] // map of table name to generated always as identity column's names
var valueConverter dbzm.ValueConverter

var TableNameToSchema *utils.StructMap[sqlname.NameTuple, map[string]map[string]string]
var conflictDetectionCache *ConflictDetectionCache
var targetDBDetails *callhome.TargetDBDetails
var skipReplicationChecks utils.BoolStr
var skipNodeHealthChecks utils.BoolStr
var skipDiskUsageHealthChecks utils.BoolStr
var progressReporter *ImportDataProgressReporter

var importDataCmd = &cobra.Command{
	Use: "data",
	Short: "Import data from compatible source database to target database.\n" +
		"For more details and examples, visit https://docs.yugabyte.com/preview/yugabyte-voyager/reference/data-migration/import-data/",
	Long: `Import the data exported from the source database into the target database. Also import data(snapshot + changes from target) into source-replica/source in case of live migration with fall-back/fall-forward worflows.`,
	Args: cobra.NoArgs,
	PreRun: func(cmd *cobra.Command, args []string) {
		if tconf.TargetDBType == "" {
			tconf.TargetDBType = YUGABYTEDB
		}
		if importerRole == "" {
			importerRole = TARGET_DB_IMPORTER_ROLE
		}
		err := retrieveMigrationUUID()
		if err != nil {
			utils.ErrExit("failed to get migration UUID: %w", err)
		}
		sourceDBType = GetSourceDBTypeFromMSR()
		err = validateImportFlags(cmd, importerRole)
		if err != nil {
			utils.ErrExit("Error validating import flags: %s", err.Error())
		}
	},
	Run: importDataCommandFn,
}

var importDataToCmd = &cobra.Command{
	Use:   "to",
	Short: "Import data into various databases",
	Long:  `Import data into various databases`,
}

var importDataToTargetCmd = &cobra.Command{
	Use:   "target",
	Short: importDataCmd.Short,
	Long:  importDataCmd.Long,
	Args:  importDataCmd.Args,

	PreRun: importDataCmd.PreRun,

	Run: importDataCmd.Run,
}

func importDataCommandFn(cmd *cobra.Command, args []string) {

	importPhase = dbzm.MODE_SNAPSHOT
	ExitIfAlreadyCutover(importerRole)
	reportProgressInBytes = false
	tconf.ImportMode = true
	checkExportDataDoneFlag()
	sourceDBType = GetSourceDBTypeFromMSR()
	sqlname.SourceDBType = sourceDBType

	if tconf.TargetDBType == YUGABYTEDB {
		tconf.Schema = strings.ToLower(tconf.Schema)
	} else if tconf.TargetDBType == ORACLE && !utils.IsQuotedString(tconf.Schema) {
		tconf.Schema = strings.ToUpper(tconf.Schema)
	}
	tdb = tgtdb.NewTargetDB(&tconf)
	err := tdb.Init()
	if err != nil {
		utils.ErrExit("Failed to initialize the target DB: %s", err)
	}

	record, err := metaDB.GetMigrationStatusRecord()
	if err != nil {
		utils.ErrExit("Failed to get migration status record: %s", err)
	}

	// Check if target DB has the required permissions
	if tconf.RunGuardrailsChecks {
		checkImportDataPermissions()
	}

	targetDBDetails = tdb.GetCallhomeTargetDBInfo()

	// we don't want to re-register in case import data to source/source-replica
	reregisterYBNames := importerRole == TARGET_DB_IMPORTER_ROLE && bool(startClean)
	err = InitNameRegistry(exportDir, importerRole, nil, nil, &tconf, tdb, reregisterYBNames)
	if err != nil {
		utils.ErrExit("initialize name registry: %v", err)
	}

	dataStore = datastore.NewDataStore(filepath.Join(exportDir, "data"))
	dataFileDescriptor = datafile.OpenDescriptor(exportDir)
	log.Infof("Parsed DataFileDescriptor: %v", spew.Sdump(dataFileDescriptor))
	// TODO: handle case-sensitive in table names with oracle ff-db
	// quoteTableNameIfRequired()
	importFileTasks := discoverFilesToImport()
	log.Debugf("Discovered import file tasks: %v", importFileTasks)
	if importerRole == TARGET_DB_IMPORTER_ROLE {

		importType = record.ExportType
		identityColumnsMetaDBKey = metadb.TARGET_DB_IDENTITY_COLUMNS_KEY
	}

	if importerRole == SOURCE_REPLICA_DB_IMPORTER_ROLE {
		if record.FallbackEnabled {
			utils.ErrExit("cannot import data to source-replica. Fall-back workflow is already enabled.")
		}
		updateFallForwardEnabledInMetaDB()
		identityColumnsMetaDBKey = metadb.FF_DB_IDENTITY_COLUMNS_KEY
	}

	if changeStreamingIsEnabled(importType) && (tconf.TableList != "" || tconf.ExcludeTableList != "") {
		utils.ErrExit("--table-list and --exclude-table-list are not supported for live migration. Re-run the command without these flags.")
	} else {
		importFileTasks = applyTableListFilter(importFileTasks)
	}

	importData(importFileTasks)
	tdb.Finalize()
	if changeStreamingIsEnabled(importType) {
		startExportDataFromTargetIfRequired()
	}
}

func checkImportDataPermissions() {
	// If import to source on PG, check if triggers and FKs are disabled
	fkAndTriggersCheckFailed := false
	if importerRole == SOURCE_DB_IMPORTER_ROLE {
		enabledTriggers, enabledFks, err := tdb.GetEnabledTriggersAndFks()
		if err != nil {
			utils.ErrExit("Failed to check if triggers and FKs are enabled: %s", err)
		}
		if len(enabledTriggers) > 0 || len(enabledFks) > 0 {
			if len(enabledTriggers) > 0 {
				utils.PrintAndLog("%s [%s]", color.RedString("\nEnabled Triggers:"), strings.Join(enabledTriggers, ", "))
			}
			if len(enabledFks) > 0 {
				utils.PrintAndLog("%s [%s]", color.RedString("\nEnabled Foreign Keys:"), strings.Join(enabledFks, ", "))
			}
			fmt.Printf("\n%s", color.RedString("Disable the above triggers and FKs before importing data.\n"))
			fkAndTriggersCheckFailed = true
			fmt.Println("\nCheck the documentation to disable triggers and FKs:", color.BlueString("https://docs.yugabyte.com/preview/yugabyte-voyager/migrate/live-fall-back/#cutover-to-the-target"))
		}
	}

	missingPermissions, err := tdb.GetMissingImportDataPermissions(importerRole == SOURCE_REPLICA_DB_IMPORTER_ROLE)
	if err != nil {
		utils.ErrExit("Failed to get missing import data permissions: %s", err)
	}
	if len(missingPermissions) > 0 {
		// Not printing the target db is missing permissions message for YB
		// In YB we only check whether he user is a superuser and hence print only in the case where target db is not YB
		// In case of fall forward too we only run superuser checks and hence print only in the case where fallback is enabled
		if tconf.TargetDBType != YUGABYTEDB && !(importerRole == SOURCE_REPLICA_DB_IMPORTER_ROLE) {
			utils.PrintAndLog(color.RedString("\nPermissions and configurations missing in the target database for importing data:"))
		}
		output := strings.Join(missingPermissions, "\n")
		utils.PrintAndLog(output)

		var link string
		switch importerRole {
		case SOURCE_REPLICA_DB_IMPORTER_ROLE:
			link = "https://docs.yugabyte.com/preview/yugabyte-voyager/migrate/live-fall-forward/#prepare-source-replica-database"
		case SOURCE_DB_IMPORTER_ROLE:
			link = "https://docs.yugabyte.com/preview/yugabyte-voyager/migrate/live-fall-back/#prepare-the-source-database"
		default:
			if changeStreamingIsEnabled(importType) {
				link = "https://docs.yugabyte.com/preview/yugabyte-voyager/migrate/live-migrate/#prepare-the-target-database"
			} else {
				link = "https://docs.yugabyte.com/preview/yugabyte-voyager/migrate/migrate-steps/#prepare-the-target-database"
			}
		}
		fmt.Println("\nCheck the documentation to prepare the database for migration:", color.BlueString(link))

		// Prompt user to continue if missing permissions only if fk and triggers check did not fail
		if fkAndTriggersCheckFailed {
			utils.ErrExit("Please grant the required permissions and retry the import.")
		} else if !utils.AskPrompt("\nDo you want to continue anyway") {
			utils.ErrExit("Please grant the required permissions and retry the import.")
		}
	} else {
		// If only fk and triggers check failed just simply error out
		if fkAndTriggersCheckFailed {
			utils.ErrExit("")
		} else {
			log.Info("The target database has the required permissions for importing data.")
		}
	}
}

func startExportDataFromTargetIfRequired() {
	if importerRole != TARGET_DB_IMPORTER_ROLE {
		return
	}
	msr, err := metaDB.GetMigrationStatusRecord()
	if err != nil {
		utils.ErrExit("could not fetch MigrationStatusRecord: %w", err)
	}
	if !msr.FallForwardEnabled && !msr.FallbackEnabled {
		utils.PrintAndLog("No fall-forward/back enabled. Exiting.")
		return
	}
	tableListExportedFromSource := msr.TableListExportedFromSource
	importTableList, err := getImportTableList(tableListExportedFromSource)
	if err != nil {
		utils.ErrExit("failed to generate table list : %v", err)
	}
	importTableNames := lo.Map(importTableList, func(tableName sqlname.NameTuple, _ int) string {
		return tableName.ForUserQuery()
	})

	lockFile.Unlock() // unlock export dir from import data cmd before switching current process to ff/fb sync cmd

	cmd := []string{"yb-voyager", "export", "data", "from", "target",
		"--export-dir", exportDir,
		"--table-list", strings.Join(importTableNames, ","),
		fmt.Sprintf("--transaction-ordering=%t", transactionOrdering),
		fmt.Sprintf("--send-diagnostics=%t", callhome.SendDiagnostics),

		"--log-level", config.LogLevel,
	}
	if msr.UseYBgRPCConnector {
		if tconf.SSLMode == "prefer" || tconf.SSLMode == "allow" {
			utils.PrintAndLog(color.RedString("Warning: SSL mode '%s' is not supported for 'export data from target' yet. Downgrading it to 'disable'.\nIf you don't want these settings you can restart the 'export data from target' with a different value for --target-ssl-mode and --target-ssl-root-cert flag.", source.SSLMode))
			tconf.SSLMode = "disable"
		}
		cmd = append(cmd, "--target-ssl-mode", tconf.SSLMode)
		if tconf.SSLRootCert != "" {
			cmd = append(cmd, "--target-ssl-root-cert", tconf.SSLRootCert)
		}
	}
	if utils.DoNotPrompt {
		cmd = append(cmd, "--yes")
	}
	if disablePb {
		cmd = append(cmd, "--disable-pb=true")
	}
	cmdStr := "TARGET_DB_PASSWORD=*** " + strings.Join(cmd, " ")

	utils.PrintAndLog("Starting export data from target with command:\n %s", color.GreenString(cmdStr))
	binary, lookErr := exec.LookPath(os.Args[0])
	if lookErr != nil {
		utils.ErrExit("could not find yb-voyager: %w", lookErr)
	}
	env := os.Environ()
	env = slices.Insert(env, 0, "TARGET_DB_PASSWORD="+tconf.Password)

	execErr := syscall.Exec(binary, cmd, env)
	if execErr != nil {
		utils.ErrExit("failed to run yb-voyager export data from target: %w\n Please re-run with command :\n%s", execErr, cmdStr)
	}
}

type ImportFileTask struct {
	ID           int
	FilePath     string
	TableNameTup sqlname.NameTuple
	RowCount     int64
	FileSize     int64
}

func (task *ImportFileTask) String() string {
	return fmt.Sprintf("{ID: %d, FilePath: %s, TableName: %s, RowCount: %d, FileSize: %d}", task.ID, task.FilePath, task.TableNameTup.ForOutput(), task.RowCount, task.FileSize)
}

// func quoteTableNameIfRequired() {
// 	if tconf.TargetDBType != ORACLE {
// 		return
// 	}
// 	for _, fileEntry := range dataFileDescriptor.DataFileList {
// 		if sqlname.IsQuoted(fileEntry.TableName) {
// 			continue
// 		}
// 		if sqlname.IsReservedKeywordOracle(fileEntry.TableName) ||
// 			(sqlname.IsCaseSensitive(fileEntry.TableName, ORACLE)) {
// 			newTableName := fmt.Sprintf(`"%s"`, fileEntry.TableName)
// 			if dataFileDescriptor.TableNameToExportedColumns != nil {
// 				dataFileDescriptor.TableNameToExportedColumns[newTableName] = dataFileDescriptor.TableNameToExportedColumns[fileEntry.TableName]
// 				delete(dataFileDescriptor.TableNameToExportedColumns, fileEntry.TableName)
// 			}
// 			fileEntry.TableName = newTableName
// 		}
// 	}
// }

func discoverFilesToImport() []*ImportFileTask {
	result := []*ImportFileTask{}
	if dataFileDescriptor.DataFileList == nil {
		utils.ErrExit("It looks like the data is exported using older version of Voyager. Please use matching version to import the data.")
	}

	for i, fileEntry := range dataFileDescriptor.DataFileList {
		if fileEntry.RowCount == 0 {
			// In case of PG Live migration  pg_dump and dbzm both are used and we don't skip empty tables
			// but pb hangs for empty so skipping empty tables in snapshot import
			continue
		}
		tableName, err := namereg.NameReg.LookupTableName(fileEntry.TableName)
		if err != nil {
			utils.ErrExit("lookup table name from name registry: %v", err)
		}
		task := &ImportFileTask{
			ID:           i,
			FilePath:     fileEntry.FilePath,
			TableNameTup: tableName,
			RowCount:     fileEntry.RowCount,
			FileSize:     fileEntry.FileSize,
		}
		result = append(result, task)
	}
	return result
}

func applyTableListFilter(importFileTasks []*ImportFileTask) []*ImportFileTask {
	result := []*ImportFileTask{}

	msr, err := metaDB.GetMigrationStatusRecord()
	if err != nil {
		utils.ErrExit("could not fetch migration status record: %w", err)
	}
	source = *msr.SourceDBConf
	_, noDefaultSchema := getDefaultSourceSchemaName()

	allTables := lo.Uniq(lo.Map(importFileTasks, func(task *ImportFileTask, _ int) sqlname.NameTuple {
		return task.TableNameTup
	}))
	slices.SortFunc(allTables, func(a, b sqlname.NameTuple) int {
		if a.ForKey() < b.ForKey() {
			return -1 // a is less than b
		} else if a.ForKey() > b.ForKey() {
			return 1 // a is greater than b
		}
		return 0 // a is equal to b
	})
	log.Infof("allTables: %v", allTables)

	findPatternMatchingTables := func(pattern string) []sqlname.NameTuple {
		result := lo.Filter(allTables, func(tableNameTup sqlname.NameTuple, _ int) bool {
			matched, err := tableNameTup.MatchesPattern(pattern)
			if err != nil {
				utils.ErrExit("Invalid table name pattern: %q: %s", pattern, err)
			}
			return matched
		})
		return result
	}

	extractTableList := func(flagTableList, listName string) ([]sqlname.NameTuple, []string) {
		tableList := utils.CsvStringToSlice(flagTableList)
		var result []sqlname.NameTuple
		var unqualifiedTables []string
		var unknownTables []string
		for _, table := range tableList {
			if noDefaultSchema && len(strings.Split(table, ".")) == 1 {
				unqualifiedTables = append(unqualifiedTables, table)
				continue
			}

			matchingTables := findPatternMatchingTables(table)
			if len(matchingTables) == 0 {
				unknownTables = append(unknownTables, table) //so that unknown check can be done later
			} else {
				result = append(result, matchingTables...)
			}
		}
		if len(unqualifiedTables) > 0 {
			utils.ErrExit("Qualify following table names in the %s list with schema-name: %v", listName, unqualifiedTables)
		}
		log.Infof("%s tableList: %v", listName, result)
		return result, unknownTables
	}

	includeList, unknownInclude := extractTableList(tconf.TableList, "include")
	excludeList, unknownExclude := extractTableList(tconf.ExcludeTableList, "exclude")
	allUnknown := append(unknownInclude, unknownExclude...)
	if len(allUnknown) > 0 {
		utils.PrintAndLog("Unknown table names in the table-list: %v", allUnknown)
		utils.PrintAndLog("Valid table names are: %v", lo.Map(allTables, func(t sqlname.NameTuple, _ int) string {
			return t.ForOutput()
		}))
		utils.ErrExit("Please fix the table names in table-list and retry.")
	}

	for _, task := range importFileTasks {
		if len(includeList) > 0 && !slices.Contains(includeList, task.TableNameTup) {
			log.Infof("Skipping table %q (fileName: %s) as it is not in the include list", task.TableNameTup, task.FilePath)
			continue
		}
		if len(excludeList) > 0 && slices.Contains(excludeList, task.TableNameTup) {
			log.Infof("Skipping table %q (fileName: %s) as it is in the exclude list", task.TableNameTup, task.FilePath)
			continue
		}
		result = append(result, task)
	}
	return result
}

func updateTargetConfInMigrationStatus() {
	err := metaDB.UpdateMigrationStatusRecord(func(record *metadb.MigrationStatusRecord) {
		switch importerRole {
		case TARGET_DB_IMPORTER_ROLE, IMPORT_FILE_ROLE:
			record.TargetDBConf = tconf.Clone()
			record.TargetDBConf.Password = ""
			record.TargetDBConf.Uri = ""
		case SOURCE_REPLICA_DB_IMPORTER_ROLE:
			record.SourceReplicaDBConf = tconf.Clone()
			record.SourceReplicaDBConf.Password = ""
			record.SourceReplicaDBConf.Uri = ""
		case SOURCE_DB_IMPORTER_ROLE:
			record.SourceDBAsTargetConf = tconf.Clone()
			record.SourceDBAsTargetConf.Password = ""
			record.SourceDBAsTargetConf.Uri = ""
		default:
			panic(fmt.Sprintf("unsupported importer role: %s", importerRole))
		}
	})
	if err != nil {
		utils.ErrExit("Failed to update target conf in migration status record: %s", err)
	}
}

func importData(importFileTasks []*ImportFileTask) {

	if (importerRole == TARGET_DB_IMPORTER_ROLE || importerRole == IMPORT_FILE_ROLE) && (tconf.EnableUpsert) {
		if !utils.AskPrompt(color.RedString("WARNING: Ensure that tables on target YugabyteDB do not have secondary indexes. " +
			"If a table has secondary indexes, setting --enable-upsert to true may lead to corruption of the indexes. Are you sure you want to proceed?")) {
			utils.ErrExit("Aborting import.")
		}
	}

	if importerRole == TARGET_DB_IMPORTER_ROLE {
		importDataStartEvent := createSnapshotImportStartedEvent()
		controlPlane.SnapshotImportStarted(&importDataStartEvent)
	}
	updateTargetConfInMigrationStatus()
	msr, err := metaDB.GetMigrationStatusRecord()
	if err != nil {
		utils.ErrExit("Failed to get migration status record: %s", err)
	}

	if msr.IsSnapshotExportedViaDebezium() {
		valueConverter, err = dbzm.NewValueConverter(exportDir, tdb, tconf, importerRole, msr.SourceDBConf.DBType)
	} else {
		valueConverter, err = dbzm.NewNoOpValueConverter()
	}
	if err != nil {
		utils.ErrExit("create value converter: %s", err)
	}

	TableNameToSchema, err = valueConverter.GetTableNameToSchema()
	if err != nil {
		utils.ErrExit("getting table name to schema: %s", err)
	}

	err = tdb.InitConnPool()
	if err != nil {
		utils.ErrExit("Failed to initialize the target DB connection pool: %s", err)
	}

	var adaptiveParallelismStarted bool
	if tconf.EnableYBAdaptiveParallelism {
		adaptiveParallelismStarted, err = startAdaptiveParallelism()
		if err != nil {
			utils.ErrExit("Failed to start adaptive parallelism: %s", err)
		}
	}
	progressReporter = NewImportDataProgressReporter(bool(disablePb))
	err = startMonitoringTargetYBHealth()
	if err != nil {
		utils.ErrExit("Failed to start monitoring health: %s", err)
	}
	if adaptiveParallelismStarted {
		utils.PrintAndLog("Using 1-%d parallel jobs (adaptive)", tconf.MaxParallelism)
	} else {
		utils.PrintAndLog("Using %d parallel jobs.", tconf.Parallelism)
	}

	targetDBVersion := tdb.GetVersion()
	fmt.Printf("%s version: %s\n", tconf.TargetDBType, targetDBVersion)

	err = tdb.CreateVoyagerSchema()
	if err != nil {
		utils.ErrExit("Failed to create voyager metadata schema on target DB: %s", err)
	}

	utils.PrintAndLog("\nimport of data in %q database started", tconf.DBName)
	var pendingTasks, completedTasks []*ImportFileTask
	state := NewImportDataState(exportDir)
	if startClean {
		cleanImportState(state, importFileTasks)
		pendingTasks = importFileTasks
	} else {
		pendingTasks, completedTasks, err = classifyTasks(state, importFileTasks)
		if err != nil {
			utils.ErrExit("Failed to classify tasks: %s", err)
		}
	}
	log.Infof("pending tasks: %v", pendingTasks)
	log.Infof("completed tasks: %v", completedTasks)

	//TODO: BUG: we are applying table-list filter on importFileTasks, but here we are considering all tables as per
	// export-data table-list. Should be fine because we are only disabling and re-enabling, but this is still not ideal.
	sourceTableList := msr.TableListExportedFromSource
	if msr.SourceDBConf != nil {
		source = *msr.SourceDBConf
	}
	importTableList, err := getImportTableList(sourceTableList)
	if err != nil {
		utils.ErrExit("Error generating table list to import: %v", err)
	}

	disableGeneratedAlwaysAsIdentityColumns(importTableList)
	// restore value for IDENTITY BY DEFAULT columns once IDENTITY ALWAYS columns are enabled back
	defer restoreGeneratedByDefaultAsIdentityColumns(importTableList)
	defer enableGeneratedAlwaysAsIdentityColumns()

	// Import snapshots
	if importerRole != SOURCE_DB_IMPORTER_ROLE {
		utils.PrintAndLog("Already imported tables: %v", importFileTasksToTableNames(completedTasks))
		if len(pendingTasks) == 0 {
			utils.PrintAndLog("All the tables are already imported, nothing left to import\n")
		} else {
			utils.PrintAndLog("Tables to import: %v", importFileTasksToTableNames(pendingTasks))
			prepareTableToColumns(pendingTasks) //prepare the tableToColumns map
			maxParallelConns, err := getMaxParallelConnections()
			if err != nil {
				utils.ErrExit("Failed to get max parallel connections: %s", err)
			}
			if importerRole == TARGET_DB_IMPORTER_ROLE {
				importDataAllTableMetrics := createInitialImportDataTableMetrics(pendingTasks)
				controlPlane.UpdateImportedRowCount(importDataAllTableMetrics)
			}

			useTaskPicker := utils.GetEnvAsBool("YBVOYAGER_USE_TASK_PICKER_FOR_IMPORT", true)
			if useTaskPicker {
				maxColocatedBatchesInProgress := utils.GetEnvAsInt("YBVOYAGER_MAX_COLOCATED_BATCHES_IN_PROGRESS", 3)
				err := importTasksViaTaskPicker(pendingTasks, state, progressReporter, maxParallelConns, maxParallelConns, maxColocatedBatchesInProgress)
				if err != nil {
					utils.ErrExit("Failed to import tasks via task picker. %s", err)
				}
			} else {
				poolSize := maxParallelConns * 2
				for _, task := range pendingTasks {
					// The code can produce `poolSize` number of batches at a time. But, it can consume only
					// `parallelism` number of batches at a time.
					batchImportPool = pool.New().WithMaxGoroutines(poolSize)
					log.Infof("created batch import pool of size: %d", poolSize)

					taskImporter, err := NewFileTaskImporter(task, state, batchImportPool, progressReporter, nil, false)
					if err != nil {
						utils.ErrExit("Failed to create file task importer: %s", err)
					}

					for !taskImporter.AllBatchesSubmitted() {
						err := taskImporter.ProduceAndSubmitNextBatchToWorkerPool()
						if err != nil {
							utils.ErrExit("Failed to submit next batch: task:%v err: %s", task, err)
						}
					}

					batchImportPool.Wait() // wait for file import to finish
					taskImporter.PostProcess()
				}
				time.Sleep(time.Second * 2)
			}
		}
		utils.PrintAndLog("snapshot data import complete\n\n")
	}

	if changeStreamingIsEnabled(importType) {
		if importerRole != SOURCE_DB_IMPORTER_ROLE {
			displayImportedRowCountSnapshot(state, importFileTasks)
		}

		waitForDebeziumStartIfRequired()
		importPhase = dbzm.MODE_STREAMING
		color.Blue("streaming changes to %s...", tconf.TargetDBType)

		if err != nil {
			utils.ErrExit("failed to get table unique key columns map: %s", err)
		}
		valueConverter, err = dbzm.NewValueConverter(exportDir, tdb, tconf, importerRole, source.DBType)
		if err != nil {
			utils.ErrExit("Failed to create value converter: %s", err)
		}
		err = streamChanges(state, importTableList)
		if err != nil {
			utils.ErrExit("Failed to stream changes to %s: %s", tconf.TargetDBType, err)
		}

		status, err := dbzm.ReadExportStatus(filepath.Join(exportDir, "data", "export_status.json"))
		if err != nil {
			utils.ErrExit("failed to read export status for restore sequences: %s", err)
		}
		// in case of live migration sequences are restored after cutover
		err = tdb.RestoreSequences(status.Sequences)
		if err != nil {
			utils.ErrExit("failed to restore sequences: %s", err)
		}

		utils.PrintAndLog("Completed streaming all relevant changes to %s", tconf.TargetDBType)
		err = markCutoverProcessed(importerRole)
		if err != nil {
			utils.ErrExit("failed to mark cutover as processed: %s", err)
		}
		utils.PrintAndLog("\nRun the following command to get the current report of the migration:\n" +
			color.CyanString("yb-voyager get data-migration-report --export-dir %q", exportDir))
	} else {
		// offline migration; either using dbzm or pg_dump/ora2pg
		if !msr.IsSnapshotExportedViaDebezium() {
			errImport := executePostSnapshotImportSqls()
			if errImport != nil {
				utils.ErrExit("Error in importing post-snapshot-import sql: %v", err)
			}
			displayImportedRowCountSnapshot(state, importFileTasks)
		} else {
			status, err := dbzm.ReadExportStatus(filepath.Join(exportDir, "data", "export_status.json"))
			if err != nil {
				utils.ErrExit("failed to read export status for restore sequences: %s", err)
			}
			err = tdb.RestoreSequences(status.Sequences)
			if err != nil {
				utils.ErrExit("failed to restore sequences: %s", err)
			}
			displayImportedRowCountSnapshot(state, importFileTasks)
		}
	}
	fmt.Printf("\nImport data complete.\n")

	switch importerRole {
	case TARGET_DB_IMPORTER_ROLE:
		importDataCompletedEvent := createSnapshotImportCompletedEvent()
		controlPlane.SnapshotImportCompleted(&importDataCompletedEvent)
		packAndSendImportDataPayload(COMPLETE, "")
	case SOURCE_REPLICA_DB_IMPORTER_ROLE:
		packAndSendImportDataToSrcReplicaPayload(COMPLETE, "")
	case SOURCE_DB_IMPORTER_ROLE:
		packAndSendImportDataToSourcePayload(COMPLETE, "")
<<<<<<< HEAD
	}

}

func getMaxParallelConnections() (int, error) {
	maxParallelConns := tconf.Parallelism
	if tconf.EnableYBAdaptiveParallelism {
		// in case of adaptive parallelism, we need to use maxParalllelism * 2
		yb, ok := tdb.(*tgtdb.TargetYugabyteDB)
		if !ok {
			return 0, fmt.Errorf("adaptive parallelism is only supported if target DB is YugabyteDB")
		}
		maxParallelConns = yb.GetNumMaxConnectionsInPool()
	}
	return maxParallelConns, nil
}

/*
1. Initialize a worker pool. In case of TARGET_DB_IMPORTER_ROLE  or IMPORT_FILE_ROLE, also create a colocated batch import pool and a corresponding queue.
2. Create a task picker which helps the importer choose which task to process in each iteration.
3. Loop until all tasks are done:
  - Pick a task from the task picker.
  - If the task is not already being processed, create a new FileTaskImporter for the task.
  - For the task that is picked, produce the next batch and submit it to the worker pool. Worker will asynchronously import the batch.
  - If task is done, mark it as done in the task picker.
*/
func importTasksViaTaskPicker(pendingTasks []*ImportFileTask, state *ImportDataState, progressReporter *ImportDataProgressReporter, maxParallelConns int,
	maxShardedTasksInProgress int, maxColocatedBatchesInProgress int) error {

	var err error

	setupWorkerPoolAndQueue(maxParallelConns, maxColocatedBatchesInProgress)
	taskImporters := map[int]*FileTaskImporter{}
	tableTypes, err := getTableTypes(pendingTasks)
	if err != nil {
		return fmt.Errorf("get table types: %w", err)
	}

	var taskPicker FileTaskPicker
	var yb *tgtdb.TargetYugabyteDB
	var ok bool
	if importerRole == TARGET_DB_IMPORTER_ROLE || importerRole == IMPORT_FILE_ROLE {
		yb, ok = tdb.(*tgtdb.TargetYugabyteDB)
		if !ok {
			return fmt.Errorf("expected tdb to be of type TargetYugabyteDB, got: %T", tdb)
		}
		taskPicker, err = NewColocatedCappedRandomTaskPicker(maxShardedTasksInProgress, maxColocatedBatchesInProgress, pendingTasks, state, yb, colocatedBatchImportQueue, tableTypes)
		if err != nil {
			return fmt.Errorf("create colocated aware randmo task picker: %w", err)
		}
	} else {
		taskPicker, err = NewSequentialTaskPicker(pendingTasks, state)
		if err != nil {
			return fmt.Errorf("create sequential task picker: %w", err)
		}
=======
>>>>>>> e6354d05
	}

	for taskPicker.HasMoreTasks() {
		task, err := taskPicker.Pick()
		if err != nil {
			return fmt.Errorf("get next task: %w", err)
		}
		log.Infof("Picked task for import: %s", task)
		var taskImporter *FileTaskImporter
		var ok bool
		taskImporter, ok = taskImporters[task.ID]
		if !ok {
			taskImporter, err = createFileTaskImporter(task, state, batchImportPool, progressReporter, colocatedBatchImportQueue, tableTypes)
			if err != nil {
				return fmt.Errorf("create file task importer: %w", err)
			}
			log.Infof("created file task importer for table: %s, task: %v", task.TableNameTup.ForOutput(), task)
			taskImporters[task.ID] = taskImporter
		}

		if taskImporter.AllBatchesSubmitted() {
			// All batches for this task have been submitted.
			// task could have been completed (all batches imported) OR still in progress
			// in case task is done, we should inform task picker so that we stop picking that task.
			log.Infof("All batches submitted for task: %s", task)
			taskDone, err := state.AllBatchesImported(task.FilePath, task.TableNameTup)
			if err != nil {
				return fmt.Errorf("check if all batches are imported: task: %v err :%w", task, err)
			}
			if taskDone {
				taskImporter.PostProcess()
				err = taskPicker.MarkTaskAsDone(task)
				if err != nil {
					return fmt.Errorf("mark task as done: task: %v, err: %w", task, err)
				}
				state.UnregisterFileTaskImporter(taskImporter)
				log.Infof("Import of task done: %s", task)
				continue
			} else {
				// some batches are still in progress, wait for them to complete as decided by the picker.
				// don't want to busy-wait, so in case of sequentialTaskPicker, we sleep.
				err := taskPicker.WaitForTasksBatchesTobeImported()
				if err != nil {
					return fmt.Errorf("wait for tasks batches to be imported: %w", err)
				}
				continue
			}

		}
		err = taskImporter.ProduceAndSubmitNextBatchToWorkerPool()
		if err != nil {
			return fmt.Errorf("submit next batch: task:%v err: %s", task, err)
		}
	}
	return nil
}

func setupWorkerPoolAndQueue(maxParallelConns int, maxColocatedBatchesInProgress int) {
	shardedPoolSize := maxParallelConns * 2
	batchImportPool = pool.New().WithMaxGoroutines(shardedPoolSize)
	log.Infof("created batch import pool of size: %d", shardedPoolSize)

	if importerRole == TARGET_DB_IMPORTER_ROLE || importerRole == IMPORT_FILE_ROLE {
		colocatedBatchImportPool = pool.New().WithMaxGoroutines(maxColocatedBatchesInProgress)
		log.Infof("created colocated batch import pool of size: %d", maxColocatedBatchesInProgress)

		colocatedBatchImportQueue = make(chan func(), maxColocatedBatchesInProgress*2)

		colocatedBatchImportQueueConsumer := func() {
			// just read from channel and submit to the worker pool.
			// worker pool has a max size of maxColocatedBatchesInProgress, so it will block if all workers are busy.
			for {
				select {
				case f := <-colocatedBatchImportQueue:
					colocatedBatchImportPool.Go(f)
				}
			}
		}
		go colocatedBatchImportQueueConsumer()
	}
}

// getTableTypes returns a map of table name to table type (sharded/colocated) for all tables in the tasks.
func getTableTypes(tasks []*ImportFileTask) (*utils.StructMap[sqlname.NameTuple, string], error) {
	if !slices.Contains([]string{TARGET_DB_IMPORTER_ROLE, IMPORT_FILE_ROLE}, importerRole) {
		return nil, nil
	}

	tableTypes := utils.NewStructMap[sqlname.NameTuple, string]()
	yb, ok := tdb.(YbTargetDBColocatedChecker)
	if !ok {
		return nil, fmt.Errorf("expected tdb to be of type TargetYugabyteDB, got: %T", tdb)
	}
	isDBColocated, err := yb.IsDBColocated()
	if err != nil {
		return nil, fmt.Errorf("checking if db is colocated: %w", err)
	}
	for _, task := range tasks {
		if tableType, ok := tableTypes.Get(task.TableNameTup); !ok {
			if !isDBColocated {
				tableType = SHARDED
			} else {
				isColocated, err := yb.IsTableColocated(task.TableNameTup)
				if err != nil {
					return nil, fmt.Errorf("checking if table is colocated: table: %v: %w", task.TableNameTup.ForOutput(), err)
				}
				tableType = lo.Ternary(isColocated, COLOCATED, SHARDED)
			}
			tableTypes.Put(task.TableNameTup, tableType)
		}
	}
	return tableTypes, nil

}

/*
when TARGET_DB_IMPORTER_ROLE or IMPORT_FILE_ROLE, we pass on
the batchImportPool and the colocatedBatchImportQueue to the FileTaskImporter
so that it can submit sharded table batches to the batchImportPool,
and colocated table batches to the colocatedBatchImportQueue.

Otherwise, we simply pass the batchImportPool to the FileTaskImporter.
*/
func createFileTaskImporter(task *ImportFileTask, state *ImportDataState, batchImportPool *pool.Pool, progressReporter *ImportDataProgressReporter, colocatedBatchImportQueue chan func(), tableTypes *utils.StructMap[sqlname.NameTuple, string]) (*FileTaskImporter, error) {
	var taskImporter *FileTaskImporter
	var err error
	if importerRole == TARGET_DB_IMPORTER_ROLE || importerRole == IMPORT_FILE_ROLE {
		tableType, ok := tableTypes.Get(task.TableNameTup)
		if !ok {
			return nil, fmt.Errorf("table type not found for table: %s", task.TableNameTup.ForOutput())
		}

		taskImporter, err = NewFileTaskImporter(task, state, batchImportPool, progressReporter, colocatedBatchImportQueue, tableType == COLOCATED)
		if err != nil {
			return nil, fmt.Errorf("create file task importer: %w", err)
		}
	} else {
		taskImporter, err = NewFileTaskImporter(task, state, batchImportPool, progressReporter, nil, false)
		if err != nil {
			return nil, fmt.Errorf("create file task importer: %w", err)
		}
	}
	return taskImporter, nil
}

func startMonitoringTargetYBHealth() error {
	if !slices.Contains([]string{TARGET_DB_IMPORTER_ROLE, IMPORT_FILE_ROLE}, importerRole) {
		return nil
	}
	if skipNodeHealthChecks && skipDiskUsageHealthChecks && skipReplicationChecks {
		return nil
	}
	yb, ok := tdb.(*tgtdb.TargetYugabyteDB)
	if !ok {
		return fmt.Errorf("monitoring health is only supported if target DB is YugabyteDB")
	}
	go func() {
		//for now not sending any other parameters as not required for monitor usage
		ybClient := dbzm.NewYugabyteDBCDCClient(exportDir, "", tconf.SSLRootCert, "", "", nil)
		err := ybClient.Init()
		if err != nil {
			log.Errorf("error intialising the yb client : %v", err)
		}
		monitorTDBHealth := monitor.NewMonitorTargetYBHealth(yb, bool(skipDiskUsageHealthChecks), bool(skipReplicationChecks), bool(skipNodeHealthChecks), ybClient, func(info string) {
			displayMonitoringInformationOnTheConsole(info)
		})
		err = monitorTDBHealth.StartMonitoring()
		if err != nil {
			log.Errorf("error monitoring the target health: %v", err)
		}
	}()
	return nil
}

func displayMonitoringInformationOnTheConsole(info string) {
	if info == "" {
		return
	}
	if disablePb {
		utils.PrintAndLog(info)
	} else {
		log.Warnf("monitoring: %v", info)
		if importPhase == dbzm.MODE_SNAPSHOT || importerRole == IMPORT_FILE_ROLE {
			progressReporter.DisplayInformation(info)
		} else {
			statsReporter.DisplayInformation(info)

		}
	}
}

func getMaxParallelConnections() (int, error) {
	maxParallelConns := tconf.Parallelism
	if tconf.EnableYBAdaptiveParallelism {
		// in case of adaptive parallelism, we need to use maxParalllelism * 2
		yb, ok := tdb.(*tgtdb.TargetYugabyteDB)
		if !ok {
			return 0, fmt.Errorf("adaptive parallelism is only supported if target DB is YugabyteDB")
		}
		maxParallelConns = yb.GetNumMaxConnectionsInPool()
	}
	return maxParallelConns, nil
}

/*
1. Initialize a worker pool. In case of TARGET_DB_IMPORTER_ROLE  or IMPORT_FILE_ROLE, also create a colocated batch import pool and a corresponding queue.
2. Create a task picker which helps the importer choose which task to process in each iteration.
3. Loop until all tasks are done:
  - Pick a task from the task picker.
  - If the task is not already being processed, create a new FileTaskImporter for the task.
  - For the task that is picked, produce the next batch and submit it to the worker pool. Worker will asynchronously import the batch.
  - If task is done, mark it as done in the task picker.
*/
func importTasksViaTaskPicker(pendingTasks []*ImportFileTask, state *ImportDataState, progressReporter *ImportDataProgressReporter, maxParallelConns int,
	maxShardedTasksInProgress int, maxColocatedBatchesInProgress int) error {

	var err error

	setupWorkerPoolAndQueue(maxParallelConns, maxColocatedBatchesInProgress)
	taskImporters := map[int]*FileTaskImporter{}
	tableTypes, err := getTableTypes(pendingTasks)
	if err != nil {
		return fmt.Errorf("get table types: %w", err)
	}

	var taskPicker FileTaskPicker
	var yb *tgtdb.TargetYugabyteDB
	var ok bool
	if importerRole == TARGET_DB_IMPORTER_ROLE || importerRole == IMPORT_FILE_ROLE {
		yb, ok = tdb.(*tgtdb.TargetYugabyteDB)
		if !ok {
			return fmt.Errorf("expected tdb to be of type TargetYugabyteDB, got: %T", tdb)
		}
		taskPicker, err = NewColocatedCappedRandomTaskPicker(maxShardedTasksInProgress, maxColocatedBatchesInProgress, pendingTasks, state, yb, colocatedBatchImportQueue, tableTypes)
		if err != nil {
			return fmt.Errorf("create colocated aware randmo task picker: %w", err)
		}
	} else {
		taskPicker, err = NewSequentialTaskPicker(pendingTasks, state)
		if err != nil {
			return fmt.Errorf("create sequential task picker: %w", err)
		}
	}

	for taskPicker.HasMoreTasks() {
		task, err := taskPicker.Pick()
		if err != nil {
			return fmt.Errorf("get next task: %w", err)
		}
		log.Infof("Picked task for import: %s", task)
		var taskImporter *FileTaskImporter
		var ok bool
		taskImporter, ok = taskImporters[task.ID]
		if !ok {
			taskImporter, err = createFileTaskImporter(task, state, batchImportPool, progressReporter, colocatedBatchImportQueue, tableTypes)
			if err != nil {
				return fmt.Errorf("create file task importer: %w", err)
			}
			log.Infof("created file task importer for table: %s, task: %v", task.TableNameTup.ForOutput(), task)
			taskImporters[task.ID] = taskImporter
		}

		if taskImporter.AllBatchesSubmitted() {
			// All batches for this task have been submitted.
			// task could have been completed (all batches imported) OR still in progress
			// in case task is done, we should inform task picker so that we stop picking that task.
			log.Infof("All batches submitted for task: %s", task)
			taskDone, err := state.AllBatchesImported(task.FilePath, task.TableNameTup)
			if err != nil {
				return fmt.Errorf("check if all batches are imported: task: %v err :%w", task, err)
			}
			if taskDone {
				taskImporter.PostProcess()
				err = taskPicker.MarkTaskAsDone(task)
				if err != nil {
					return fmt.Errorf("mark task as done: task: %v, err: %w", task, err)
				}
				state.UnregisterFileTaskImporter(taskImporter)
				log.Infof("Import of task done: %s", task)
				continue
			} else {
				// some batches are still in progress, wait for them to complete as decided by the picker.
				// don't want to busy-wait, so in case of sequentialTaskPicker, we sleep.
				err := taskPicker.WaitForTasksBatchesTobeImported()
				if err != nil {
					return fmt.Errorf("wait for tasks batches to be imported: %w", err)
				}
				continue
			}

		}
		err = taskImporter.ProduceAndSubmitNextBatchToWorkerPool()
		if err != nil {
			return fmt.Errorf("submit next batch: task:%v err: %s", task, err)
		}
	}
	return nil
}

func setupWorkerPoolAndQueue(maxParallelConns int, maxColocatedBatchesInProgress int) {
	shardedPoolSize := maxParallelConns * 2
	batchImportPool = pool.New().WithMaxGoroutines(shardedPoolSize)
	log.Infof("created batch import pool of size: %d", shardedPoolSize)

	if importerRole == TARGET_DB_IMPORTER_ROLE || importerRole == IMPORT_FILE_ROLE {
		colocatedBatchImportPool = pool.New().WithMaxGoroutines(maxColocatedBatchesInProgress)
		log.Infof("created colocated batch import pool of size: %d", maxColocatedBatchesInProgress)

		colocatedBatchImportQueue = make(chan func(), maxColocatedBatchesInProgress*2)

		colocatedBatchImportQueueConsumer := func() {
			// just read from channel and submit to the worker pool.
			// worker pool has a max size of maxColocatedBatchesInProgress, so it will block if all workers are busy.
			for {
				select {
				case f := <-colocatedBatchImportQueue:
					colocatedBatchImportPool.Go(f)
				}
			}
		}
		go colocatedBatchImportQueueConsumer()
	}
}

// getTableTypes returns a map of table name to table type (sharded/colocated) for all tables in the tasks.
func getTableTypes(tasks []*ImportFileTask) (*utils.StructMap[sqlname.NameTuple, string], error) {
	if !slices.Contains([]string{TARGET_DB_IMPORTER_ROLE, IMPORT_FILE_ROLE}, importerRole) {
		return nil, nil
	}

	tableTypes := utils.NewStructMap[sqlname.NameTuple, string]()
	yb, ok := tdb.(YbTargetDBColocatedChecker)
	if !ok {
		return nil, fmt.Errorf("expected tdb to be of type TargetYugabyteDB, got: %T", tdb)
	}
	isDBColocated, err := yb.IsDBColocated()
	if err != nil {
		return nil, fmt.Errorf("checking if db is colocated: %w", err)
	}
	for _, task := range tasks {
		if tableType, ok := tableTypes.Get(task.TableNameTup); !ok {
			if !isDBColocated {
				tableType = SHARDED
			} else {
				isColocated, err := yb.IsTableColocated(task.TableNameTup)
				if err != nil {
					return nil, fmt.Errorf("checking if table is colocated: table: %v: %w", task.TableNameTup.ForOutput(), err)
				}
				tableType = lo.Ternary(isColocated, COLOCATED, SHARDED)
			}
			tableTypes.Put(task.TableNameTup, tableType)
		}
	}
	return tableTypes, nil

}

/*
when TARGET_DB_IMPORTER_ROLE or IMPORT_FILE_ROLE, we pass on
the batchImportPool and the colocatedBatchImportQueue to the FileTaskImporter
so that it can submit sharded table batches to the batchImportPool,
and colocated table batches to the colocatedBatchImportQueue.

Otherwise, we simply pass the batchImportPool to the FileTaskImporter.
*/
func createFileTaskImporter(task *ImportFileTask, state *ImportDataState, batchImportPool *pool.Pool, progressReporter *ImportDataProgressReporter, colocatedBatchImportQueue chan func(), tableTypes *utils.StructMap[sqlname.NameTuple, string]) (*FileTaskImporter, error) {
	var taskImporter *FileTaskImporter
	var err error
	if importerRole == TARGET_DB_IMPORTER_ROLE || importerRole == IMPORT_FILE_ROLE {
		tableType, ok := tableTypes.Get(task.TableNameTup)
		if !ok {
			return nil, fmt.Errorf("table type not found for table: %s", task.TableNameTup.ForOutput())
		}

		taskImporter, err = NewFileTaskImporter(task, state, batchImportPool, progressReporter, colocatedBatchImportQueue, tableType == COLOCATED)
		if err != nil {
			return nil, fmt.Errorf("create file task importer: %w", err)
		}
	} else {
		taskImporter, err = NewFileTaskImporter(task, state, batchImportPool, progressReporter, nil, false)
		if err != nil {
			return nil, fmt.Errorf("create file task importer: %w", err)
		}
	}
	return taskImporter, nil
}

func startMonitoringTargetYBHealth() error {
	if !slices.Contains([]string{TARGET_DB_IMPORTER_ROLE, IMPORT_FILE_ROLE}, importerRole) {
		return nil
	}
	if skipNodeHealthChecks && skipDiskUsageHealthChecks && skipReplicationChecks {
		return nil
	}
	yb, ok := tdb.(*tgtdb.TargetYugabyteDB)
	if !ok {
		return fmt.Errorf("monitoring health is only supported if target DB is YugabyteDB")
	}
	go func() {
		//for now not sending any other parameters as not required for monitor usage
		ybClient := dbzm.NewYugabyteDBCDCClient(exportDir, "", tconf.SSLRootCert, "", "", nil)
		err := ybClient.Init()
		if err != nil {
			log.Errorf("error intialising the yb client : %v", err)
		}
		monitorTDBHealth := monitor.NewMonitorTargetYBHealth(yb, bool(skipDiskUsageHealthChecks), bool(skipReplicationChecks), bool(skipNodeHealthChecks), ybClient, func(info string) {
			displayMonitoringInformationOnTheConsole(info)
		})
		err = monitorTDBHealth.StartMonitoring()
		if err != nil {
			log.Errorf("error monitoring the target health: %v", err)
		}
	}()
	return nil
}

func displayMonitoringInformationOnTheConsole(info string) {
	if info == "" {
		return
	}
	if disablePb {
		utils.PrintAndLog(info)
	} else {
		log.Warnf("monitoring: %v", info)
		if importPhase == dbzm.MODE_SNAPSHOT || importerRole == IMPORT_FILE_ROLE {
			progressReporter.DisplayInformation(info)
		} else {
			statsReporter.DisplayInformation(info)

		}
	}
}

func startAdaptiveParallelism() (bool, error) {
	yb, ok := tdb.(*tgtdb.TargetYugabyteDB)
	if !ok {
		return false, fmt.Errorf("adaptive parallelism is only supported if target DB is YugabyteDB")
	}
	if !yb.IsAdaptiveParallelismSupported() {
		utils.PrintAndLog(color.YellowString("Note: Continuing without adaptive parallelism as it is not supported in this version of YugabyteDB."))
		return false, nil
	}

	go func() {
		err := adaptiveparallelism.AdaptParallelism(yb)
		if err != nil {
			log.Errorf("adaptive parallelism error: %v", err)
		}
	}()
	return true, nil
}

func waitForDebeziumStartIfRequired() error {
	msr, err := metaDB.GetMigrationStatusRecord()
	if err != nil {
		return fmt.Errorf("failed to get migration status record: %w", err)
	}
	if msr.SnapshotMechanism == "debezium" {
		// we already wait for snapshot to have completed by debezium
		// so no need to wait again here.
		return nil
	}

	// in case pg_dump was used to export snapshot data,
	// we need to wait for export-data to have started debezium in cdc phase
	// in order to avoid any race conditions.
	fmt.Println("Initializing streaming phase...")
	log.Infof("waiting for export-data to have started debezium in cdc phase")
	for {
		msr, err = metaDB.GetMigrationStatusRecord()
		if err != nil {
			return fmt.Errorf("failed to get migration status record: %w", err)
		}
		if lo.Contains([]string{TARGET_DB_IMPORTER_ROLE, SOURCE_REPLICA_DB_IMPORTER_ROLE}, importerRole) &&
			msr.ExportDataSourceDebeziumStarted {
			break
		}
		if importerRole == SOURCE_DB_IMPORTER_ROLE && msr.ExportDataTargetDebeziumStarted {
			break
		}
		time.Sleep(2 * time.Second)
	}

	return nil
}

func packAndSendImportDataPayload(status string, errorMsg string) {

	if !shouldSendCallhome() {
		return
	}
	//basic payload details
	payload := createCallhomePayload()
	switch importType {
	case SNAPSHOT_ONLY:
		payload.MigrationType = OFFLINE
	case SNAPSHOT_AND_CHANGES:
		payload.MigrationType = LIVE_MIGRATION
	}
	payload.TargetDBDetails = callhome.MarshalledJsonString(targetDBDetails)
	payload.MigrationPhase = IMPORT_DATA_PHASE
	importDataPayload := callhome.ImportDataPhasePayload{
		ParallelJobs:     int64(tconf.Parallelism),
		StartClean:       bool(startClean),
		EnableUpsert:     bool(tconf.EnableUpsert),
		Error:            callhome.SanitizeErrorMsg(errorMsg),
		ControlPlaneType: getControlPlaneType(),
	}

	//Getting the imported snapshot details
	importRowsMap, err := getImportedSnapshotRowsMap("target")
	if err != nil {
		log.Infof("callhome: error in getting the import data: %v", err)
	} else {
		importRowsMap.IterKV(func(key sqlname.NameTuple, value int64) (bool, error) {
			importDataPayload.TotalRows += value
			if value > importDataPayload.LargestTableRows {
				importDataPayload.LargestTableRows = value
			}
			return true, nil
		})
	}

	importDataPayload.Phase = importPhase

	if importPhase != dbzm.MODE_SNAPSHOT && statsReporter != nil {
		importDataPayload.EventsImportRate = statsReporter.EventsImportRateLast3Min
		importDataPayload.TotalImportedEvents = statsReporter.TotalEventsImported
	}

	payload.PhasePayload = callhome.MarshalledJsonString(importDataPayload)
	payload.Status = status

	err = callhome.SendPayload(&payload)
	if err == nil && (status == COMPLETE || status == ERROR) {
		callHomeErrorOrCompletePayloadSent = true
	}
}

func disableGeneratedAlwaysAsIdentityColumns(tables []sqlname.NameTuple) {
	found, err := metaDB.GetJsonObject(nil, identityColumnsMetaDBKey, &TableToIdentityColumnNames)
	if err != nil {
		utils.ErrExit("failed to get identity columns from meta db: %s", err)
	}
	if !found {
		TableToIdentityColumnNames = getIdentityColumnsForTables(tables, "ALWAYS")
		// saving in metadb for handling restarts
		metaDB.InsertJsonObject(nil, identityColumnsMetaDBKey, TableToIdentityColumnNames)
	}

	err = tdb.DisableGeneratedAlwaysAsIdentityColumns(TableToIdentityColumnNames)
	if err != nil {
		utils.ErrExit("failed to disable generated always as identity columns: %s", err)
	}
}

func enableGeneratedAlwaysAsIdentityColumns() {
	err := tdb.EnableGeneratedAlwaysAsIdentityColumns(TableToIdentityColumnNames)
	if err != nil {
		utils.ErrExit("failed to enable generated always as identity columns: %s", err)
	}
}

func restoreGeneratedByDefaultAsIdentityColumns(tables []sqlname.NameTuple) {
	log.Infof("restoring generated by default as identity columns for tables: %v", tables)
	tablesToIdentityColumnNames := getIdentityColumnsForTables(tables, "BY DEFAULT")
	err := tdb.EnableGeneratedByDefaultAsIdentityColumns(tablesToIdentityColumnNames)
	if err != nil {
		utils.ErrExit("failed to enable generated by default as identity columns: %s", err)
	}
}

func getIdentityColumnsForTables(tables []sqlname.NameTuple, identityType string) *utils.StructMap[sqlname.NameTuple, []string] {
	var result = utils.NewStructMap[sqlname.NameTuple, []string]()
	log.Infof("getting identity(%s) columns for tables: %v", identityType, tables)
	for _, table := range tables {
		identityColumns, err := tdb.GetIdentityColumnNamesForTable(table, identityType)
		if err != nil {
			utils.ErrExit("error in getting identity(%s) columns for table: %s: %w", identityType, table, err)
		}
		if len(identityColumns) > 0 {
			log.Infof("identity(%s) columns for table %s: %v", identityType, table, identityColumns)
			result.Put(table, identityColumns)
		}
	}
	return result
}

func importFileTasksToTableNames(tasks []*ImportFileTask) []string {
	tableNames := []string{}
	for _, t := range tasks {
		tableNames = append(tableNames, t.TableNameTup.ForKey())
	}
	return lo.Uniq(tableNames)
}

func importFileTasksToTableNameTuples(tasks []*ImportFileTask) []sqlname.NameTuple {
	tableNames := []sqlname.NameTuple{}
	for _, t := range tasks {
		tableNames = append(tableNames, t.TableNameTup)
	}
	return lo.UniqBy(tableNames, func(t sqlname.NameTuple) string {
		return t.ForKey()
	})
}

func classifyTasks(state *ImportDataState, tasks []*ImportFileTask) (pendingTasks, completedTasks []*ImportFileTask, err error) {
	inProgressTasks := []*ImportFileTask{}
	notStartedTasks := []*ImportFileTask{}
	for _, task := range tasks {
		fileImportState, err := state.GetFileImportState(task.FilePath, task.TableNameTup)
		if err != nil {
			return nil, nil, fmt.Errorf("get table import state: %w", err)
		}
		switch fileImportState {
		case FILE_IMPORT_COMPLETED:
			completedTasks = append(completedTasks, task)
		case FILE_IMPORT_IN_PROGRESS:
			inProgressTasks = append(inProgressTasks, task)
		case FILE_IMPORT_NOT_STARTED:
			notStartedTasks = append(notStartedTasks, task)
		default:
			return nil, nil, fmt.Errorf("invalid table import state: %s", fileImportState)
		}
	}
	// Start with in-progress tasks, followed by not-started tasks.
	return append(inProgressTasks, notStartedTasks...), completedTasks, nil
}

func cleanImportState(state *ImportDataState, tasks []*ImportFileTask) {
	tableNames := importFileTasksToTableNameTuples(tasks)
	nonEmptyNts := tdb.GetNonEmptyTables(tableNames)
	if len(nonEmptyNts) > 0 {
		nonEmptyTableNames := lo.Map(nonEmptyNts, func(nt sqlname.NameTuple, _ int) string {
			return nt.ForOutput()
		})
		if truncateTables {
			// truncate tables only supported for import-data-to-target.
			utils.PrintAndLog("Truncating non-empty tables on DB: %v", nonEmptyTableNames)
			err := tdb.TruncateTables(nonEmptyNts)
			if err != nil {
				utils.ErrExit("failed to truncate tables: %s", err)
			}
		} else {
			utils.PrintAndLog("Non-Empty tables: [%s]", strings.Join(nonEmptyTableNames, ", "))
			utils.PrintAndLog("The above list of tables on DB are not empty.")
			utils.PrintAndLog("If you wish to truncate them, re-run the import command with --truncate-tables true")
			yes := utils.AskPrompt("Do you want to start afresh without truncating tables")
			if !yes {
				utils.ErrExit("Aborting import.")
			}
		}

	}

	for _, task := range tasks {
		err := state.Clean(task.FilePath, task.TableNameTup)
		if err != nil {
			utils.ErrExit("failed to clean import data state for table: %q: %s", task.TableNameTup, err)
		}
	}

	sqlldrDir := filepath.Join(exportDir, "sqlldr")
	if utils.FileOrFolderExists(sqlldrDir) {
		err := os.RemoveAll(sqlldrDir)
		if err != nil {
			utils.ErrExit("failed to remove sqlldr directory: %q: %s", sqlldrDir, err)
		}
	}

	if changeStreamingIsEnabled(importType) {
		// clearing state from metaDB based on importerRole
		err := metaDB.ResetQueueSegmentMeta(importerRole)
		if err != nil {
			utils.ErrExit("failed to reset queue segment meta: %s", err)
		}
		err = metaDB.DeleteJsonObject(identityColumnsMetaDBKey)
		if err != nil {
			utils.ErrExit("failed to reset identity columns meta: %s", err)
		}
	}
}

func executePostSnapshotImportSqls() error {
	sequenceFilePath := filepath.Join(exportDir, "data", "postdata.sql")
	if utils.FileOrFolderExists(sequenceFilePath) {
		fmt.Printf("setting resume value for sequences %10s\n", "")
		err := executeSqlFile(sequenceFilePath, "SEQUENCE", func(_, _ string) bool { return false })
		if err != nil {
			return err
		}
	}
	return nil
}

func getIndexName(sqlQuery string, indexName string) (string, error) {
	// Return the index name itself if it is aleady qualified with schema name
	if len(strings.Split(indexName, ".")) == 2 {
		return indexName, nil
	}

	parts := strings.FieldsFunc(sqlQuery, func(c rune) bool { return unicode.IsSpace(c) || c == '(' || c == ')' })
	for index, part := range parts {
		if strings.EqualFold(part, "ON") {
			tableName := parts[index+1]
			schemaName := getTargetSchemaName(tableName)
			return fmt.Sprintf("%s.%s", schemaName, indexName), nil
		}
	}
	return "", fmt.Errorf("could not find `ON` keyword in the CREATE INDEX statement")
}

// TODO: This function is a duplicate of the one in tgtdb/yb.go. Consolidate the two.
func getTargetSchemaName(tableName string) string {
	parts := strings.Split(tableName, ".")
	if len(parts) == 2 {
		return parts[0]
	}
	if tconf.TargetDBType == POSTGRESQL {
		defaultSchema, noDefaultSchema := GetDefaultPGSchema(tconf.Schema, ",")
		if noDefaultSchema {
			utils.ErrExit("no default schema for table: %q ", tableName)
		}
		return defaultSchema
	}
	return tconf.Schema // default set to "public"
}

func prepareTableToColumns(tasks []*ImportFileTask) {
	for _, task := range tasks {
		var columns []string
		dfdTableToExportedColumns := getDfdTableNameToExportedColumns(dataFileDescriptor)
		if dfdTableToExportedColumns != nil {
			columns, _ = dfdTableToExportedColumns.Get(task.TableNameTup)
		} else if dataFileDescriptor.HasHeader {
			// File is either exported from debezium OR this is `import data file` case.
			reader, err := dataStore.Open(task.FilePath)
			if err != nil {
				utils.ErrExit("datastore.Open: %q: %v", task.FilePath, err)
			}
			df, err := datafile.NewDataFile(task.FilePath, reader, dataFileDescriptor)
			if err != nil {
				utils.ErrExit("opening datafile: %q: %v", task.FilePath, err)
			}
			header := df.GetHeader()
			columns = strings.Split(header, dataFileDescriptor.Delimiter)
			log.Infof("read header from file %q: %s", task.FilePath, header)
			log.Infof("header row split using delimiter %q: %v\n", dataFileDescriptor.Delimiter, columns)
			df.Close()
		}
		TableToColumnNames.Put(task.TableNameTup, columns)
	}
}

func getDfdTableNameToExportedColumns(dataFileDescriptor *datafile.Descriptor) *utils.StructMap[sqlname.NameTuple, []string] {
	if dataFileDescriptor.TableNameToExportedColumns == nil {
		return nil
	}

	result := utils.NewStructMap[sqlname.NameTuple, []string]()
	for tableNameRaw, columnList := range dataFileDescriptor.TableNameToExportedColumns {
		nt, err := namereg.NameReg.LookupTableName(tableNameRaw)
		if err != nil {
			utils.ErrExit("lookup table in name registry: %q: %v", tableNameRaw, err)
		}
		result.Put(nt, columnList)
	}
	return result
}

func checkExportDataDoneFlag() {
	metaInfoDir := filepath.Join(exportDir, metaInfoDirName)
	_, err := os.Stat(metaInfoDir)
	if err != nil {
		utils.ErrExit("metainfo dir is missing. Exiting.")
	}

	if dataIsExported() {
		return
	}

	utils.PrintAndLog("Waiting for snapshot data export to complete...")
	for !dataIsExported() {
		time.Sleep(time.Second * 2)
	}
	utils.PrintAndLog("Snapshot data export is complete.")
}

func init() {
	importCmd.AddCommand(importDataCmd)
	importDataCmd.AddCommand(importDataToCmd)
	importDataToCmd.AddCommand(importDataToTargetCmd)
	registerFlagsForTarget(importDataCmd)
	registerFlagsForTarget(importDataToTargetCmd)
	registerCommonGlobalFlags(importDataCmd)
	registerCommonGlobalFlags(importDataToTargetCmd)
	registerCommonImportFlags(importDataCmd)
	registerCommonImportFlags(importDataToTargetCmd)
	importDataCmd.Flags().MarkHidden("continue-on-error")
	importDataToTargetCmd.Flags().MarkHidden("continue-on-error")
	registerTargetDBConnFlags(importDataCmd)
	registerTargetDBConnFlags(importDataToTargetCmd)
	registerImportDataCommonFlags(importDataCmd)
	registerImportDataCommonFlags(importDataToTargetCmd)
	registerImportDataToTargetFlags(importDataCmd)
	registerImportDataToTargetFlags(importDataToTargetCmd)
}

func createSnapshotImportStartedEvent() cp.SnapshotImportStartedEvent {
	result := cp.SnapshotImportStartedEvent{}
	initBaseTargetEvent(&result.BaseEvent, "IMPORT DATA")
	return result
}

func createSnapshotImportCompletedEvent() cp.SnapshotImportCompletedEvent {
	result := cp.SnapshotImportCompletedEvent{}
	initBaseTargetEvent(&result.BaseEvent, "IMPORT DATA")
	return result
}

func createInitialImportDataTableMetrics(tasks []*ImportFileTask) []*cp.UpdateImportedRowCountEvent {
	result := []*cp.UpdateImportedRowCountEvent{}
	for _, task := range tasks {
		var schemaName, tableName string
		schemaName, tableName = cp.SplitTableNameForPG(task.TableNameTup.ForKey())
		tableMetrics := cp.UpdateImportedRowCountEvent{
			BaseUpdateRowCountEvent: cp.BaseUpdateRowCountEvent{
				BaseEvent: cp.BaseEvent{
					EventType:     "IMPORT DATA",
					MigrationUUID: migrationUUID,
					SchemaNames:   []string{schemaName},
				},
				TableName:         tableName,
				Status:            cp.EXPORT_OR_IMPORT_DATA_STATUS_INT_TO_STR[ROW_UPDATE_STATUS_NOT_STARTED],
				TotalRowCount:     getTotalProgressAmount(task),
				CompletedRowCount: 0,
			},
		}
		result = append(result, &tableMetrics)
	}

	return result
}<|MERGE_RESOLUTION|>--- conflicted
+++ resolved
@@ -705,253 +705,8 @@
 		packAndSendImportDataToSrcReplicaPayload(COMPLETE, "")
 	case SOURCE_DB_IMPORTER_ROLE:
 		packAndSendImportDataToSourcePayload(COMPLETE, "")
-<<<<<<< HEAD
-	}
-
-}
-
-func getMaxParallelConnections() (int, error) {
-	maxParallelConns := tconf.Parallelism
-	if tconf.EnableYBAdaptiveParallelism {
-		// in case of adaptive parallelism, we need to use maxParalllelism * 2
-		yb, ok := tdb.(*tgtdb.TargetYugabyteDB)
-		if !ok {
-			return 0, fmt.Errorf("adaptive parallelism is only supported if target DB is YugabyteDB")
-		}
-		maxParallelConns = yb.GetNumMaxConnectionsInPool()
-	}
-	return maxParallelConns, nil
-}
-
-/*
-1. Initialize a worker pool. In case of TARGET_DB_IMPORTER_ROLE  or IMPORT_FILE_ROLE, also create a colocated batch import pool and a corresponding queue.
-2. Create a task picker which helps the importer choose which task to process in each iteration.
-3. Loop until all tasks are done:
-  - Pick a task from the task picker.
-  - If the task is not already being processed, create a new FileTaskImporter for the task.
-  - For the task that is picked, produce the next batch and submit it to the worker pool. Worker will asynchronously import the batch.
-  - If task is done, mark it as done in the task picker.
-*/
-func importTasksViaTaskPicker(pendingTasks []*ImportFileTask, state *ImportDataState, progressReporter *ImportDataProgressReporter, maxParallelConns int,
-	maxShardedTasksInProgress int, maxColocatedBatchesInProgress int) error {
-
-	var err error
-
-	setupWorkerPoolAndQueue(maxParallelConns, maxColocatedBatchesInProgress)
-	taskImporters := map[int]*FileTaskImporter{}
-	tableTypes, err := getTableTypes(pendingTasks)
-	if err != nil {
-		return fmt.Errorf("get table types: %w", err)
-	}
-
-	var taskPicker FileTaskPicker
-	var yb *tgtdb.TargetYugabyteDB
-	var ok bool
-	if importerRole == TARGET_DB_IMPORTER_ROLE || importerRole == IMPORT_FILE_ROLE {
-		yb, ok = tdb.(*tgtdb.TargetYugabyteDB)
-		if !ok {
-			return fmt.Errorf("expected tdb to be of type TargetYugabyteDB, got: %T", tdb)
-		}
-		taskPicker, err = NewColocatedCappedRandomTaskPicker(maxShardedTasksInProgress, maxColocatedBatchesInProgress, pendingTasks, state, yb, colocatedBatchImportQueue, tableTypes)
-		if err != nil {
-			return fmt.Errorf("create colocated aware randmo task picker: %w", err)
-		}
-	} else {
-		taskPicker, err = NewSequentialTaskPicker(pendingTasks, state)
-		if err != nil {
-			return fmt.Errorf("create sequential task picker: %w", err)
-		}
-=======
->>>>>>> e6354d05
-	}
-
-	for taskPicker.HasMoreTasks() {
-		task, err := taskPicker.Pick()
-		if err != nil {
-			return fmt.Errorf("get next task: %w", err)
-		}
-		log.Infof("Picked task for import: %s", task)
-		var taskImporter *FileTaskImporter
-		var ok bool
-		taskImporter, ok = taskImporters[task.ID]
-		if !ok {
-			taskImporter, err = createFileTaskImporter(task, state, batchImportPool, progressReporter, colocatedBatchImportQueue, tableTypes)
-			if err != nil {
-				return fmt.Errorf("create file task importer: %w", err)
-			}
-			log.Infof("created file task importer for table: %s, task: %v", task.TableNameTup.ForOutput(), task)
-			taskImporters[task.ID] = taskImporter
-		}
-
-		if taskImporter.AllBatchesSubmitted() {
-			// All batches for this task have been submitted.
-			// task could have been completed (all batches imported) OR still in progress
-			// in case task is done, we should inform task picker so that we stop picking that task.
-			log.Infof("All batches submitted for task: %s", task)
-			taskDone, err := state.AllBatchesImported(task.FilePath, task.TableNameTup)
-			if err != nil {
-				return fmt.Errorf("check if all batches are imported: task: %v err :%w", task, err)
-			}
-			if taskDone {
-				taskImporter.PostProcess()
-				err = taskPicker.MarkTaskAsDone(task)
-				if err != nil {
-					return fmt.Errorf("mark task as done: task: %v, err: %w", task, err)
-				}
-				state.UnregisterFileTaskImporter(taskImporter)
-				log.Infof("Import of task done: %s", task)
-				continue
-			} else {
-				// some batches are still in progress, wait for them to complete as decided by the picker.
-				// don't want to busy-wait, so in case of sequentialTaskPicker, we sleep.
-				err := taskPicker.WaitForTasksBatchesTobeImported()
-				if err != nil {
-					return fmt.Errorf("wait for tasks batches to be imported: %w", err)
-				}
-				continue
-			}
-
-		}
-		err = taskImporter.ProduceAndSubmitNextBatchToWorkerPool()
-		if err != nil {
-			return fmt.Errorf("submit next batch: task:%v err: %s", task, err)
-		}
-	}
-	return nil
-}
-
-func setupWorkerPoolAndQueue(maxParallelConns int, maxColocatedBatchesInProgress int) {
-	shardedPoolSize := maxParallelConns * 2
-	batchImportPool = pool.New().WithMaxGoroutines(shardedPoolSize)
-	log.Infof("created batch import pool of size: %d", shardedPoolSize)
-
-	if importerRole == TARGET_DB_IMPORTER_ROLE || importerRole == IMPORT_FILE_ROLE {
-		colocatedBatchImportPool = pool.New().WithMaxGoroutines(maxColocatedBatchesInProgress)
-		log.Infof("created colocated batch import pool of size: %d", maxColocatedBatchesInProgress)
-
-		colocatedBatchImportQueue = make(chan func(), maxColocatedBatchesInProgress*2)
-
-		colocatedBatchImportQueueConsumer := func() {
-			// just read from channel and submit to the worker pool.
-			// worker pool has a max size of maxColocatedBatchesInProgress, so it will block if all workers are busy.
-			for {
-				select {
-				case f := <-colocatedBatchImportQueue:
-					colocatedBatchImportPool.Go(f)
-				}
-			}
-		}
-		go colocatedBatchImportQueueConsumer()
-	}
-}
-
-// getTableTypes returns a map of table name to table type (sharded/colocated) for all tables in the tasks.
-func getTableTypes(tasks []*ImportFileTask) (*utils.StructMap[sqlname.NameTuple, string], error) {
-	if !slices.Contains([]string{TARGET_DB_IMPORTER_ROLE, IMPORT_FILE_ROLE}, importerRole) {
-		return nil, nil
-	}
-
-	tableTypes := utils.NewStructMap[sqlname.NameTuple, string]()
-	yb, ok := tdb.(YbTargetDBColocatedChecker)
-	if !ok {
-		return nil, fmt.Errorf("expected tdb to be of type TargetYugabyteDB, got: %T", tdb)
-	}
-	isDBColocated, err := yb.IsDBColocated()
-	if err != nil {
-		return nil, fmt.Errorf("checking if db is colocated: %w", err)
-	}
-	for _, task := range tasks {
-		if tableType, ok := tableTypes.Get(task.TableNameTup); !ok {
-			if !isDBColocated {
-				tableType = SHARDED
-			} else {
-				isColocated, err := yb.IsTableColocated(task.TableNameTup)
-				if err != nil {
-					return nil, fmt.Errorf("checking if table is colocated: table: %v: %w", task.TableNameTup.ForOutput(), err)
-				}
-				tableType = lo.Ternary(isColocated, COLOCATED, SHARDED)
-			}
-			tableTypes.Put(task.TableNameTup, tableType)
-		}
-	}
-	return tableTypes, nil
-
-}
-
-/*
-when TARGET_DB_IMPORTER_ROLE or IMPORT_FILE_ROLE, we pass on
-the batchImportPool and the colocatedBatchImportQueue to the FileTaskImporter
-so that it can submit sharded table batches to the batchImportPool,
-and colocated table batches to the colocatedBatchImportQueue.
-
-Otherwise, we simply pass the batchImportPool to the FileTaskImporter.
-*/
-func createFileTaskImporter(task *ImportFileTask, state *ImportDataState, batchImportPool *pool.Pool, progressReporter *ImportDataProgressReporter, colocatedBatchImportQueue chan func(), tableTypes *utils.StructMap[sqlname.NameTuple, string]) (*FileTaskImporter, error) {
-	var taskImporter *FileTaskImporter
-	var err error
-	if importerRole == TARGET_DB_IMPORTER_ROLE || importerRole == IMPORT_FILE_ROLE {
-		tableType, ok := tableTypes.Get(task.TableNameTup)
-		if !ok {
-			return nil, fmt.Errorf("table type not found for table: %s", task.TableNameTup.ForOutput())
-		}
-
-		taskImporter, err = NewFileTaskImporter(task, state, batchImportPool, progressReporter, colocatedBatchImportQueue, tableType == COLOCATED)
-		if err != nil {
-			return nil, fmt.Errorf("create file task importer: %w", err)
-		}
-	} else {
-		taskImporter, err = NewFileTaskImporter(task, state, batchImportPool, progressReporter, nil, false)
-		if err != nil {
-			return nil, fmt.Errorf("create file task importer: %w", err)
-		}
-	}
-	return taskImporter, nil
-}
-
-func startMonitoringTargetYBHealth() error {
-	if !slices.Contains([]string{TARGET_DB_IMPORTER_ROLE, IMPORT_FILE_ROLE}, importerRole) {
-		return nil
-	}
-	if skipNodeHealthChecks && skipDiskUsageHealthChecks && skipReplicationChecks {
-		return nil
-	}
-	yb, ok := tdb.(*tgtdb.TargetYugabyteDB)
-	if !ok {
-		return fmt.Errorf("monitoring health is only supported if target DB is YugabyteDB")
-	}
-	go func() {
-		//for now not sending any other parameters as not required for monitor usage
-		ybClient := dbzm.NewYugabyteDBCDCClient(exportDir, "", tconf.SSLRootCert, "", "", nil)
-		err := ybClient.Init()
-		if err != nil {
-			log.Errorf("error intialising the yb client : %v", err)
-		}
-		monitorTDBHealth := monitor.NewMonitorTargetYBHealth(yb, bool(skipDiskUsageHealthChecks), bool(skipReplicationChecks), bool(skipNodeHealthChecks), ybClient, func(info string) {
-			displayMonitoringInformationOnTheConsole(info)
-		})
-		err = monitorTDBHealth.StartMonitoring()
-		if err != nil {
-			log.Errorf("error monitoring the target health: %v", err)
-		}
-	}()
-	return nil
-}
-
-func displayMonitoringInformationOnTheConsole(info string) {
-	if info == "" {
-		return
-	}
-	if disablePb {
-		utils.PrintAndLog(info)
-	} else {
-		log.Warnf("monitoring: %v", info)
-		if importPhase == dbzm.MODE_SNAPSHOT || importerRole == IMPORT_FILE_ROLE {
-			progressReporter.DisplayInformation(info)
-		} else {
-			statsReporter.DisplayInformation(info)
-
-		}
-	}
+	}
+
 }
 
 func getMaxParallelConnections() (int, error) {
