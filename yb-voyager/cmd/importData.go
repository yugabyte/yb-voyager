/*
Copyright (c) YugabyteDB, Inc.

Licensed under the Apache License, Version 2.0 (the "License");
you may not use this file except in compliance with the License.
You may obtain a copy of the License at

	http://www.apache.org/licenses/LICENSE-2.0

Unless required by applicable law or agreed to in writing, software
distributed under the License is distributed on an "AS IS" BASIS,
WITHOUT WARRANTIES OR CONDITIONS OF ANY KIND, either express or implied.
See the License for the specific language governing permissions and
limitations under the License.
*/
package cmd

import (
	"context"
	"fmt"
	"io"
	"os"
	"os/exec"
	"path/filepath"
	"strings"
	"syscall"
	"time"
	"unicode"

	"github.com/davecgh/go-spew/spew"
	"github.com/fatih/color"
	"github.com/jackc/pgx/v4"
	"github.com/samber/lo"
	log "github.com/sirupsen/logrus"
	"github.com/sourcegraph/conc/pool"
	"github.com/spf13/cobra"
	"golang.org/x/exp/slices"

	"github.com/yugabyte/yb-voyager/yb-voyager/src/callhome"
	"github.com/yugabyte/yb-voyager/yb-voyager/src/cp"
	"github.com/yugabyte/yb-voyager/yb-voyager/src/datafile"
	"github.com/yugabyte/yb-voyager/yb-voyager/src/datastore"
	"github.com/yugabyte/yb-voyager/yb-voyager/src/dbzm"
	"github.com/yugabyte/yb-voyager/yb-voyager/src/metadb"
	"github.com/yugabyte/yb-voyager/yb-voyager/src/namereg"
	"github.com/yugabyte/yb-voyager/yb-voyager/src/tgtdb"
	"github.com/yugabyte/yb-voyager/yb-voyager/src/utils"
	"github.com/yugabyte/yb-voyager/yb-voyager/src/utils/sqlname"
)

var metaInfoDirName = META_INFO_DIR_NAME
var batchSize = int64(0)
var batchImportPool *pool.Pool
var tablesProgressMetadata map[string]*utils.TableProgressMetadata
var importerRole string
var identityColumnsMetaDBKey string

// stores the data files description in a struct
var dataFileDescriptor *datafile.Descriptor
var truncateSplits utils.BoolStr                                             // to truncate *.D splits after import
var TableToColumnNames = utils.NewStructMap[sqlname.NameTuple, []string]()   // map of table name to columnNames
var TableToIdentityColumnNames *utils.StructMap[sqlname.NameTuple, []string] // map of table name to generated always as identity column's names
var valueConverter dbzm.ValueConverter

var TableNameToSchema *utils.StructMap[sqlname.NameTuple, map[string]map[string]string]
var conflictDetectionCache *ConflictDetectionCache

var importDataCmd = &cobra.Command{
	Use: "data",
	Short: "Import data from compatible source database to target database.\n" +
		"For more details and examples, visit https://docs.yugabyte.com/preview/yugabyte-voyager/reference/data-migration/import-data/",
	Long: `Import the data exported from the source database into the target database. Also import data(snapshot + changes from target) into source-replica/source in case of live migration with fall-back/fall-forward worflows.`,
	Args: cobra.NoArgs,
	PreRun: func(cmd *cobra.Command, args []string) {
		if tconf.TargetDBType == "" {
			tconf.TargetDBType = YUGABYTEDB
		}
		if importerRole == "" {
			importerRole = TARGET_DB_IMPORTER_ROLE
		}
		sourceDBType = GetSourceDBTypeFromMSR()
		err := validateImportFlags(cmd, importerRole)
		if err != nil {
			utils.ErrExit("Error: %s", err.Error())
		}
	},
	Run: importDataCommandFn,
}

var importDataToCmd = &cobra.Command{
	Use:   "to",
	Short: "Import data into various databases",
	Long:  `Import data into various databases`,
}

var importDataToTargetCmd = &cobra.Command{
	Use:   "target",
	Short: importDataCmd.Short,
	Long:  importDataCmd.Long,
	Args:  importDataCmd.Args,

	PreRun: importDataCmd.PreRun,

	Run: importDataCmd.Run,
}

func importDataCommandFn(cmd *cobra.Command, args []string) {
	ExitIfAlreadyCutover(importerRole)
	reportProgressInBytes = false
	tconf.ImportMode = true
	checkExportDataDoneFlag()
	sourceDBType = GetSourceDBTypeFromMSR()
	sqlname.SourceDBType = sourceDBType

	if tconf.TargetDBType == YUGABYTEDB {
		tconf.Schema = strings.ToLower(tconf.Schema)
	} else if tconf.TargetDBType == ORACLE && !utils.IsQuotedString(tconf.Schema) {
		tconf.Schema = strings.ToUpper(tconf.Schema)
	}
	tdb = tgtdb.NewTargetDB(&tconf)
	err := tdb.Init()
	if err != nil {
		utils.ErrExit("Failed to initialize the target DB: %s", err)
	}

	err = InitNameRegistry(exportDir, importerRole, nil, nil, &tconf, tdb)
	if err != nil {
		utils.ErrExit("initialize name registry: %v", err)
	}

	dataStore = datastore.NewDataStore(filepath.Join(exportDir, "data"))
	dataFileDescriptor = datafile.OpenDescriptor(exportDir)
	// TODO: handle case-sensitive in table names with oracle ff-db
	// quoteTableNameIfRequired()
	importFileTasks := discoverFilesToImport()
	record, err := metaDB.GetMigrationStatusRecord()
	if err != nil {
		utils.ErrExit("Failed to get migration status record: %s", err)
	}
	if importerRole == TARGET_DB_IMPORTER_ROLE {

		importType = record.ExportType
		identityColumnsMetaDBKey = metadb.TARGET_DB_IDENTITY_COLUMNS_KEY
	}

	if importerRole == SOURCE_REPLICA_DB_IMPORTER_ROLE {
		if record.FallbackEnabled {
			utils.ErrExit("cannot import data to source-replica. Fall-back workflow is already enabled.")
		}
		updateFallForwardEnabledInMetaDB()
		identityColumnsMetaDBKey = metadb.FF_DB_IDENTITY_COLUMNS_KEY
	}

	if changeStreamingIsEnabled(importType) && (tconf.TableList != "" || tconf.ExcludeTableList != "") {
		utils.ErrExit("--table-list and --exclude-table-list are not supported for live migration. Re-run the command without these flags.")
	} else {
		importFileTasks = applyTableListFilter(importFileTasks)
	}

	importData(importFileTasks)
	tdb.Finalize()
	if changeStreamingIsEnabled(importType) {
		startExportDataFromTargetIfRequired()
	}
}

func startExportDataFromTargetIfRequired() {
	if importerRole != TARGET_DB_IMPORTER_ROLE {
		return
	}
	msr, err := metaDB.GetMigrationStatusRecord()
	if err != nil {
		utils.ErrExit("could not fetch MigrationStatusRecord: %w", err)
	}
	if !msr.FallForwardEnabled && !msr.FallbackEnabled {
		utils.PrintAndLog("No fall-forward/back enabled. Exiting.")
		return
	}
	tableListExportedFromSource := msr.TableListExportedFromSource
	importTableList, err := getImportTableList(tableListExportedFromSource)
	if err != nil {
		utils.ErrExit("failed to generate table list : %v", err)
	}
	importTableNames := lo.Map(importTableList, func(tableName sqlname.NameTuple, _ int) string {
		return tableName.ForUserQuery()
	})

	lockFile.Unlock() // unlock export dir from import data cmd before switching current process to ff/fb sync cmd

	if tconf.SSLMode == "prefer" || tconf.SSLMode == "allow" {
		utils.PrintAndLog(color.RedString("Warning: SSL mode '%s' is not supported for 'export data from target' yet. Downgrading it to 'disable'.\nIf you don't want these settings you can restart the 'export data from target' with a different value for --target-ssl-mode and --target-ssl-root-cert flag.", source.SSLMode))
		tconf.SSLMode = "disable"
	}
	cmd := []string{"yb-voyager", "export", "data", "from", "target",
		"--export-dir", exportDir,
		"--table-list", strings.Join(importTableNames, ","),
		fmt.Sprintf("--transaction-ordering=%t", transactionOrdering),
		fmt.Sprintf("--send-diagnostics=%t", callhome.SendDiagnostics),
		"--target-ssl-mode", tconf.SSLMode,
	}
	if tconf.SSLRootCert != "" {
		cmd = append(cmd, "--target-ssl-root-cert", tconf.SSLRootCert)
	}
	if utils.DoNotPrompt {
		cmd = append(cmd, "--yes")
	}
	if disablePb {
		cmd = append(cmd, "--disable-pb=true")
	}
	cmdStr := "TARGET_DB_PASSWORD=*** " + strings.Join(cmd, " ")

	utils.PrintAndLog("Starting export data from target with command:\n %s", color.GreenString(cmdStr))
	binary, lookErr := exec.LookPath(os.Args[0])
	if lookErr != nil {
		utils.ErrExit("could not find yb-voyager - %w", lookErr)
	}
	env := os.Environ()
	env = slices.Insert(env, 0, "TARGET_DB_PASSWORD="+tconf.Password)

	execErr := syscall.Exec(binary, cmd, env)
	if execErr != nil {
		utils.ErrExit("failed to run yb-voyager export data from target - %w\n Please re-run with command :\n%s", execErr, cmdStr)
	}
}

type ImportFileTask struct {
	ID           int
	FilePath     string
	TableNameTup sqlname.NameTuple
	RowCount     int64
	FileSize     int64
}

// func quoteTableNameIfRequired() {
// 	if tconf.TargetDBType != ORACLE {
// 		return
// 	}
// 	for _, fileEntry := range dataFileDescriptor.DataFileList {
// 		if sqlname.IsQuoted(fileEntry.TableName) {
// 			continue
// 		}
// 		if sqlname.IsReservedKeywordOracle(fileEntry.TableName) ||
// 			(sqlname.IsCaseSensitive(fileEntry.TableName, ORACLE)) {
// 			newTableName := fmt.Sprintf(`"%s"`, fileEntry.TableName)
// 			if dataFileDescriptor.TableNameToExportedColumns != nil {
// 				dataFileDescriptor.TableNameToExportedColumns[newTableName] = dataFileDescriptor.TableNameToExportedColumns[fileEntry.TableName]
// 				delete(dataFileDescriptor.TableNameToExportedColumns, fileEntry.TableName)
// 			}
// 			fileEntry.TableName = newTableName
// 		}
// 	}
// }

func discoverFilesToImport() []*ImportFileTask {
	result := []*ImportFileTask{}
	if dataFileDescriptor.DataFileList == nil {
		utils.ErrExit("It looks like the data is exported using older version of Voyager. Please use matching version to import the data.")
	}

	for i, fileEntry := range dataFileDescriptor.DataFileList {
		if fileEntry.RowCount == 0 {
			// In case of PG Live migration  pg_dump and dbzm both are used and we don't skip empty tables
			// but pb hangs for empty so skipping empty tables in snapshot import
			continue
		}
		tableName, err := namereg.NameReg.LookupTableName(fileEntry.TableName)
		if err != nil {
			utils.ErrExit("lookup table name from name registry: %v", err)
		}
		task := &ImportFileTask{
			ID:           i,
			FilePath:     fileEntry.FilePath,
			TableNameTup: tableName,
			RowCount:     fileEntry.RowCount,
			FileSize:     fileEntry.FileSize,
		}
		result = append(result, task)
	}
	return result
}

func applyTableListFilter(importFileTasks []*ImportFileTask) []*ImportFileTask {
	result := []*ImportFileTask{}

	msr, err := metaDB.GetMigrationStatusRecord()
	if err != nil {
		utils.ErrExit("could not fetch migration status record: %w", err)
	}
	source = *msr.SourceDBConf
	_, noDefaultSchema := getDefaultSourceSchemaName()

	allTables := lo.Uniq(lo.Map(importFileTasks, func(task *ImportFileTask, _ int) sqlname.NameTuple {
		return task.TableNameTup
	}))
	slices.SortFunc(allTables, func(a, b sqlname.NameTuple) bool {
		return a.ForKey() < b.ForKey()
	})
	log.Infof("allTables: %v", allTables)

	findPatternMatchingTables := func(pattern string) []sqlname.NameTuple {
		result := lo.Filter(allTables, func(tableNameTup sqlname.NameTuple, _ int) bool {
			matched, err := tableNameTup.MatchesPattern(pattern)
			if err != nil {
				utils.ErrExit("Invalid table name pattern %q: %s", pattern, err)
			}
			return matched
		})
		return result
	}

	extractTableList := func(flagTableList, listName string) ([]sqlname.NameTuple, []string) {
		tableList := utils.CsvStringToSlice(flagTableList)
		var result []sqlname.NameTuple
		var unqualifiedTables []string
		var unknownTables []string
		for _, table := range tableList {
			if noDefaultSchema && len(strings.Split(table, ".")) == 1 {
				unqualifiedTables = append(unqualifiedTables, table)
				continue
			}

			matchingTables := findPatternMatchingTables(table)
			if len(matchingTables) == 0 {
				unknownTables = append(unknownTables, table) //so that unknown check can be done later
			} else {
				result = append(result, matchingTables...)
			}
		}
		if len(unqualifiedTables) > 0 {
			utils.ErrExit("Qualify following table names %v in the %s list with schema-name.", unqualifiedTables, listName)
		}
		log.Infof("%s tableList: %v", listName, result)
		return result, unknownTables
	}

	includeList, unknownInclude := extractTableList(tconf.TableList, "include")
	excludeList, unknownExclude := extractTableList(tconf.ExcludeTableList, "exclude")
	allUnknown := append(unknownInclude, unknownExclude...)
	if len(allUnknown) > 0 {
		utils.PrintAndLog("Unknown table names in the table-list: %v", allUnknown)
		utils.PrintAndLog("Valid table names are: %v", allTables)
		utils.ErrExit("Please fix the table names in table-list and retry.")
	}

	for _, task := range importFileTasks {
		if len(includeList) > 0 && !slices.Contains(includeList, task.TableNameTup) {
			log.Infof("Skipping table %q (fileName: %s) as it is not in the include list", task.TableNameTup, task.FilePath)
			continue
		}
		if len(excludeList) > 0 && slices.Contains(excludeList, task.TableNameTup) {
			log.Infof("Skipping table %q (fileName: %s) as it is in the exclude list", task.TableNameTup, task.FilePath)
			continue
		}
		result = append(result, task)
	}
	return result
}

func updateTargetConfInMigrationStatus() {
	err := metaDB.UpdateMigrationStatusRecord(func(record *metadb.MigrationStatusRecord) {
		switch importerRole {
		case TARGET_DB_IMPORTER_ROLE, IMPORT_FILE_ROLE:
			record.TargetDBConf = tconf.Clone()
			record.TargetDBConf.Password = ""
			record.TargetDBConf.Uri = ""
		case SOURCE_REPLICA_DB_IMPORTER_ROLE:
			record.SourceReplicaDBConf = tconf.Clone()
			record.SourceReplicaDBConf.Password = ""
			record.SourceReplicaDBConf.Uri = ""
		case SOURCE_DB_IMPORTER_ROLE:
			record.SourceDBAsTargetConf = tconf.Clone()
			record.SourceDBAsTargetConf.Password = ""
			record.SourceDBAsTargetConf.Uri = ""
		default:
			panic(fmt.Sprintf("unsupported importer role: %s", importerRole))
		}
	})
	if err != nil {
		utils.ErrExit("Failed to update target conf in migration status record: %s", err)
	}
}

func importData(importFileTasks []*ImportFileTask) {
	err := retrieveMigrationUUID()
	if err != nil {
		utils.ErrExit("failed to get migration UUID: %w", err)
	}

	if importerRole == TARGET_DB_IMPORTER_ROLE {
		importDataStartEvent := createSnapshotImportStartedEvent()
		controlPlane.SnapshotImportStarted(&importDataStartEvent)
	}

	payload := callhome.GetPayload(exportDir, migrationUUID)
	updateTargetConfInMigrationStatus()
	msr, err := metaDB.GetMigrationStatusRecord()
	if err != nil {
		utils.ErrExit("Failed to get migration status record: %s", err)
	}

	if msr.SnapshotMechanism == "debezium" {
		valueConverter, err = dbzm.NewValueConverter(exportDir, tdb, tconf, importerRole, msr.SourceDBConf.DBType)
	} else {
		valueConverter, err = dbzm.NewNoOpValueConverter()
	}

	TableNameToSchema = valueConverter.GetTableNameToSchema()
	if err != nil {
		utils.ErrExit("Failed to create value converter: %s", err)
	}
	err = tdb.InitConnPool()
	if err != nil {
		utils.ErrExit("Failed to initialize the target DB connection pool: %s", err)
	}
	utils.PrintAndLog("Using %d parallel jobs.", tconf.Parallelism)

	targetDBVersion := tdb.GetVersion()

	fmt.Printf("%s version: %s\n", tconf.TargetDBType, targetDBVersion)

	payload.TargetDBVersion = targetDBVersion
	//payload.NodeCount = len(tconfs) // TODO: Figure out way to populate NodeCount.

	err = tdb.CreateVoyagerSchema()
	if err != nil {
		utils.ErrExit("Failed to create voyager metadata schema on target DB: %s", err)
	}

	utils.PrintAndLog("\nimport of data in %q database started", tconf.DBName)
	var pendingTasks, completedTasks []*ImportFileTask
	state := NewImportDataState(exportDir)
	if startClean {
		cleanImportState(state, importFileTasks)
		pendingTasks = importFileTasks
	} else {
		pendingTasks, completedTasks, err = classifyTasks(state, importFileTasks)
		if err != nil {
			utils.ErrExit("Failed to classify tasks: %s", err)
		}
	}

	//TODO: BUG: we are applying table-list filter on importFileTasks, but here we are considering all tables as per
	// export-data table-list. Should be fine because we are only disabling and re-enabling, but this is still not ideal.
	sourceTableList := msr.TableListExportedFromSource
	if msr.SourceDBConf != nil {
		source = *msr.SourceDBConf
	}
	importTableList, err := getImportTableList(sourceTableList)
	if err != nil {
		utils.ErrExit("Error generating table list to import: %v", err)
	}

	disableGeneratedAlwaysAsIdentityColumns(importTableList)
	// restore value for IDENTITY BY DEFAULT columns once IDENTITY ALWAYS columns are enabled back
	defer restoreGeneratedByDefaultAsIdentityColumns(importTableList)
	defer enableGeneratedAlwaysAsIdentityColumns()

	// Import snapshots
	if importerRole != SOURCE_DB_IMPORTER_ROLE {
		utils.PrintAndLog("Already imported tables: %v", importFileTasksToTableNames(completedTasks))
		if len(pendingTasks) == 0 {
			utils.PrintAndLog("All the tables are already imported, nothing left to import\n")
		} else {
			utils.PrintAndLog("Tables to import: %v", importFileTasksToTableNames(pendingTasks))
			prepareTableToColumns(pendingTasks) //prepare the tableToColumns map
			poolSize := tconf.Parallelism * 2
			progressReporter := NewImportDataProgressReporter(bool(disablePb))

			if importerRole == TARGET_DB_IMPORTER_ROLE {
				importDataAllTableMetrics := createInitialImportDataTableMetrics(pendingTasks)
				controlPlane.UpdateImportedRowCount(importDataAllTableMetrics)
			}

			for _, task := range pendingTasks {
				// The code can produce `poolSize` number of batches at a time. But, it can consume only
				// `parallelism` number of batches at a time.
				batchImportPool = pool.New().WithMaxGoroutines(poolSize)

				totalProgressAmount := getTotalProgressAmount(task)
				progressReporter.ImportFileStarted(task, totalProgressAmount)
				importedProgressAmount := getImportedProgressAmount(task, state)
				progressReporter.AddProgressAmount(task, importedProgressAmount)

				var currentProgress int64
				updateProgressFn := func(progressAmount int64) {
					currentProgress += progressAmount
					progressReporter.AddProgressAmount(task, progressAmount)

					if importerRole == TARGET_DB_IMPORTER_ROLE && totalProgressAmount > currentProgress {
						importDataTableMetrics := createImportDataTableMetrics(task.TableNameTup.ForKey(),
							currentProgress, totalProgressAmount, ROW_UPDATE_STATUS_IN_PROGRESS)
						// The metrics are sent after evry 5 secs in implementation of UpdateImportedRowCount
						controlPlane.UpdateImportedRowCount(
							[]*cp.UpdateImportedRowCountEvent{&importDataTableMetrics})
					}
				}

				importFile(state, task, updateProgressFn)
				batchImportPool.Wait() // Wait for the file import to finish.

				if importerRole == TARGET_DB_IMPORTER_ROLE {
					importDataTableMetrics := createImportDataTableMetrics(task.TableNameTup.ForKey(),
						currentProgress, totalProgressAmount, ROW_UPDATE_STATUS_COMPLETED)
					controlPlane.UpdateImportedRowCount(
						[]*cp.UpdateImportedRowCountEvent{&importDataTableMetrics})
				}

				progressReporter.FileImportDone(task) // Remove the progress-bar for the file.\
			}
			time.Sleep(time.Second * 2)
		}
		utils.PrintAndLog("snapshot data import complete\n\n")
		callhome.PackAndSendPayload(exportDir)
	}

	if !dbzm.IsDebeziumForDataExport(exportDir) {
		executePostSnapshotImportSqls()
		displayImportedRowCountSnapshot(state, importFileTasks)
	} else {
		if changeStreamingIsEnabled(importType) {
			if importerRole != SOURCE_DB_IMPORTER_ROLE {
				displayImportedRowCountSnapshot(state, importFileTasks)
			}

			color.Blue("streaming changes to %s...", tconf.TargetDBType)

			if err != nil {
				utils.ErrExit("failed to get table unique key columns map: %s", err)
			}
			valueConverter, err = dbzm.NewValueConverter(exportDir, tdb, tconf, importerRole, source.DBType)
			if err != nil {
				utils.ErrExit("Failed to create value converter: %s", err)
			}
			err = streamChanges(state, importTableList)
			if err != nil {
				utils.ErrExit("Failed to stream changes to %s: %s", tconf.TargetDBType, err)
			}

			status, err := dbzm.ReadExportStatus(filepath.Join(exportDir, "data", "export_status.json"))
			if err != nil {
				utils.ErrExit("failed to read export status for restore sequences: %s", err)
			}
			// in case of live migration sequences are restored after cutover
			err = tdb.RestoreSequences(status.Sequences)
			if err != nil {
				utils.ErrExit("failed to restore sequences: %s", err)
			}

			utils.PrintAndLog("Completed streaming all relevant changes to %s", tconf.TargetDBType)
			err = markCutoverProcessed(importerRole)
			if err != nil {
				utils.ErrExit("failed to mark cutover as processed: %s", err)
			}
			utils.PrintAndLog("\nRun the following command to get the current report of the migration:\n" +
				color.CyanString("yb-voyager get data-migration-report --export-dir %q", exportDir))
		} else {
			status, err := dbzm.ReadExportStatus(filepath.Join(exportDir, "data", "export_status.json"))
			if err != nil {
				utils.ErrExit("failed to read export status for restore sequences: %s", err)
			}
			err = tdb.RestoreSequences(status.Sequences)
			if err != nil {
				utils.ErrExit("failed to restore sequences: %s", err)
			}
			displayImportedRowCountSnapshot(state, importFileTasks)
		}
	}

	fmt.Printf("\nImport data complete.\n")

	if importerRole == TARGET_DB_IMPORTER_ROLE {
		importDataCompletedEvent := createSnapshotImportCompletedEvent()
		controlPlane.SnapshotImportCompleted(&importDataCompletedEvent)
	}
}

func disableGeneratedAlwaysAsIdentityColumns(tables []sqlname.NameTuple) {
	found, err := metaDB.GetJsonObject(nil, identityColumnsMetaDBKey, &TableToIdentityColumnNames)
	if err != nil {
		utils.ErrExit("failed to get identity columns from meta db: %s", err)
	}
	if !found {
		TableToIdentityColumnNames = getIdentityColumnsForTables(tables, "ALWAYS")
		// saving in metadb for handling restarts
		metaDB.InsertJsonObject(nil, identityColumnsMetaDBKey, TableToIdentityColumnNames)
	}

	err = tdb.DisableGeneratedAlwaysAsIdentityColumns(TableToIdentityColumnNames)
	if err != nil {
		utils.ErrExit("failed to disable generated always as identity columns: %s", err)
	}
}

func enableGeneratedAlwaysAsIdentityColumns() {
	err := tdb.EnableGeneratedAlwaysAsIdentityColumns(TableToIdentityColumnNames)
	if err != nil {
		utils.ErrExit("failed to enable generated always as identity columns: %s", err)
	}
}

func restoreGeneratedByDefaultAsIdentityColumns(tables []sqlname.NameTuple) {
	log.Infof("restoring generated by default as identity columns for tables: %v", tables)
	tablesToIdentityColumnNames := getIdentityColumnsForTables(tables, "BY DEFAULT")
	err := tdb.EnableGeneratedByDefaultAsIdentityColumns(tablesToIdentityColumnNames)
	if err != nil {
		utils.ErrExit("failed to enable generated by default as identity columns: %s", err)
	}
}

func getIdentityColumnsForTables(tables []sqlname.NameTuple, identityType string) *utils.StructMap[sqlname.NameTuple, []string] {
	var result = utils.NewStructMap[sqlname.NameTuple, []string]()
	log.Infof("getting identity(%s) columns for tables: %v", identityType, tables)
	for _, table := range tables {
		identityColumns, err := tdb.GetIdentityColumnNamesForTable(table, identityType)
		if err != nil {
			utils.ErrExit("error in getting identity(%s) columns for table %s: %w", identityType, table, err)
		}
		if len(identityColumns) > 0 {
			log.Infof("identity(%s) columns for table %s: %v", identityType, table, identityColumns)
			result.Put(table, identityColumns)
		}
	}
	return result
}

func getTotalProgressAmount(task *ImportFileTask) int64 {
	if reportProgressInBytes {
		return task.FileSize
	} else {
		return task.RowCount
	}
}

func getImportedProgressAmount(task *ImportFileTask, state *ImportDataState) int64 {
	if reportProgressInBytes {
		byteCount, err := state.GetImportedByteCount(task.FilePath, task.TableNameTup)
		if err != nil {
			utils.ErrExit("Failed to get imported byte count for table %s: %s", task.TableNameTup, err)
		}
		return byteCount
	} else {
		rowCount, err := state.GetImportedRowCount(task.FilePath, task.TableNameTup)
		if err != nil {
			utils.ErrExit("Failed to get imported row count for table %s: %s", task.TableNameTup, err)
		}
		return rowCount
	}
}

func importFileTasksToTableNames(tasks []*ImportFileTask) []string {
	tableNames := []string{}
	for _, t := range tasks {
		tableNames = append(tableNames, t.TableNameTup.ForKey())
<<<<<<< HEAD
=======
	}
	return lo.Uniq(tableNames)
}

func importFileTasksToTableNameTuples(tasks []*ImportFileTask) []sqlname.NameTuple {
	tableNames := []sqlname.NameTuple{}
	for _, t := range tasks {
		tableNames = append(tableNames, t.TableNameTup)
>>>>>>> 9255492f
	}
	return lo.Uniq(tableNames)
}

func importFileTasksToTableNameTuples(tasks []*ImportFileTask) []sqlname.NameTuple {
	tableNames := []sqlname.NameTuple{}
	for _, t := range tasks {
		tableNames = append(tableNames, t.TableNameTup)
	}
	return lo.UniqBy(tableNames, func(t sqlname.NameTuple) string {
		return t.ForKey()
	})
}

func classifyTasks(state *ImportDataState, tasks []*ImportFileTask) (pendingTasks, completedTasks []*ImportFileTask, err error) {
	inProgressTasks := []*ImportFileTask{}
	notStartedTasks := []*ImportFileTask{}
	for _, task := range tasks {
		fileImportState, err := state.GetFileImportState(task.FilePath, task.TableNameTup)
		if err != nil {
			return nil, nil, fmt.Errorf("get table import state: %w", err)
		}
		switch fileImportState {
		case FILE_IMPORT_COMPLETED:
			completedTasks = append(completedTasks, task)
		case FILE_IMPORT_IN_PROGRESS:
			inProgressTasks = append(inProgressTasks, task)
		case FILE_IMPORT_NOT_STARTED:
			notStartedTasks = append(notStartedTasks, task)
		default:
			return nil, nil, fmt.Errorf("invalid table import state: %s", fileImportState)
		}
	}
	// Start with in-progress tasks, followed by not-started tasks.
	return append(inProgressTasks, notStartedTasks...), completedTasks, nil
}

func cleanImportState(state *ImportDataState, tasks []*ImportFileTask) {
	tableNames := importFileTasksToTableNameTuples(tasks)
	nonEmptyNts := tdb.GetNonEmptyTables(tableNames)
	if len(nonEmptyNts) > 0 {
		nonEmptyTableNames := lo.Map(nonEmptyNts, func(nt sqlname.NameTuple, _ int) string {
			return nt.ForOutput()
		})
		utils.PrintAndLog("Following tables are not empty. "+
			"TRUNCATE them before importing data with --start-clean.\n%s",
			strings.Join(nonEmptyTableNames, ", "))
		yes := utils.AskPrompt("Do you want to continue without truncating these tables?")
		if !yes {
			utils.ErrExit("Aborting import.")
		}
	}

	for _, task := range tasks {
		err := state.Clean(task.FilePath, task.TableNameTup)
		if err != nil {
			utils.ErrExit("failed to clean import data state for table %q: %s", task.TableNameTup, err)
		}
	}

	sqlldrDir := filepath.Join(exportDir, "sqlldr")
	if utils.FileOrFolderExists(sqlldrDir) {
		err := os.RemoveAll(sqlldrDir)
		if err != nil {
			utils.ErrExit("failed to remove sqlldr directory %q: %s", sqlldrDir, err)
		}
	}

	if changeStreamingIsEnabled(importType) {
		// clearing state from metaDB based on importerRole
		err := metaDB.ResetQueueSegmentMeta(importerRole)
		if err != nil {
			utils.ErrExit("failed to reset queue segment meta: %s", err)
		}
		err = metaDB.DeleteJsonObject(identityColumnsMetaDBKey)
		if err != nil {
			utils.ErrExit("failed to reset identity columns meta: %s", err)
		}
	}
}

func getImportBatchArgsProto(tableNameTup sqlname.NameTuple, filePath string) *tgtdb.ImportBatchArgs {
	columns, _ := TableToColumnNames.Get(tableNameTup)
	columns, err := tdb.IfRequiredQuoteColumnNames(tableNameTup, columns)
	if err != nil {
		utils.ErrExit("if required quote column names: %s", err)
	}
	// If `columns` is unset at this point, no attribute list is passed in the COPY command.
	fileFormat := dataFileDescriptor.FileFormat
	if fileFormat == datafile.SQL {
		fileFormat = datafile.TEXT
	}
	importBatchArgsProto := &tgtdb.ImportBatchArgs{
		TableNameTup: tableNameTup,
		Columns:      columns,
		FileFormat:   fileFormat,
		Delimiter:    dataFileDescriptor.Delimiter,
		HasHeader:    dataFileDescriptor.HasHeader && fileFormat == datafile.CSV,
		QuoteChar:    dataFileDescriptor.QuoteChar,
		EscapeChar:   dataFileDescriptor.EscapeChar,
		NullString:   dataFileDescriptor.NullString,
	}
	log.Infof("ImportBatchArgs: %v", spew.Sdump(importBatchArgsProto))
	return importBatchArgsProto
}

func importFile(state *ImportDataState, task *ImportFileTask, updateProgressFn func(int64)) {

	origDataFile := task.FilePath
	importBatchArgsProto := getImportBatchArgsProto(task.TableNameTup, task.FilePath)
	log.Infof("Start splitting table %q: data-file: %q", task.TableNameTup, origDataFile)

	err := state.PrepareForFileImport(task.FilePath, task.TableNameTup)
	if err != nil {
		utils.ErrExit("preparing for file import: %s", err)
	}
	log.Infof("Collect all interrupted/remaining splits.")
	pendingBatches, lastBatchNumber, lastOffset, fileFullySplit, err := state.Recover(task.FilePath, task.TableNameTup)
	if err != nil {
		utils.ErrExit("recovering state for table %q: %s", task.TableNameTup, err)
	}
	for _, batch := range pendingBatches {
		submitBatch(batch, updateProgressFn, importBatchArgsProto)
	}
	if !fileFullySplit {
		splitFilesForTable(state, origDataFile, task.TableNameTup, lastBatchNumber, lastOffset, updateProgressFn, importBatchArgsProto)
	}
}

func splitFilesForTable(state *ImportDataState, filePath string, t sqlname.NameTuple,
	lastBatchNumber int64, lastOffset int64, updateProgressFn func(int64), importBatchArgsProto *tgtdb.ImportBatchArgs) {
	log.Infof("Split data file %q: tableName=%q, largestSplit=%v, largestOffset=%v", filePath, t, lastBatchNumber, lastOffset)
	batchNum := lastBatchNumber + 1
	numLinesTaken := lastOffset

	reader, err := dataStore.Open(filePath)
	if err != nil {
		utils.ErrExit("preparing reader for split generation on file %q: %v", filePath, err)
	}

	dataFile, err := datafile.NewDataFile(filePath, reader, dataFileDescriptor)
	if err != nil {
		utils.ErrExit("open datafile %q: %v", filePath, err)
	}
	defer dataFile.Close()

	log.Infof("Skipping %d lines from %q", lastOffset, filePath)
	err = dataFile.SkipLines(lastOffset)
	if err != nil {
		utils.ErrExit("skipping line for offset=%d: %v", lastOffset, err)
	}

	var readLineErr error = nil
	var line string
	var batchWriter *BatchWriter
	header := ""
	if dataFileDescriptor.HasHeader {
		header = dataFile.GetHeader()
	}
	for readLineErr == nil {

		if batchWriter == nil {
			batchWriter = state.NewBatchWriter(filePath, t, batchNum)
			err := batchWriter.Init()
			if err != nil {
				utils.ErrExit("initializing batch writer for table %q: %s", t, err)
			}
			if header != "" && dataFileDescriptor.FileFormat == datafile.CSV {
				err = batchWriter.WriteHeader(header)
				if err != nil {
					utils.ErrExit("writing header for table %q: %s", t, err)
				}
			}
		}

		line, readLineErr = dataFile.NextLine()
		if readLineErr == nil || (readLineErr == io.EOF && line != "") {
			// handling possible case: last dataline(i.e. EOF) but no newline char at the end
			numLinesTaken += 1
		}
		if line != "" {
			// can't use importBatchArgsProto.Columns as to use case insenstiive column names
			columnNames, _ := TableToColumnNames.Get(t)
			line, err = valueConverter.ConvertRow(t, columnNames, line)
			if err != nil {
				utils.ErrExit("transforming line number=%d for table %q in file %s: %s", batchWriter.NumRecordsWritten+1, t, filePath, err)
			}
		}
		err = batchWriter.WriteRecord(line)
		if err != nil {
			utils.ErrExit("Write to batch %d: %s", batchNum, err)
		}
		if batchWriter.NumRecordsWritten == batchSize ||
			dataFile.GetBytesRead() >= tdb.MaxBatchSizeInBytes() ||
			readLineErr != nil {

			isLastBatch := false
			if readLineErr == io.EOF {
				isLastBatch = true
			} else if readLineErr != nil {
				utils.ErrExit("read line from data file %q: %s", filePath, readLineErr)
			}

			offsetEnd := numLinesTaken
			batch, err := batchWriter.Done(isLastBatch, offsetEnd, dataFile.GetBytesRead())
			if err != nil {
				utils.ErrExit("finalizing batch %d: %s", batchNum, err)
			}
			batchWriter = nil
			dataFile.ResetBytesRead()
			submitBatch(batch, updateProgressFn, importBatchArgsProto)

			if !isLastBatch {
				batchNum += 1
			}
		}
	}
	log.Infof("splitFilesForTable: done splitting data file %q for table %q", filePath, t)
}

func executePostSnapshotImportSqls() {
	sequenceFilePath := filepath.Join(exportDir, "data", "postdata.sql")
	if utils.FileOrFolderExists(sequenceFilePath) {
		fmt.Printf("setting resume value for sequences %10s\n", "")
		executeSqlFile(sequenceFilePath, "SEQUENCE", func(_, _ string) bool { return false })
	}
}

func submitBatch(batch *Batch, updateProgressFn func(int64), importBatchArgsProto *tgtdb.ImportBatchArgs) {
	batchImportPool.Go(func() {
		// There are `poolSize` number of competing go-routines trying to invoke COPY.
		// But the `connPool` will allow only `parallelism` number of connections to be
		// used at a time. Thus limiting the number of concurrent COPYs to `parallelism`.
		importBatch(batch, importBatchArgsProto)
		if reportProgressInBytes {
			updateProgressFn(batch.ByteCount)
		} else {
			updateProgressFn(batch.RecordCount)
		}
	})
	log.Infof("Queued batch: %s", spew.Sdump(batch))
}

func importBatch(batch *Batch, importBatchArgsProto *tgtdb.ImportBatchArgs) {
	err := batch.MarkPending()
	if err != nil {
		utils.ErrExit("marking batch %d as pending: %s", batch.Number, err)
	}
	log.Infof("Importing %q", batch.FilePath)

	importBatchArgs := *importBatchArgsProto
	importBatchArgs.FilePath = batch.FilePath
	importBatchArgs.RowsPerTransaction = batch.OffsetEnd - batch.OffsetStart

	var rowsAffected int64
	sleepIntervalSec := 0
	for attempt := 0; attempt < COPY_MAX_RETRY_COUNT; attempt++ {
		tableSchema, _ := TableNameToSchema.Get(batch.TableNameTup)
		rowsAffected, err = tdb.ImportBatch(batch, &importBatchArgs, exportDir, tableSchema)
		if err == nil || tdb.IsNonRetryableCopyError(err) {
			break
		}
		log.Warnf("COPY FROM file %q: %s", batch.FilePath, err)
		sleepIntervalSec += 10
		if sleepIntervalSec > MAX_SLEEP_SECOND {
			sleepIntervalSec = MAX_SLEEP_SECOND
		}
		log.Infof("sleep for %d seconds before retrying the file %s (attempt %d)",
			sleepIntervalSec, batch.FilePath, attempt)
		time.Sleep(time.Duration(sleepIntervalSec) * time.Second)
	}
	log.Infof("%q => %d rows affected", batch.FilePath, rowsAffected)
	if err != nil {
		utils.ErrExit("import %q into %s: %s", batch.FilePath, batch.TableNameTup, err)
	}
	err = batch.MarkDone()
	if err != nil {
		utils.ErrExit("marking batch %q as done: %s", batch.FilePath, err)
	}
}

func newTargetConn() *pgx.Conn {
	conn, err := pgx.Connect(context.Background(), tconf.GetConnectionUri())
	if err != nil {
		utils.WaitChannel <- 1
		<-utils.WaitChannel
		utils.ErrExit("connect to target db: %s", err)
	}

	setTargetSchema(conn)

	if sourceDBType == ORACLE && enableOrafce {
		setOrafceSearchPath(conn)
	}

	return conn
}

// TODO: Eventually get rid of this function in favour of TargetYugabyteDB.setTargetSchema().
func setTargetSchema(conn *pgx.Conn) {
	if sourceDBType == POSTGRESQL || tconf.Schema == YUGABYTEDB_DEFAULT_SCHEMA {
		// For PG, schema name is already included in the object name.
		// No need to set schema if importing in the default schema.
		return
	}
	checkSchemaExistsQuery := fmt.Sprintf("SELECT count(schema_name) FROM information_schema.schemata WHERE schema_name = '%s'", tconf.Schema)
	var cntSchemaName int

	if err := conn.QueryRow(context.Background(), checkSchemaExistsQuery).Scan(&cntSchemaName); err != nil {
		utils.ErrExit("run query %q on target %q to check schema exists: %s", checkSchemaExistsQuery, tconf.Host, err)
	} else if cntSchemaName == 0 {
		utils.ErrExit("schema '%s' does not exist in target", tconf.Schema)
	}

	setSchemaQuery := fmt.Sprintf("SET SCHEMA '%s'", tconf.Schema)
	_, err := conn.Exec(context.Background(), setSchemaQuery)
	if err != nil {
		utils.ErrExit("run query %q on target %q: %s", setSchemaQuery, tconf.Host, err)
	}
}

func dropIdx(conn *pgx.Conn, idxName string) error {
	dropIdxQuery := fmt.Sprintf("DROP INDEX IF EXISTS %s", idxName)
	log.Infof("Dropping index: %q", dropIdxQuery)
	_, err := conn.Exec(context.Background(), dropIdxQuery)
	if err != nil {
		return fmt.Errorf("failed to drop index %q: %w", idxName, err)
	}
	return nil
}

func executeSqlFile(file string, objType string, skipFn func(string, string) bool) {
	log.Infof("Execute SQL file %q on target %q", file, tconf.Host)
	conn := newTargetConn()

	defer func() {
		if conn != nil {
			conn.Close(context.Background())
		}
	}()

	sqlInfoArr := createSqlStrInfoArray(file, objType)
	for _, sqlInfo := range sqlInfoArr {
		if conn == nil {
			conn = newTargetConn()
		}

		setOrSelectStmt := strings.HasPrefix(strings.ToUpper(sqlInfo.stmt), "SET ") ||
			strings.HasPrefix(strings.ToUpper(sqlInfo.stmt), "SELECT ")
		if !setOrSelectStmt && skipFn != nil && skipFn(objType, sqlInfo.stmt) {
			continue
		}

		if objType == "TABLE" {
			stmt := strings.ToUpper(sqlInfo.stmt)
			skip := strings.Contains(stmt, "ALTER TABLE") && strings.Contains(stmt, "REPLICA IDENTITY")
			if skip {
				//skipping DDLS like ALTER TABLE ... REPLICA IDENTITY .. as this is not supported in YB
				log.Infof("Skipping DDL: %s", sqlInfo.stmt)
				continue
			}
		}

		err := executeSqlStmtWithRetries(&conn, sqlInfo, objType)
		if err != nil {
			conn.Close(context.Background())
			conn = nil
		}
	}
}

func setOrafceSearchPath(conn *pgx.Conn) {
	// append oracle schema in the search_path for orafce
	updateSearchPath := `SELECT set_config('search_path', current_setting('search_path') || ', oracle', false)`
	_, err := conn.Exec(context.Background(), updateSearchPath)
	if err != nil {
		utils.ErrExit("unable to update search_path for orafce extension: %v", err)
	}
}

func getIndexName(sqlQuery string, indexName string) (string, error) {
	// Return the index name itself if it is aleady qualified with schema name
	if len(strings.Split(indexName, ".")) == 2 {
		return indexName, nil
	}

	parts := strings.FieldsFunc(sqlQuery, func(c rune) bool { return unicode.IsSpace(c) || c == '(' || c == ')' })
	for index, part := range parts {
		if strings.EqualFold(part, "ON") {
			tableName := parts[index+1]
			schemaName := getTargetSchemaName(tableName)
			return fmt.Sprintf("%s.%s", schemaName, indexName), nil
		}
	}
	return "", fmt.Errorf("could not find `ON` keyword in the CREATE INDEX statement")
}

func executeSqlStmtWithRetries(conn **pgx.Conn, sqlInfo sqlInfo, objType string) error {
	var err error
	log.Infof("On %s run query:\n%s\n", tconf.Host, sqlInfo.formattedStmt)
	for retryCount := 0; retryCount <= DDL_MAX_RETRY_COUNT; retryCount++ {
		if retryCount > 0 { // Not the first iteration.
			log.Infof("Sleep for 5 seconds before retrying for %dth time", retryCount)
			time.Sleep(time.Second * 5)
			log.Infof("RETRYING DDL: %q", sqlInfo.stmt)
		}

		if bool(flagPostSnapshotImport) && strings.Contains(objType, "INDEX") {
			err = beforeIndexCreation(sqlInfo, conn, objType)
			if err != nil {
				return fmt.Errorf("before index creation: %w", err)
			}
		}
		_, err = (*conn).Exec(context.Background(), sqlInfo.formattedStmt)
		if err == nil {
			utils.PrintSqlStmtIfDDL(sqlInfo.stmt, utils.GetObjectFileName(filepath.Join(exportDir, "schema"), objType))
			return nil
		}

		log.Errorf("DDL Execution Failed for %q: %s", sqlInfo.formattedStmt, err)
		if strings.Contains(strings.ToLower(err.Error()), "conflicts with higher priority transaction") {
			// creating fresh connection
			(*conn).Close(context.Background())
			*conn = newTargetConn()
			continue
		} else if strings.Contains(strings.ToLower(err.Error()), strings.ToLower(SCHEMA_VERSION_MISMATCH_ERR)) &&
			(objType == "INDEX" || objType == "PARTITION_INDEX") { // retriable error
			// creating fresh connection
			(*conn).Close(context.Background())
			*conn = newTargetConn()

			// Extract the schema name and add to the index name
			fullyQualifiedObjName, err := getIndexName(sqlInfo.stmt, sqlInfo.objName)
			if err != nil {
				utils.ErrExit("extract qualified index name from DDL [%v]: %v", sqlInfo.stmt, err)
			}

			// DROP INDEX in case INVALID index got created
			// `err` is already being used for retries, so using `err2`
			err2 := dropIdx(*conn, fullyQualifiedObjName)
			if err2 != nil {
				return fmt.Errorf("drop invalid index %q: %w", fullyQualifiedObjName, err2)
			}
			continue
		} else if missingRequiredSchemaObject(err) {
			log.Infof("deffering execution of SQL: %s", sqlInfo.formattedStmt)
			defferedSqlStmts = append(defferedSqlStmts, sqlInfo)
		} else if isAlreadyExists(err.Error()) {
			// pg_dump generates `CREATE SCHEMA public;` in the schemas.sql. Because the `public`
			// schema already exists on the target YB db, the create schema statement fails with
			// "already exists" error. Ignore the error.
			if bool(tconf.IgnoreIfExists) || strings.EqualFold(strings.Trim(sqlInfo.stmt, " \n"), "CREATE SCHEMA public;") {
				err = nil
			}
		}
		break // no more iteration in case of non retriable error
	}
	if err != nil {
		if missingRequiredSchemaObject(err) {
			// Do nothing
		} else {
			utils.PrintSqlStmtIfDDL(sqlInfo.stmt, utils.GetObjectFileName(filepath.Join(exportDir, "schema"), objType))
			color.Red(fmt.Sprintf("%s\n", err.Error()))
			if tconf.ContinueOnError {
				log.Infof("appending stmt to failedSqlStmts list: %s\n", utils.GetSqlStmtToPrint(sqlInfo.stmt))
				errString := "/*\n" + err.Error() + "\n*/\n"
				failedSqlStmts = append(failedSqlStmts, errString+sqlInfo.formattedStmt)
			} else {
				utils.ErrExit("error: %s\n", err)
			}
		}
	}
	return err
}

// TODO: need automation tests for this, covering cases like schema(public vs non-public) or case sensitive names
func beforeIndexCreation(sqlInfo sqlInfo, conn **pgx.Conn, objType string) error {
	if !strings.Contains(strings.ToUpper(sqlInfo.stmt), "CREATE INDEX") {
		return nil
	}

	fullyQualifiedObjName, err := getIndexName(sqlInfo.stmt, sqlInfo.objName)
	if err != nil {
		return fmt.Errorf("extract qualified index name from DDL [%v]: %w", sqlInfo.stmt, err)
	}
	if invalidTargetIndexesCache == nil {
		invalidTargetIndexesCache, err = tdb.InvalidIndexes()
		if err != nil {
			return fmt.Errorf("failed to fetch invalid indexes: %w", err)
		}
	}

	// check index valid or not
	if invalidTargetIndexesCache[fullyQualifiedObjName] {
		log.Infof("index %q already exists but in invalid state, dropping it", fullyQualifiedObjName)
		err = dropIdx(*conn, fullyQualifiedObjName)
		if err != nil {
			return fmt.Errorf("drop invalid index %q: %w", fullyQualifiedObjName, err)
		}
	}

	// print the index name as index creation takes time and user can see the progress
	color.Yellow("creating index %s ...", fullyQualifiedObjName)
	return nil
}

// TODO: This function is a duplicate of the one in tgtdb/yb.go. Consolidate the two.
func getTargetSchemaName(tableName string) string {
	parts := strings.Split(tableName, ".")
	if len(parts) == 2 {
		return parts[0]
	}
	if tconf.TargetDBType == POSTGRESQL {
		defaultSchema, noDefaultSchema := GetDefaultPGSchema(tconf.Schema, ",")
		if noDefaultSchema {
			utils.ErrExit("no default schema for table %q ", tableName)
		}
		return defaultSchema
	}
	return tconf.Schema // default set to "public"
}

func prepareTableToColumns(tasks []*ImportFileTask) {
	for _, task := range tasks {
		var columns []string
		dfdTableToExportedColumns := getDfdTableNameToExportedColumns(dataFileDescriptor)
		if dfdTableToExportedColumns != nil {
			columns, _ = dfdTableToExportedColumns.Get(task.TableNameTup)
		} else if dataFileDescriptor.HasHeader {
			// File is either exported from debezium OR this is `import data file` case.
			reader, err := dataStore.Open(task.FilePath)
			if err != nil {
				utils.ErrExit("datastore.Open %q: %v", task.FilePath, err)
			}
			df, err := datafile.NewDataFile(task.FilePath, reader, dataFileDescriptor)
			if err != nil {
				utils.ErrExit("opening datafile %q: %v", task.FilePath, err)
			}
			header := df.GetHeader()
			columns = strings.Split(header, dataFileDescriptor.Delimiter)
			log.Infof("read header from file %q: %s", task.FilePath, header)
			log.Infof("header row split using delimiter %q: %v\n", dataFileDescriptor.Delimiter, columns)
			df.Close()
		}
		TableToColumnNames.Put(task.TableNameTup, columns)
	}
}

func getDfdTableNameToExportedColumns(dataFileDescriptor *datafile.Descriptor) *utils.StructMap[sqlname.NameTuple, []string] {
	if dataFileDescriptor.TableNameToExportedColumns == nil {
		return nil
	}

	result := utils.NewStructMap[sqlname.NameTuple, []string]()
	for tableNameRaw, columnList := range dataFileDescriptor.TableNameToExportedColumns {
		nt, err := namereg.NameReg.LookupTableName(tableNameRaw)
		if err != nil {
			utils.ErrExit("lookup table [%s] in name registry: %v", tableNameRaw, err)
		}
		result.Put(nt, columnList)
	}
	return result
}

func quoteIdentifierIfRequired(identifier string) string {
	if sqlname.IsQuoted(identifier) {
		return identifier
	}
	// TODO: Use either sourceDBType or source.DBType throughout the code.
	// In the export code path source.DBType is used. In the import code path
	// sourceDBType is used.
	dbType := source.DBType
	if dbType == "" {
		dbType = sourceDBType
	}
	if sqlname.IsReservedKeywordPG(identifier) ||
		((dbType == POSTGRESQL || dbType == YUGABYTEDB) && sqlname.IsCaseSensitive(identifier, dbType)) {
		return fmt.Sprintf(`"%s"`, identifier)
	}
	return identifier
}

func checkExportDataDoneFlag() {
	metaInfoDir := filepath.Join(exportDir, metaInfoDirName)
	_, err := os.Stat(metaInfoDir)
	if err != nil {
		utils.ErrExit("metainfo dir is missing. Exiting.")
	}

	if dataIsExported() {
		return
	}

	utils.PrintAndLog("Waiting for snapshot data export to complete...")
	for !dataIsExported() {
		time.Sleep(time.Second * 2)
	}
	utils.PrintAndLog("Snapshot data export is complete.")
}

func init() {
	importCmd.AddCommand(importDataCmd)
	importDataCmd.AddCommand(importDataToCmd)
	importDataToCmd.AddCommand(importDataToTargetCmd)
	registerFlagsForTarget(importDataCmd)
	registerFlagsForTarget(importDataToTargetCmd)
	registerCommonGlobalFlags(importDataCmd)
	registerCommonGlobalFlags(importDataToTargetCmd)
	registerCommonImportFlags(importDataCmd)
	registerCommonImportFlags(importDataToTargetCmd)
	importDataCmd.Flags().MarkHidden("continue-on-error")
	importDataToTargetCmd.Flags().MarkHidden("continue-on-error")
	registerTargetDBConnFlags(importDataCmd)
	registerTargetDBConnFlags(importDataToTargetCmd)
	registerImportDataCommonFlags(importDataCmd)
	registerImportDataCommonFlags(importDataToTargetCmd)
	registerImportDataFlags(importDataCmd)
	registerImportDataFlags(importDataToTargetCmd)
}

func createSnapshotImportStartedEvent() cp.SnapshotImportStartedEvent {
	result := cp.SnapshotImportStartedEvent{}
	initBaseTargetEvent(&result.BaseEvent, "IMPORT DATA")
	return result
}

func createSnapshotImportCompletedEvent() cp.SnapshotImportCompletedEvent {

	result := cp.SnapshotImportCompletedEvent{}
	initBaseTargetEvent(&result.BaseEvent, "IMPORT DATA")
	return result
}

func createInitialImportDataTableMetrics(tasks []*ImportFileTask) []*cp.UpdateImportedRowCountEvent {

	result := []*cp.UpdateImportedRowCountEvent{}

	for _, task := range tasks {

		var schemaName, tableName string
		schemaName, tableName = cp.SplitTableNameForPG(task.TableNameTup.ForKey())
		tableMetrics := cp.UpdateImportedRowCountEvent{
			BaseUpdateRowCountEvent: cp.BaseUpdateRowCountEvent{
				BaseEvent: cp.BaseEvent{
					EventType:     "IMPORT DATA",
					MigrationUUID: migrationUUID,
					SchemaNames:   []string{schemaName},
				},
				TableName:         tableName,
				Status:            cp.EXPORT_OR_IMPORT_DATA_STATUS_INT_TO_STR[ROW_UPDATE_STATUS_NOT_STARTED],
				TotalRowCount:     getTotalProgressAmount(task),
				CompletedRowCount: 0,
			},
		}
		result = append(result, &tableMetrics)
	}

	return result
}

func createImportDataTableMetrics(tableName string, countLiveRows int64, countTotalRows int64,
	status int) cp.UpdateImportedRowCountEvent {

	var schemaName, tableName2 string
	if strings.Count(tableName, ".") == 1 {
		schemaName, tableName2 = cp.SplitTableNameForPG(tableName)
	} else {
		schemaName, tableName2 = tconf.Schema, tableName
	}
	result := cp.UpdateImportedRowCountEvent{
		BaseUpdateRowCountEvent: cp.BaseUpdateRowCountEvent{
			BaseEvent: cp.BaseEvent{
				EventType:     "IMPORT DATA",
				MigrationUUID: migrationUUID,
				SchemaNames:   []string{schemaName},
			},
			TableName:         tableName2,
			Status:            cp.EXPORT_OR_IMPORT_DATA_STATUS_INT_TO_STR[status],
			TotalRowCount:     countTotalRows,
			CompletedRowCount: countLiveRows,
		},
	}

	return result
}<|MERGE_RESOLUTION|>--- conflicted
+++ resolved
@@ -651,20 +651,10 @@
 	tableNames := []string{}
 	for _, t := range tasks {
 		tableNames = append(tableNames, t.TableNameTup.ForKey())
-<<<<<<< HEAD
-=======
 	}
 	return lo.Uniq(tableNames)
 }
 
-func importFileTasksToTableNameTuples(tasks []*ImportFileTask) []sqlname.NameTuple {
-	tableNames := []sqlname.NameTuple{}
-	for _, t := range tasks {
-		tableNames = append(tableNames, t.TableNameTup)
->>>>>>> 9255492f
-	}
-	return lo.Uniq(tableNames)
-}
 
 func importFileTasksToTableNameTuples(tasks []*ImportFileTask) []sqlname.NameTuple {
 	tableNames := []sqlname.NameTuple{}
