/*
Copyright (c) YugabyteDB, Inc.

Licensed under the Apache License, Version 2.0 (the "License");
you may not use this file except in compliance with the License.
You may obtain a copy of the License at

	http://www.apache.org/licenses/LICENSE-2.0

Unless required by applicable law or agreed to in writing, software
distributed under the License is distributed on an "AS IS" BASIS,
WITHOUT WARRANTIES OR CONDITIONS OF ANY KIND, either express or implied.
See the License for the specific language governing permissions and
limitations under the License.
*/
package cmd

import (
	"fmt"
	"os"
	"os/exec"
	"path/filepath"
	"strings"
	"syscall"
	"time"
	"unicode"

	"github.com/davecgh/go-spew/spew"
	"github.com/fatih/color"
	"github.com/samber/lo"
	log "github.com/sirupsen/logrus"
	"github.com/sourcegraph/conc/pool"
	"github.com/spf13/cobra"
	"golang.org/x/exp/slices"

	"github.com/yugabyte/yb-voyager/yb-voyager/src/adaptiveparallelism"
	"github.com/yugabyte/yb-voyager/yb-voyager/src/callhome"
	"github.com/yugabyte/yb-voyager/yb-voyager/src/config"
	"github.com/yugabyte/yb-voyager/yb-voyager/src/constants"
	"github.com/yugabyte/yb-voyager/yb-voyager/src/cp"
	"github.com/yugabyte/yb-voyager/yb-voyager/src/datafile"
	"github.com/yugabyte/yb-voyager/yb-voyager/src/datastore"
	"github.com/yugabyte/yb-voyager/yb-voyager/src/dbzm"
	"github.com/yugabyte/yb-voyager/yb-voyager/src/importdata"
	"github.com/yugabyte/yb-voyager/yb-voyager/src/metadb"
	"github.com/yugabyte/yb-voyager/yb-voyager/src/monitor"
	"github.com/yugabyte/yb-voyager/yb-voyager/src/namereg"
	"github.com/yugabyte/yb-voyager/yb-voyager/src/tgtdb"
	"github.com/yugabyte/yb-voyager/yb-voyager/src/utils"
	"github.com/yugabyte/yb-voyager/yb-voyager/src/utils/sqlname"
)

var metaInfoDirName = META_INFO_DIR_NAME
var batchSizeInNumRows = int64(0)
var batchImportPool *pool.Pool
var colocatedBatchImportPool *pool.Pool
var colocatedBatchImportQueue chan func()

var tablesProgressMetadata map[string]*utils.TableProgressMetadata
var importerRole string
var identityColumnsMetaDBKey string
var importPhase string

// stores the data files description in a struct
var dataFileDescriptor *datafile.Descriptor
var truncateSplits utils.BoolStr                                             // to truncate *.D splits after import
var TableToColumnNames = utils.NewStructMap[sqlname.NameTuple, []string]()   // map of table name to columnNames
var TableToIdentityColumnNames *utils.StructMap[sqlname.NameTuple, []string] // map of table name to generated always as identity column's names
var valueConverter dbzm.ValueConverter

var TableNameToSchema *utils.StructMap[sqlname.NameTuple, map[string]map[string]string]
var conflictDetectionCache *ConflictDetectionCache
var targetDBDetails *callhome.TargetDBDetails
var skipReplicationChecks utils.BoolStr
var skipNodeHealthChecks utils.BoolStr
var skipDiskUsageHealthChecks utils.BoolStr
var progressReporter *ImportDataProgressReporter
var callhomeMetricsCollector *callhome.ImportDataMetricsCollector
var importTableList []sqlname.NameTuple

// Error policy
var errorPolicySnapshotFlag importdata.ErrorPolicy = importdata.AbortErrorPolicy

var importDataCmd = &cobra.Command{
	Use: "data",
	Short: "Import data from compatible source database to target database.\n" +
		"For more details and examples, visit https://docs.yugabyte.com/preview/yugabyte-voyager/reference/data-migration/import-data/",
	Long: `Import the data exported from the source database into the target database. Also import data(snapshot + changes from target) into source-replica/source in case of live migration with fall-back/fall-forward worflows.`,
	Args: cobra.NoArgs,
	PreRun: func(cmd *cobra.Command, args []string) {
		if tconf.TargetDBType == "" {
			tconf.TargetDBType = YUGABYTEDB
		}
		if importerRole == "" {
			importerRole = TARGET_DB_IMPORTER_ROLE
		}

		err := retrieveMigrationUUID()
		if err != nil {
			utils.ErrExit("failed to get migration UUID: %w", err)
		}
		sourceDBType = GetSourceDBTypeFromMSR()
		err = validateImportFlags(cmd, importerRole)
		if err != nil {
			utils.ErrExit("Error validating import flags: %s", err.Error())
		}

		err = validateImportDataFlags()
		if err != nil {
			utils.ErrExit("Error validating import data flags: %s", err.Error())
		}
	},
	Run: importDataCommandFn,
}

var importDataToCmd = &cobra.Command{
	Use:   "to",
	Short: "Import data into various databases",
	Long:  `Import data into various databases`,
}

var importDataToTargetCmd = &cobra.Command{
	Use:   "target",
	Short: importDataCmd.Short,
	Long:  importDataCmd.Long,
	Args:  importDataCmd.Args,

	PreRun: importDataCmd.PreRun,

	Run: importDataCmd.Run,
}

func importDataCommandFn(cmd *cobra.Command, args []string) {
	importPhase = dbzm.MODE_SNAPSHOT
	ExitIfAlreadyCutover(importerRole)
	reportProgressInBytes = false
	tconf.ImportMode = true
	checkExportDataDoneFlag()

	/*
		Before this point MSR won't not be initialised in case of importDataFileCmd
		In case of importDataCmd, MSR would be initialised already by previous commands
	*/
	saveOnPrimaryKeyConflictActionInMSR()

	sourceDBType = GetSourceDBTypeFromMSR()
	sqlname.SourceDBType = sourceDBType

	if tconf.TargetDBType == YUGABYTEDB {
		tconf.Schema = strings.ToLower(tconf.Schema)
	} else if tconf.TargetDBType == ORACLE && !utils.IsQuotedString(tconf.Schema) {
		tconf.Schema = strings.ToUpper(tconf.Schema)
	}
	tdb = tgtdb.NewTargetDB(&tconf)
	err := tdb.Init()
	if err != nil {
		utils.ErrExit("Failed to initialize the target DB: %s", err)
	}
	// Check if target DB has the required permissions
	if tconf.RunGuardrailsChecks {
		checkImportDataPermissions()
	}

	targetDBDetails = tdb.GetCallhomeTargetDBInfo()

	// we don't want to re-register in case import data to source/source-replica
	reregisterYBNames := importerRole == TARGET_DB_IMPORTER_ROLE && bool(startClean)
	err = InitNameRegistry(exportDir, importerRole, nil, nil, &tconf, tdb, reregisterYBNames)
	if err != nil {
		utils.ErrExit("initialize name registry: %v", err)
	}

	dataStore = datastore.NewDataStore(filepath.Join(exportDir, "data"))
	dataFileDescriptor = datafile.OpenDescriptor(exportDir)
	log.Infof("Parsed DataFileDescriptor: %v", spew.Sdump(dataFileDescriptor))
	// TODO: handle case-sensitive in table names with oracle ff-db
	// quoteTableNameIfRequired()
	importFileTasks := discoverFilesToImport()
	log.Debugf("Discovered import file tasks: %v", importFileTasks)

	err = setImportTypeAndIdentityColumnMetaDBKeyForImporterRole(importerRole)
	if err != nil {
		utils.ErrExit("error while setting import type or identity column metadb key: %v", err)
	}

	if changeStreamingIsEnabled(importType) && (tconf.TableList != "" || tconf.ExcludeTableList != "") {
		utils.ErrExit("--table-list and --exclude-table-list are not supported for live migration. Re-run the command without these flags.")
	} else {
		importFileTasks = applyTableListFilter(importFileTasks)
	}

	importData(importFileTasks, errorPolicySnapshotFlag)
	tdb.Finalize()
	switch importerRole {
	case TARGET_DB_IMPORTER_ROLE:
		importDataCompletedEvent := createSnapshotImportCompletedEvent()
		controlPlane.SnapshotImportCompleted(&importDataCompletedEvent)
		packAndSendImportDataToTargetPayload(COMPLETE, nil)
	case SOURCE_REPLICA_DB_IMPORTER_ROLE:
		packAndSendImportDataToSrcReplicaPayload(COMPLETE, nil)
	case SOURCE_DB_IMPORTER_ROLE:
		packAndSendImportDataToSourcePayload(COMPLETE, nil)
	}

	if changeStreamingIsEnabled(importType) {
		startExportDataFromTargetIfRequired()
	}
}

func setImportTypeAndIdentityColumnMetaDBKeyForImporterRole(importerRole string) error {

	record, err := metaDB.GetMigrationStatusRecord()
	if err != nil {
		return fmt.Errorf("Failed to get migration status record: %s", err)
	}

	switch importerRole {
	case TARGET_DB_IMPORTER_ROLE:
		importType = record.ExportType
		identityColumnsMetaDBKey = metadb.TARGET_DB_IDENTITY_COLUMNS_KEY
	case SOURCE_REPLICA_DB_IMPORTER_ROLE:
		if record.FallbackEnabled {
			return fmt.Errorf("cannot import data to source-replica. Fall-back workflow is already enabled.")
		}
		updateFallForwardEnabledInMetaDB()
		identityColumnsMetaDBKey = metadb.FF_DB_IDENTITY_COLUMNS_KEY
	case SOURCE_DB_IMPORTER_ROLE:
		identityColumnsMetaDBKey = metadb.SOURCE_DB_IDENTITY_COLUMNS_KEY

	}
	return nil
}

func checkImportDataPermissions() {
	// If import to source on PG, check if triggers and FKs are disabled
	fkAndTriggersCheckFailed := false
	if importerRole == SOURCE_DB_IMPORTER_ROLE {
		enabledTriggers, enabledFks, err := tdb.GetEnabledTriggersAndFks()
		if err != nil {
			utils.ErrExit("Failed to check if triggers and FKs are enabled: %s", err)
		}
		if len(enabledTriggers) > 0 || len(enabledFks) > 0 {
			if len(enabledTriggers) > 0 {
				utils.PrintAndLog("%s [%s]", color.RedString("\nEnabled Triggers:"), strings.Join(enabledTriggers, ", "))
			}
			if len(enabledFks) > 0 {
				utils.PrintAndLog("%s [%s]", color.RedString("\nEnabled Foreign Keys:"), strings.Join(enabledFks, ", "))
			}
			fmt.Printf("\n%s", color.RedString("Disable the above triggers and FKs before importing data.\n"))
			fkAndTriggersCheckFailed = true
			fmt.Println("\nCheck the documentation to disable triggers and FKs:", color.BlueString("https://docs.yugabyte.com/preview/yugabyte-voyager/migrate/live-fall-back/#cutover-to-the-target"))
		}
	}

	missingPermissions, err := tdb.GetMissingImportDataPermissions(importerRole == SOURCE_REPLICA_DB_IMPORTER_ROLE)
	if err != nil {
		utils.ErrExit("Failed to get missing import data permissions: %s", err)
	}
	if len(missingPermissions) > 0 {
		// Not printing the target db is missing permissions message for YB
		// In YB we only check whether he user is a superuser and hence print only in the case where target db is not YB
		// In case of fall forward too we only run superuser checks and hence print only in the case where fallback is enabled
		if tconf.TargetDBType != YUGABYTEDB && !(importerRole == SOURCE_REPLICA_DB_IMPORTER_ROLE) {
			utils.PrintAndLog(color.RedString("\nPermissions and configurations missing in the target database for importing data:"))
		}
		output := strings.Join(missingPermissions, "\n")
		utils.PrintAndLog(output)

		var link string
		switch importerRole {
		case SOURCE_REPLICA_DB_IMPORTER_ROLE:
			link = "https://docs.yugabyte.com/preview/yugabyte-voyager/migrate/live-fall-forward/#prepare-source-replica-database"
		case SOURCE_DB_IMPORTER_ROLE:
			link = "https://docs.yugabyte.com/preview/yugabyte-voyager/migrate/live-fall-back/#prepare-the-source-database"
		default:
			if changeStreamingIsEnabled(importType) {
				link = "https://docs.yugabyte.com/preview/yugabyte-voyager/migrate/live-migrate/#prepare-the-target-database"
			} else {
				link = "https://docs.yugabyte.com/preview/yugabyte-voyager/migrate/migrate-steps/#prepare-the-target-database"
			}
		}
		fmt.Println("\nCheck the documentation to prepare the database for migration:", color.BlueString(link))

		// Prompt user to continue if missing permissions only if fk and triggers check did not fail
		if fkAndTriggersCheckFailed {
			utils.ErrExit("Please grant the required permissions and retry the import.")
		} else if !utils.AskPrompt("\nDo you want to continue anyway") {
			utils.ErrExit("Please grant the required permissions and retry the import.")
		}
	} else {
		// If only fk and triggers check failed just simply error out
		if fkAndTriggersCheckFailed {
			utils.ErrExit("")
		} else {
			log.Info("The target database has the required permissions for importing data.")
		}
	}
}

func startExportDataFromTargetIfRequired() {
	if importerRole != TARGET_DB_IMPORTER_ROLE {
		return
	}
	msr, err := metaDB.GetMigrationStatusRecord()
	if err != nil {
		utils.ErrExit("could not fetch MigrationStatusRecord: %w", err)
	}
	if !msr.FallForwardEnabled && !msr.FallbackEnabled {
		utils.PrintAndLog("No fall-forward/back enabled. Exiting.")
		return
	}
	tableListExportedFromSource := msr.TableListExportedFromSource
	importTableList, err := getImportTableList(tableListExportedFromSource)
	if err != nil {
		utils.ErrExit("failed to generate table list : %v", err)
	}
	importTableNames := lo.Map(importTableList, func(tableName sqlname.NameTuple, _ int) string {
		return tableName.ForUserQuery()
	})

	lockFile.Unlock() // unlock export dir from import data cmd before switching current process to ff/fb sync cmd

	cmd := []string{"yb-voyager", "export", "data", "from", "target",
		"--export-dir", exportDir,
		fmt.Sprintf("--send-diagnostics=%t", callhome.SendDiagnostics),
		"--log-level", config.LogLevel,
	}

	passExportDataFromTargetSpecificCLIFlags := map[string]bool{
		"disable-pb":           true,
		"table-list":           true,
		"transaction-ordering": true,
	}

	// Check whether the command specifc flags have been set in the config file
	keysSetInConfig, err := readConfigFileAndGetExportDataFromTargetKeys()
	var displayCmdAndExit bool
	var configFileErr error
	if err != nil {
		displayCmdAndExit = true
		configFileErr = err
	} else {
		for key := range passExportDataFromTargetSpecificCLIFlags {
			if slices.Contains(keysSetInConfig, key) {
				passExportDataFromTargetSpecificCLIFlags[key] = false
			}
		}
	}

	// Log which command specific flags are to be passed to the command
	log.Infof("Command specific flags to be passed to export data from target: %v", passExportDataFromTargetSpecificCLIFlags)

	// Command specific flags
	if bool(disablePb) && passExportDataFromTargetSpecificCLIFlags["disable-pb"] {
		cmd = append(cmd, "--disable-pb=true")
	}
	if passExportDataFromTargetSpecificCLIFlags["transaction-ordering"] {
		cmd = append(cmd, fmt.Sprintf("--transaction-ordering=%t", transactionOrdering))
	}
	if passExportDataFromTargetSpecificCLIFlags["table-list"] {
		cmd = append(cmd, "--table-list", strings.Join(importTableNames, ","))
	}

	if msr.UseYBgRPCConnector {
		if tconf.SSLMode == "prefer" || tconf.SSLMode == "allow" {
			utils.PrintAndLog(color.RedString("Warning: SSL mode '%s' is not supported for 'export data from target' yet. Downgrading it to 'disable'.\nIf you don't want these settings you can restart the 'export data from target' with a different value for --target-ssl-mode and --target-ssl-root-cert flag.", source.SSLMode))
			tconf.SSLMode = "disable"
		}
		cmd = append(cmd, "--target-ssl-mode", tconf.SSLMode)
		if tconf.SSLRootCert != "" {
			cmd = append(cmd, "--target-ssl-root-cert", tconf.SSLRootCert)
		}
	}
	if utils.DoNotPrompt {
		cmd = append(cmd, "--yes")
	}

	cmdStr := "TARGET_DB_PASSWORD=*** " + strings.Join(cmd, " ")

	utils.PrintAndLog("Starting export data from target with command:\n %s", color.GreenString(cmdStr))

	// If error had occurred while reading the config file, display the command and exit
	if displayCmdAndExit {
		// We are delaying this error message to be displayed here so that we can display the command
		// after it has been constructed
		utils.ErrExit("failed to read config file: %s\nPlease check the config file and re-run the command with only the required flags", configFileErr)
	}

	binary, lookErr := exec.LookPath(os.Args[0])
	if lookErr != nil {
		utils.ErrExit("could not find yb-voyager: %w", lookErr)
	}
	env := os.Environ()
	env = slices.Insert(env, 0, "TARGET_DB_PASSWORD="+tconf.Password)

	execErr := syscall.Exec(binary, cmd, env)
	if execErr != nil {
		utils.ErrExit("failed to run yb-voyager export data from target: %w\n Please re-run with command :\n%s", execErr, cmdStr)
	}
}

type ImportFileTask struct {
	ID           int
	FilePath     string
	TableNameTup sqlname.NameTuple
	RowCount     int64
	FileSize     int64
}

func (task *ImportFileTask) String() string {
	return fmt.Sprintf("{ID: %d, FilePath: %s, TableName: %s, RowCount: %d, FileSize: %d}", task.ID, task.FilePath, task.TableNameTup.ForOutput(), task.RowCount, task.FileSize)
}

// func quoteTableNameIfRequired() {
// 	if tconf.TargetDBType != ORACLE {
// 		return
// 	}
// 	for _, fileEntry := range dataFileDescriptor.DataFileList {
// 		if sqlname.IsQuoted(fileEntry.TableName) {
// 			continue
// 		}
// 		if sqlname.IsReservedKeywordOracle(fileEntry.TableName) ||
// 			(sqlname.IsCaseSensitive(fileEntry.TableName, ORACLE)) {
// 			newTableName := fmt.Sprintf(`"%s"`, fileEntry.TableName)
// 			if dataFileDescriptor.TableNameToExportedColumns != nil {
// 				dataFileDescriptor.TableNameToExportedColumns[newTableName] = dataFileDescriptor.TableNameToExportedColumns[fileEntry.TableName]
// 				delete(dataFileDescriptor.TableNameToExportedColumns, fileEntry.TableName)
// 			}
// 			fileEntry.TableName = newTableName
// 		}
// 	}
// }

func discoverFilesToImport() []*ImportFileTask {
	result := []*ImportFileTask{}
	if dataFileDescriptor.DataFileList == nil {
		utils.ErrExit("It looks like the data is exported using older version of Voyager. Please use matching version to import the data.")
	}

	for i, fileEntry := range dataFileDescriptor.DataFileList {
		if fileEntry.RowCount == 0 {
			// In case of PG Live migration  pg_dump and dbzm both are used and we don't skip empty tables
			// but pb hangs for empty so skipping empty tables in snapshot import
			continue
		}

		//using the LookupTableNameAndIgnoreIfTargetNotFound if there are tables in descriptor which are not present in the target
		//for such tables we will not get target table hence we will ask users to exclude them in table-list flags
		tableName, err := namereg.NameReg.LookupTableNameAndIgnoreIfTargetNotFound(fileEntry.TableName)
		if err != nil {
			utils.ErrExit("lookup table name from name registry: %v", err)
		}
		task := &ImportFileTask{
			ID:           i,
			FilePath:     fileEntry.FilePath,
			TableNameTup: tableName,
			RowCount:     fileEntry.RowCount,
			FileSize:     fileEntry.FileSize,
		}
		result = append(result, task)
	}
	return result
}

func applyTableListFilter(importFileTasks []*ImportFileTask) []*ImportFileTask {
	result := []*ImportFileTask{}

	msr, err := metaDB.GetMigrationStatusRecord()
	if err != nil {
		utils.ErrExit("could not fetch migration status record: %w", err)
	}
	source = *msr.SourceDBConf
	_, noDefaultSchema := getDefaultSourceSchemaName()

	allTables := lo.Uniq(lo.Map(importFileTasks, func(task *ImportFileTask, _ int) sqlname.NameTuple {
		return task.TableNameTup
	}))
	slices.SortFunc(allTables, func(a, b sqlname.NameTuple) int {
		if a.ForKey() < b.ForKey() {
			return -1 // a is less than b
		} else if a.ForKey() > b.ForKey() {
			return 1 // a is greater than b
		}
		return 0 // a is equal to b
	})
	log.Infof("allTables: %v", allTables)

	findPatternMatchingTables := func(pattern string) []sqlname.NameTuple {
		result := lo.Filter(allTables, func(tableNameTup sqlname.NameTuple, _ int) bool {
			matched, err := tableNameTup.MatchesPattern(pattern)
			if err != nil {
				utils.ErrExit("Invalid table name pattern: %q: %s", pattern, err)
			}
			return matched
		})
		return result
	}

	extractTableList := func(flagTableList, listName string) ([]sqlname.NameTuple, []string) {
		tableList := utils.CsvStringToSlice(flagTableList)
		var result []sqlname.NameTuple
		var unqualifiedTables []string
		var unknownTables []string
		for _, table := range tableList {
			if noDefaultSchema && len(strings.Split(table, ".")) == 1 {
				unqualifiedTables = append(unqualifiedTables, table)
				continue
			}

			matchingTables := findPatternMatchingTables(table)
			if len(matchingTables) == 0 {
				unknownTables = append(unknownTables, table) //so that unknown check can be done later
			} else {
				result = append(result, matchingTables...)
			}
		}
		if len(unqualifiedTables) > 0 {
			utils.ErrExit("Qualify following table names in the %s list with schema-name: %v", listName, unqualifiedTables)
		}
		log.Infof("%s tableList: %v", listName, result)
		return result, unknownTables
	}

	includeList, unknownInclude := extractTableList(tconf.TableList, "include")
	excludeList, unknownExclude := extractTableList(tconf.ExcludeTableList, "exclude")
	allUnknown := append(unknownInclude, unknownExclude...)
	if len(allUnknown) > 0 {
		utils.PrintAndLog("Unknown table names in the table-list: %v", allUnknown)
		utils.PrintAndLog("Valid table names are: %v", lo.Map(allTables, func(t sqlname.NameTuple, _ int) string {
			return t.ForOutput()
		}))
		utils.ErrExit("Please fix the table names in table-list and retry.")
	}

	tablesNotPresentInTarget := []sqlname.NameTuple{}

	for _, task := range importFileTasks {
		if len(includeList) > 0 && !slices.Contains(includeList, task.TableNameTup) {
			log.Infof("Skipping table %q (fileName: %s) as it is not in the include list", task.TableNameTup, task.FilePath)
			continue
		}
		if len(excludeList) > 0 && slices.Contains(excludeList, task.TableNameTup) {
			log.Infof("Skipping table %q (fileName: %s) as it is in the exclude list", task.TableNameTup, task.FilePath)
			continue
		}
		if !task.TableNameTup.TargetTableAvailable() && !changeStreamingIsEnabled(importType) {
			//If table not exclude and not present in target then we will ask users to exclude them in table-list flags
			//for offline migration only as for live we don't support table-list flags so this doesn't matter for that
			//and we can assume that all export side tables should be present in target
			tablesNotPresentInTarget = append(tablesNotPresentInTarget, task.TableNameTup)
			continue
		}
		result = append(result, task)
	}
	if len(tablesNotPresentInTarget) > 0 {
		utils.PrintAndLog("Following tables are not present in the target database:\n%v", strings.Join(lo.Map(tablesNotPresentInTarget, func(t sqlname.NameTuple, _ int) string {
			return t.ForKey()
		}), ","))
		utils.ErrExit("Exclude these tables in table-list flags if you don't want to import them.")
	}
	return result
}

func updateTargetConfInMigrationStatus() {
	err := metaDB.UpdateMigrationStatusRecord(func(record *metadb.MigrationStatusRecord) {
		switch importerRole {
		case TARGET_DB_IMPORTER_ROLE, IMPORT_FILE_ROLE:
			record.TargetDBConf = tconf.Clone()
			record.TargetDBConf.Password = ""
			record.TargetDBConf.Uri = ""
		case SOURCE_REPLICA_DB_IMPORTER_ROLE:
			record.SourceReplicaDBConf = tconf.Clone()
			record.SourceReplicaDBConf.Password = ""
			record.SourceReplicaDBConf.Uri = ""
		case SOURCE_DB_IMPORTER_ROLE:
			record.SourceDBAsTargetConf = tconf.Clone()
			record.SourceDBAsTargetConf.Password = ""
			record.SourceDBAsTargetConf.Uri = ""
		default:
			panic(fmt.Sprintf("unsupported importer role: %s", importerRole))
		}
	})
	if err != nil {
		utils.ErrExit("Failed to update target conf in migration status record: %s", err)
	}
}

func importData(importFileTasks []*ImportFileTask, errorPolicy importdata.ErrorPolicy) {

	if (importerRole == TARGET_DB_IMPORTER_ROLE || importerRole == IMPORT_FILE_ROLE) && (tconf.EnableUpsert) {
		if !utils.AskPrompt(color.RedString("WARNING: Ensure that tables on target YugabyteDB do not have secondary indexes. " +
			"If a table has secondary indexes, setting --enable-upsert to true may lead to corruption of the indexes. Are you sure you want to proceed?")) {
			utils.ErrExit("Aborting import.")
		}
	}

	if callhome.SendDiagnostics {
		callhomeMetricsCollector = callhome.NewImportDataMetricsCollector()
	}

	exportDirDataDir := filepath.Join(exportDir, "data")
	errorHandler, err := importdata.GetImportDataErrorHandler(errorPolicy, exportDirDataDir)
	if err != nil {
		utils.ErrExit("Failed to initialize error handler: %s", err)
	}
	err = updateErrorPolicyInMetaDB(errorPolicy)
	if err != nil {
		utils.ErrExit("Failed to update error policy in meta DB: %s", err)
	}

	if importerRole == TARGET_DB_IMPORTER_ROLE {
		importDataStartEvent := createSnapshotImportStartedEvent()
		controlPlane.SnapshotImportStarted(&importDataStartEvent)
	}
	updateTargetConfInMigrationStatus()
	msr, err := metaDB.GetMigrationStatusRecord()
	if err != nil {
		utils.ErrExit("Failed to get migration status record: %s", err)
	}

	if msr.IsSnapshotExportedViaDebezium() {
		valueConverter, err = dbzm.NewValueConverter(exportDir, tdb, tconf, importerRole, msr.SourceDBConf.DBType)
	} else {
		valueConverter, err = dbzm.NewNoOpValueConverter()
	}
	if err != nil {
		utils.ErrExit("create value converter: %s", err)
	}

	TableNameToSchema, err = valueConverter.GetTableNameToSchema()
	if err != nil {
		utils.ErrExit("getting table name to schema: %s", err)
	}

	err = tdb.InitConnPool()
	if err != nil {
		utils.ErrExit("Failed to initialize the target DB connection pool: %s", err)
	}

	var adaptiveParallelismStarted bool
	if tconf.EnableYBAdaptiveParallelism {
		adaptiveParallelismStarted, err = startAdaptiveParallelism()
		if err != nil {
			utils.ErrExit("Failed to start adaptive parallelism: %s", err)
		}
	}
	progressReporter = NewImportDataProgressReporter(bool(disablePb))
	err = startMonitoringTargetYBHealth()
	if err != nil {
		utils.ErrExit("Failed to start monitoring health: %s", err)
	}
	if adaptiveParallelismStarted {
		utils.PrintAndLog("Using 1-%d parallel jobs (adaptive)", tconf.MaxParallelism)
	} else {
		utils.PrintAndLog("Using %d parallel jobs.", tconf.Parallelism)
	}

	targetDBVersion := tdb.GetVersion()
	fmt.Printf("%s version: %s\n", tconf.TargetDBType, targetDBVersion)

	err = tdb.CreateVoyagerSchema()
	if err != nil {
		utils.ErrExit("Failed to create voyager metadata schema on target DB: %s", err)
	}

	utils.PrintAndLog("\nimport of data in %q database started", tconf.DBName)
	var pendingTasks, completedTasks []*ImportFileTask
	state := NewImportDataState(exportDir)
	if startClean {
		err := cleanMSRForImportDataStartClean()
		if err != nil {
			utils.ErrExit("Failed to clean MigrationStatusRecord for import data start clean: %s", err)
		}
		cleanImportState(state, importFileTasks)
		err = cleanStoredErrors(errorHandler, importFileTasks)
		if err != nil {
			utils.ErrExit("Failed to clean stored errors: %s", err)
		}
		pendingTasks = importFileTasks
	} else {
		pendingTasks, completedTasks, err = classifyTasksForImport(state, importFileTasks)
		if err != nil {
			utils.ErrExit("Failed to classify tasks: %s", err)
		}
	}
	log.Infof("pending tasks: %v", pendingTasks)
	log.Infof("completed tasks: %v", completedTasks)

	err = runPKConflictModeGuardrails(state, importFileTasks)
	if err != nil {
		utils.ErrExit("Error checking PK conflict mode on fresh start: %s", err)
	}

	if msr.SourceDBConf != nil {
		source = *msr.SourceDBConf
	}
	if changeStreamingIsEnabled(importType) {
		//For live migration we need to use the source table list to get the import table list
		//as we don't suport filtering tables in import data for live migration so it might be okay to use source side list
		//and one more reason of using that is empty tables which are not present in datafile descriptor but we need to have them in
		// import list for live migration as streaming changes will be done for them
		importTableList, err = getImportTableList(msr.TableListExportedFromSource)
		if err != nil {
			utils.ErrExit("Error generating table list to import: %v", err)
		}
	} else {
		//for offline migration we need to use the import file tasks to get the import table list
		//as that is the one where we filter the tables via table-list flags
		//we don't need empty tables in offline case, data migration doesn't matter for them
		importTableList = importFileTasksToTableNameTuples(importFileTasks)
	}
	err = fetchAndStoreGeneratedAlwaysIdentityColumnsInMetadb(importTableList)
	if err != nil {
		utils.ErrExit("error fetching or storing the generated always identity columns: %v", err)
	}
	err = disableGeneratedAlwaysAsIdentityColumns()
	if err != nil {
		utils.ErrExit("error disabling generated always identity columns: %v", err)
	}
	// Import snapshots
	if importerRole != SOURCE_DB_IMPORTER_ROLE {
		utils.PrintAndLog("Already imported tables: %v", importFileTasksToTableNames(completedTasks))
		if len(pendingTasks) == 0 {
			utils.PrintAndLog("All the tables are already imported, nothing left to import\n")
		} else {
			utils.PrintAndLog("Tables to import: %v", importFileTasksToTableNames(pendingTasks))
			err = prepareTableToColumns(pendingTasks) //prepare the tableToColumns map
			if err != nil {
				utils.ErrExit("failed to prepare table to columns: %s", err)
			}
			maxParallelConns, err := getMaxParallelConnections()
			if err != nil {
				utils.ErrExit("Failed to get max parallel connections: %s", err)
			}
			if importerRole == TARGET_DB_IMPORTER_ROLE {
				importDataAllTableMetrics := createInitialImportDataTableMetrics(pendingTasks)
				controlPlane.UpdateImportedRowCount(importDataAllTableMetrics)
			}

			useTaskPicker := utils.GetEnvAsBool("YBVOYAGER_USE_TASK_PICKER_FOR_IMPORT", true)
			if useTaskPicker {
				maxColocatedBatchesInProgress := utils.GetEnvAsInt("YBVOYAGER_MAX_COLOCATED_BATCHES_IN_PROGRESS", 3)
				err := importTasksViaTaskPicker(pendingTasks, state, progressReporter,
					maxParallelConns, maxParallelConns, maxColocatedBatchesInProgress,
					errorHandler, callhomeMetricsCollector)
				if err != nil {
					utils.ErrExit("Failed to import tasks via task picker. %s", err)
				}
			} else {
				poolSize := maxParallelConns * 2
				for _, task := range pendingTasks {
					// The code can produce `poolSize` number of batches at a time. But, it can consume only
					// `parallelism` number of batches at a time.
					batchImportPool = pool.New().WithMaxGoroutines(poolSize)
					log.Infof("created batch import pool of size: %d", poolSize)

					taskImporter, err := NewFileTaskImporter(task, state, batchImportPool, progressReporter, nil, false, errorHandler, callhomeMetricsCollector)
					if err != nil {
						utils.ErrExit("Failed to create file task importer: %s", err)
					}

					for !taskImporter.AllBatchesSubmitted() {
						err := taskImporter.ProduceAndSubmitNextBatchToWorkerPool()
						if err != nil {
							utils.ErrExit("Failed to submit next batch: task:%v err: %s", task, err)
						}
					}

					batchImportPool.Wait() // wait for file import to finish
					taskImporter.PostProcess()
				}
				time.Sleep(time.Second * 2)
			}
		}
		utils.PrintAndLog("snapshot data import complete\n\n")
	}

	if changeStreamingIsEnabled(importType) {
		if importerRole != SOURCE_DB_IMPORTER_ROLE {
			displayImportedRowCountSnapshot(state, importFileTasks, errorHandler)
		}

		waitForDebeziumStartIfRequired()
		importPhase = dbzm.MODE_STREAMING
		color.Blue("streaming changes to %s...", tconf.TargetDBType)

		if err != nil {
			utils.ErrExit("failed to get table unique key columns map: %s", err)
		}
		valueConverter, err = dbzm.NewValueConverter(exportDir, tdb, tconf, importerRole, source.DBType)
		if err != nil {
			utils.ErrExit("Failed to create value converter: %s", err)
		}
		err = streamChanges(state, importTableList)
		if err != nil {
			utils.ErrExit("Failed to stream changes to %s: %s", tconf.TargetDBType, err)
		}

		status, err := dbzm.ReadExportStatus(filepath.Join(exportDir, "data", "export_status.json"))
		if err != nil {
			utils.ErrExit("failed to read export status for restore sequences: %s", err)
		}
		// in case of live migration sequences are restored after cutover
		err = tdb.RestoreSequences(status.Sequences)
		if err != nil {
			utils.ErrExit("failed to restore sequences: %s", err)
		}
		err = restoreGeneratedIdentityColumns(importTableList)
		if err != nil {
			utils.ErrExit("failed to restore generated columns: %s", err)
		}
		utils.PrintAndLog("Completed streaming all relevant changes to %s", tconf.TargetDBType)
		err = markCutoverProcessed(importerRole)
		if err != nil {
			utils.ErrExit("failed to mark cutover as processed: %s", err)
		}
		utils.PrintAndLog("\nRun the following command to get the current report of the migration:\n" +
			color.CyanString("yb-voyager get data-migration-report --export-dir %q", exportDir))
	} else {
		// offline migration; either using dbzm or pg_dump/ora2pg
		if !msr.IsSnapshotExportedViaDebezium() {
			errImport := executePostSnapshotImportSqls()
			if errImport != nil {
				utils.ErrExit("Error in importing finalize-schema-post-data-import sql: %v", err)
			}
		} else {
			status, err := dbzm.ReadExportStatus(filepath.Join(exportDir, "data", "export_status.json"))
			if err != nil {
				utils.ErrExit("failed to read export status for restore sequences: %s", err)
			}
			err = tdb.RestoreSequences(status.Sequences)
			if err != nil {
				utils.ErrExit("failed to restore sequences: %s", err)
			}
		}
		err = restoreGeneratedIdentityColumns(importTableList)
		if err != nil {
			utils.ErrExit("failed to restore generated columns: %s", err)
		}
		displayImportedRowCountSnapshot(state, importFileTasks, errorHandler)
	}
	fmt.Printf("\nImport data complete.\n")
}

// For a fresh start but non empty tables in tableList && OnPrimaryKeyConflict is set to IGNORE -> notify user
func runPKConflictModeGuardrails(state *ImportDataState, allTasks []*ImportFileTask) error {
	// in case of ERROR mode, no need to check for non-empty tables
	// but for IGNORE or UPDATE(in future), we need to prompt user
	if tconf.OnPrimaryKeyConflictAction == constants.PRIMARY_KEY_CONFLICT_ACTION_ERROR {
		return nil
	}

	if !isTargetDBImporter(importerRole) {
		return nil
	}

	if !isFreshStart(state, allTasks) {
		log.Info("Not a fresh start, skipping primary key conflict mode check.")
		return nil
	}

	pendingTasks := getPendingTasks(state, allTasks)
	pendingTablesList := importFileTasksToTableNameTuples(pendingTasks)
	nonEmptyTables := tdb.GetNonEmptyTables(pendingTablesList)
	if len(nonEmptyTables) == 0 {
		log.Info("No non-empty tables found in the target DB, skipping primary key conflict mode check.")
		return nil
	}

	var nonEmptyTablesWithPK []sqlname.NameTuple
	for _, table := range nonEmptyTables {
		colList, err := tdb.GetPrimaryKeyColumns(table)
		if err != nil {
			return fmt.Errorf("failed to get primary key columns for table %s: %w", table.ForOutput(), err)
		}
		if len(colList) > 0 { // table has PK
			nonEmptyTablesWithPK = append(nonEmptyTablesWithPK, table)
		}
	}

	// all nonEmptyTables have no primary key columns
	if len(nonEmptyTablesWithPK) == 0 {
		log.Infof("No non-empty tables with primary key found in %v, skipping primary key conflict mode check.",
			sqlname.NameTupleListToStrings(nonEmptyTables))
		return nil
	}

	utils.PrintAndLog(
		"\nTarget tables with pre-existing data: %v\n"+
			"Note that because of the config on-primary-key-conflict as 'IGNORE', rows that have a primary key conflict "+
			"with an existing row in the above set of tables will be silently ignored.\n",
		sqlname.NameTupleListToStrings(nonEmptyTablesWithPK),
	)
	if !utils.AskPrompt("Please confirm whether to proceed") {
		utils.ErrExit("Aborting import.")
	}

	return nil
}

// A fresh start is when all tasks are pending(non-zero), no started or completed tasks.
func isFreshStart(state *ImportDataState, allTasks []*ImportFileTask) bool {
	inProgressTasks := getInProgressTasks(state, allTasks)
	notStartedTasks := getNotStartedTasks(state, allTasks)
	completedTasks := getCompletedTasks(state, allTasks)

	return len(inProgressTasks) == 0 && len(completedTasks) == 0 && len(notStartedTasks) == len(allTasks)
}

func restoreGeneratedIdentityColumns(importTableList []sqlname.NameTuple) error {
	if importTableList == nil {
		return nil
	}
	// restore value for IDENTITY BY DEFAULT columns once IDENTITY ALWAYS columns are enabled back
	err := enableGeneratedAlwaysAsIdentityColumns()
	if err != nil {
		return err
	}

	//To restore the sequence value of the BY DEFAULT columns using the ALTER TABLE .. ALTER COLUMN .. SET GENERATED BY DEFAULT which updates the sequence value as well
	//TODO: these sequences of all identity columns are also covered as part of the RestoreSequences as well so we don't need this ALTER
	//see if we should remove it.
	err = restoreGeneratedByDefaultAsIdentityColumns(importTableList)
	if err != nil {
		return err
	}

	return nil
}

func getMaxParallelConnections() (int, error) {
	maxParallelConns := tconf.Parallelism
	if tconf.EnableYBAdaptiveParallelism {
		// in case of adaptive parallelism, we need to use maxParalllelism * 2
		yb, ok := tdb.(*tgtdb.TargetYugabyteDB)
		if !ok {
			return 0, fmt.Errorf("adaptive parallelism is only supported if target DB is YugabyteDB")
		}
		maxParallelConns = yb.GetNumMaxConnectionsInPool()
	}
	return maxParallelConns, nil
}

/*
1. Initialize a worker pool. In case of TARGET_DB_IMPORTER_ROLE  or IMPORT_FILE_ROLE, also create a colocated batch import pool and a corresponding queue.
2. Create a task picker which helps the importer choose which task to process in each iteration.
3. Loop until all tasks are done:
  - Pick a task from the task picker.
  - If the task is not already being processed, create a new FileTaskImporter for the task.
  - For the task that is picked, produce the next batch and submit it to the worker pool. Worker will asynchronously import the batch.
  - If task is done, mark it as done in the task picker.
*/
func importTasksViaTaskPicker(pendingTasks []*ImportFileTask, state *ImportDataState, progressReporter *ImportDataProgressReporter, maxParallelConns int,
	maxShardedTasksInProgress int, maxColocatedBatchesInProgress int, errorHandler importdata.ImportDataErrorHandler, callhomeMetricsCollector *callhome.ImportDataMetricsCollector) error {

	var err error

	setupWorkerPoolAndQueue(maxParallelConns, maxColocatedBatchesInProgress)
	taskImporters := map[int]*FileTaskImporter{}
	tableTypes, err := getTableTypes(pendingTasks)
	if err != nil {
		return fmt.Errorf("get table types: %w", err)
	}

	var taskPicker FileTaskPicker
	var yb *tgtdb.TargetYugabyteDB
	var ok bool
	if importerRole == TARGET_DB_IMPORTER_ROLE || importerRole == IMPORT_FILE_ROLE {
		yb, ok = tdb.(*tgtdb.TargetYugabyteDB)
		if !ok {
			return fmt.Errorf("expected tdb to be of type TargetYugabyteDB, got: %T", tdb)
		}
		taskPicker, err = NewColocatedCappedRandomTaskPicker(maxShardedTasksInProgress, maxColocatedBatchesInProgress, pendingTasks, state, yb, colocatedBatchImportQueue, tableTypes)
		if err != nil {
			return fmt.Errorf("create colocated aware randmo task picker: %w", err)
		}
	} else {
		taskPicker, err = NewSequentialTaskPicker(pendingTasks, state)
		if err != nil {
			return fmt.Errorf("create sequential task picker: %w", err)
		}
	}

	for taskPicker.HasMoreTasks() {
		task, err := taskPicker.Pick()
		if err != nil {
			return fmt.Errorf("get next task: %w", err)
		}
		log.Infof("Picked task for import: %s", task)
		var taskImporter *FileTaskImporter
		var ok bool
		taskImporter, ok = taskImporters[task.ID]
		if !ok {
			taskImporter, err = createFileTaskImporter(task, state, batchImportPool, progressReporter, colocatedBatchImportQueue, tableTypes, errorHandler, callhomeMetricsCollector)
			if err != nil {
				return fmt.Errorf("create file task importer: %w", err)
			}
			log.Infof("created file task importer for table: %s, task: %v", task.TableNameTup.ForOutput(), task)
			taskImporters[task.ID] = taskImporter
		}

		if taskImporter.AllBatchesSubmitted() {
			// All batches for this task have been submitted.
			// task could have been completed (all batches imported) OR still in progress
			// in case task is done, we should inform task picker so that we stop picking that task.
			log.Infof("All batches submitted for task: %s", task)
			taskDone, err := state.AllBatchesImported(task.FilePath, task.TableNameTup)
			if err != nil {
				return fmt.Errorf("check if all batches are imported: task: %v err :%w", task, err)
			}
			if taskDone {
				taskImporter.PostProcess()
				err = taskPicker.MarkTaskAsDone(task)
				if err != nil {
					return fmt.Errorf("mark task as done: task: %v, err: %w", task, err)
				}
				state.UnregisterFileTaskImporter(taskImporter)
				log.Infof("Import of task done: %s", task)
				continue
			} else {
				// some batches are still in progress, wait for them to complete as decided by the picker.
				// don't want to busy-wait, so in case of sequentialTaskPicker, we sleep.
				err := taskPicker.WaitForTasksBatchesTobeImported()
				if err != nil {
					return fmt.Errorf("wait for tasks batches to be imported: %w", err)
				}
				continue
			}

		}
		err = taskImporter.ProduceAndSubmitNextBatchToWorkerPool()
		if err != nil {
			return fmt.Errorf("submit next batch: task:%v err: %s", task, err)
		}
	}
	return nil
}

func setupWorkerPoolAndQueue(maxParallelConns int, maxColocatedBatchesInProgress int) {
	shardedPoolSize := maxParallelConns * 2
	batchImportPool = pool.New().WithMaxGoroutines(shardedPoolSize)
	log.Infof("created batch import pool of size: %d", shardedPoolSize)

	if importerRole == TARGET_DB_IMPORTER_ROLE || importerRole == IMPORT_FILE_ROLE {
		colocatedBatchImportPool = pool.New().WithMaxGoroutines(maxColocatedBatchesInProgress)
		log.Infof("created colocated batch import pool of size: %d", maxColocatedBatchesInProgress)

		colocatedBatchImportQueue = make(chan func(), maxColocatedBatchesInProgress*2)

		colocatedBatchImportQueueConsumer := func() {
			// just read from channel and submit to the worker pool.
			// worker pool has a max size of maxColocatedBatchesInProgress, so it will block if all workers are busy.
			for {
				select {
				case f := <-colocatedBatchImportQueue:
					colocatedBatchImportPool.Go(f)
				}
			}
		}
		go colocatedBatchImportQueueConsumer()
	}
}

// getTableTypes returns a map of table name to table type (sharded/colocated) for all tables in the tasks.
func getTableTypes(tasks []*ImportFileTask) (*utils.StructMap[sqlname.NameTuple, string], error) {
	if !slices.Contains([]string{TARGET_DB_IMPORTER_ROLE, IMPORT_FILE_ROLE}, importerRole) {
		return nil, nil
	}

	tableTypes := utils.NewStructMap[sqlname.NameTuple, string]()
	yb, ok := tdb.(YbTargetDBColocatedChecker)
	if !ok {
		return nil, fmt.Errorf("expected tdb to be of type TargetYugabyteDB, got: %T", tdb)
	}
	isDBColocated, err := yb.IsDBColocated()
	if err != nil {
		return nil, fmt.Errorf("checking if db is colocated: %w", err)
	}
	for _, task := range tasks {
		if tableType, ok := tableTypes.Get(task.TableNameTup); !ok {
			if !isDBColocated {
				tableType = SHARDED
			} else {
				isColocated, err := yb.IsTableColocated(task.TableNameTup)
				if err != nil {
					return nil, fmt.Errorf("checking if table is colocated: table: %v: %w", task.TableNameTup.ForOutput(), err)
				}
				tableType = lo.Ternary(isColocated, COLOCATED, SHARDED)
			}
			tableTypes.Put(task.TableNameTup, tableType)
		}
	}
	return tableTypes, nil

}

/*
when TARGET_DB_IMPORTER_ROLE or IMPORT_FILE_ROLE, we pass on
the batchImportPool and the colocatedBatchImportQueue to the FileTaskImporter
so that it can submit sharded table batches to the batchImportPool,
and colocated table batches to the colocatedBatchImportQueue.

Otherwise, we simply pass the batchImportPool to the FileTaskImporter.
*/
func createFileTaskImporter(task *ImportFileTask, state *ImportDataState, batchImportPool *pool.Pool, progressReporter *ImportDataProgressReporter, colocatedBatchImportQueue chan func(),
	tableTypes *utils.StructMap[sqlname.NameTuple, string], errorHandler importdata.ImportDataErrorHandler, callhomeMetricsCollector *callhome.ImportDataMetricsCollector) (*FileTaskImporter, error) {
	var taskImporter *FileTaskImporter
	var err error
	if importerRole == TARGET_DB_IMPORTER_ROLE || importerRole == IMPORT_FILE_ROLE {
		tableType, ok := tableTypes.Get(task.TableNameTup)
		if !ok {
			return nil, fmt.Errorf("table type not found for table: %s", task.TableNameTup.ForOutput())
		}

		taskImporter, err = NewFileTaskImporter(task, state, batchImportPool, progressReporter, colocatedBatchImportQueue, tableType == COLOCATED, errorHandler, callhomeMetricsCollector)
		if err != nil {
			return nil, fmt.Errorf("create file task importer: %w", err)
		}
	} else {
		taskImporter, err = NewFileTaskImporter(task, state, batchImportPool, progressReporter, nil, false, errorHandler, callhomeMetricsCollector)
		if err != nil {
			return nil, fmt.Errorf("create file task importer: %w", err)
		}
	}
	return taskImporter, nil
}

func startMonitoringTargetYBHealth() error {
	if !slices.Contains([]string{TARGET_DB_IMPORTER_ROLE, IMPORT_FILE_ROLE}, importerRole) {
		return nil
	}
	if skipNodeHealthChecks && skipDiskUsageHealthChecks && skipReplicationChecks {
		return nil
	}
	yb, ok := tdb.(*tgtdb.TargetYugabyteDB)
	if !ok {
		return fmt.Errorf("monitoring health is only supported if target DB is YugabyteDB")
	}
	go func() {
		//for now not sending any other parameters as not required for monitor usage
		ybClient := dbzm.NewYugabyteDBCDCClient(exportDir, "", tconf.SSLRootCert, tconf.DBName, "", nil)
		err := ybClient.Init()
		if err != nil {
			log.Errorf("error intialising the yb client : %v", err)
		}
		monitorTDBHealth := monitor.NewMonitorTargetYBHealth(yb, bool(skipDiskUsageHealthChecks), bool(skipReplicationChecks), bool(skipNodeHealthChecks), ybClient, func(info string) {
			displayMonitoringInformationOnTheConsole(info)
		})
		err = monitorTDBHealth.StartMonitoring()
		if err != nil {
			log.Errorf("error monitoring the target health: %v", err)
		}
	}()
	return nil
}

func displayMonitoringInformationOnTheConsole(info string) {
	if info == "" {
		return
	}
	if disablePb {
		utils.PrintAndLog(info)
	} else {
		log.Warnf("monitoring: %v", info)
		if importPhase == dbzm.MODE_SNAPSHOT || importerRole == IMPORT_FILE_ROLE {
			progressReporter.DisplayInformation(info)
		} else {
			statsReporter.DisplayInformation(info)

		}
	}
}

func startAdaptiveParallelism() (bool, error) {
	yb, ok := tdb.(*tgtdb.TargetYugabyteDB)
	if !ok {
		return false, fmt.Errorf("adaptive parallelism is only supported if target DB is YugabyteDB")
	}
	if !yb.IsAdaptiveParallelismSupported() {
		utils.PrintAndLog(color.YellowString("Note: Continuing without adaptive parallelism as it is not supported in this version of YugabyteDB."))
		return false, nil
	}

	go func() {
		err := adaptiveparallelism.AdaptParallelism(yb)
		if err != nil {
			log.Errorf("adaptive parallelism error: %v", err)
		}
	}()
	return true, nil
}

func waitForDebeziumStartIfRequired() error {
	msr, err := metaDB.GetMigrationStatusRecord()
	if err != nil {
		return fmt.Errorf("failed to get migration status record: %w", err)
	}
	if msr.SnapshotMechanism == "debezium" {
		// we already wait for snapshot to have completed by debezium
		// so no need to wait again here.
		return nil
	}

	// in case pg_dump was used to export snapshot data,
	// we need to wait for export-data to have started debezium in cdc phase
	// in order to avoid any race conditions.
	fmt.Println("Initializing streaming phase...")
	log.Infof("waiting for export-data to have started debezium in cdc phase")
	for {
		msr, err = metaDB.GetMigrationStatusRecord()
		if err != nil {
			return fmt.Errorf("failed to get migration status record: %w", err)
		}
		if lo.Contains([]string{TARGET_DB_IMPORTER_ROLE, SOURCE_REPLICA_DB_IMPORTER_ROLE}, importerRole) &&
			msr.ExportDataSourceDebeziumStarted {
			break
		}
		if importerRole == SOURCE_DB_IMPORTER_ROLE && msr.ExportDataTargetDebeziumStarted {
			break
		}
		time.Sleep(2 * time.Second)
	}

	return nil
}

func packAndSendImportDataToTargetPayload(status string, errorMsg error) {

	if !shouldSendCallhome() {
		return
	}

	//basic payload details
	payload := createCallhomePayload()
	switch importType {
	case SNAPSHOT_ONLY:
		payload.MigrationType = OFFLINE
	case SNAPSHOT_AND_CHANGES:
		payload.MigrationType = LIVE_MIGRATION
	}
	payload.TargetDBDetails = callhome.MarshalledJsonString(targetDBDetails)
	payload.MigrationPhase = IMPORT_DATA_PHASE

	dataMetrics := callhome.ImportDataMetrics{}
	if callhomeMetricsCollector != nil {
		dataMetrics.SnapshotTotalRows = callhomeMetricsCollector.GetSnapshotTotalRows()
		dataMetrics.SnapshotTotalBytes = callhomeMetricsCollector.GetSnapshotTotalBytes()
	}

	// Get phase-related metrics from existing logic
<<<<<<< HEAD
	// TODO: Fix - pass the error handler properly.
	importRowsMap, err := getImportedSnapshotRowsMap("target", nil)
=======
	importRowsMap, err := getImportedSnapshotRowsMap("target", importTableList)
>>>>>>> c1a6170b
	if err != nil {
		log.Infof("callhome: error in getting the import data: %v", err)
	} else {
		importRowsMap.IterKV(func(key sqlname.NameTuple, value RowCountPair) (bool, error) {
			dataMetrics.MigrationSnapshotTotalRows += value.Imported
			if value.Imported > dataMetrics.MigrationSnapshotLargestTableRows {
				dataMetrics.MigrationSnapshotLargestTableRows = value.Imported
			}
			return true, nil
		})
	}

	// Set live migration metrics if applicable
	if importPhase != dbzm.MODE_SNAPSHOT && statsReporter != nil {
		dataMetrics.MigrationCdcTotalImportedEvents = statsReporter.TotalEventsImported
		dataMetrics.CdcEventsImportRate3min = statsReporter.EventsImportRateLast3Min
	}

	importDataPayload := callhome.ImportDataPhasePayload{
		PayloadVersion:              callhome.IMPORT_DATA_CALLHOME_PAYLOAD_VERSION,
		ParallelJobs:                int64(tconf.Parallelism),
		StartClean:                  bool(startClean),
		EnableUpsert:                bool(tconf.EnableUpsert),
		Error:                       callhome.SanitizeErrorMsg(errorMsg, anonymizer),
		ControlPlaneType:            getControlPlaneType(),
		BatchSize:                   batchSizeInNumRows,
		OnPrimaryKeyConflictAction:  tconf.OnPrimaryKeyConflictAction,
		EnableYBAdaptiveParallelism: bool(tconf.EnableYBAdaptiveParallelism),
		AdaptiveParallelismMax:      int64(tconf.MaxParallelism),
		ErrorPolicySnapshot:         errorPolicySnapshotFlag.String(),
		DataMetrics:                 dataMetrics,
		Phase:                       importPhase,
	}

	var err2 error
	importDataPayload.YBClusterMetrics, err2 = BuildCallhomeYBClusterMetrics()
	if err2 != nil {
		log.Infof("callhome: error in getting the YB cluster metrics: %v", err2)
	}

	payload.PhasePayload = callhome.MarshalledJsonString(importDataPayload)
	payload.Status = status

	err = callhome.SendPayload(&payload)
	if err == nil && (status == COMPLETE || status == ERROR) {
		callHomeErrorOrCompletePayloadSent = true
	}
}

func fetchAndStoreGeneratedAlwaysIdentityColumnsInMetadb(tables []sqlname.NameTuple) error {
	tableKeyToIdentityColumnNames := make(map[string][]string)

	//Fetching the table to identity columns information from metadb if present
	found, err := metaDB.GetJsonObject(nil, identityColumnsMetaDBKey, &tableKeyToIdentityColumnNames)
	if err != nil {
		return fmt.Errorf("failed to get identity columns from meta db: %s", err)
	}
	if found {
		//IF present in metadb retrieve a map of table NameTuple Key -> columns
		//convert it to the struct map of NameTuple -> columns in global variable TableToIdentityColumns
		TableToIdentityColumnNames = utils.NewStructMap[sqlname.NameTuple, []string]()
		for key, columns := range tableKeyToIdentityColumnNames {
			nameTuple, err := namereg.NameReg.LookupTableName(key)
			if err != nil {
				return fmt.Errorf("lookup for table name in name reg: %v with: %v", key, err)
			}
			TableToIdentityColumnNames.Put(nameTuple, columns)
		}
		return nil
	}
	//If not found Fetch it from db in struct map of NameTuple -> columns
	TableToIdentityColumnNames = getIdentityColumnsForTables(tables, "ALWAYS")
	//also store it as map of table NameTuple key -> columns and then store it in metadb
	TableToIdentityColumnNames.IterKV(func(key sqlname.NameTuple, value []string) (bool, error) {
		tableKeyToIdentityColumnNames[key.ForKey()] = value
		return true, nil
	})
	// saving in metadb for handling restarts
	err = metaDB.InsertJsonObject(nil, identityColumnsMetaDBKey, tableKeyToIdentityColumnNames)
	if err != nil {
		return fmt.Errorf("failed to insert into the key '%s': %v", identityColumnsMetaDBKey, err)
	}
	return nil
}
func disableGeneratedAlwaysAsIdentityColumns() error {
	err := tdb.DisableGeneratedAlwaysAsIdentityColumns(TableToIdentityColumnNames)
	if err != nil {
		return fmt.Errorf("failed to disable generated always as identity columns: %s", err)
	}
	return nil
}

func enableGeneratedAlwaysAsIdentityColumns() error {
	err := tdb.EnableGeneratedAlwaysAsIdentityColumns(TableToIdentityColumnNames)
	if err != nil {
		return fmt.Errorf("failed to enable generated always as identity columns: %s", err)
	}
	return nil
}

func restoreGeneratedByDefaultAsIdentityColumns(tables []sqlname.NameTuple) error {
	log.Infof("restoring generated by default as identity columns for tables: %v", tables)
	tablesToIdentityColumnNames := getIdentityColumnsForTables(tables, "BY DEFAULT")
	err := tdb.EnableGeneratedByDefaultAsIdentityColumns(tablesToIdentityColumnNames)
	if err != nil {
		return fmt.Errorf("failed to enable generated by default as identity columns: %s", err)
	}
	return nil
}

func getIdentityColumnsForTables(tables []sqlname.NameTuple, identityType string) *utils.StructMap[sqlname.NameTuple, []string] {
	var result = utils.NewStructMap[sqlname.NameTuple, []string]()
	log.Infof("getting identity(%s) columns for tables: %v", identityType, tables)
	for _, table := range tables {
		identityColumns, err := tdb.GetIdentityColumnNamesForTable(table, identityType)
		if err != nil {
			utils.ErrExit("error in getting identity(%s) columns for table: %s: %w", identityType, table, err)
		}
		if len(identityColumns) > 0 {
			log.Infof("identity(%s) columns for table %s: %v", identityType, table, identityColumns)
			result.Put(table, identityColumns)
		}
	}
	return result
}

func importFileTasksToTableNames(tasks []*ImportFileTask) []string {
	tableNames := []string{}
	for _, t := range tasks {
		tableNames = append(tableNames, t.TableNameTup.ForKey())
	}
	return lo.Uniq(tableNames)
}

func importFileTasksToTableNameTuples(tasks []*ImportFileTask) []sqlname.NameTuple {
	tableNames := []sqlname.NameTuple{}
	for _, t := range tasks {
		tableNames = append(tableNames, t.TableNameTup)
	}
	return lo.UniqBy(tableNames, func(t sqlname.NameTuple) string {
		return t.ForKey()
	})
}

func classifyTasksForImport(state *ImportDataState, tasks []*ImportFileTask) (pendingTasks, completedTasks []*ImportFileTask, err error) {
	inProgressTasks := []*ImportFileTask{}
	notStartedTasks := []*ImportFileTask{}
	for _, task := range tasks {
		fileImportState, err := state.GetFileImportState(task.FilePath, task.TableNameTup)
		if err != nil {
			return nil, nil, fmt.Errorf("get table import state: %w", err)
		}
		switch fileImportState {
		case FILE_IMPORT_COMPLETED, FILE_IMPORT_COMPLETED_WITH_ERRORS:
			completedTasks = append(completedTasks, task)
		case FILE_IMPORT_IN_PROGRESS:
			inProgressTasks = append(inProgressTasks, task)
		case FILE_IMPORT_NOT_STARTED:
			notStartedTasks = append(notStartedTasks, task)
		default:
			return nil, nil, fmt.Errorf("invalid table import state: %s", fileImportState)
		}
	}
	// Start with in-progress tasks, followed by not-started tasks.
	return append(inProgressTasks, notStartedTasks...), completedTasks, nil
}

func getNotStartedTasks(state *ImportDataState, tasks []*ImportFileTask) []*ImportFileTask {
	notStartedTasks := []*ImportFileTask{}
	for _, task := range tasks {
		fileImportState, err := state.GetFileImportState(task.FilePath, task.TableNameTup)
		if err != nil {
			utils.ErrExit("get table import state: %s: %s", task.TableNameTup, err)
		}
		if fileImportState == FILE_IMPORT_NOT_STARTED {
			notStartedTasks = append(notStartedTasks, task)
		}
	}
	return notStartedTasks
}

func getInProgressTasks(state *ImportDataState, tasks []*ImportFileTask) []*ImportFileTask {
	inProgressTasks := []*ImportFileTask{}
	for _, task := range tasks {
		fileImportState, err := state.GetFileImportState(task.FilePath, task.TableNameTup)
		if err != nil {
			utils.ErrExit("get table import state: %s: %s", task.TableNameTup, err)
		}
		if fileImportState == FILE_IMPORT_IN_PROGRESS {
			inProgressTasks = append(inProgressTasks, task)
		}
	}
	return inProgressTasks
}

func getPendingTasks(state *ImportDataState, tasks []*ImportFileTask) []*ImportFileTask {
	return append(getInProgressTasks(state, tasks), getNotStartedTasks(state, tasks)...)
}

func getCompletedTasks(state *ImportDataState, tasks []*ImportFileTask) []*ImportFileTask {
	completedTasks := []*ImportFileTask{}
	for _, task := range tasks {
		fileImportState, err := state.GetFileImportState(task.FilePath, task.TableNameTup)
		if err != nil {
			utils.ErrExit("get table import state: %s: %s", task.TableNameTup, err)
		}
		if fileImportState == FILE_IMPORT_COMPLETED || fileImportState == FILE_IMPORT_COMPLETED_WITH_ERRORS {
			completedTasks = append(completedTasks, task)
		}
	}
	return completedTasks
}

func cleanImportState(state *ImportDataState, tasks []*ImportFileTask) {
	tableNames := importFileTasksToTableNameTuples(tasks)
	nonEmptyNts := tdb.GetNonEmptyTables(tableNames)
	if len(nonEmptyNts) > 0 {
		nonEmptyTableNames := lo.Map(nonEmptyNts, func(nt sqlname.NameTuple, _ int) string {
			return nt.ForOutput()
		})
		if truncateTables {
			// truncate tables only supported for import-data-to-target.
			utils.PrintAndLog("Truncating non-empty tables on DB: %v", nonEmptyTableNames)
			err := tdb.TruncateTables(nonEmptyNts)
			if err != nil {
				utils.ErrExit("failed to truncate tables: %s", err)
			}
		} else {
			utils.PrintAndLog("Non-Empty tables: [%s]", strings.Join(nonEmptyTableNames, ", "))
			utils.PrintAndLog("The above list of tables on DB are not empty.")
			utils.PrintAndLog("If you wish to truncate them, re-run the import command with --truncate-tables true")
			yes := utils.AskPrompt("Do you want to start afresh without truncating tables")
			if !yes {
				utils.ErrExit("Aborting import.")
			}
		}

	}

	for _, task := range tasks {
		err := state.Clean(task.FilePath, task.TableNameTup)
		if err != nil {
			utils.ErrExit("failed to clean import data state for table: %q: %s", task.TableNameTup, err)
		}
	}

	sqlldrDir := filepath.Join(exportDir, "sqlldr")
	if utils.FileOrFolderExists(sqlldrDir) {
		err := os.RemoveAll(sqlldrDir)
		if err != nil {
			utils.ErrExit("failed to remove sqlldr directory: %q: %s", sqlldrDir, err)
		}
	}

	if changeStreamingIsEnabled(importType) {
		// clearing state from metaDB based on importerRole
		err := metaDB.ResetQueueSegmentMeta(importerRole)
		if err != nil {
			utils.ErrExit("failed to reset queue segment meta: %s", err)
		}
		err = metaDB.DeleteJsonObject(identityColumnsMetaDBKey)
		if err != nil {
			utils.ErrExit("failed to reset identity columns meta: %s", err)
		}
	}
}

func executePostSnapshotImportSqls() error {
	sequenceFilePath := filepath.Join(exportDir, "data", "postdata.sql")
	if utils.FileOrFolderExists(sequenceFilePath) {
		fmt.Printf("setting resume value for sequences %10s\n", "")
		err := executeSqlFile(sequenceFilePath, "SEQUENCE", func(_, _ string) bool { return false })
		if err != nil {
			return err
		}
	}
	return nil
}

func getIndexName(sqlQuery string, indexName string) (string, error) {
	// Return the index name itself if it is aleady qualified with schema name
	if len(strings.Split(indexName, ".")) == 2 {
		return indexName, nil
	}

	parts := strings.FieldsFunc(sqlQuery, func(c rune) bool { return unicode.IsSpace(c) || c == '(' || c == ')' })
	for index, part := range parts {
		if strings.EqualFold(part, "ON") {
			tableName := parts[index+1]
			schemaName := getTargetSchemaName(tableName)
			return fmt.Sprintf("%s.%s", schemaName, indexName), nil
		}
	}
	return "", fmt.Errorf("could not find `ON` keyword in the CREATE INDEX statement")
}

// TODO: This function is a duplicate of the one in tgtdb/yb.go. Consolidate the two.
func getTargetSchemaName(tableName string) string {
	parts := strings.Split(tableName, ".")
	if len(parts) == 2 {
		return parts[0]
	}
	if tconf.TargetDBType == POSTGRESQL {
		defaultSchema, noDefaultSchema := GetDefaultPGSchema(tconf.Schema, ",")
		if noDefaultSchema {
			utils.ErrExit("no default schema for table: %q ", tableName)
		}
		return defaultSchema
	}
	return tconf.Schema // default set to "public"
}

func prepareTableToColumns(tasks []*ImportFileTask) error {
	for _, task := range tasks {
		var columns []string
		dfdTableToExportedColumns, err := getDfdTableNameToExportedColumns(tasks, dataFileDescriptor)
		if err != nil {
			return fmt.Errorf("failed to get dfd table to exported columns: %s", err)
		}
		if dfdTableToExportedColumns != nil {
			columns, _ = dfdTableToExportedColumns.Get(task.TableNameTup)
		} else if dataFileDescriptor.HasHeader {
			// File is either exported from debezium OR this is `import data file` case.
			reader, err := dataStore.Open(task.FilePath)
			if err != nil {
				return fmt.Errorf("datastore.Open: %q: %v", task.FilePath, err)
			}
			df, err := datafile.NewDataFile(task.FilePath, reader, dataFileDescriptor)
			if err != nil {
				return fmt.Errorf("opening datafile: %q: %v", task.FilePath, err)
			}
			header := df.GetHeader()
			columns = strings.Split(header, dataFileDescriptor.Delimiter)
			log.Infof("read header from file %q: %s", task.FilePath, header)
			log.Infof("header row split using delimiter %q: %v\n", dataFileDescriptor.Delimiter, columns)
			df.Close()
		}
		TableToColumnNames.Put(task.TableNameTup, columns)
	}
	return nil
}

func getDfdTableNameToExportedColumns(tasks []*ImportFileTask, dataFileDescriptor *datafile.Descriptor) (*utils.StructMap[sqlname.NameTuple, []string], error) {
	if dataFileDescriptor.TableNameToExportedColumns == nil {
		return nil, nil
	}

	result := utils.NewStructMap[sqlname.NameTuple, []string]()
	// checking columns for all tables in the datafile descriptor by using the file tasks
	//as this is used only for import batch which is snapshot
	for _, task := range tasks {
		columnList, ok := dataFileDescriptor.TableNameToExportedColumns[task.TableNameTup.ForKey()]
		if ok {
			result.Put(task.TableNameTup, columnList)
		} else {
			return nil, fmt.Errorf("table %q not found in data file descriptor", task.TableNameTup.ForKey())
		}
	}
	return result, nil
}

func checkExportDataDoneFlag() {
	metaInfoDir := filepath.Join(exportDir, metaInfoDirName)
	_, err := os.Stat(metaInfoDir)
	if err != nil {
		utils.ErrExit("metainfo dir is missing. Exiting.")
	}

	if dataIsExported() {
		return
	}

	utils.PrintAndLog("Waiting for snapshot data export to complete...")
	for !dataIsExported() {
		time.Sleep(time.Second * 2)
	}
	utils.PrintAndLog("Snapshot data export is complete.")
}

func init() {
	// adding child commands to parent import commands
	importCmd.AddCommand(importDataCmd)
	importDataCmd.AddCommand(importDataToCmd)
	importDataToCmd.AddCommand(importDataToTargetCmd)

	// adding flags to the `import data` and `import data to target` commands
	registerFlagsForTarget(importDataCmd)
	registerFlagsForTarget(importDataToTargetCmd)
	registerCommonGlobalFlags(importDataCmd)
	registerCommonGlobalFlags(importDataToTargetCmd)
	registerCommonImportFlags(importDataCmd)
	registerCommonImportFlags(importDataToTargetCmd)
	importDataCmd.Flags().MarkHidden("continue-on-error")
	importDataToTargetCmd.Flags().MarkHidden("continue-on-error")
	registerTargetDBConnFlags(importDataCmd)
	registerTargetDBConnFlags(importDataToTargetCmd)
	registerImportDataCommonFlags(importDataCmd)
	registerImportDataCommonFlags(importDataToTargetCmd)
	registerImportDataToTargetFlags(importDataCmd)
	registerImportDataToTargetFlags(importDataToTargetCmd)
}

func createSnapshotImportStartedEvent() cp.SnapshotImportStartedEvent {
	result := cp.SnapshotImportStartedEvent{}
	initBaseTargetEvent(&result.BaseEvent, "IMPORT DATA")
	return result
}

func createSnapshotImportCompletedEvent() cp.SnapshotImportCompletedEvent {
	result := cp.SnapshotImportCompletedEvent{}
	initBaseTargetEvent(&result.BaseEvent, "IMPORT DATA")
	return result
}

func createInitialImportDataTableMetrics(tasks []*ImportFileTask) []*cp.UpdateImportedRowCountEvent {
	result := []*cp.UpdateImportedRowCountEvent{}
	for _, task := range tasks {
		var schemaName, tableName string
		schemaName, tableName = cp.SplitTableNameForPG(task.TableNameTup.ForKey())
		tableMetrics := cp.UpdateImportedRowCountEvent{
			BaseUpdateRowCountEvent: cp.BaseUpdateRowCountEvent{
				BaseEvent: cp.BaseEvent{
					EventType:     "IMPORT DATA",
					MigrationUUID: migrationUUID,
					SchemaNames:   []string{schemaName},
				},
				TableName:         tableName,
				Status:            cp.EXPORT_OR_IMPORT_DATA_STATUS_INT_TO_STR[ROW_UPDATE_STATUS_NOT_STARTED],
				TotalRowCount:     getTotalProgressAmount(task),
				CompletedRowCount: 0,
			},
		}
		result = append(result, &tableMetrics)
	}

	return result
}

func saveOnPrimaryKeyConflictActionInMSR() {
	if !isPrimaryKeyConflictModeValid() {
		return
	}

	metaDB.UpdateMigrationStatusRecord(func(record *metadb.MigrationStatusRecord) {
		record.OnPrimaryKeyConflictAction = tconf.OnPrimaryKeyConflictAction
	})
}

func cleanMSRForImportDataStartClean() error {
	if !startClean {
		log.Infof("skipping cleaning migration status record for import data command start clean")
		return nil
	}

	msr, err := metaDB.GetMigrationStatusRecord()
	if err != nil {
		return fmt.Errorf("failed to get migration status record: %s", err)
	}

	if msr == nil {
		return fmt.Errorf("migration status record not found.")
	} else {
		metaDB.UpdateMigrationStatusRecord(func(record *metadb.MigrationStatusRecord) {
			msr.OnPrimaryKeyConflictAction = ""
		})
	}
	return nil
}

func isPrimaryKeyConflictModeValid() bool {
	return importerRole == IMPORT_FILE_ROLE || importerRole == TARGET_DB_IMPORTER_ROLE
}

func cleanStoredErrors(errorHandler importdata.ImportDataErrorHandler, tasks []*ImportFileTask) error {
	// clean stored errors for all tasks
	for _, task := range tasks {
		err := errorHandler.CleanUpStoredErrors(task.TableNameTup, task.FilePath)
		if err != nil {
			return fmt.Errorf("failed to clean up stored errors for task %s: %w", task.TableNameTup.ForOutput(), err)
		}
	}
	return nil
}

func isTargetDBImporter(importerRole string) bool {
	return importerRole == TARGET_DB_IMPORTER_ROLE || importerRole == IMPORT_FILE_ROLE
}

func updateErrorPolicyInMetaDB(errorPolicy importdata.ErrorPolicy) error {

	switch importerRole {
	case IMPORT_FILE_ROLE:
		err := metaDB.UpdateImportDataFileStatusRecord(func(record *metadb.ImportDataFileStatusRecord) {
			record.ErrorPolicy = errorPolicy.String()
		})
		if err != nil {
			return fmt.Errorf("failed to update error policy in import data file status record: %w", err)
		}
	case TARGET_DB_IMPORTER_ROLE:
		err := metaDB.UpdateImportDataStatusRecord(func(record *metadb.ImportDataStatusRecord) {
			record.ErrorPolicySnapshot = errorPolicy.String()
		})
		if err != nil {
			return fmt.Errorf("failed to update error policy in import data status record: %w", err)
		}
		// Not applicable for other roles
	}
	return nil
}

func BuildCallhomeYBClusterMetrics() (callhome.YBClusterMetrics, error) {
	yb, ok := tdb.(*tgtdb.TargetYugabyteDB)
	if !ok {
		return callhome.YBClusterMetrics{}, fmt.Errorf("importData: expected tdb to be of type TargetYugabyteDB, got: %T", tdb)
	}

	clusterMetrics, err := yb.GetClusterMetrics()
	if err != nil {
		return callhome.YBClusterMetrics{}, err
	}

	now := time.Now().UTC()
	nodes := make([]callhome.NodeMetric, 0)
	var totalCpuPct, maxCpuPct float64
	for _, nodeMetrics := range clusterMetrics {
		// in case of err value will be -1
		cpuPct, err := nodeMetrics.GetCPUPercent()
		if err != nil {
			// ignore and not error out - getter function can fail for a node but we would still like to collect metrics for other nodes
			log.Warnf("callhome: error getting CPU percent for node %s: %v", nodeMetrics.UUID, err)
		}
		memPct, err := nodeMetrics.GetMemPercent()
		if err != nil {
			log.Warnf("callhome: error getting Mem percent for node %s: %v", nodeMetrics.UUID, err)
		}

		// in case of err value will be -1
		memoryFree, err := nodeMetrics.GetMemoryFree()
		if err != nil {
			log.Warnf("callhome: error getting Memory Free for node %s: %v", nodeMetrics.UUID, err)
		}
		memoryAvailable, err := nodeMetrics.GetMemoryAvailable()
		if err != nil {
			log.Warnf("callhome: error getting Memory Available for node %s: %v", nodeMetrics.UUID, err)
		}
		memoryTotal, err := nodeMetrics.GetMemoryTotal()
		if err != nil {
			log.Warnf("callhome: error getting Memory Total for node %s: %v", nodeMetrics.UUID, err)
		}

		nodes = append(nodes, callhome.NodeMetric{
			UUID:                   nodeMetrics.UUID,
			TotalCPUPct:            cpuPct,
			TserverMemSoftLimitPct: memPct,
			MemoryFree:             memoryFree,
			MemoryAvailable:        memoryAvailable,
			MemoryTotal:            memoryTotal,
			Status:                 nodeMetrics.Status,
			Error:                  nodeMetrics.Error,
		})

		totalCpuPct += cpuPct
		if cpuPct > maxCpuPct {
			maxCpuPct = cpuPct
		}
	}

	if len(nodes) == 0 {
		return callhome.YBClusterMetrics{}, fmt.Errorf("no nodes found in cluster metrics")
	}

	avgCpuPct := totalCpuPct / float64(len(nodes))
	return callhome.YBClusterMetrics{
		Timestamp: now,
		AvgCpuPct: avgCpuPct,
		MaxCpuPct: maxCpuPct,
		Nodes:     nodes,
	}, nil
}<|MERGE_RESOLUTION|>--- conflicted
+++ resolved
@@ -1248,12 +1248,7 @@
 	}
 
 	// Get phase-related metrics from existing logic
-<<<<<<< HEAD
-	// TODO: Fix - pass the error handler properly.
-	importRowsMap, err := getImportedSnapshotRowsMap("target", nil)
-=======
-	importRowsMap, err := getImportedSnapshotRowsMap("target", importTableList)
->>>>>>> c1a6170b
+	importRowsMap, err := getImportedSnapshotRowsMap("target", importTableList, nil)
 	if err != nil {
 		log.Infof("callhome: error in getting the import data: %v", err)
 	} else {
