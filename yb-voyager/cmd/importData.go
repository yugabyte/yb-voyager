/*
Copyright (c) YugabyteDB, Inc.

Licensed under the Apache License, Version 2.0 (the "License");
you may not use this file except in compliance with the License.
You may obtain a copy of the License at

	http://www.apache.org/licenses/LICENSE-2.0

Unless required by applicable law or agreed to in writing, software
distributed under the License is distributed on an "AS IS" BASIS,
WITHOUT WARRANTIES OR CONDITIONS OF ANY KIND, either express or implied.
See the License for the specific language governing permissions and
limitations under the License.
*/
package cmd

import (
	"context"
	"encoding/json"
	"fmt"
	"io"
	"os"
	"os/exec"
	"path/filepath"
	"strings"
	"syscall"
	"time"
	"unicode"

	"github.com/davecgh/go-spew/spew"
	"github.com/fatih/color"
	"github.com/jackc/pgx/v4"
	"github.com/samber/lo"
	log "github.com/sirupsen/logrus"
	"github.com/sourcegraph/conc/pool"
	"github.com/spf13/cobra"
	"golang.org/x/exp/slices"

	"github.com/yugabyte/yb-voyager/yb-voyager/src/callhome"
	"github.com/yugabyte/yb-voyager/yb-voyager/src/cp"
	"github.com/yugabyte/yb-voyager/yb-voyager/src/datafile"
	"github.com/yugabyte/yb-voyager/yb-voyager/src/datastore"
	"github.com/yugabyte/yb-voyager/yb-voyager/src/dbzm"
	"github.com/yugabyte/yb-voyager/yb-voyager/src/metadb"
	"github.com/yugabyte/yb-voyager/yb-voyager/src/namereg"
	"github.com/yugabyte/yb-voyager/yb-voyager/src/tgtdb"
	"github.com/yugabyte/yb-voyager/yb-voyager/src/utils"
	"github.com/yugabyte/yb-voyager/yb-voyager/src/utils/sqlname"
)

var metaInfoDirName = META_INFO_DIR_NAME
var batchSize = int64(0)
var batchImportPool *pool.Pool
var tablesProgressMetadata map[string]*utils.TableProgressMetadata
var importerRole string
var identityColumnsMetaDBKey string

// stores the data files description in a struct
var dataFileDescriptor *datafile.Descriptor
var truncateSplits utils.BoolStr                                             // to truncate *.D splits after import
var TableToColumnNames = utils.NewStructMap[sqlname.NameTuple, []string]()   // map of table name to columnNames
var TableToIdentityColumnNames *utils.StructMap[sqlname.NameTuple, []string] // map of table name to generated always as identity column's names
var valueConverter dbzm.ValueConverter

var TableNameToSchema *utils.StructMap[sqlname.NameTuple, map[string]map[string]string]
var conflictDetectionCache *ConflictDetectionCache
var targetDBDetails *callhome.TargetDBDetails

var importDataCmd = &cobra.Command{
	Use: "data",
	Short: "Import data from compatible source database to target database.\n" +
		"For more details and examples, visit https://docs.yugabyte.com/preview/yugabyte-voyager/reference/data-migration/import-data/",
	Long: `Import the data exported from the source database into the target database. Also import data(snapshot + changes from target) into source-replica/source in case of live migration with fall-back/fall-forward worflows.`,
	Args: cobra.NoArgs,
	PreRun: func(cmd *cobra.Command, args []string) {
		if tconf.TargetDBType == "" {
			tconf.TargetDBType = YUGABYTEDB
		}
		if importerRole == "" {
			importerRole = TARGET_DB_IMPORTER_ROLE
		}
		sourceDBType = GetSourceDBTypeFromMSR()
		err := validateImportFlags(cmd, importerRole)
		if err != nil {
			utils.ErrExit("Error: %s", err.Error())
		}
	},
	Run: importDataCommandFn,
}

var importDataToCmd = &cobra.Command{
	Use:   "to",
	Short: "Import data into various databases",
	Long:  `Import data into various databases`,
}

var importDataToTargetCmd = &cobra.Command{
	Use:   "target",
	Short: importDataCmd.Short,
	Long:  importDataCmd.Long,
	Args:  importDataCmd.Args,

	PreRun: importDataCmd.PreRun,

	Run: importDataCmd.Run,
}

func importDataCommandFn(cmd *cobra.Command, args []string) {
	ExitIfAlreadyCutover(importerRole)
	reportProgressInBytes = false
	tconf.ImportMode = true
	checkExportDataDoneFlag()
	sourceDBType = GetSourceDBTypeFromMSR()
	sqlname.SourceDBType = sourceDBType

	if tconf.TargetDBType == YUGABYTEDB {
		tconf.Schema = strings.ToLower(tconf.Schema)
	} else if tconf.TargetDBType == ORACLE && !utils.IsQuotedString(tconf.Schema) {
		tconf.Schema = strings.ToUpper(tconf.Schema)
	}
	tdb = tgtdb.NewTargetDB(&tconf)
	err := tdb.Init()
	if err != nil {
		utils.ErrExit("Failed to initialize the target DB: %s", err)
	}
	targetDBDetails = tdb.GetCallhomeTargetDBInfo()

	err = InitNameRegistry(exportDir, importerRole, nil, nil, &tconf, tdb, bool(startClean))
	if err != nil {
		utils.ErrExit("initialize name registry: %v", err)
	}

	dataStore = datastore.NewDataStore(filepath.Join(exportDir, "data"))
	dataFileDescriptor = datafile.OpenDescriptor(exportDir)
	// TODO: handle case-sensitive in table names with oracle ff-db
	// quoteTableNameIfRequired()
	importFileTasks := discoverFilesToImport()
	record, err := metaDB.GetMigrationStatusRecord()
	if err != nil {
		utils.ErrExit("Failed to get migration status record: %s", err)
	}
	if importerRole == TARGET_DB_IMPORTER_ROLE {

		importType = record.ExportType
		identityColumnsMetaDBKey = metadb.TARGET_DB_IDENTITY_COLUMNS_KEY
	}

	if importerRole == SOURCE_REPLICA_DB_IMPORTER_ROLE {
		if record.FallbackEnabled {
			utils.ErrExit("cannot import data to source-replica. Fall-back workflow is already enabled.")
		}
		updateFallForwardEnabledInMetaDB()
		identityColumnsMetaDBKey = metadb.FF_DB_IDENTITY_COLUMNS_KEY
	}

	if changeStreamingIsEnabled(importType) && (tconf.TableList != "" || tconf.ExcludeTableList != "") {
		utils.ErrExit("--table-list and --exclude-table-list are not supported for live migration. Re-run the command without these flags.")
	} else {
		importFileTasks = applyTableListFilter(importFileTasks)
	}

	importData(importFileTasks)
	tdb.Finalize()
	if changeStreamingIsEnabled(importType) {
		startExportDataFromTargetIfRequired()
	}
}

func startExportDataFromTargetIfRequired() {
	if importerRole != TARGET_DB_IMPORTER_ROLE {
		return
	}
	msr, err := metaDB.GetMigrationStatusRecord()
	if err != nil {
		utils.ErrExit("could not fetch MigrationStatusRecord: %w", err)
	}
	if !msr.FallForwardEnabled && !msr.FallbackEnabled {
		utils.PrintAndLog("No fall-forward/back enabled. Exiting.")
		return
	}
	tableListExportedFromSource := msr.TableListExportedFromSource
	importTableList, err := getImportTableList(tableListExportedFromSource)
	if err != nil {
		utils.ErrExit("failed to generate table list : %v", err)
	}
	importTableNames := lo.Map(importTableList, func(tableName sqlname.NameTuple, _ int) string {
		return tableName.ForUserQuery()
	})

	lockFile.Unlock() // unlock export dir from import data cmd before switching current process to ff/fb sync cmd

	if tconf.SSLMode == "prefer" || tconf.SSLMode == "allow" {
		utils.PrintAndLog(color.RedString("Warning: SSL mode '%s' is not supported for 'export data from target' yet. Downgrading it to 'disable'.\nIf you don't want these settings you can restart the 'export data from target' with a different value for --target-ssl-mode and --target-ssl-root-cert flag.", source.SSLMode))
		tconf.SSLMode = "disable"
	}
	cmd := []string{"yb-voyager", "export", "data", "from", "target",
		"--export-dir", exportDir,
		"--table-list", strings.Join(importTableNames, ","),
		fmt.Sprintf("--transaction-ordering=%t", transactionOrdering),
		fmt.Sprintf("--send-diagnostics=%t", callhome.SendDiagnostics),
		"--target-ssl-mode", tconf.SSLMode,
	}
	if tconf.SSLRootCert != "" {
		cmd = append(cmd, "--target-ssl-root-cert", tconf.SSLRootCert)
	}
	if utils.DoNotPrompt {
		cmd = append(cmd, "--yes")
	}
	if disablePb {
		cmd = append(cmd, "--disable-pb=true")
	}
	cmdStr := "TARGET_DB_PASSWORD=*** " + strings.Join(cmd, " ")

	utils.PrintAndLog("Starting export data from target with command:\n %s", color.GreenString(cmdStr))
	binary, lookErr := exec.LookPath(os.Args[0])
	if lookErr != nil {
		utils.ErrExit("could not find yb-voyager - %w", lookErr)
	}
	env := os.Environ()
	env = slices.Insert(env, 0, "TARGET_DB_PASSWORD="+tconf.Password)

	execErr := syscall.Exec(binary, cmd, env)
	if execErr != nil {
		utils.ErrExit("failed to run yb-voyager export data from target - %w\n Please re-run with command :\n%s", execErr, cmdStr)
	}
}

type ImportFileTask struct {
	ID           int
	FilePath     string
	TableNameTup sqlname.NameTuple
	RowCount     int64
	FileSize     int64
}

// func quoteTableNameIfRequired() {
// 	if tconf.TargetDBType != ORACLE {
// 		return
// 	}
// 	for _, fileEntry := range dataFileDescriptor.DataFileList {
// 		if sqlname.IsQuoted(fileEntry.TableName) {
// 			continue
// 		}
// 		if sqlname.IsReservedKeywordOracle(fileEntry.TableName) ||
// 			(sqlname.IsCaseSensitive(fileEntry.TableName, ORACLE)) {
// 			newTableName := fmt.Sprintf(`"%s"`, fileEntry.TableName)
// 			if dataFileDescriptor.TableNameToExportedColumns != nil {
// 				dataFileDescriptor.TableNameToExportedColumns[newTableName] = dataFileDescriptor.TableNameToExportedColumns[fileEntry.TableName]
// 				delete(dataFileDescriptor.TableNameToExportedColumns, fileEntry.TableName)
// 			}
// 			fileEntry.TableName = newTableName
// 		}
// 	}
// }

func discoverFilesToImport() []*ImportFileTask {
	result := []*ImportFileTask{}
	if dataFileDescriptor.DataFileList == nil {
		utils.ErrExit("It looks like the data is exported using older version of Voyager. Please use matching version to import the data.")
	}

	for i, fileEntry := range dataFileDescriptor.DataFileList {
		if fileEntry.RowCount == 0 {
			// In case of PG Live migration  pg_dump and dbzm both are used and we don't skip empty tables
			// but pb hangs for empty so skipping empty tables in snapshot import
			continue
		}
		tableName, err := namereg.NameReg.LookupTableName(fileEntry.TableName)
		if err != nil {
			utils.ErrExit("lookup table name from name registry: %v", err)
		}
		task := &ImportFileTask{
			ID:           i,
			FilePath:     fileEntry.FilePath,
			TableNameTup: tableName,
			RowCount:     fileEntry.RowCount,
			FileSize:     fileEntry.FileSize,
		}
		result = append(result, task)
	}
	return result
}

func applyTableListFilter(importFileTasks []*ImportFileTask) []*ImportFileTask {
	result := []*ImportFileTask{}

	msr, err := metaDB.GetMigrationStatusRecord()
	if err != nil {
		utils.ErrExit("could not fetch migration status record: %w", err)
	}
	source = *msr.SourceDBConf
	_, noDefaultSchema := getDefaultSourceSchemaName()

	allTables := lo.Uniq(lo.Map(importFileTasks, func(task *ImportFileTask, _ int) sqlname.NameTuple {
		return task.TableNameTup
	}))
	slices.SortFunc(allTables, func(a, b sqlname.NameTuple) bool {
		return a.ForKey() < b.ForKey()
	})
	log.Infof("allTables: %v", allTables)

	findPatternMatchingTables := func(pattern string) []sqlname.NameTuple {
		result := lo.Filter(allTables, func(tableNameTup sqlname.NameTuple, _ int) bool {
			matched, err := tableNameTup.MatchesPattern(pattern)
			if err != nil {
				utils.ErrExit("Invalid table name pattern %q: %s", pattern, err)
			}
			return matched
		})
		return result
	}

	extractTableList := func(flagTableList, listName string) ([]sqlname.NameTuple, []string) {
		tableList := utils.CsvStringToSlice(flagTableList)
		var result []sqlname.NameTuple
		var unqualifiedTables []string
		var unknownTables []string
		for _, table := range tableList {
			if noDefaultSchema && len(strings.Split(table, ".")) == 1 {
				unqualifiedTables = append(unqualifiedTables, table)
				continue
			}

			matchingTables := findPatternMatchingTables(table)
			if len(matchingTables) == 0 {
				unknownTables = append(unknownTables, table) //so that unknown check can be done later
			} else {
				result = append(result, matchingTables...)
			}
		}
		if len(unqualifiedTables) > 0 {
			utils.ErrExit("Qualify following table names %v in the %s list with schema-name.", unqualifiedTables, listName)
		}
		log.Infof("%s tableList: %v", listName, result)
		return result, unknownTables
	}

	includeList, unknownInclude := extractTableList(tconf.TableList, "include")
	excludeList, unknownExclude := extractTableList(tconf.ExcludeTableList, "exclude")
	allUnknown := append(unknownInclude, unknownExclude...)
	if len(allUnknown) > 0 {
		utils.PrintAndLog("Unknown table names in the table-list: %v", allUnknown)
		utils.PrintAndLog("Valid table names are: %v", lo.Map(allTables, func(t sqlname.NameTuple, _ int) string {
			return t.ForOutput()
		}))
		utils.ErrExit("Please fix the table names in table-list and retry.")
	}

	for _, task := range importFileTasks {
		if len(includeList) > 0 && !slices.Contains(includeList, task.TableNameTup) {
			log.Infof("Skipping table %q (fileName: %s) as it is not in the include list", task.TableNameTup, task.FilePath)
			continue
		}
		if len(excludeList) > 0 && slices.Contains(excludeList, task.TableNameTup) {
			log.Infof("Skipping table %q (fileName: %s) as it is in the exclude list", task.TableNameTup, task.FilePath)
			continue
		}
		result = append(result, task)
	}
	return result
}

func updateTargetConfInMigrationStatus() {
	err := metaDB.UpdateMigrationStatusRecord(func(record *metadb.MigrationStatusRecord) {
		switch importerRole {
		case TARGET_DB_IMPORTER_ROLE, IMPORT_FILE_ROLE:
			record.TargetDBConf = tconf.Clone()
			record.TargetDBConf.Password = ""
			record.TargetDBConf.Uri = ""
		case SOURCE_REPLICA_DB_IMPORTER_ROLE:
			record.SourceReplicaDBConf = tconf.Clone()
			record.SourceReplicaDBConf.Password = ""
			record.SourceReplicaDBConf.Uri = ""
		case SOURCE_DB_IMPORTER_ROLE:
			record.SourceDBAsTargetConf = tconf.Clone()
			record.SourceDBAsTargetConf.Password = ""
			record.SourceDBAsTargetConf.Uri = ""
		default:
			panic(fmt.Sprintf("unsupported importer role: %s", importerRole))
		}
	})
	if err != nil {
		utils.ErrExit("Failed to update target conf in migration status record: %s", err)
	}
}

func importData(importFileTasks []*ImportFileTask) {
	err := retrieveMigrationUUID()
	if err != nil {
		utils.ErrExit("failed to get migration UUID: %w", err)
	}

	if importerRole == TARGET_DB_IMPORTER_ROLE {
		importDataStartEvent := createSnapshotImportStartedEvent()
		controlPlane.SnapshotImportStarted(&importDataStartEvent)
	}
	updateTargetConfInMigrationStatus()
	msr, err := metaDB.GetMigrationStatusRecord()
	if err != nil {
		utils.ErrExit("Failed to get migration status record: %s", err)
	}

	if msr.SnapshotMechanism == "debezium" {
		valueConverter, err = dbzm.NewValueConverter(exportDir, tdb, tconf, importerRole, msr.SourceDBConf.DBType)
	} else {
		valueConverter, err = dbzm.NewNoOpValueConverter()
	}
	if err != nil {
		utils.ErrExit("create value converter: %s", err)
	}

	TableNameToSchema, err = valueConverter.GetTableNameToSchema()
	if err != nil {
		utils.ErrExit("getting table name to schema: %s", err)
	}

	err = tdb.InitConnPool()
	if err != nil {
		utils.ErrExit("Failed to initialize the target DB connection pool: %s", err)
	}
	utils.PrintAndLog("Using %d parallel jobs.", tconf.Parallelism)

	targetDBVersion := tdb.GetVersion()

	fmt.Printf("%s version: %s\n", tconf.TargetDBType, targetDBVersion)

	err = tdb.CreateVoyagerSchema()
	if err != nil {
		utils.ErrExit("Failed to create voyager metadata schema on target DB: %s", err)
	}

	utils.PrintAndLog("\nimport of data in %q database started", tconf.DBName)
	var pendingTasks, completedTasks []*ImportFileTask
	state := NewImportDataState(exportDir)
	if startClean {
		cleanImportState(state, importFileTasks)
		pendingTasks = importFileTasks
	} else {
		pendingTasks, completedTasks, err = classifyTasks(state, importFileTasks)
		if err != nil {
			utils.ErrExit("Failed to classify tasks: %s", err)
		}
	}

	//TODO: BUG: we are applying table-list filter on importFileTasks, but here we are considering all tables as per
	// export-data table-list. Should be fine because we are only disabling and re-enabling, but this is still not ideal.
	sourceTableList := msr.TableListExportedFromSource
	if msr.SourceDBConf != nil {
		source = *msr.SourceDBConf
	}
	importTableList, err := getImportTableList(sourceTableList)
	if err != nil {
		utils.ErrExit("Error generating table list to import: %v", err)
	}

	disableGeneratedAlwaysAsIdentityColumns(importTableList)
	// restore value for IDENTITY BY DEFAULT columns once IDENTITY ALWAYS columns are enabled back
	defer restoreGeneratedByDefaultAsIdentityColumns(importTableList)
	defer enableGeneratedAlwaysAsIdentityColumns()

	// Import snapshots
	if importerRole != SOURCE_DB_IMPORTER_ROLE {
		utils.PrintAndLog("Already imported tables: %v", importFileTasksToTableNames(completedTasks))
		if len(pendingTasks) == 0 {
			utils.PrintAndLog("All the tables are already imported, nothing left to import\n")
		} else {
			utils.PrintAndLog("Tables to import: %v", importFileTasksToTableNames(pendingTasks))
			prepareTableToColumns(pendingTasks) //prepare the tableToColumns map
			poolSize := tconf.Parallelism * 2
			progressReporter := NewImportDataProgressReporter(bool(disablePb))

			if importerRole == TARGET_DB_IMPORTER_ROLE {
				importDataAllTableMetrics := createInitialImportDataTableMetrics(pendingTasks)
				controlPlane.UpdateImportedRowCount(importDataAllTableMetrics)
			}

			for _, task := range pendingTasks {
				// The code can produce `poolSize` number of batches at a time. But, it can consume only
				// `parallelism` number of batches at a time.
				batchImportPool = pool.New().WithMaxGoroutines(poolSize)

				totalProgressAmount := getTotalProgressAmount(task)
				progressReporter.ImportFileStarted(task, totalProgressAmount)
				importedProgressAmount := getImportedProgressAmount(task, state)
				progressReporter.AddProgressAmount(task, importedProgressAmount)

				var currentProgress int64
				updateProgressFn := func(progressAmount int64) {
					currentProgress += progressAmount
					progressReporter.AddProgressAmount(task, progressAmount)

					if importerRole == TARGET_DB_IMPORTER_ROLE && totalProgressAmount > currentProgress {
						importDataTableMetrics := createImportDataTableMetrics(task.TableNameTup.ForKey(),
							currentProgress, totalProgressAmount, ROW_UPDATE_STATUS_IN_PROGRESS)
						// The metrics are sent after evry 5 secs in implementation of UpdateImportedRowCount
						controlPlane.UpdateImportedRowCount(
							[]*cp.UpdateImportedRowCountEvent{&importDataTableMetrics})
					}
				}

				importFile(state, task, updateProgressFn)
				batchImportPool.Wait() // Wait for the file import to finish.

				if importerRole == TARGET_DB_IMPORTER_ROLE {
					importDataTableMetrics := createImportDataTableMetrics(task.TableNameTup.ForKey(),
						currentProgress, totalProgressAmount, ROW_UPDATE_STATUS_COMPLETED)
					controlPlane.UpdateImportedRowCount(
						[]*cp.UpdateImportedRowCountEvent{&importDataTableMetrics})
				}

				progressReporter.FileImportDone(task) // Remove the progress-bar for the file.\
			}
			time.Sleep(time.Second * 2)
		}
		utils.PrintAndLog("snapshot data import complete\n\n")
	}

	if !dbzm.IsDebeziumForDataExport(exportDir) {
		errImport := executePostSnapshotImportSqls()
		if errImport != nil {
			utils.ErrExit("Error in importing post-snapshot-import sql: %v", err)
		}
		displayImportedRowCountSnapshot(state, importFileTasks)
	} else {
		if changeStreamingIsEnabled(importType) {
			if importerRole != SOURCE_DB_IMPORTER_ROLE {
				displayImportedRowCountSnapshot(state, importFileTasks)
			}

			color.Blue("streaming changes to %s...", tconf.TargetDBType)

			if err != nil {
				utils.ErrExit("failed to get table unique key columns map: %s", err)
			}
			valueConverter, err = dbzm.NewValueConverter(exportDir, tdb, tconf, importerRole, source.DBType)
			if err != nil {
				utils.ErrExit("Failed to create value converter: %s", err)
			}
			err = streamChanges(state, importTableList)
			if err != nil {
				utils.ErrExit("Failed to stream changes to %s: %s", tconf.TargetDBType, err)
			}

			status, err := dbzm.ReadExportStatus(filepath.Join(exportDir, "data", "export_status.json"))
			if err != nil {
				utils.ErrExit("failed to read export status for restore sequences: %s", err)
			}
			// in case of live migration sequences are restored after cutover
			err = tdb.RestoreSequences(status.Sequences)
			if err != nil {
				utils.ErrExit("failed to restore sequences: %s", err)
			}

			utils.PrintAndLog("Completed streaming all relevant changes to %s", tconf.TargetDBType)
			err = markCutoverProcessed(importerRole)
			if err != nil {
				utils.ErrExit("failed to mark cutover as processed: %s", err)
			}
			utils.PrintAndLog("\nRun the following command to get the current report of the migration:\n" +
				color.CyanString("yb-voyager get data-migration-report --export-dir %q", exportDir))
		} else {
			status, err := dbzm.ReadExportStatus(filepath.Join(exportDir, "data", "export_status.json"))
			if err != nil {
				utils.ErrExit("failed to read export status for restore sequences: %s", err)
			}
			err = tdb.RestoreSequences(status.Sequences)
			if err != nil {
				utils.ErrExit("failed to restore sequences: %s", err)
			}
			displayImportedRowCountSnapshot(state, importFileTasks)
		}
	}

	fmt.Printf("\nImport data complete.\n")

	if importerRole == TARGET_DB_IMPORTER_ROLE {
		importDataCompletedEvent := createSnapshotImportCompletedEvent()
		controlPlane.SnapshotImportCompleted(&importDataCompletedEvent)
		packAndSendImportDataPayload(COMPLETE) // TODO: later for other import data commands
	}

}

func packAndSendImportDataPayload(status string) {
	//TODO send this for INPROGRESS status in some fixed interval for long running import data
	if !callhome.SendDiagnostics {
		return
	}
	payload := createCallhomePayload()
	switch importType {
	case SNAPSHOT_ONLY:
		payload.MigrationType = OFFLINE
	case SNAPSHOT_AND_CHANGES:
		payload.MigrationType = LIVE_MIGRATION
	}
	bytes, err := json.Marshal(targetDBDetails)
	if err != nil {
		log.Errorf("error in parsing sourcedb details: %v", err)
	}
	payload.TargetDBDetails = string(bytes)
	payload.MigrationPhase = IMPORT_DATA_PHASE
	importDataPayload := callhome.ImportDataPhasePayload{
		ParallelJobs: int64(tconf.Parallelism),
		StartClean:   bool(startClean),
	}
	importRowsMap, err := getImportedSnapshotRowsMap("target")
	if err != nil {
		log.Errorf("error in getting the import data: %v", err)
	} else {
		importRowsMap.IterKV(func(key sqlname.NameTuple, value int64) (bool, error) {
			importDataPayload.TotalRows += value
			if value > importDataPayload.LargestTableRows {
				importDataPayload.LargestTableRows = value
			}
			return true, nil
		})
	}
	importDataPayloadBytes, err := json.Marshal(importDataPayload)
	if err != nil {
		log.Errorf("error in parsing the export data payload: %v", err)
	}
	payload.PhasePayload = string(importDataPayloadBytes)
	payload.Status = status

	callhome.SendPayload(&payload)
	callHomePayloadSent = true
}

func disableGeneratedAlwaysAsIdentityColumns(tables []sqlname.NameTuple) {
	found, err := metaDB.GetJsonObject(nil, identityColumnsMetaDBKey, &TableToIdentityColumnNames)
	if err != nil {
		utils.ErrExit("failed to get identity columns from meta db: %s", err)
	}
	if !found {
		TableToIdentityColumnNames = getIdentityColumnsForTables(tables, "ALWAYS")
		// saving in metadb for handling restarts
		metaDB.InsertJsonObject(nil, identityColumnsMetaDBKey, TableToIdentityColumnNames)
	}

	err = tdb.DisableGeneratedAlwaysAsIdentityColumns(TableToIdentityColumnNames)
	if err != nil {
		utils.ErrExit("failed to disable generated always as identity columns: %s", err)
	}
}

func enableGeneratedAlwaysAsIdentityColumns() {
	err := tdb.EnableGeneratedAlwaysAsIdentityColumns(TableToIdentityColumnNames)
	if err != nil {
		utils.ErrExit("failed to enable generated always as identity columns: %s", err)
	}
}

func restoreGeneratedByDefaultAsIdentityColumns(tables []sqlname.NameTuple) {
	log.Infof("restoring generated by default as identity columns for tables: %v", tables)
	tablesToIdentityColumnNames := getIdentityColumnsForTables(tables, "BY DEFAULT")
	err := tdb.EnableGeneratedByDefaultAsIdentityColumns(tablesToIdentityColumnNames)
	if err != nil {
		utils.ErrExit("failed to enable generated by default as identity columns: %s", err)
	}
}

func getIdentityColumnsForTables(tables []sqlname.NameTuple, identityType string) *utils.StructMap[sqlname.NameTuple, []string] {
	var result = utils.NewStructMap[sqlname.NameTuple, []string]()
	log.Infof("getting identity(%s) columns for tables: %v", identityType, tables)
	for _, table := range tables {
		identityColumns, err := tdb.GetIdentityColumnNamesForTable(table, identityType)
		if err != nil {
			utils.ErrExit("error in getting identity(%s) columns for table %s: %w", identityType, table, err)
		}
		if len(identityColumns) > 0 {
			log.Infof("identity(%s) columns for table %s: %v", identityType, table, identityColumns)
			result.Put(table, identityColumns)
		}
	}
	return result
}

func getTotalProgressAmount(task *ImportFileTask) int64 {
	if reportProgressInBytes {
		return task.FileSize
	} else {
		return task.RowCount
	}
}

func getImportedProgressAmount(task *ImportFileTask, state *ImportDataState) int64 {
	if reportProgressInBytes {
		byteCount, err := state.GetImportedByteCount(task.FilePath, task.TableNameTup)
		if err != nil {
			utils.ErrExit("Failed to get imported byte count for table %s: %s", task.TableNameTup, err)
		}
		return byteCount
	} else {
		rowCount, err := state.GetImportedRowCount(task.FilePath, task.TableNameTup)
		if err != nil {
			utils.ErrExit("Failed to get imported row count for table %s: %s", task.TableNameTup, err)
		}
		return rowCount
	}
}

func importFileTasksToTableNames(tasks []*ImportFileTask) []string {
	tableNames := []string{}
	for _, t := range tasks {
		tableNames = append(tableNames, t.TableNameTup.ForKey())
	}
	return lo.Uniq(tableNames)
}

func importFileTasksToTableNameTuples(tasks []*ImportFileTask) []sqlname.NameTuple {
	tableNames := []sqlname.NameTuple{}
	for _, t := range tasks {
		tableNames = append(tableNames, t.TableNameTup)
	}
	return lo.UniqBy(tableNames, func(t sqlname.NameTuple) string {
		return t.ForKey()
	})
}

func classifyTasks(state *ImportDataState, tasks []*ImportFileTask) (pendingTasks, completedTasks []*ImportFileTask, err error) {
	inProgressTasks := []*ImportFileTask{}
	notStartedTasks := []*ImportFileTask{}
	for _, task := range tasks {
		fileImportState, err := state.GetFileImportState(task.FilePath, task.TableNameTup)
		if err != nil {
			return nil, nil, fmt.Errorf("get table import state: %w", err)
		}
		switch fileImportState {
		case FILE_IMPORT_COMPLETED:
			completedTasks = append(completedTasks, task)
		case FILE_IMPORT_IN_PROGRESS:
			inProgressTasks = append(inProgressTasks, task)
		case FILE_IMPORT_NOT_STARTED:
			notStartedTasks = append(notStartedTasks, task)
		default:
			return nil, nil, fmt.Errorf("invalid table import state: %s", fileImportState)
		}
	}
	// Start with in-progress tasks, followed by not-started tasks.
	return append(inProgressTasks, notStartedTasks...), completedTasks, nil
}

func cleanImportState(state *ImportDataState, tasks []*ImportFileTask) {
	tableNames := importFileTasksToTableNameTuples(tasks)
	nonEmptyNts := tdb.GetNonEmptyTables(tableNames)
	if len(nonEmptyNts) > 0 {
		nonEmptyTableNames := lo.Map(nonEmptyNts, func(nt sqlname.NameTuple, _ int) string {
			return nt.ForOutput()
		})
		utils.PrintAndLog("Following tables are not empty. "+
			"TRUNCATE them before importing data with --start-clean.\n%s",
			strings.Join(nonEmptyTableNames, ", "))
		yes := utils.AskPrompt("Do you want to continue without truncating these tables?")
		if !yes {
			utils.ErrExit("Aborting import.")
		}
	}

	for _, task := range tasks {
		err := state.Clean(task.FilePath, task.TableNameTup)
		if err != nil {
			utils.ErrExit("failed to clean import data state for table %q: %s", task.TableNameTup, err)
		}
	}

	sqlldrDir := filepath.Join(exportDir, "sqlldr")
	if utils.FileOrFolderExists(sqlldrDir) {
		err := os.RemoveAll(sqlldrDir)
		if err != nil {
			utils.ErrExit("failed to remove sqlldr directory %q: %s", sqlldrDir, err)
		}
	}

	if changeStreamingIsEnabled(importType) {
		// clearing state from metaDB based on importerRole
		err := metaDB.ResetQueueSegmentMeta(importerRole)
		if err != nil {
			utils.ErrExit("failed to reset queue segment meta: %s", err)
		}
		err = metaDB.DeleteJsonObject(identityColumnsMetaDBKey)
		if err != nil {
			utils.ErrExit("failed to reset identity columns meta: %s", err)
		}
	}
}

func getImportBatchArgsProto(tableNameTup sqlname.NameTuple, filePath string) *tgtdb.ImportBatchArgs {
	columns, _ := TableToColumnNames.Get(tableNameTup)
	columns, err := tdb.QuoteAttributeNames(tableNameTup, columns)
	if err != nil {
		utils.ErrExit("if required quote column names: %s", err)
	}
	// If `columns` is unset at this point, no attribute list is passed in the COPY command.
	fileFormat := dataFileDescriptor.FileFormat
	if fileFormat == datafile.SQL {
		fileFormat = datafile.TEXT
	}
	importBatchArgsProto := &tgtdb.ImportBatchArgs{
		TableNameTup: tableNameTup,
		Columns:      columns,
		FileFormat:   fileFormat,
		Delimiter:    dataFileDescriptor.Delimiter,
		HasHeader:    dataFileDescriptor.HasHeader && fileFormat == datafile.CSV,
		QuoteChar:    dataFileDescriptor.QuoteChar,
		EscapeChar:   dataFileDescriptor.EscapeChar,
		NullString:   dataFileDescriptor.NullString,
	}
	log.Infof("ImportBatchArgs: %v", spew.Sdump(importBatchArgsProto))
	return importBatchArgsProto
}

func importFile(state *ImportDataState, task *ImportFileTask, updateProgressFn func(int64)) {

	origDataFile := task.FilePath
	importBatchArgsProto := getImportBatchArgsProto(task.TableNameTup, task.FilePath)
	log.Infof("Start splitting table %q: data-file: %q", task.TableNameTup, origDataFile)

	err := state.PrepareForFileImport(task.FilePath, task.TableNameTup)
	if err != nil {
		utils.ErrExit("preparing for file import: %s", err)
	}
	log.Infof("Collect all interrupted/remaining splits.")
	pendingBatches, lastBatchNumber, lastOffset, fileFullySplit, err := state.Recover(task.FilePath, task.TableNameTup)
	if err != nil {
		utils.ErrExit("recovering state for table %q: %s", task.TableNameTup, err)
	}
	for _, batch := range pendingBatches {
		submitBatch(batch, updateProgressFn, importBatchArgsProto)
	}
	if !fileFullySplit {
		splitFilesForTable(state, origDataFile, task.TableNameTup, lastBatchNumber, lastOffset, updateProgressFn, importBatchArgsProto)
	}
}

func splitFilesForTable(state *ImportDataState, filePath string, t sqlname.NameTuple,
	lastBatchNumber int64, lastOffset int64, updateProgressFn func(int64), importBatchArgsProto *tgtdb.ImportBatchArgs) {
	log.Infof("Split data file %q: tableName=%q, largestSplit=%v, largestOffset=%v", filePath, t, lastBatchNumber, lastOffset)
	batchNum := lastBatchNumber + 1
	numLinesTaken := lastOffset

	reader, err := dataStore.Open(filePath)
	if err != nil {
		utils.ErrExit("preparing reader for split generation on file %q: %v", filePath, err)
	}

	dataFile, err := datafile.NewDataFile(filePath, reader, dataFileDescriptor)
	if err != nil {
		utils.ErrExit("open datafile %q: %v", filePath, err)
	}
	defer dataFile.Close()

	log.Infof("Skipping %d lines from %q", lastOffset, filePath)
	err = dataFile.SkipLines(lastOffset)
	if err != nil {
		utils.ErrExit("skipping line for offset=%d: %v", lastOffset, err)
	}

	var readLineErr error = nil
	var line string
	var batchWriter *BatchWriter
	header := ""
	if dataFileDescriptor.HasHeader {
		header = dataFile.GetHeader()
	}
	for readLineErr == nil {

		if batchWriter == nil {
			batchWriter = state.NewBatchWriter(filePath, t, batchNum)
			err := batchWriter.Init()
			if err != nil {
				utils.ErrExit("initializing batch writer for table %q: %s", t, err)
			}
			if header != "" && dataFileDescriptor.FileFormat == datafile.CSV {
				err = batchWriter.WriteHeader(header)
				if err != nil {
					utils.ErrExit("writing header for table %q: %s", t, err)
				}
			}
		}

		line, readLineErr = dataFile.NextLine()
		if readLineErr == nil || (readLineErr == io.EOF && line != "") {
			// handling possible case: last dataline(i.e. EOF) but no newline char at the end
			numLinesTaken += 1
		}
		if line != "" {
			// can't use importBatchArgsProto.Columns as to use case insenstiive column names
			columnNames, _ := TableToColumnNames.Get(t)
			line, err = valueConverter.ConvertRow(t, columnNames, line)
			if err != nil {
				utils.ErrExit("transforming line number=%d for table %q in file %s: %s", batchWriter.NumRecordsWritten+1, t, filePath, err)
			}
		}
		err = batchWriter.WriteRecord(line)
		if err != nil {
			utils.ErrExit("Write to batch %d: %s", batchNum, err)
		}
		if batchWriter.NumRecordsWritten == batchSize ||
			dataFile.GetBytesRead() >= tdb.MaxBatchSizeInBytes() ||
			readLineErr != nil {

			isLastBatch := false
			if readLineErr == io.EOF {
				isLastBatch = true
			} else if readLineErr != nil {
				utils.ErrExit("read line from data file %q: %s", filePath, readLineErr)
			}

			offsetEnd := numLinesTaken
			batch, err := batchWriter.Done(isLastBatch, offsetEnd, dataFile.GetBytesRead())
			if err != nil {
				utils.ErrExit("finalizing batch %d: %s", batchNum, err)
			}
			batchWriter = nil
			dataFile.ResetBytesRead()
			submitBatch(batch, updateProgressFn, importBatchArgsProto)

			if !isLastBatch {
				batchNum += 1
			}
		}
	}
	log.Infof("splitFilesForTable: done splitting data file %q for table %q", filePath, t)
}

func executePostSnapshotImportSqls() error {
	sequenceFilePath := filepath.Join(exportDir, "data", "postdata.sql")
	if utils.FileOrFolderExists(sequenceFilePath) {
		fmt.Printf("setting resume value for sequences %10s\n", "")
		err := executeSqlFile(sequenceFilePath, "SEQUENCE", func(_, _ string) bool { return false })
		if err != nil {
			return err
		}
	}
	return nil
}

func submitBatch(batch *Batch, updateProgressFn func(int64), importBatchArgsProto *tgtdb.ImportBatchArgs) {
	batchImportPool.Go(func() {
		// There are `poolSize` number of competing go-routines trying to invoke COPY.
		// But the `connPool` will allow only `parallelism` number of connections to be
		// used at a time. Thus limiting the number of concurrent COPYs to `parallelism`.
		importBatch(batch, importBatchArgsProto)
		if reportProgressInBytes {
			updateProgressFn(batch.ByteCount)
		} else {
			updateProgressFn(batch.RecordCount)
		}
	})
	log.Infof("Queued batch: %s", spew.Sdump(batch))
}

func importBatch(batch *Batch, importBatchArgsProto *tgtdb.ImportBatchArgs) {
	err := batch.MarkPending()
	if err != nil {
		utils.ErrExit("marking batch %d as pending: %s", batch.Number, err)
	}
	log.Infof("Importing %q", batch.FilePath)

	importBatchArgs := *importBatchArgsProto
	importBatchArgs.FilePath = batch.FilePath
	importBatchArgs.RowsPerTransaction = batch.OffsetEnd - batch.OffsetStart

	var rowsAffected int64
	sleepIntervalSec := 0
	for attempt := 0; attempt < COPY_MAX_RETRY_COUNT; attempt++ {
		tableSchema, _ := TableNameToSchema.Get(batch.TableNameTup)
		rowsAffected, err = tdb.ImportBatch(batch, &importBatchArgs, exportDir, tableSchema)
		if err == nil || tdb.IsNonRetryableCopyError(err) {
			break
		}
		log.Warnf("COPY FROM file %q: %s", batch.FilePath, err)
		sleepIntervalSec += 10
		if sleepIntervalSec > MAX_SLEEP_SECOND {
			sleepIntervalSec = MAX_SLEEP_SECOND
		}
		log.Infof("sleep for %d seconds before retrying the file %s (attempt %d)",
			sleepIntervalSec, batch.FilePath, attempt)
		time.Sleep(time.Duration(sleepIntervalSec) * time.Second)
	}
	log.Infof("%q => %d rows affected", batch.FilePath, rowsAffected)
	if err != nil {
		utils.ErrExit("import %q into %s: %s", batch.FilePath, batch.TableNameTup, err)
	}
	err = batch.MarkDone()
	if err != nil {
		utils.ErrExit("marking batch %q as done: %s", batch.FilePath, err)
	}
}

func newTargetConn() *pgx.Conn {
	conn, err := pgx.Connect(context.Background(), tconf.GetConnectionUri())
	if err != nil {
		utils.WaitChannel <- 1
		<-utils.WaitChannel
		utils.ErrExit("connect to target db: %s", err)
	}

	setTargetSchema(conn)

	if sourceDBType == ORACLE && enableOrafce {
		setOrafceSearchPath(conn)
	}

	return conn
}

// TODO: Eventually get rid of this function in favour of TargetYugabyteDB.setTargetSchema().
func setTargetSchema(conn *pgx.Conn) {
	if sourceDBType == POSTGRESQL || tconf.Schema == YUGABYTEDB_DEFAULT_SCHEMA {
		// For PG, schema name is already included in the object name.
		// No need to set schema if importing in the default schema.
		return
	}
	checkSchemaExistsQuery := fmt.Sprintf("SELECT count(schema_name) FROM information_schema.schemata WHERE schema_name = '%s'", tconf.Schema)
	var cntSchemaName int

	if err := conn.QueryRow(context.Background(), checkSchemaExistsQuery).Scan(&cntSchemaName); err != nil {
		utils.ErrExit("run query %q on target %q to check schema exists: %s", checkSchemaExistsQuery, tconf.Host, err)
	} else if cntSchemaName == 0 {
		utils.ErrExit("schema '%s' does not exist in target", tconf.Schema)
	}

	setSchemaQuery := fmt.Sprintf("SET SCHEMA '%s'", tconf.Schema)
	_, err := conn.Exec(context.Background(), setSchemaQuery)
	if err != nil {
		utils.ErrExit("run query %q on target %q: %s", setSchemaQuery, tconf.Host, err)
	}
}

func dropIdx(conn *pgx.Conn, idxName string) error {
	dropIdxQuery := fmt.Sprintf("DROP INDEX IF EXISTS %s", idxName)
	log.Infof("Dropping index: %q", dropIdxQuery)
	_, err := conn.Exec(context.Background(), dropIdxQuery)
	if err != nil {
		return fmt.Errorf("failed to drop index %q: %w", idxName, err)
	}
	return nil
}

<<<<<<< HEAD
func executeSqlFile(file string, objType string, skipFn func(string, string) bool) error {
	log.Infof("Execute SQL file %q on target %q", file, tconf.Host)
	conn := newTargetConn()

	defer func() {
		if conn != nil {
			conn.Close(context.Background())
		}
	}()

	sqlInfoArr := parseSqlFileForObjectType(file, objType)
	var err error
	for _, sqlInfo := range sqlInfoArr {
		if conn == nil {
			conn = newTargetConn()
		}

		setOrSelectStmt := strings.HasPrefix(strings.ToUpper(sqlInfo.stmt), "SET ") ||
			strings.HasPrefix(strings.ToUpper(sqlInfo.stmt), "SELECT ")
		if !setOrSelectStmt && skipFn != nil && skipFn(objType, sqlInfo.stmt) {
			continue
		}

		if objType == "TABLE" {
			stmt := strings.ToUpper(sqlInfo.stmt)
			skip := strings.Contains(stmt, "ALTER TABLE") && strings.Contains(stmt, "REPLICA IDENTITY")
			if skip {
				//skipping DDLS like ALTER TABLE ... REPLICA IDENTITY .. as this is not supported in YB
				log.Infof("Skipping DDL: %s", sqlInfo.stmt)
				continue
			}
		}

		err = executeSqlStmtWithRetries(&conn, sqlInfo, objType)
		if err != nil {
			conn.Close(context.Background())
			conn = nil
			if !bool(tconf.ContinueOnError) && !slices.Contains(deferredSqlStmts, sqlInfo) {
				return fmt.Errorf("error in executing stmts : %v", err)
			}
		}
	}
	return nil
}
=======
>>>>>>> e96e715a

func setOrafceSearchPath(conn *pgx.Conn) {
	// append oracle schema in the search_path for orafce
	updateSearchPath := `SELECT set_config('search_path', current_setting('search_path') || ', oracle', false)`
	_, err := conn.Exec(context.Background(), updateSearchPath)
	if err != nil {
		utils.ErrExit("unable to update search_path for orafce extension: %v", err)
	}
}

func getIndexName(sqlQuery string, indexName string) (string, error) {
	// Return the index name itself if it is aleady qualified with schema name
	if len(strings.Split(indexName, ".")) == 2 {
		return indexName, nil
	}

	parts := strings.FieldsFunc(sqlQuery, func(c rune) bool { return unicode.IsSpace(c) || c == '(' || c == ')' })
	for index, part := range parts {
		if strings.EqualFold(part, "ON") {
			tableName := parts[index+1]
			schemaName := getTargetSchemaName(tableName)
			return fmt.Sprintf("%s.%s", schemaName, indexName), nil
		}
	}
	return "", fmt.Errorf("could not find `ON` keyword in the CREATE INDEX statement")
}

<<<<<<< HEAD
func executeSqlStmtWithRetries(conn **pgx.Conn, sqlInfo sqlInfo, objType string) error {
	var err error
	log.Infof("On %s run query:\n%s\n", tconf.Host, sqlInfo.formattedStmt)
	for retryCount := 0; retryCount <= DDL_MAX_RETRY_COUNT; retryCount++ {
		if retryCount > 0 { // Not the first iteration.
			log.Infof("Sleep for 5 seconds before retrying for %dth time", retryCount)
			time.Sleep(time.Second * 5)
			log.Infof("RETRYING DDL: %q", sqlInfo.stmt)
		}

		if bool(flagPostSnapshotImport) && strings.Contains(objType, "INDEX") {
			err = beforeIndexCreation(sqlInfo, conn, objType)
			if err != nil {
				return fmt.Errorf("before index creation: %w", err)
			}
		}
		_, err = (*conn).Exec(context.Background(), sqlInfo.formattedStmt)
		if err == nil {
			utils.PrintSqlStmtIfDDL(sqlInfo.stmt, utils.GetObjectFileName(filepath.Join(exportDir, "schema"), objType))
			return nil
		}

		log.Errorf("DDL Execution Failed for %q: %s", sqlInfo.formattedStmt, err)
		if strings.Contains(strings.ToLower(err.Error()), "conflicts with higher priority transaction") {
			// creating fresh connection
			(*conn).Close(context.Background())
			*conn = newTargetConn()
			continue
		} else if strings.Contains(strings.ToLower(err.Error()), strings.ToLower(SCHEMA_VERSION_MISMATCH_ERR)) &&
			(objType == "INDEX" || objType == "PARTITION_INDEX") { // retriable error
			// creating fresh connection
			(*conn).Close(context.Background())
			*conn = newTargetConn()

			// Extract the schema name and add to the index name
			fullyQualifiedObjName, err := getIndexName(sqlInfo.stmt, sqlInfo.objName)
			if err != nil {
				return fmt.Errorf("extract qualified index name from DDL [%v]: %v", sqlInfo.stmt, err)
			}

			// DROP INDEX in case INVALID index got created
			// `err` is already being used for retries, so using `err2`
			err2 := dropIdx(*conn, fullyQualifiedObjName)
			if err2 != nil {
				return fmt.Errorf("drop invalid index %q: %w", fullyQualifiedObjName, err2)
			}
			continue
		} else if missingRequiredSchemaObject(err) {
			log.Infof("deffering execution of SQL: %s", sqlInfo.formattedStmt)
			deferredSqlStmts = append(deferredSqlStmts, sqlInfo)
		} else if isAlreadyExists(err.Error()) {
			// pg_dump generates `CREATE SCHEMA public;` in the schemas.sql. Because the `public`
			// schema already exists on the target YB db, the create schema statement fails with
			// "already exists" error. Ignore the error.
			if bool(tconf.IgnoreIfExists) || strings.EqualFold(strings.Trim(sqlInfo.stmt, " \n"), "CREATE SCHEMA public;") {
				err = nil
			}
		}
		break // no more iteration in case of non retriable error
	}
	if err != nil {
		if missingRequiredSchemaObject(err) {
			// Do nothing
		} else {
			utils.PrintSqlStmtIfDDL(sqlInfo.stmt, utils.GetObjectFileName(filepath.Join(exportDir, "schema"), objType))
			color.Red(fmt.Sprintf("%s\n", err.Error()))
			if tconf.ContinueOnError {
				log.Infof("appending stmt to failedSqlStmts list: %s\n", utils.GetSqlStmtToPrint(sqlInfo.stmt))
				errString := "/*\n" + err.Error() + "\n*/\n"
				failedSqlStmts = append(failedSqlStmts, errString+sqlInfo.formattedStmt)
			} else {
				return err
			}
		}
	}
	return err
}

=======
>>>>>>> e96e715a
// TODO: need automation tests for this, covering cases like schema(public vs non-public) or case sensitive names
func beforeIndexCreation(sqlInfo sqlInfo, conn **pgx.Conn, objType string) error {
	if !strings.Contains(strings.ToUpper(sqlInfo.stmt), "CREATE INDEX") {
		return nil
	}

	fullyQualifiedObjName, err := getIndexName(sqlInfo.stmt, sqlInfo.objName)
	if err != nil {
		return fmt.Errorf("extract qualified index name from DDL [%v]: %w", sqlInfo.stmt, err)
	}
	if invalidTargetIndexesCache == nil {
		invalidTargetIndexesCache, err = tdb.InvalidIndexes()
		if err != nil {
			return fmt.Errorf("failed to fetch invalid indexes: %w", err)
		}
	}

	// check index valid or not
	if invalidTargetIndexesCache[fullyQualifiedObjName] {
		log.Infof("index %q already exists but in invalid state, dropping it", fullyQualifiedObjName)
		err = dropIdx(*conn, fullyQualifiedObjName)
		if err != nil {
			return fmt.Errorf("drop invalid index %q: %w", fullyQualifiedObjName, err)
		}
	}

	// print the index name as index creation takes time and user can see the progress
	color.Yellow("creating index %s ...", fullyQualifiedObjName)
	return nil
}

// TODO: This function is a duplicate of the one in tgtdb/yb.go. Consolidate the two.
func getTargetSchemaName(tableName string) string {
	parts := strings.Split(tableName, ".")
	if len(parts) == 2 {
		return parts[0]
	}
	if tconf.TargetDBType == POSTGRESQL {
		defaultSchema, noDefaultSchema := GetDefaultPGSchema(tconf.Schema, ",")
		if noDefaultSchema {
			utils.ErrExit("no default schema for table %q ", tableName)
		}
		return defaultSchema
	}
	return tconf.Schema // default set to "public"
}

func prepareTableToColumns(tasks []*ImportFileTask) {
	for _, task := range tasks {
		var columns []string
		dfdTableToExportedColumns := getDfdTableNameToExportedColumns(dataFileDescriptor)
		if dfdTableToExportedColumns != nil {
			columns, _ = dfdTableToExportedColumns.Get(task.TableNameTup)
		} else if dataFileDescriptor.HasHeader {
			// File is either exported from debezium OR this is `import data file` case.
			reader, err := dataStore.Open(task.FilePath)
			if err != nil {
				utils.ErrExit("datastore.Open %q: %v", task.FilePath, err)
			}
			df, err := datafile.NewDataFile(task.FilePath, reader, dataFileDescriptor)
			if err != nil {
				utils.ErrExit("opening datafile %q: %v", task.FilePath, err)
			}
			header := df.GetHeader()
			columns = strings.Split(header, dataFileDescriptor.Delimiter)
			log.Infof("read header from file %q: %s", task.FilePath, header)
			log.Infof("header row split using delimiter %q: %v\n", dataFileDescriptor.Delimiter, columns)
			df.Close()
		}
		TableToColumnNames.Put(task.TableNameTup, columns)
	}
}

func getDfdTableNameToExportedColumns(dataFileDescriptor *datafile.Descriptor) *utils.StructMap[sqlname.NameTuple, []string] {
	if dataFileDescriptor.TableNameToExportedColumns == nil {
		return nil
	}

	result := utils.NewStructMap[sqlname.NameTuple, []string]()
	for tableNameRaw, columnList := range dataFileDescriptor.TableNameToExportedColumns {
		nt, err := namereg.NameReg.LookupTableName(tableNameRaw)
		if err != nil {
			utils.ErrExit("lookup table [%s] in name registry: %v", tableNameRaw, err)
		}
		result.Put(nt, columnList)
	}
	return result
}

func checkExportDataDoneFlag() {
	metaInfoDir := filepath.Join(exportDir, metaInfoDirName)
	_, err := os.Stat(metaInfoDir)
	if err != nil {
		utils.ErrExit("metainfo dir is missing. Exiting.")
	}

	if dataIsExported() {
		return
	}

	utils.PrintAndLog("Waiting for snapshot data export to complete...")
	for !dataIsExported() {
		time.Sleep(time.Second * 2)
	}
	utils.PrintAndLog("Snapshot data export is complete.")
}

func init() {
	importCmd.AddCommand(importDataCmd)
	importDataCmd.AddCommand(importDataToCmd)
	importDataToCmd.AddCommand(importDataToTargetCmd)
	registerFlagsForTarget(importDataCmd)
	registerFlagsForTarget(importDataToTargetCmd)
	registerCommonGlobalFlags(importDataCmd)
	registerCommonGlobalFlags(importDataToTargetCmd)
	registerCommonImportFlags(importDataCmd)
	registerCommonImportFlags(importDataToTargetCmd)
	importDataCmd.Flags().MarkHidden("continue-on-error")
	importDataToTargetCmd.Flags().MarkHidden("continue-on-error")
	registerTargetDBConnFlags(importDataCmd)
	registerTargetDBConnFlags(importDataToTargetCmd)
	registerImportDataCommonFlags(importDataCmd)
	registerImportDataCommonFlags(importDataToTargetCmd)
	registerImportDataFlags(importDataCmd)
	registerImportDataFlags(importDataToTargetCmd)
}

func createSnapshotImportStartedEvent() cp.SnapshotImportStartedEvent {
	result := cp.SnapshotImportStartedEvent{}
	initBaseTargetEvent(&result.BaseEvent, "IMPORT DATA")
	return result
}

func createSnapshotImportCompletedEvent() cp.SnapshotImportCompletedEvent {

	result := cp.SnapshotImportCompletedEvent{}
	initBaseTargetEvent(&result.BaseEvent, "IMPORT DATA")
	return result
}

func createInitialImportDataTableMetrics(tasks []*ImportFileTask) []*cp.UpdateImportedRowCountEvent {

	result := []*cp.UpdateImportedRowCountEvent{}

	for _, task := range tasks {

		var schemaName, tableName string
		schemaName, tableName = cp.SplitTableNameForPG(task.TableNameTup.ForKey())
		tableMetrics := cp.UpdateImportedRowCountEvent{
			BaseUpdateRowCountEvent: cp.BaseUpdateRowCountEvent{
				BaseEvent: cp.BaseEvent{
					EventType:     "IMPORT DATA",
					MigrationUUID: migrationUUID,
					SchemaNames:   []string{schemaName},
				},
				TableName:         tableName,
				Status:            cp.EXPORT_OR_IMPORT_DATA_STATUS_INT_TO_STR[ROW_UPDATE_STATUS_NOT_STARTED],
				TotalRowCount:     getTotalProgressAmount(task),
				CompletedRowCount: 0,
			},
		}
		result = append(result, &tableMetrics)
	}

	return result
}

func createImportDataTableMetrics(tableName string, countLiveRows int64, countTotalRows int64,
	status int) cp.UpdateImportedRowCountEvent {

	var schemaName, tableName2 string
	if strings.Count(tableName, ".") == 1 {
		schemaName, tableName2 = cp.SplitTableNameForPG(tableName)
	} else {
		schemaName, tableName2 = tconf.Schema, tableName
	}
	result := cp.UpdateImportedRowCountEvent{
		BaseUpdateRowCountEvent: cp.BaseUpdateRowCountEvent{
			BaseEvent: cp.BaseEvent{
				EventType:     "IMPORT DATA",
				MigrationUUID: migrationUUID,
				SchemaNames:   []string{schemaName},
			},
			TableName:         tableName2,
			Status:            cp.EXPORT_OR_IMPORT_DATA_STATUS_INT_TO_STR[status],
			TotalRowCount:     countTotalRows,
			CompletedRowCount: countLiveRows,
		},
	}

	return result
}<|MERGE_RESOLUTION|>--- conflicted
+++ resolved
@@ -1039,54 +1039,6 @@
 	return nil
 }
 
-<<<<<<< HEAD
-func executeSqlFile(file string, objType string, skipFn func(string, string) bool) error {
-	log.Infof("Execute SQL file %q on target %q", file, tconf.Host)
-	conn := newTargetConn()
-
-	defer func() {
-		if conn != nil {
-			conn.Close(context.Background())
-		}
-	}()
-
-	sqlInfoArr := parseSqlFileForObjectType(file, objType)
-	var err error
-	for _, sqlInfo := range sqlInfoArr {
-		if conn == nil {
-			conn = newTargetConn()
-		}
-
-		setOrSelectStmt := strings.HasPrefix(strings.ToUpper(sqlInfo.stmt), "SET ") ||
-			strings.HasPrefix(strings.ToUpper(sqlInfo.stmt), "SELECT ")
-		if !setOrSelectStmt && skipFn != nil && skipFn(objType, sqlInfo.stmt) {
-			continue
-		}
-
-		if objType == "TABLE" {
-			stmt := strings.ToUpper(sqlInfo.stmt)
-			skip := strings.Contains(stmt, "ALTER TABLE") && strings.Contains(stmt, "REPLICA IDENTITY")
-			if skip {
-				//skipping DDLS like ALTER TABLE ... REPLICA IDENTITY .. as this is not supported in YB
-				log.Infof("Skipping DDL: %s", sqlInfo.stmt)
-				continue
-			}
-		}
-
-		err = executeSqlStmtWithRetries(&conn, sqlInfo, objType)
-		if err != nil {
-			conn.Close(context.Background())
-			conn = nil
-			if !bool(tconf.ContinueOnError) && !slices.Contains(deferredSqlStmts, sqlInfo) {
-				return fmt.Errorf("error in executing stmts : %v", err)
-			}
-		}
-	}
-	return nil
-}
-=======
->>>>>>> e96e715a
-
 func setOrafceSearchPath(conn *pgx.Conn) {
 	// append oracle schema in the search_path for orafce
 	updateSearchPath := `SELECT set_config('search_path', current_setting('search_path') || ', oracle', false)`
@@ -1113,87 +1065,6 @@
 	return "", fmt.Errorf("could not find `ON` keyword in the CREATE INDEX statement")
 }
 
-<<<<<<< HEAD
-func executeSqlStmtWithRetries(conn **pgx.Conn, sqlInfo sqlInfo, objType string) error {
-	var err error
-	log.Infof("On %s run query:\n%s\n", tconf.Host, sqlInfo.formattedStmt)
-	for retryCount := 0; retryCount <= DDL_MAX_RETRY_COUNT; retryCount++ {
-		if retryCount > 0 { // Not the first iteration.
-			log.Infof("Sleep for 5 seconds before retrying for %dth time", retryCount)
-			time.Sleep(time.Second * 5)
-			log.Infof("RETRYING DDL: %q", sqlInfo.stmt)
-		}
-
-		if bool(flagPostSnapshotImport) && strings.Contains(objType, "INDEX") {
-			err = beforeIndexCreation(sqlInfo, conn, objType)
-			if err != nil {
-				return fmt.Errorf("before index creation: %w", err)
-			}
-		}
-		_, err = (*conn).Exec(context.Background(), sqlInfo.formattedStmt)
-		if err == nil {
-			utils.PrintSqlStmtIfDDL(sqlInfo.stmt, utils.GetObjectFileName(filepath.Join(exportDir, "schema"), objType))
-			return nil
-		}
-
-		log.Errorf("DDL Execution Failed for %q: %s", sqlInfo.formattedStmt, err)
-		if strings.Contains(strings.ToLower(err.Error()), "conflicts with higher priority transaction") {
-			// creating fresh connection
-			(*conn).Close(context.Background())
-			*conn = newTargetConn()
-			continue
-		} else if strings.Contains(strings.ToLower(err.Error()), strings.ToLower(SCHEMA_VERSION_MISMATCH_ERR)) &&
-			(objType == "INDEX" || objType == "PARTITION_INDEX") { // retriable error
-			// creating fresh connection
-			(*conn).Close(context.Background())
-			*conn = newTargetConn()
-
-			// Extract the schema name and add to the index name
-			fullyQualifiedObjName, err := getIndexName(sqlInfo.stmt, sqlInfo.objName)
-			if err != nil {
-				return fmt.Errorf("extract qualified index name from DDL [%v]: %v", sqlInfo.stmt, err)
-			}
-
-			// DROP INDEX in case INVALID index got created
-			// `err` is already being used for retries, so using `err2`
-			err2 := dropIdx(*conn, fullyQualifiedObjName)
-			if err2 != nil {
-				return fmt.Errorf("drop invalid index %q: %w", fullyQualifiedObjName, err2)
-			}
-			continue
-		} else if missingRequiredSchemaObject(err) {
-			log.Infof("deffering execution of SQL: %s", sqlInfo.formattedStmt)
-			deferredSqlStmts = append(deferredSqlStmts, sqlInfo)
-		} else if isAlreadyExists(err.Error()) {
-			// pg_dump generates `CREATE SCHEMA public;` in the schemas.sql. Because the `public`
-			// schema already exists on the target YB db, the create schema statement fails with
-			// "already exists" error. Ignore the error.
-			if bool(tconf.IgnoreIfExists) || strings.EqualFold(strings.Trim(sqlInfo.stmt, " \n"), "CREATE SCHEMA public;") {
-				err = nil
-			}
-		}
-		break // no more iteration in case of non retriable error
-	}
-	if err != nil {
-		if missingRequiredSchemaObject(err) {
-			// Do nothing
-		} else {
-			utils.PrintSqlStmtIfDDL(sqlInfo.stmt, utils.GetObjectFileName(filepath.Join(exportDir, "schema"), objType))
-			color.Red(fmt.Sprintf("%s\n", err.Error()))
-			if tconf.ContinueOnError {
-				log.Infof("appending stmt to failedSqlStmts list: %s\n", utils.GetSqlStmtToPrint(sqlInfo.stmt))
-				errString := "/*\n" + err.Error() + "\n*/\n"
-				failedSqlStmts = append(failedSqlStmts, errString+sqlInfo.formattedStmt)
-			} else {
-				return err
-			}
-		}
-	}
-	return err
-}
-
-=======
->>>>>>> e96e715a
 // TODO: need automation tests for this, covering cases like schema(public vs non-public) or case sensitive names
 func beforeIndexCreation(sqlInfo sqlInfo, conn **pgx.Conn, objType string) error {
 	if !strings.Contains(strings.ToUpper(sqlInfo.stmt), "CREATE INDEX") {
