//go:build integration_voyager_command

/*
Copyright (c) YugabyteDB, Inc.

Licensed under the Apache License, Version 2.0 (the "License");
you may not use this file except in compliance with the License.
You may obtain a copy of the License at

	http://www.apache.org/licenses/LICENSE-2.0

Unless required by applicable law or agreed to in writing, software
distributed under the License is distributed on an "AS IS" BASIS,
WITHOUT WARRANTIES OR CONDITIONS OF ANY KIND, either express or implied.
See the License for the specific language governing permissions and
limitations under the License.
*/

package cmd

import (
	"context"
	"path/filepath"
	"strings"
	"testing"

	"github.com/stretchr/testify/assert"

	"github.com/yugabyte/yb-voyager/yb-voyager/src/utils"
	testcontainers "github.com/yugabyte/yb-voyager/yb-voyager/test/containers"
	testutils "github.com/yugabyte/yb-voyager/yb-voyager/test/utils"
)

func TestShardingRecommendations(t *testing.T) {
	sqlInfo_mview1 := sqlInfo{
		objName:       "m1",
		stmt:          "CREATE MATERIALIZED VIEW m1 AS SELECT * FROM t1 WHERE a = 3",
		formattedStmt: "CREATE MATERIALIZED VIEW m1 AS SELECT * FROM t1 WHERE a = 3",
		fileName:      "",
	}
	sqlInfo_mview2 := sqlInfo{
		objName:       "m1",
		stmt:          "CREATE MATERIALIZED VIEW m1 AS SELECT * FROM t1 WHERE a = 3 with no data;",
		formattedStmt: "CREATE MATERIALIZED VIEW m1 AS SELECT * FROM t1 WHERE a = 3 with no data;",
		fileName:      "",
	}
	sqlInfo_mview3 := sqlInfo{
		objName:       "m1",
		stmt:          "CREATE MATERIALIZED VIEW m1 WITH (fillfactor=70) AS SELECT * FROM t1 WHERE a = 3 with no data",
		formattedStmt: "CREATE MATERIALIZED VIEW m1 WITH (fillfactor=70) AS SELECT * FROM t1 WHERE a = 3 with no data",
		fileName:      "",
	}
	source.DBType = POSTGRESQL
<<<<<<< HEAD
	modifiedSqlStmt, match, _, _ := applyShardingRecommendationIfMatching(&sqlInfo_mview1, []string{"m1"}, MVIEW)
=======
	modifiedSqlStmt, match, _, _, _ := applyShardingRecommendationIfMatching(&sqlInfo_mview1, []string{"m1"}, MVIEW)
>>>>>>> e5849301
	assert.Equal(t, strings.ToLower(modifiedSqlStmt),
		strings.ToLower("create materialized view m1 with (colocation=false) as select * from t1 where a = 3;"))
	assert.Equal(t, match, true)

<<<<<<< HEAD
	modifiedSqlStmt, match, _, _ = applyShardingRecommendationIfMatching(&sqlInfo_mview2, []string{"m1"}, MVIEW)
=======
	modifiedSqlStmt, match, _, _, _ = applyShardingRecommendationIfMatching(&sqlInfo_mview2, []string{"m1"}, MVIEW)
>>>>>>> e5849301
	assert.Equal(t, strings.ToLower(modifiedSqlStmt),
		strings.ToLower("create materialized view m1 with (colocation=false) as select * from t1 where a = 3 with no data;"))
	assert.Equal(t, match, true)

<<<<<<< HEAD
	modifiedSqlStmt, match, _, _ = applyShardingRecommendationIfMatching(&sqlInfo_mview2, []string{"m1_notfound"}, MVIEW)
	assert.Equal(t, modifiedSqlStmt, sqlInfo_mview2.stmt)
	assert.Equal(t, match, false)

	modifiedSqlStmt, match, _, _ = applyShardingRecommendationIfMatching(&sqlInfo_mview3, []string{"m1"}, MVIEW)
=======
	modifiedSqlStmt, match, _, _, _ = applyShardingRecommendationIfMatching(&sqlInfo_mview2, []string{"m1_notfound"}, MVIEW)
	assert.Equal(t, modifiedSqlStmt, sqlInfo_mview2.stmt)
	assert.Equal(t, match, false)

	modifiedSqlStmt, match, _, _, _ = applyShardingRecommendationIfMatching(&sqlInfo_mview3, []string{"m1"}, MVIEW)
>>>>>>> e5849301
	assert.Equal(t, strings.ToLower(modifiedSqlStmt),
		strings.ToLower("create materialized view m1 with (fillfactor=70, colocation=false) "+
			"as select * from t1 where a = 3 with no data;"))
	assert.Equal(t, match, true)

	sqlInfo_table1 := sqlInfo{
		objName:       "m1",
		stmt:          "create table a (a int, b int)",
		formattedStmt: "create table a (a int, b int)",
		fileName:      "",
	}
	sqlInfo_table2 := sqlInfo{
		objName:       "m1",
		stmt:          "create table a (a int, b int) WITH (fillfactor=70);",
		formattedStmt: "create table a (a int, b int) WITH (fillfactor=70);",
		fileName:      "",
	}
	sqlInfo_table3 := sqlInfo{
		objName:       "m1",
		stmt:          "alter table a add col text;",
		formattedStmt: "alter table a add col text;",
		fileName:      "",
	}
<<<<<<< HEAD
	modifiedTableStmt, matchTable, _, _ := applyShardingRecommendationIfMatching(&sqlInfo_table1, []string{"a"}, TABLE)
=======
	modifiedTableStmt, matchTable, _, _, _ := applyShardingRecommendationIfMatching(&sqlInfo_table1, []string{"a"}, TABLE)
>>>>>>> e5849301
	assert.Equal(t, strings.ToLower(modifiedTableStmt),
		strings.ToLower("create table a (a int, b int) WITH (colocation=false);"))
	assert.Equal(t, matchTable, true)

<<<<<<< HEAD
	modifiedTableStmt, matchTable, _, _ = applyShardingRecommendationIfMatching(&sqlInfo_table2, []string{"a"}, TABLE)
=======
	modifiedTableStmt, matchTable, _, _, _ = applyShardingRecommendationIfMatching(&sqlInfo_table2, []string{"a"}, TABLE)
>>>>>>> e5849301
	assert.Equal(t, strings.ToLower(modifiedTableStmt),
		strings.ToLower("create table a (a int, b int) WITH (fillfactor=70, colocation=false);"))
	assert.Equal(t, matchTable, true)

<<<<<<< HEAD
	modifiedSqlStmt, matchTable, _, _ = applyShardingRecommendationIfMatching(&sqlInfo_table2, []string{"m1_notfound"}, TABLE)
	assert.Equal(t, modifiedSqlStmt, sqlInfo_table2.stmt)
	assert.Equal(t, matchTable, false)

	modifiedTableStmt, matchTable, _, _ = applyShardingRecommendationIfMatching(&sqlInfo_table3, []string{"a"}, TABLE)
=======
	modifiedSqlStmt, matchTable, _, _, _ = applyShardingRecommendationIfMatching(&sqlInfo_table2, []string{"m1_notfound"}, TABLE)
	assert.Equal(t, modifiedSqlStmt, sqlInfo_table2.stmt)
	assert.Equal(t, matchTable, false)

	modifiedTableStmt, matchTable, _, _, _ = applyShardingRecommendationIfMatching(&sqlInfo_table3, []string{"a"}, TABLE)
>>>>>>> e5849301
	assert.Equal(t, strings.ToLower(modifiedTableStmt),
		strings.ToLower(sqlInfo_table3.stmt))
	assert.Equal(t, matchTable, false)
}

// Test export schema after running assessment internally - case when assess-migration is run before export-schema
// Expectation: export-schema should export with no internal assess-migration cmd invokation
func TestExportSchemaRunningAssessmentInternally_ExportAfterAssessCmd(t *testing.T) {
	// create temp export dir and setting global exportDir variable
	exportDir = testutils.CreateTempExportDir()
	defer testutils.RemoveTempExportDir(exportDir)

	// setting up source test container and source params for assessment
	postgresContainer := testcontainers.NewTestContainer("postgresql", nil)
	err := postgresContainer.Start(context.Background())
	if err != nil {
		utils.ErrExit("Failed to start postgres container: %v", err)
	}

	// create table and initial data in it
	postgresContainer.ExecuteSqls(
		`CREATE SCHEMA test_schema;`,
		`CREATE TABLE test_schema.test_data (
		id SERIAL PRIMARY KEY,
		value TEXT
	);`,
		`INSERT INTO test_schema.test_data (value)
	SELECT md5(random()::text) FROM generate_series(1, 100000);`)
	if err != nil {
		t.Errorf("Failed to create test table: %v", err)
	}
	defer postgresContainer.ExecuteSqls(`
	DROP SCHEMA test_schema CASCADE;`)

	// running the command
	_, err = testutils.RunVoyagerCommand(postgresContainer, "assess-migration", []string{
		"--iops-capture-interval", "0",
		"--source-db-schema", "test_schema",
		"--export-dir", exportDir,
		"--yes",
	}, nil, false)
	if err != nil {
		t.Errorf("Failed to run assess-migration command: %v", err)
	}

	// verify the MSR.MigrationAssessmentDone flag is set to true
	metaDB = initMetaDB(exportDir)
	res, err := IsMigrationAssessmentDoneDirectly(metaDB)
	if err != nil {
		t.Errorf("Failed to check MigrationAssessmentDoneViaExportSchema flag: %v", err)
	}
	assert.True(t, res, "Expected MigrationAssessmentDone flag to be true")

	// verify the MSR.MigrationAssessmentDoneViaExportSchema flag is set to false
	metaDB = initMetaDB(exportDir)
	res, err = IsMigrationAssessmentDoneViaExportSchema()
	if err != nil {
		t.Errorf("Failed to check MigrationAssessmentDoneViaExportSchema flag: %v", err)
	}
	assert.False(t, res, "Expected MigrationAssessmentDoneViaExportSchema flag to be false")

	_, err = testutils.RunVoyagerCommand(postgresContainer, "export schema", []string{
		"--source-db-schema", "test_schema",
		"--export-dir", exportDir,
		"--yes",
	}, nil, false)
	if err != nil {
		t.Errorf("Failed to run export schema command: %v", err)
	}

	// doing the same check in MSR to ensure nothing has changed after export schema
	metaDB = initMetaDB(exportDir)
	res, err = IsMigrationAssessmentDoneDirectly(metaDB)
	if err != nil {
		t.Errorf("Failed to check MigrationAssessmentDoneViaExportSchema flag: %v", err)
	}
	assert.True(t, res, "Expected MigrationAssessmentDone flag to be true")

	metaDB = initMetaDB(exportDir)
	res, err = IsMigrationAssessmentDoneViaExportSchema()
	if err != nil {
		t.Errorf("Failed to check MigrationAssessmentDoneViaExportSchema flag: %v", err)
	}
	assert.False(t, res, "Expected MigrationAssessmentDoneViaExportSchema flag to be false")

	// check if report from assessment
	reportFilePath := filepath.Join(exportDir, "assessment", "reports", "migration_assessment_report.json")
	if !utils.FileOrFolderExists(reportFilePath) {
		t.Errorf("Expected assessment report file does not exist: %s", reportFilePath)
	}

	// check table.sql from export schema
	tableSqlFilePath := filepath.Join(exportDir, "schema", "tables", "table.sql")
	if !utils.FileOrFolderExists(tableSqlFilePath) {
		t.Errorf("Expected table.sql file does not exist: %s", tableSqlFilePath)
	}
}

func TestExportSchemaRunningAssessmentInternally_ExportSchemaThenAssessCmd(t *testing.T) {
	// create temp export dir and setting global exportDir variable
	exportDir = testutils.CreateTempExportDir()
	defer testutils.RemoveTempExportDir(exportDir)

	// setting up source test container and source params for assessment
	postgresContainer := testcontainers.NewTestContainer("postgresql", nil)
	err := postgresContainer.Start(context.Background())
	if err != nil {
		utils.ErrExit("Failed to start postgres container: %v", err)
	}

	// create table and initial data in it
	postgresContainer.ExecuteSqls(
		`CREATE SCHEMA test_schema;`,
		`CREATE TABLE test_schema.test_data (
		id SERIAL PRIMARY KEY,
		value TEXT
	);`,
		`INSERT INTO test_schema.test_data (value)
	SELECT md5(random()::text) FROM generate_series(1, 100000);`)
	if err != nil {
		t.Errorf("Failed to create test table: %v", err)
	}
	defer postgresContainer.ExecuteSqls(`
	DROP SCHEMA test_schema CASCADE;`)

	_, err = testutils.RunVoyagerCommand(postgresContainer, "export schema", []string{
		"--source-db-schema", "test_schema",
		"--export-dir", exportDir,
		"--yes",
	}, nil, false)
	if err != nil {
		t.Errorf("Failed to run export schema command: %v", err)
	}

	// verify the MSR.MigrationAssessmentDoneViaExportSchema flag is set to true
	metaDB = initMetaDB(exportDir)
	res, err := IsMigrationAssessmentDoneViaExportSchema()
	if err != nil {
		t.Errorf("Failed to check MigrationAssessmentDoneViaExportSchema flag: %v", err)
	}
	assert.True(t, res, "Expected MigrationAssessmentDoneViaExportSchema flag to be true")

	// verify if table.sql exists or not
	tableSqlFilePath := filepath.Join(exportDir, "schema", "tables", "table.sql")
	if !utils.FileOrFolderExists(tableSqlFilePath) {
		t.Errorf("Expected table.sql file does not exist: %s", tableSqlFilePath)
	}

	_, err = testutils.RunVoyagerCommand(postgresContainer, "assess-migration", []string{
		"--source-db-schema", "test_schema",
		"--iops-capture-interval", "0",
		"--export-dir", exportDir,
		"--start-clean", "true",
		"--yes",
	}, nil, false)
	if err != nil {
		t.Errorf("Failed to run assess-migration command: %v", err)
	}

	reportFilePath := filepath.Join(exportDir, "assessment", "reports", "migration_assessment_report.json")
	if !utils.FileOrFolderExists(reportFilePath) {
		t.Errorf("Expected assessment report file does not exist: %s", reportFilePath)
	}

	// verify the MSR.MigrationAssessmentDone flag is set to true
	metaDB = initMetaDB(exportDir)
	res, err = IsMigrationAssessmentDoneDirectly(metaDB)
	if err != nil {
		t.Errorf("Failed to check MigrationAssessmentDoneViaExportSchema flag: %v", err)
	}
	assert.True(t, res, "Expected MigrationAssessmentDone flag to be true")

	// verify the MSR.MigrationAssessmentDoneViaExportSchema flag is set to false
	metaDB = initMetaDB(exportDir)
	res, err = IsMigrationAssessmentDoneViaExportSchema()
	if err != nil {
		t.Errorf("Failed to check MigrationAssessmentDoneViaExportSchema flag: %v", err)
	}
	assert.False(t, res, "Expected MigrationAssessmentDoneViaExportSchema flag to be false")
}

// Test: export schema after running assessment internally - case when --assess-schema-before-export flag is set to false
// Expectation: export-schema should export with no internal assess-migration cmd invokation
func TestExportSchemaRunningAssessmentInternally_DisableFlag(t *testing.T) {
	// create temp export dir and setting global exportDir variable
	exportDir = testutils.CreateTempExportDir()
	defer testutils.RemoveTempExportDir(exportDir)

	// setting up source test container and source params for assessment
	postgresContainer := testcontainers.NewTestContainer("postgresql", nil)
	err := postgresContainer.Start(context.Background())
	if err != nil {
		utils.ErrExit("Failed to start postgres container: %v", err)
	}

	// create table and initial data in it
	postgresContainer.ExecuteSqls(
		`CREATE SCHEMA test_schema;`,
		`CREATE TABLE test_schema.test_data (
		id SERIAL PRIMARY KEY,
		value TEXT
	);`,
		`INSERT INTO test_schema.test_data (value)
	SELECT md5(random()::text) FROM generate_series(1, 100000);`)
	if err != nil {
		t.Errorf("Failed to create test table: %v", err)
	}
	defer postgresContainer.ExecuteSqls(`
	DROP SCHEMA test_schema CASCADE;`)

	_, err = testutils.RunVoyagerCommand(postgresContainer, "export schema", []string{
		"--assess-schema-before-export", "false",
		"--source-db-schema", "test_schema",
		"--export-dir", exportDir,
		"--yes",
	}, nil, false)
	if err != nil {
		t.Errorf("Failed to run export schema command: %v", err)
	}

	res, err := IsMigrationAssessmentDoneViaExportSchema()
	if err != nil {
		t.Errorf("Failed to check MigrationAssessmentDoneViaExportSchema flag: %v", err)
	}
	assert.False(t, res, "Expected MigrationAssessmentDoneViaExportSchema flag to be false")

	reportFilePath := filepath.Join(exportDir, "assessment", "reports", "migration_assessment_report.json")
	if utils.FileOrFolderExists(reportFilePath) {
		t.Errorf("Expected assessment report file does exist: %s", reportFilePath)
	}
}<|MERGE_RESOLUTION|>--- conflicted
+++ resolved
@@ -51,37 +51,21 @@
 		fileName:      "",
 	}
 	source.DBType = POSTGRESQL
-<<<<<<< HEAD
-	modifiedSqlStmt, match, _, _ := applyShardingRecommendationIfMatching(&sqlInfo_mview1, []string{"m1"}, MVIEW)
-=======
 	modifiedSqlStmt, match, _, _, _ := applyShardingRecommendationIfMatching(&sqlInfo_mview1, []string{"m1"}, MVIEW)
->>>>>>> e5849301
 	assert.Equal(t, strings.ToLower(modifiedSqlStmt),
 		strings.ToLower("create materialized view m1 with (colocation=false) as select * from t1 where a = 3;"))
 	assert.Equal(t, match, true)
 
-<<<<<<< HEAD
-	modifiedSqlStmt, match, _, _ = applyShardingRecommendationIfMatching(&sqlInfo_mview2, []string{"m1"}, MVIEW)
-=======
 	modifiedSqlStmt, match, _, _, _ = applyShardingRecommendationIfMatching(&sqlInfo_mview2, []string{"m1"}, MVIEW)
->>>>>>> e5849301
 	assert.Equal(t, strings.ToLower(modifiedSqlStmt),
 		strings.ToLower("create materialized view m1 with (colocation=false) as select * from t1 where a = 3 with no data;"))
 	assert.Equal(t, match, true)
 
-<<<<<<< HEAD
-	modifiedSqlStmt, match, _, _ = applyShardingRecommendationIfMatching(&sqlInfo_mview2, []string{"m1_notfound"}, MVIEW)
-	assert.Equal(t, modifiedSqlStmt, sqlInfo_mview2.stmt)
-	assert.Equal(t, match, false)
-
-	modifiedSqlStmt, match, _, _ = applyShardingRecommendationIfMatching(&sqlInfo_mview3, []string{"m1"}, MVIEW)
-=======
 	modifiedSqlStmt, match, _, _, _ = applyShardingRecommendationIfMatching(&sqlInfo_mview2, []string{"m1_notfound"}, MVIEW)
 	assert.Equal(t, modifiedSqlStmt, sqlInfo_mview2.stmt)
 	assert.Equal(t, match, false)
 
 	modifiedSqlStmt, match, _, _, _ = applyShardingRecommendationIfMatching(&sqlInfo_mview3, []string{"m1"}, MVIEW)
->>>>>>> e5849301
 	assert.Equal(t, strings.ToLower(modifiedSqlStmt),
 		strings.ToLower("create materialized view m1 with (fillfactor=70, colocation=false) "+
 			"as select * from t1 where a = 3 with no data;"))
@@ -105,37 +89,21 @@
 		formattedStmt: "alter table a add col text;",
 		fileName:      "",
 	}
-<<<<<<< HEAD
-	modifiedTableStmt, matchTable, _, _ := applyShardingRecommendationIfMatching(&sqlInfo_table1, []string{"a"}, TABLE)
-=======
 	modifiedTableStmt, matchTable, _, _, _ := applyShardingRecommendationIfMatching(&sqlInfo_table1, []string{"a"}, TABLE)
->>>>>>> e5849301
 	assert.Equal(t, strings.ToLower(modifiedTableStmt),
 		strings.ToLower("create table a (a int, b int) WITH (colocation=false);"))
 	assert.Equal(t, matchTable, true)
 
-<<<<<<< HEAD
-	modifiedTableStmt, matchTable, _, _ = applyShardingRecommendationIfMatching(&sqlInfo_table2, []string{"a"}, TABLE)
-=======
 	modifiedTableStmt, matchTable, _, _, _ = applyShardingRecommendationIfMatching(&sqlInfo_table2, []string{"a"}, TABLE)
->>>>>>> e5849301
 	assert.Equal(t, strings.ToLower(modifiedTableStmt),
 		strings.ToLower("create table a (a int, b int) WITH (fillfactor=70, colocation=false);"))
 	assert.Equal(t, matchTable, true)
 
-<<<<<<< HEAD
-	modifiedSqlStmt, matchTable, _, _ = applyShardingRecommendationIfMatching(&sqlInfo_table2, []string{"m1_notfound"}, TABLE)
-	assert.Equal(t, modifiedSqlStmt, sqlInfo_table2.stmt)
-	assert.Equal(t, matchTable, false)
-
-	modifiedTableStmt, matchTable, _, _ = applyShardingRecommendationIfMatching(&sqlInfo_table3, []string{"a"}, TABLE)
-=======
 	modifiedSqlStmt, matchTable, _, _, _ = applyShardingRecommendationIfMatching(&sqlInfo_table2, []string{"m1_notfound"}, TABLE)
 	assert.Equal(t, modifiedSqlStmt, sqlInfo_table2.stmt)
 	assert.Equal(t, matchTable, false)
 
 	modifiedTableStmt, matchTable, _, _, _ = applyShardingRecommendationIfMatching(&sqlInfo_table3, []string{"a"}, TABLE)
->>>>>>> e5849301
 	assert.Equal(t, strings.ToLower(modifiedTableStmt),
 		strings.ToLower(sqlInfo_table3.stmt))
 	assert.Equal(t, matchTable, false)
