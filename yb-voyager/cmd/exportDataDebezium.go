/*
Copyright (c) YugabyteDB, Inc.

Licensed under the Apache License, Version 2.0 (the "License");
you may not use this file except in compliance with the License.
You may obtain a copy of the License at

	http://www.apache.org/licenses/LICENSE-2.0

Unless required by applicable law or agreed to in writing, software
distributed under the License is distributed on an "AS IS" BASIS,
WITHOUT WARRANTIES OR CONDITIONS OF ANY KIND, either express or implied.
See the License for the specific language governing permissions and
limitations under the License.
*/
package cmd

import (
	"context"
	"errors"
	"fmt"
	"os"
	"path/filepath"
	"strconv"
	"strings"
	"time"

	"github.com/fatih/color"
	"github.com/gosuri/uilive"
	"github.com/magiconair/properties"
	"github.com/samber/lo"
	log "github.com/sirupsen/logrus"

	"github.com/yugabyte/yb-voyager/yb-voyager/src/datafile"
	"github.com/yugabyte/yb-voyager/yb-voyager/src/dbzm"
	"github.com/yugabyte/yb-voyager/yb-voyager/src/metadb"
	"github.com/yugabyte/yb-voyager/yb-voyager/src/srcdb"
	"github.com/yugabyte/yb-voyager/yb-voyager/src/utils"
	"github.com/yugabyte/yb-voyager/yb-voyager/src/utils/sqlname"
)

var partitionsToRootTableMap = make(map[string]string)
var ybCDCClient *dbzm.YugabyteDBCDCClient

func prepareDebeziumConfig(tableList []*sqlname.SourceName, tablesColumnList map[*sqlname.SourceName][]string) (*dbzm.Config, map[string]int64, error) {
	runId = time.Now().String()
	absExportDir, err := filepath.Abs(exportDir)
	if err != nil {
		return nil, nil, fmt.Errorf("failed to get absolute path for export dir: %v", err)
	}

	var snapshotMode string
	switch exportType {
	case SNAPSHOT_AND_CHANGES:
		snapshotMode = "initial"
	case CHANGES_ONLY:
		snapshotMode = "never"
	case SNAPSHOT_ONLY:
		snapshotMode = "initial_only"
	default:
		return nil, nil, fmt.Errorf("invalid export type %s", exportType)
	}
	tableList, err = addLeafPartitionsInTableList(tableList)
	if err != nil {
		return nil, nil, fmt.Errorf("failed to add the leaf partitions in table list: %w", err)
	}
	fmt.Printf("num tables to export: %d\n", len(tableList))
	utils.PrintAndLog("table list for data export: %v", tableList)
	tableNameToApproxRowCountMap := getTableNameToApproxRowCountMap(tableList)

	var dbzmTableList, dbzmColumnList []string
	for _, table := range tableList {
		dbzmTableList = append(dbzmTableList, table.Qualified.Unquoted)
	}
	if exporterRole == SOURCE_DB_EXPORTER_ROLE && changeStreamingIsEnabled(exportType) {
		minQuotedTableList := lo.Map(tableList, func(table *sqlname.SourceName, _ int) string {
			return table.Qualified.MinQuoted //Case sensitivity
		})
		err := metaDB.UpdateMigrationStatusRecord(func(record *metadb.MigrationStatusRecord) {
			record.TableListExportedFromSource = minQuotedTableList
		})
		if err != nil {
			utils.ErrExit("error while updating fall forward db exists in meta db: %v", err)
		}
	}

	for tableName, columns := range tablesColumnList {
		for _, column := range columns {
			columnName := fmt.Sprintf("%s.%s", tableName.Qualified.Unquoted, column)
			if column == "*" {
				dbzmColumnList = append(dbzmColumnList, columnName) //for all columns <schema>.<table>.*
				break
			}
			dbzmColumnList = append(dbzmColumnList, columnName) // if column is PK, then data for it will come from debezium
		}
	}

	colToSeqMap := source.DB().GetColumnToSequenceMap(tableList)
	columnSequenceMapping := strings.Join(lo.MapToSlice(colToSeqMap, func(k, v string) string {
		return fmt.Sprintf("%s:%s", k, v)
	}), ",")

	err = prepareSSLParamsForDebezium(absExportDir)
	if err != nil {
		return nil, nil, fmt.Errorf("failed to prepare ssl params for debezium: %w", err)
	}

	tableRenameMapping := strings.Join(lo.MapToSlice(partitionsToRootTableMap, func(k, v string) string {
		return fmt.Sprintf("%s:%s", k, v)
	}), ",")
	
	metaDB.UpdateMigrationStatusRecord(func(record *metadb.MigrationStatusRecord) {
		record.RenameTablesMap = tableRenameMapping
	})

	config := &dbzm.Config{
		RunId:          runId,
		SourceDBType:   source.DBType,
		ExporterRole:   exporterRole,
		ExportDir:      absExportDir,
		MetadataDBPath: metadb.GetMetaDBPath(absExportDir),
		Host:           source.Host,
		Port:           source.Port,
		Username:       source.User,
		Password:       source.Password,

		DatabaseName:          source.DBName,
		SchemaNames:           source.Schema,
		TableList:             dbzmTableList,
		ColumnList:            dbzmColumnList,
		ColumnSequenceMapping: columnSequenceMapping,
		TableRenameMapping:    tableRenameMapping,

		SSLMode:               source.SSLMode,
		SSLCertPath:           source.SSLCertPath,
		SSLKey:                source.SSLKey,
		SSLRootCert:           source.SSLRootCert,
		SSLKeyStore:           source.SSLKeyStore,
		SSLKeyStorePassword:   source.SSLKeyStorePassword,
		SSLTrustStore:         source.SSLTrustStore,
		SSLTrustStorePassword: source.SSLTrustStorePassword,
		SnapshotMode:          snapshotMode,
	}
	if source.DBType == "oracle" {
		jdbcConnectionStringPrefix := "jdbc:oracle:thin:@"
		if source.IsOracleCDBSetup() {
			// uri = cdb uri
			connectionString := srcdb.GetOracleConnectionString(source.Host, source.Port, source.CDBName, source.CDBSid, source.CDBTNSAlias)
			config.Uri = fmt.Sprintf("%s%s", jdbcConnectionStringPrefix, connectionString)
			config.PDBName = source.DBName
		} else {
			connectionString := srcdb.GetOracleConnectionString(source.Host, source.Port, source.DBName, source.DBSid, source.TNSAlias)
			config.Uri = fmt.Sprintf("%s%s", jdbcConnectionStringPrefix, connectionString)
		}

		config.TNSAdmin, err = getTNSAdmin(source)
		if err != nil {
			return nil, nil, fmt.Errorf("failed to get tns admin: %w", err)
		}
		config.OracleJDBCWalletLocationSet, err = isOracleJDBCWalletLocationSet(source)
		if err != nil {
			return nil, nil, fmt.Errorf("failed to determine if Oracle JDBC wallet location is set: %v", err)
		}
	} else if source.DBType == "yugabytedb" {
		if exportType == CHANGES_ONLY {
			ybServers := source.DB().GetServers()
			masterPort := "7100"
			if os.Getenv("YB_MASTER_PORT") != "" {
				masterPort = os.Getenv("YB_MASTER_PORT")
			}
			ybServers = lo.Map(ybServers, (func(s string, _ int) string {
				return fmt.Sprintf("%s:%s", s, masterPort)
			}),
			)
			ybCDCClient = dbzm.NewYugabyteDBCDCClient(exportDir, strings.Join(ybServers, ","), config.SSLRootCert, config.DatabaseName, config.TableList[0], metaDB)
			err := ybCDCClient.Init()
			if err != nil {
				return nil, nil, fmt.Errorf("failed to initialize YugabyteDB CDC client: %w", err)
			}
			config.YBMasterNodes, err = ybCDCClient.ListMastersNodes()
			if err != nil {
				return nil, nil, fmt.Errorf("failed to list master nodes: %w", err)
			}
			if startClean {
				err = ybCDCClient.DeleteStreamID()
				if err != nil {
					return nil, nil, fmt.Errorf("failed to delete stream id: %w", err)
				}
				config.YBStreamID, err = ybCDCClient.GenerateAndStoreStreamID()
				if err != nil {
					return nil, nil, fmt.Errorf("failed to generate stream id: %w", err)
				}
				utils.PrintAndLog("Generated new YugabyteDB CDC stream-id: %s", config.YBStreamID)
			} else {
				config.YBStreamID, err = ybCDCClient.GetStreamID()
				if err != nil {
					return nil, nil, fmt.Errorf("failed to get stream id: %w", err)
				}
			}
		}
	}
	return config, tableNameToApproxRowCountMap, nil
}

// required only for postgresql/yugabytedb since GetAllTables() returns all tables and partitions
func addLeafPartitionsInTableList(tableList []*sqlname.SourceName) ([]*sqlname.SourceName, error) {
	requiredForSource := source.DBType == "postgresql" || source.DBType == "yugabytedb"
	if !requiredForSource {
		return tableList, nil
	}
	// here we are adding leaf partitions in the list only in yb or pg because events in the 
	// these dbs are referred with leaf partitions only but in oracle root table is main point of reference 
	// for partitions and in Oracle fall-forward/fall-back case we are doing renaming using the config `ybexporter.tables.rename` in dbzm 
	// when event is coming from YB for leaf partitions it is getting renamed to root_table 
	// ex - customers -> cust_other, cust_part11, cust_part12, cust_part22, cust_part21 
	// events from oracle - will have customers for all of these partitions 
	// events from yb,pg will have `cust_other, cust_part11, cust_part12, cust_part22, cust_part21` out of these leaf partitions only 
	// using the dbzm we are renaming these events coming from yb to root_table for oracle.
	// not required for pg to rename them.
	
	modifiedTableList := []*sqlname.SourceName{}

	//TODO: optimisation to avoid multiple calls to DB with one call in the starting to fetch TablePartitionTree map.

	//TODO: test when we upgrade to PG13+ as partitions are handled with root table
	//Refer- https://debezium.zulipchat.com/#narrow/stream/302529-community-general/topic/Connector.20not.20working.20with.20partitions
	for _, table := range tableList {
		rootTable, err := GetRootTableOfPartition(table)
		if err != nil {
			return nil, fmt.Errorf("failed to get root table of partition %s: %v", table.Qualified.MinQuoted, err)
		}
		allLeafPartitions := GetAllLeafPartitions(table)
		switch true {
		case len(allLeafPartitions) == 0 && rootTable != table: //leaf partition
			partitionsToRootTableMap[table.Qualified.Unquoted] = rootTable.Qualified.MinQuoted
			modifiedTableList = append(modifiedTableList, table)
		case len(allLeafPartitions) == 0 && rootTable == table: //normal table
			modifiedTableList = append(modifiedTableList, table)
		case len(allLeafPartitions) > 0 && source.TableList != "": // table with partitions in table list
			for _, leafPartition := range allLeafPartitions {
				modifiedTableList = append(modifiedTableList, leafPartition)
				partitionsToRootTableMap[leafPartition.Qualified.Unquoted] = rootTable.Qualified.MinQuoted
			}
		}
	}
	return lo.UniqBy(modifiedTableList, func(table *sqlname.SourceName) string {
		return table.Qualified.MinQuoted
	}), nil
}

func GetRootTableOfPartition(table *sqlname.SourceName) (*sqlname.SourceName, error) {
	parentTable := source.DB().ParentTableOfPartition(table)
	if parentTable == "" {
		return table, nil
	}
	defaultSourceSchema, noDefaultSchema := getDefaultSourceSchemaName()
	if noDefaultSchema {
		return nil, fmt.Errorf("default schema not found")
	}
	return GetRootTableOfPartition(sqlname.NewSourceNameFromMaybeQualifiedName(parentTable, defaultSourceSchema))
}

func GetAllLeafPartitions(table *sqlname.SourceName) []*sqlname.SourceName {
	allLeafPartitions := []*sqlname.SourceName{}
	childPartitions := source.DB().GetPartitions(table)
	for _, childPartition := range childPartitions {
		leafPartitions := GetAllLeafPartitions(childPartition)
		if len(leafPartitions) == 0 {
			allLeafPartitions = append(allLeafPartitions, childPartition)
		} else {
			allLeafPartitions = append(allLeafPartitions, leafPartitions...)
		}
	}
	return allLeafPartitions
}

func prepareSSLParamsForDebezium(exportDir string) error {
	switch source.DBType {
	case "postgresql", "yugabytedb": //TODO test for yugabytedb
		if source.SSLKey != "" {
			targetSslKeyPath := filepath.Join(exportDir, "metainfo", "ssl", ".key.der")
			err := dbzm.WritePKCS8PrivateKeyPEMasDER(source.SSLKey, targetSslKeyPath)
			if err != nil {
				return fmt.Errorf("could not write private key PEM as DER: %w", err)
			}
			utils.PrintAndLog("Converted SSL key from PEM to DER format. File saved at %s", targetSslKeyPath)
			source.SSLKey = targetSslKeyPath
		}
	case "mysql":
		switch source.SSLMode {
		case "disable":
			source.SSLMode = "disabled"
		case "prefer":
			source.SSLMode = "preferred"
		case "require":
			source.SSLMode = "required"
		case "verify-ca":
			source.SSLMode = "verify_ca"
		case "verify-full":
			source.SSLMode = "verify_identity"
		}
		if source.SSLKey != "" {
			keyStorePath := filepath.Join(exportDir, "metainfo", "ssl", ".keystore.jks")
			keyStorePassword := utils.GenerateRandomString(8)
			err := dbzm.WritePKCS8PrivateKeyCertAsJavaKeystore(source.SSLKey, source.SSLCertPath, "mysqlclient", keyStorePassword, keyStorePath)
			if err != nil {
				return fmt.Errorf("failed to write java keystore for debezium: %w", err)
			}
			utils.PrintAndLog("Converted SSL key, cert to java keystore. File saved at %s", keyStorePath)
			source.SSLKeyStore = keyStorePath
			source.SSLKeyStorePassword = keyStorePassword
		}
		if source.SSLRootCert != "" {
			trustStorePath := filepath.Join(exportDir, "metainfo", "ssl", ".truststore.jks")
			trustStorePassword := utils.GenerateRandomString(8)
			err := dbzm.WriteRootCertAsJavaTrustStore(source.SSLRootCert, "MySQLCACert", trustStorePassword, trustStorePath)
			if err != nil {
				return fmt.Errorf("failed to write java truststore for debezium: %w", err)
			}
			utils.PrintAndLog("Converted SSL root cert to java truststore. File saved at %s", trustStorePath)
			source.SSLTrustStore = trustStorePath
			source.SSLTrustStorePassword = trustStorePassword
		}
	case "oracle":
	}
	return nil
}

// https://www.orafaq.com/wiki/TNS_ADMIN
// default is $ORACLE_HOME/network/admin
func getTNSAdmin(s srcdb.Source) (string, error) {
	if s.DBType != "oracle" {
		return "", fmt.Errorf("invalid source db type %s for getting TNS_ADMIN", s.DBType)
	}
	tnsAdminEnvVar, present := os.LookupEnv("TNS_ADMIN")
	if present {
		return tnsAdminEnvVar, nil
	} else {
		return filepath.Join(s.GetOracleHome(), "network", "admin"), nil
	}
}

// oracle wallet location can be optionally set in $TNS_ADMIN/ojdbc.properties as
// oracle.net.wallet_location=<>
func isOracleJDBCWalletLocationSet(s srcdb.Source) (bool, error) {
	if s.DBType != "oracle" {
		return false, fmt.Errorf("invalid source db type %s for checking jdbc wallet location", s.DBType)
	}
	tnsAdmin, err := getTNSAdmin(s)
	if err != nil {
		return false, fmt.Errorf("failed to get tns admin: %w", err)
	}
	ojdbcPropertiesFilePath := filepath.Join(tnsAdmin, "ojdbc.properties")
	if _, err := os.Stat(ojdbcPropertiesFilePath); errors.Is(err, os.ErrNotExist) {
		// file does not exist
		return false, nil
	}
	ojdbcProperties := properties.MustLoadFile(ojdbcPropertiesFilePath, properties.UTF8)
	walletLocationKey := "oracle.net.wallet_location"
	_, present := ojdbcProperties.Get(walletLocationKey)
	return present, nil
}

// ---------------------------------------------- Export Data ---------------------------------------//

func debeziumExportData(ctx context.Context, config *dbzm.Config, tableNameToApproxRowCountMap map[string]int64) error {
	if config.SnapshotMode != "never" {
		err := metaDB.UpdateMigrationStatusRecord(func(record *metadb.MigrationStatusRecord) {
			record.SnapshotMechanism = "debezium"
		})
		if err != nil {
			return fmt.Errorf("udpate SnapshotMechanism: update migration status record: %s", err)
		}
	}

	progressTracker := NewProgressTracker(tableNameToApproxRowCountMap)
	debezium := dbzm.NewDebezium(config)
	err := debezium.Start()
	if err != nil {
		return fmt.Errorf("failed to start debezium: %w", err)
	}

	var status *dbzm.ExportStatus
	snapshotComplete := false
	for debezium.IsRunning() {
		status, err = debezium.GetExportStatus()
		if err != nil {
			return fmt.Errorf("failed to read export status: %w", err)
		}
		if status == nil {
			time.Sleep(2 * time.Second)
			continue
		}
		progressTracker.UpdateProgress(status)
		if !snapshotComplete {
			snapshotComplete, err = checkAndHandleSnapshotComplete(config, status, progressTracker)
			if err != nil {
				return fmt.Errorf("failed to check if snapshot is complete: %w", err)
			}
		}
		time.Sleep(time.Millisecond * 500)
	}
	if err := debezium.Error(); err != nil {
		return fmt.Errorf("debezium failed with error: %w", err)
	}
	// handle case where debezium finished before snapshot completion
	// was handled in above loop
	if !snapshotComplete {
		status, err = debezium.GetExportStatus()
		if err != nil {
			return fmt.Errorf("failed to read export status: %w", err)
		}
		snapshotComplete, err = checkAndHandleSnapshotComplete(config, status, progressTracker)
		if !snapshotComplete || err != nil {
			return fmt.Errorf("snapshot was not completed: %w", err)
		}
	}

	log.Info("Debezium exited normally.")
	return nil
}

func reportStreamingProgress() {
	tableWriter := uilive.New()
	headerWriter := tableWriter.Newline()
	separatorWriter := tableWriter.Newline()
	row1Writer := tableWriter.Newline()
	row2Writer := tableWriter.Newline()
	row3Writer := tableWriter.Newline()
	row4Writer := tableWriter.Newline()
	footerWriter := tableWriter.Newline()
	tableWriter.Start()
	for {
		totalEventCount, totalEventCountRun, err := metaDB.GetTotalExportedEventsByExporterRole(exporterRole, runId)
		if err != nil {
			utils.ErrExit("failed to get total exported count from metadb: %w", err)
		}
		throughputInLast3Min, err := metaDB.GetExportedEventsRateInLastNMinutes(runId, 3)
		if err != nil {
			utils.ErrExit("failed to get export rate from metadb: %w", err)
		}
		throughputInLast10Min, err := metaDB.GetExportedEventsRateInLastNMinutes(runId, 10)
		if err != nil {
			utils.ErrExit("failed to get export rate from metadb: %w", err)
		}
		fmt.Fprint(tableWriter, color.GreenString("| %-40s | %30s |\n", "---------------------------------------", "-----------------------------"))
		fmt.Fprint(headerWriter, color.GreenString("| %-40s | %30s |\n", "Metric", "Value"))
		fmt.Fprint(separatorWriter, color.GreenString("| %-40s | %30s |\n", "---------------------------------------", "-----------------------------"))
		fmt.Fprint(row1Writer, color.GreenString("| %-40s | %30s |\n", "Total Exported Events", strconv.FormatInt(totalEventCount, 10)))
		fmt.Fprint(row2Writer, color.GreenString("| %-40s | %30s |\n", "Total Exported Events (Current Run)", strconv.FormatInt(totalEventCountRun, 10)))
		fmt.Fprint(row3Writer, color.GreenString("| %-40s | %30s |\n", "Export Rate(Last 3 min)", strconv.FormatInt(throughputInLast3Min, 10)+"/sec"))
		fmt.Fprint(row4Writer, color.GreenString("| %-40s | %30s |\n", "Export Rate(Last 10 min)", strconv.FormatInt(throughputInLast10Min, 10)+"/sec"))
		fmt.Fprint(footerWriter, color.GreenString("| %-40s | %30s |\n", "---------------------------------------", "-----------------------------"))
		tableWriter.Flush()
		time.Sleep(10 * time.Second)
	}
}

func checkAndHandleSnapshotComplete(config *dbzm.Config, status *dbzm.ExportStatus, progressTracker *ProgressTracker) (bool, error) {
	if !status.SnapshotExportIsComplete() {
		return false, nil
	}
<<<<<<< HEAD
	progressTracker.Done(status)
	if !isTargetDBExporter(exporterRole) {
=======
	if config.SnapshotMode != "never" {
		progressTracker.Done(status)
>>>>>>> 86946970
		setDataIsExported()
		err := writeDataFileDescriptor(exportDir, status)
		if err != nil {
			return false, fmt.Errorf("failed to write data file descriptor: %w", err)
		}
		log.Infof("snapshot export is complete.")
<<<<<<< HEAD
		// err = renameDbzmExportedDataFiles() //For now will keep back
		// if err != nil {
		// 	return false, fmt.Errorf("failed to rename dbzm exported data files: %v", err)
		// }
		displayExportedRowCountSnapshot()
=======
		err = renameDbzmExportedDataFiles()
		if err != nil {
			return false, fmt.Errorf("failed to rename dbzm exported data files: %v", err)
		}
		displayExportedRowCountSnapshot(true)
>>>>>>> 86946970
	}

	if changeStreamingIsEnabled(exportType) {
		color.Blue("streaming changes to a local queue file...")
		if !disablePb {
			go reportStreamingProgress()
		}
	}
	return true, nil
}

func isTargetDBExporter(exporterRole string) bool {
	return exporterRole == TARGET_DB_EXPORTER_FF_ROLE || exporterRole == TARGET_DB_EXPORTER_FB_ROLE
}

func writeDataFileDescriptor(exportDir string, status *dbzm.ExportStatus) error {
	dataFileList := make([]*datafile.FileEntry, 0)
	for _, table := range status.Tables {
		// TODO: TableName and FilePath must be quoted by debezium plugin.
		tableName := quoteIdentifierIfRequired(table.TableName)
		if source.DBType == POSTGRESQL && table.SchemaName != "public" {
			tableName = fmt.Sprintf("%s.%s", table.SchemaName, tableName)
		}
		fileEntry := &datafile.FileEntry{
			TableName: tableName,
			FilePath:  fmt.Sprintf("%s_data.sql", tableName),
			RowCount:  table.ExportedRowCountSnapshot,
			FileSize:  -1, // Not available.
		}
		dataFileList = append(dataFileList, fileEntry)
	}
	dfd := datafile.Descriptor{
		FileFormat:   datafile.CSV,
		Delimiter:    ",",
		HasHeader:    true,
		NullString:   utils.YB_VOYAGER_NULL_STRING,
		ExportDir:    exportDir,
		DataFileList: dataFileList,
	}
	dfd.Save()
	return nil
}

// handle renaming for tables having case sensitivity and reserved keywords
func renameDbzmExportedDataFiles() error {
	status, err := dbzm.ReadExportStatus(filepath.Join(exportDir, "data", "export_status.json"))
	if err != nil {
		return fmt.Errorf("failed to read export status during renaming exported data files: %w", err)
	}
	if status == nil {
		return fmt.Errorf("export status is empty during renaming exported data files")
	}

	for i := 0; i < len(status.Tables); i++ {
		tableName := status.Tables[i].TableName
		// either case sensitive(postgresql) or reserved keyword(any source db)
		if (!sqlname.IsAllLowercase(tableName) && source.DBType == POSTGRESQL) ||
			sqlname.IsReservedKeywordPG(tableName) {
			tableName = fmt.Sprintf("\"%s\"", status.Tables[i].TableName)
		}

		oldFilePath := filepath.Join(exportDir, "data", status.Tables[i].FileName)
		newFilePath := filepath.Join(exportDir, "data", tableName+"_data.sql")
		if status.Tables[i].SchemaName != "public" && source.DBType == POSTGRESQL {
			newFilePath = filepath.Join(exportDir, "data", status.Tables[i].SchemaName+"."+tableName+"_data.sql")
		}

		if !utils.FileOrFolderExists(oldFilePath) && utils.FileOrFolderExists(newFilePath) { //In case of restarts rename should not be done again else it will error out
			log.Infof("Skipping renaming files as they are already renamed")
			continue
		}

		log.Infof("Renaming %s to %s", oldFilePath, newFilePath)
		err = os.Rename(oldFilePath, newFilePath)
		if err != nil {
			return fmt.Errorf("failed to rename dbzm exported data file: %w", err)
		}

		//rename table schema file as well
		oldTableSchemaFilePath := filepath.Join(exportDir, "data", "schemas", SOURCE_DB_EXPORTER_ROLE, strings.Replace(status.Tables[i].FileName, "_data.sql", "_schema.json", 1))
		newTableSchemaFilePath := filepath.Join(exportDir, "data", "schemas", SOURCE_DB_EXPORTER_ROLE, tableName+"_schema.json")
		if status.Tables[i].SchemaName != "public" && source.DBType == POSTGRESQL {
			newTableSchemaFilePath = filepath.Join(exportDir, "data", "schemas", SOURCE_DB_EXPORTER_ROLE, status.Tables[i].SchemaName+"."+tableName+"_schema.json")
		}
		log.Infof("Renaming %s to %s", oldTableSchemaFilePath, newTableSchemaFilePath)
		err = os.Rename(oldTableSchemaFilePath, newTableSchemaFilePath)
		if err != nil {
			return fmt.Errorf("failed to rename dbzm exported table schema file: %w", err)
		}
	}
	return nil
}<|MERGE_RESOLUTION|>--- conflicted
+++ resolved
@@ -460,32 +460,19 @@
 	if !status.SnapshotExportIsComplete() {
 		return false, nil
 	}
-<<<<<<< HEAD
-	progressTracker.Done(status)
-	if !isTargetDBExporter(exporterRole) {
-=======
 	if config.SnapshotMode != "never" {
 		progressTracker.Done(status)
->>>>>>> 86946970
 		setDataIsExported()
 		err := writeDataFileDescriptor(exportDir, status)
 		if err != nil {
 			return false, fmt.Errorf("failed to write data file descriptor: %w", err)
 		}
 		log.Infof("snapshot export is complete.")
-<<<<<<< HEAD
-		// err = renameDbzmExportedDataFiles() //For now will keep back
-		// if err != nil {
-		// 	return false, fmt.Errorf("failed to rename dbzm exported data files: %v", err)
-		// }
-		displayExportedRowCountSnapshot()
-=======
 		err = renameDbzmExportedDataFiles()
 		if err != nil {
 			return false, fmt.Errorf("failed to rename dbzm exported data files: %v", err)
 		}
 		displayExportedRowCountSnapshot(true)
->>>>>>> 86946970
 	}
 
 	if changeStreamingIsEnabled(exportType) {
@@ -553,7 +540,7 @@
 			newFilePath = filepath.Join(exportDir, "data", status.Tables[i].SchemaName+"."+tableName+"_data.sql")
 		}
 
-		if !utils.FileOrFolderExists(oldFilePath) && utils.FileOrFolderExists(newFilePath) { //In case of restarts rename should not be done again else it will error out
+		if utils.FileOrFolderExists(newFilePath) { //In case of restarts rename should not be done again else it will error out
 			log.Infof("Skipping renaming files as they are already renamed")
 			continue
 		}
