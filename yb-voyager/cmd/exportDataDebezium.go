/*
Copyright (c) YugabyteDB, Inc.

Licensed under the Apache License, Version 2.0 (the "License");
you may not use this file except in compliance with the License.
You may obtain a copy of the License at

	http://www.apache.org/licenses/LICENSE-2.0

Unless required by applicable law or agreed to in writing, software
distributed under the License is distributed on an "AS IS" BASIS,
WITHOUT WARRANTIES OR CONDITIONS OF ANY KIND, either express or implied.
See the License for the specific language governing permissions and
limitations under the License.
*/
package cmd

import (
	"context"
	"errors"
	"fmt"
	"os"
	"path/filepath"
	"strconv"
	"strings"
	"time"

	"github.com/fatih/color"
	"github.com/gosuri/uilive"
	"github.com/magiconair/properties"
	"github.com/samber/lo"
	log "github.com/sirupsen/logrus"

	"github.com/yugabyte/yb-voyager/yb-voyager/src/datafile"
	"github.com/yugabyte/yb-voyager/yb-voyager/src/dbzm"
	"github.com/yugabyte/yb-voyager/yb-voyager/src/metadb"
	"github.com/yugabyte/yb-voyager/yb-voyager/src/srcdb"
	"github.com/yugabyte/yb-voyager/yb-voyager/src/utils"
	"github.com/yugabyte/yb-voyager/yb-voyager/src/utils/sqlname"
)

var partitionsToRootTableMap = make(map[string]string)
var ybCDCClient *dbzm.YugabyteDBCDCClient

func prepareDebeziumConfig(tableList []*sqlname.SourceName, tablesColumnList map[*sqlname.SourceName][]string) (*dbzm.Config, map[string]int64, error) {
	runId = time.Now().String()
	absExportDir, err := filepath.Abs(exportDir)
	if err != nil {
		return nil, nil, fmt.Errorf("failed to get absolute path for export dir: %v", err)
	}

	var snapshotMode string
	switch exportType {
	case SNAPSHOT_AND_CHANGES:
		snapshotMode = "initial"
	case CHANGES_ONLY:
		snapshotMode = "never"
	case SNAPSHOT_ONLY:
		snapshotMode = "initial_only"
	default:
		return nil, nil, fmt.Errorf("invalid export type %s", exportType)
	}
	tableList, err = addLeafPartitionsInTableList(tableList)
	if err != nil {
		return nil, nil, fmt.Errorf("failed to add the leaf partitions in table list: %w", err)
	}
	fmt.Printf("num tables to export: %d\n", len(tableList))
	utils.PrintAndLog("table list for data export: %v", tableList)
	tableNameToApproxRowCountMap := getTableNameToApproxRowCountMap(tableList)

	var dbzmTableList, dbzmColumnList []string
	for _, table := range tableList {
		dbzmTableList = append(dbzmTableList, table.Qualified.Unquoted)
	}
	if exporterRole == SOURCE_DB_EXPORTER_ROLE && changeStreamingIsEnabled(exportType) {
		minQuotedTableList := lo.Map(tableList, func(table *sqlname.SourceName, _ int) string {
			return table.Qualified.MinQuoted //Case sensitivity
		})
		err := metaDB.UpdateMigrationStatusRecord(func(record *metadb.MigrationStatusRecord) {
			record.TableListExportedFromSource = minQuotedTableList
		})
		if err != nil {
			utils.ErrExit("error while updating fall forward db exists in meta db: %v", err)
		}
	}

	for tableName, columns := range tablesColumnList {
		for _, column := range columns {
			columnName := fmt.Sprintf("%s.%s", tableName.Qualified.Unquoted, column)
			if column == "*" {
				dbzmColumnList = append(dbzmColumnList, columnName) //for all columns <schema>.<table>.*
				break
			}
			dbzmColumnList = append(dbzmColumnList, columnName) // if column is PK, then data for it will come from debezium
		}
	}

	colToSeqMap := source.DB().GetColumnToSequenceMap(tableList)
	columnSequenceMapping := strings.Join(lo.MapToSlice(colToSeqMap, func(k, v string) string {
		return fmt.Sprintf("%s:%s", k, v)
	}), ",")

	err = prepareSSLParamsForDebezium(absExportDir)
	if err != nil {
		return nil, nil, fmt.Errorf("failed to prepare ssl params for debezium: %w", err)
	}

	tableRenameMapping := strings.Join(lo.MapToSlice(partitionsToRootTableMap, func(k, v string) string {
		return fmt.Sprintf("%s:%s", k, v)
	}), ",")

	config := &dbzm.Config{
		RunId:          runId,
		SourceDBType:   source.DBType,
		ExporterRole:   exporterRole,
		ExportDir:      absExportDir,
		MetadataDBPath: metadb.GetMetaDBPath(absExportDir),
		Host:           source.Host,
		Port:           source.Port,
		Username:       source.User,
		Password:       source.Password,

		DatabaseName:          source.DBName,
		SchemaNames:           source.Schema,
		TableList:             dbzmTableList,
		ColumnList:            dbzmColumnList,
		ColumnSequenceMapping: columnSequenceMapping,
		TableRenameMapping:    tableRenameMapping,

		SSLMode:               source.SSLMode,
		SSLCertPath:           source.SSLCertPath,
		SSLKey:                source.SSLKey,
		SSLRootCert:           source.SSLRootCert,
		SSLKeyStore:           source.SSLKeyStore,
		SSLKeyStorePassword:   source.SSLKeyStorePassword,
		SSLTrustStore:         source.SSLTrustStore,
		SSLTrustStorePassword: source.SSLTrustStorePassword,
		SnapshotMode:          snapshotMode,
	}
	if source.DBType == "oracle" {
		jdbcConnectionStringPrefix := "jdbc:oracle:thin:@"
		if source.IsOracleCDBSetup() {
			// uri = cdb uri
			connectionString := srcdb.GetOracleConnectionString(source.Host, source.Port, source.CDBName, source.CDBSid, source.CDBTNSAlias)
			config.Uri = fmt.Sprintf("%s%s", jdbcConnectionStringPrefix, connectionString)
			config.PDBName = source.DBName
		} else {
			connectionString := srcdb.GetOracleConnectionString(source.Host, source.Port, source.DBName, source.DBSid, source.TNSAlias)
			config.Uri = fmt.Sprintf("%s%s", jdbcConnectionStringPrefix, connectionString)
		}

		config.TNSAdmin, err = getTNSAdmin(source)
		if err != nil {
			return nil, nil, fmt.Errorf("failed to get tns admin: %w", err)
		}
		config.OracleJDBCWalletLocationSet, err = isOracleJDBCWalletLocationSet(source)
		if err != nil {
			return nil, nil, fmt.Errorf("failed to determine if Oracle JDBC wallet location is set: %v", err)
		}
	} else if source.DBType == "yugabytedb" {
		if exportType == CHANGES_ONLY {
			ybServers := source.DB().GetServers()
			masterPort := "7100"
			if os.Getenv("YB_MASTER_PORT") != "" {
				masterPort = os.Getenv("YB_MASTER_PORT")
			}
			ybServers = lo.Map(ybServers, (func(s string, _ int) string {
				return fmt.Sprintf("%s:%s", s, masterPort)
			}),
			)
			ybCDCClient = dbzm.NewYugabyteDBCDCClient(exportDir, strings.Join(ybServers, ","), config.SSLRootCert, config.DatabaseName, config.TableList[0], metaDB)
			err := ybCDCClient.Init()
			if err != nil {
				return nil, nil, fmt.Errorf("failed to initialize YugabyteDB CDC client: %w", err)
			}
			config.YBMasterNodes, err = ybCDCClient.ListMastersNodes()
			if err != nil {
				return nil, nil, fmt.Errorf("failed to list master nodes: %w", err)
			}
			if startClean {
				err = ybCDCClient.DeleteStreamID()
				if err != nil {
					return nil, nil, fmt.Errorf("failed to delete stream id: %w", err)
				}
				config.YBStreamID, err = ybCDCClient.GenerateAndStoreStreamID()
				if err != nil {
					return nil, nil, fmt.Errorf("failed to generate stream id: %w", err)
				}
				utils.PrintAndLog("Generated new YugabyteDB CDC stream-id: %s", config.YBStreamID)
			} else {
				config.YBStreamID, err = ybCDCClient.GetStreamID()
				if err != nil {
					return nil, nil, fmt.Errorf("failed to get stream id: %w", err)
				}
			}
		}
	}
	return config, tableNameToApproxRowCountMap, nil
}

// required only for postgresql/yugabytedb since GetAllTables() returns all tables and partitions
func addLeafPartitionsInTableList(tableList []*sqlname.SourceName) ([]*sqlname.SourceName, error) {
	requiredForSource := source.DBType == "postgresql" || source.DBType == "yugabytedb"
	if !requiredForSource {
		return tableList, nil
	}
	// here we are adding leaf partitions in the list only in yb or pg because events in the 
	// these dbs are referred with leaf partitions only but in oracle root table is main point of reference 
	// for partitions and in Oracle fall-forward/fall-back case we are doing renaming using the config `ybexporter.tables.rename` in dbzm 
	// when event is coming from YB for leaf partitions it is getting renamed to root_table 
	// ex - customers -> cust_other, cust_part11, cust_part12, cust_part22, cust_part21 
	// events from oracle - will have customers for all of these partitions 
	// events from yb,pg will have `cust_other, cust_part11, cust_part12, cust_part22, cust_part21` out of these leaf partitions only 
	// using the dbzm we are renaming these events coming from yb to root_table for oracle.
	// not required for pg to rename them.
	
	modifiedTableList := []*sqlname.SourceName{}

	//TODO: optimisation to avoid multiple calls to DB with one call in the starting to fetch TablePartitionTree map.

	//TODO: test when we upgrade to PG13+ as partitions are handled with root table
	//Refer- https://debezium.zulipchat.com/#narrow/stream/302529-community-general/topic/Connector.20not.20working.20with.20partitions
	for _, table := range tableList {
		rootTable, err := GetRootTableOfPartition(table)
		if err != nil {
			return nil, fmt.Errorf("failed to get root table of partition %s: %v", table.Qualified.MinQuoted, err)
		}
		allLeafPartitions := GetAllLeafPartitions(table)
		switch true {
		case len(allLeafPartitions) == 0 && rootTable != table: //leaf partition
			partitionsToRootTableMap[table.Qualified.MinQuoted] = rootTable.Qualified.MinQuoted
			modifiedTableList = append(modifiedTableList, table)
		case len(allLeafPartitions) == 0 && rootTable == table: //normal table
			modifiedTableList = append(modifiedTableList, table)
		case len(allLeafPartitions) > 0 && source.TableList != "": // table with partitions in table list
			for _, leafPartition := range allLeafPartitions {
				modifiedTableList = append(modifiedTableList, leafPartition)
				partitionsToRootTableMap[leafPartition.Qualified.MinQuoted] = rootTable.Qualified.MinQuoted
			}
		}
	}
	return lo.UniqBy(modifiedTableList, func(table *sqlname.SourceName) string {
		return table.Qualified.MinQuoted
	}), nil
}

func GetRootTableOfPartition(table *sqlname.SourceName) (*sqlname.SourceName, error) {
	parentTable := source.DB().ParentTableOfPartition(table)
	if parentTable == "" {
		return table, nil
	}
	defaultSourceSchema, noDefaultSchema := getDefaultSourceSchemaName()
	if noDefaultSchema {
		return nil, fmt.Errorf("default schema not found")
	}
	return GetRootTableOfPartition(sqlname.NewSourceNameFromMaybeQualifiedName(parentTable, defaultSourceSchema))
}

func GetAllLeafPartitions(table *sqlname.SourceName) []*sqlname.SourceName {
	allLeafPartitions := []*sqlname.SourceName{}
	childPartitions := source.DB().GetPartitions(table)
	for _, childPartition := range childPartitions {
		leafPartitions := GetAllLeafPartitions(childPartition)
		if len(leafPartitions) == 0 {
			allLeafPartitions = append(allLeafPartitions, childPartition)
		} else {
			allLeafPartitions = append(allLeafPartitions, leafPartitions...)
		}
	}
	return allLeafPartitions
}

func prepareSSLParamsForDebezium(exportDir string) error {
	switch source.DBType {
	case "postgresql", "yugabytedb": //TODO test for yugabytedb
		if source.SSLKey != "" {
			targetSslKeyPath := filepath.Join(exportDir, "metainfo", "ssl", ".key.der")
			err := dbzm.WritePKCS8PrivateKeyPEMasDER(source.SSLKey, targetSslKeyPath)
			if err != nil {
				return fmt.Errorf("could not write private key PEM as DER: %w", err)
			}
			utils.PrintAndLog("Converted SSL key from PEM to DER format. File saved at %s", targetSslKeyPath)
			source.SSLKey = targetSslKeyPath
		}
	case "mysql":
		switch source.SSLMode {
		case "disable":
			source.SSLMode = "disabled"
		case "prefer":
			source.SSLMode = "preferred"
		case "require":
			source.SSLMode = "required"
		case "verify-ca":
			source.SSLMode = "verify_ca"
		case "verify-full":
			source.SSLMode = "verify_identity"
		}
		if source.SSLKey != "" {
			keyStorePath := filepath.Join(exportDir, "metainfo", "ssl", ".keystore.jks")
			keyStorePassword := utils.GenerateRandomString(8)
			err := dbzm.WritePKCS8PrivateKeyCertAsJavaKeystore(source.SSLKey, source.SSLCertPath, "mysqlclient", keyStorePassword, keyStorePath)
			if err != nil {
				return fmt.Errorf("failed to write java keystore for debezium: %w", err)
			}
			utils.PrintAndLog("Converted SSL key, cert to java keystore. File saved at %s", keyStorePath)
			source.SSLKeyStore = keyStorePath
			source.SSLKeyStorePassword = keyStorePassword
		}
		if source.SSLRootCert != "" {
			trustStorePath := filepath.Join(exportDir, "metainfo", "ssl", ".truststore.jks")
			trustStorePassword := utils.GenerateRandomString(8)
			err := dbzm.WriteRootCertAsJavaTrustStore(source.SSLRootCert, "MySQLCACert", trustStorePassword, trustStorePath)
			if err != nil {
				return fmt.Errorf("failed to write java truststore for debezium: %w", err)
			}
			utils.PrintAndLog("Converted SSL root cert to java truststore. File saved at %s", trustStorePath)
			source.SSLTrustStore = trustStorePath
			source.SSLTrustStorePassword = trustStorePassword
		}
	case "oracle":
	}
	return nil
}

// https://www.orafaq.com/wiki/TNS_ADMIN
// default is $ORACLE_HOME/network/admin
func getTNSAdmin(s srcdb.Source) (string, error) {
	if s.DBType != "oracle" {
		return "", fmt.Errorf("invalid source db type %s for getting TNS_ADMIN", s.DBType)
	}
	tnsAdminEnvVar, present := os.LookupEnv("TNS_ADMIN")
	if present {
		return tnsAdminEnvVar, nil
	} else {
		return filepath.Join(s.GetOracleHome(), "network", "admin"), nil
	}
}

// oracle wallet location can be optionally set in $TNS_ADMIN/ojdbc.properties as
// oracle.net.wallet_location=<>
func isOracleJDBCWalletLocationSet(s srcdb.Source) (bool, error) {
	if s.DBType != "oracle" {
		return false, fmt.Errorf("invalid source db type %s for checking jdbc wallet location", s.DBType)
	}
	tnsAdmin, err := getTNSAdmin(s)
	if err != nil {
		return false, fmt.Errorf("failed to get tns admin: %w", err)
	}
	ojdbcPropertiesFilePath := filepath.Join(tnsAdmin, "ojdbc.properties")
	if _, err := os.Stat(ojdbcPropertiesFilePath); errors.Is(err, os.ErrNotExist) {
		// file does not exist
		return false, nil
	}
	ojdbcProperties := properties.MustLoadFile(ojdbcPropertiesFilePath, properties.UTF8)
	walletLocationKey := "oracle.net.wallet_location"
	_, present := ojdbcProperties.Get(walletLocationKey)
	return present, nil
}

// ---------------------------------------------- Export Data ---------------------------------------//

func debeziumExportData(ctx context.Context, config *dbzm.Config, tableNameToApproxRowCountMap map[string]int64) error {
	if config.SnapshotMode != "never" {
		err := metaDB.UpdateMigrationStatusRecord(func(record *metadb.MigrationStatusRecord) {
			record.SnapshotMechanism = "debezium"
		})
		if err != nil {
			return fmt.Errorf("udpate SnapshotMechanism: update migration status record: %s", err)
		}
	}

	progressTracker := NewProgressTracker(tableNameToApproxRowCountMap)
	debezium := dbzm.NewDebezium(config)
	err := debezium.Start()
	if err != nil {
		return fmt.Errorf("failed to start debezium: %w", err)
	}

	var status *dbzm.ExportStatus
	snapshotComplete := false
	for debezium.IsRunning() {
		status, err = debezium.GetExportStatus()
		if err != nil {
			return fmt.Errorf("failed to read export status: %w", err)
		}
		if status == nil {
			time.Sleep(2 * time.Second)
			continue
		}
		progressTracker.UpdateProgress(status)
		if !snapshotComplete {
			snapshotComplete, err = checkAndHandleSnapshotComplete(config, status, progressTracker)
			if err != nil {
				return fmt.Errorf("failed to check if snapshot is complete: %w", err)
			}
		}
		time.Sleep(time.Millisecond * 500)
	}
	if err := debezium.Error(); err != nil {
		return fmt.Errorf("debezium failed with error: %w", err)
	}
	// handle case where debezium finished before snapshot completion
	// was handled in above loop
	if !snapshotComplete {
		status, err = debezium.GetExportStatus()
		if err != nil {
			return fmt.Errorf("failed to read export status: %w", err)
		}
		snapshotComplete, err = checkAndHandleSnapshotComplete(config, status, progressTracker)
		if !snapshotComplete || err != nil {
			return fmt.Errorf("snapshot was not completed: %w", err)
		}
	}

	log.Info("Debezium exited normally.")
	return nil
}

func reportStreamingProgress() {
	tableWriter := uilive.New()
	headerWriter := tableWriter.Newline()
	separatorWriter := tableWriter.Newline()
	row1Writer := tableWriter.Newline()
	row2Writer := tableWriter.Newline()
	row3Writer := tableWriter.Newline()
	row4Writer := tableWriter.Newline()
	footerWriter := tableWriter.Newline()
	tableWriter.Start()
	for {
		totalEventCount, totalEventCountRun, err := metaDB.GetTotalExportedEventsByExporterRole(exporterRole, runId)
		if err != nil {
			utils.ErrExit("failed to get total exported count from metadb: %w", err)
		}
		throughputInLast3Min, err := metaDB.GetExportedEventsRateInLastNMinutes(runId, 3)
		if err != nil {
			utils.ErrExit("failed to get export rate from metadb: %w", err)
		}
		throughputInLast10Min, err := metaDB.GetExportedEventsRateInLastNMinutes(runId, 10)
		if err != nil {
			utils.ErrExit("failed to get export rate from metadb: %w", err)
		}
		fmt.Fprint(tableWriter, color.GreenString("| %-40s | %30s |\n", "---------------------------------------", "-----------------------------"))
		fmt.Fprint(headerWriter, color.GreenString("| %-40s | %30s |\n", "Metric", "Value"))
		fmt.Fprint(separatorWriter, color.GreenString("| %-40s | %30s |\n", "---------------------------------------", "-----------------------------"))
		fmt.Fprint(row1Writer, color.GreenString("| %-40s | %30s |\n", "Total Exported Events", strconv.FormatInt(totalEventCount, 10)))
		fmt.Fprint(row2Writer, color.GreenString("| %-40s | %30s |\n", "Total Exported Events (Current Run)", strconv.FormatInt(totalEventCountRun, 10)))
		fmt.Fprint(row3Writer, color.GreenString("| %-40s | %30s |\n", "Export Rate(Last 3 min)", strconv.FormatInt(throughputInLast3Min, 10)+"/sec"))
		fmt.Fprint(row4Writer, color.GreenString("| %-40s | %30s |\n", "Export Rate(Last 10 min)", strconv.FormatInt(throughputInLast10Min, 10)+"/sec"))
		fmt.Fprint(footerWriter, color.GreenString("| %-40s | %30s |\n", "---------------------------------------", "-----------------------------"))
		tableWriter.Flush()
		time.Sleep(10 * time.Second)
	}
}

func checkAndHandleSnapshotComplete(config *dbzm.Config, status *dbzm.ExportStatus, progressTracker *ProgressTracker) (bool, error) {
	if !status.SnapshotExportIsComplete() {
		return false, nil
	}
<<<<<<< HEAD
	progressTracker.Done(status)
	if !isTargetDBExporter(exporterRole) {
=======
	if config.SnapshotMode != "never" {
		progressTracker.Done(status)
>>>>>>> 86946970
		setDataIsExported()
		err := writeDataFileDescriptor(exportDir, status)
		if err != nil {
			return false, fmt.Errorf("failed to write data file descriptor: %w", err)
		}
		log.Infof("snapshot export is complete.")
		err = renameDbzmExportedDataFiles()
		if err != nil {
			return false, fmt.Errorf("failed to rename dbzm exported data files: %v", err)
		}
<<<<<<< HEAD
		displayExportedRowCountSnapshot()
=======
		displayExportedRowCountSnapshot(true)
>>>>>>> 86946970
	}

	if changeStreamingIsEnabled(exportType) {
		color.Blue("streaming changes to a local queue file...")
		if !disablePb {
			go reportStreamingProgress()
		}
	}
	return true, nil
}

func isTargetDBExporter(exporterRole string) bool {
	return exporterRole == TARGET_DB_EXPORTER_FF_ROLE || exporterRole == TARGET_DB_EXPORTER_FB_ROLE
}

func writeDataFileDescriptor(exportDir string, status *dbzm.ExportStatus) error {
	dataFileList := make([]*datafile.FileEntry, 0)
	for _, table := range status.Tables {
		// TODO: TableName and FilePath must be quoted by debezium plugin.
		tableName := quoteIdentifierIfRequired(table.TableName)
		if source.DBType == POSTGRESQL && table.SchemaName != "public" {
			tableName = fmt.Sprintf("%s.%s", table.SchemaName, tableName)
		}
		fileEntry := &datafile.FileEntry{
			TableName: tableName,
			FilePath:  fmt.Sprintf("%s_data.sql", tableName),
			RowCount:  table.ExportedRowCountSnapshot,
			FileSize:  -1, // Not available.
		}
		dataFileList = append(dataFileList, fileEntry)
	}
	dfd := datafile.Descriptor{
		FileFormat:   datafile.CSV,
		Delimiter:    ",",
		HasHeader:    true,
		NullString:   utils.YB_VOYAGER_NULL_STRING,
		ExportDir:    exportDir,
		DataFileList: dataFileList,
	}
	dfd.Save()
	return nil
}

// handle renaming for tables having case sensitivity and reserved keywords
func renameDbzmExportedDataFiles() error {
	status, err := dbzm.ReadExportStatus(filepath.Join(exportDir, "data", "export_status.json"))
	if err != nil {
		return fmt.Errorf("failed to read export status during renaming exported data files: %w", err)
	}
	if status == nil {
		return fmt.Errorf("export status is empty during renaming exported data files")
	}

	for i := 0; i < len(status.Tables); i++ {
		tableName := status.Tables[i].TableName
		// either case sensitive(postgresql) or reserved keyword(any source db)
		if (!sqlname.IsAllLowercase(tableName) && source.DBType == POSTGRESQL) ||
			sqlname.IsReservedKeywordPG(tableName) {
			tableName = fmt.Sprintf("\"%s\"", status.Tables[i].TableName)
		}

		oldFilePath := filepath.Join(exportDir, "data", status.Tables[i].FileName)
		newFilePath := filepath.Join(exportDir, "data", tableName+"_data.sql")
		if status.Tables[i].SchemaName != "public" && source.DBType == POSTGRESQL {
			newFilePath = filepath.Join(exportDir, "data", status.Tables[i].SchemaName+"."+tableName+"_data.sql")
		}

		if !utils.FileOrFolderExists(oldFilePath) && utils.FileOrFolderExists(newFilePath) { //In case of restarts rename should not be done again else it will error out
			log.Infof("Skipping renaming files as they are already renamed")
			continue
		}

		log.Infof("Renaming %s to %s", oldFilePath, newFilePath)
		err = os.Rename(oldFilePath, newFilePath)
		if err != nil {
			return fmt.Errorf("failed to rename dbzm exported data file: %w", err)
		}

		//rename table schema file as well
		oldTableSchemaFilePath := filepath.Join(exportDir, "data", "schemas", SOURCE_DB_EXPORTER_ROLE, strings.Replace(status.Tables[i].FileName, "_data.sql", "_schema.json", 1))
		newTableSchemaFilePath := filepath.Join(exportDir, "data", "schemas", SOURCE_DB_EXPORTER_ROLE, tableName+"_schema.json")
		if status.Tables[i].SchemaName != "public" && source.DBType == POSTGRESQL {
			newTableSchemaFilePath = filepath.Join(exportDir, "data", "schemas", SOURCE_DB_EXPORTER_ROLE, status.Tables[i].SchemaName+"."+tableName+"_schema.json")
		}
		log.Infof("Renaming %s to %s", oldTableSchemaFilePath, newTableSchemaFilePath)
		err = os.Rename(oldTableSchemaFilePath, newTableSchemaFilePath)
		if err != nil {
			return fmt.Errorf("failed to rename dbzm exported table schema file: %w", err)
		}
	}
	return nil
}<|MERGE_RESOLUTION|>--- conflicted
+++ resolved
@@ -456,13 +456,8 @@
 	if !status.SnapshotExportIsComplete() {
 		return false, nil
 	}
-<<<<<<< HEAD
-	progressTracker.Done(status)
-	if !isTargetDBExporter(exporterRole) {
-=======
 	if config.SnapshotMode != "never" {
 		progressTracker.Done(status)
->>>>>>> 86946970
 		setDataIsExported()
 		err := writeDataFileDescriptor(exportDir, status)
 		if err != nil {
@@ -473,11 +468,7 @@
 		if err != nil {
 			return false, fmt.Errorf("failed to rename dbzm exported data files: %v", err)
 		}
-<<<<<<< HEAD
-		displayExportedRowCountSnapshot()
-=======
 		displayExportedRowCountSnapshot(true)
->>>>>>> 86946970
 	}
 
 	if changeStreamingIsEnabled(exportType) {
