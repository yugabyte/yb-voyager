--- conflicted
+++ resolved
@@ -1582,10 +1582,7 @@
 	assert.Equal(t, "endpoint1,endpoint2", tconf.TargetEndpoints, "Target endpoints for importing data should match the config")
 	assert.Equal(t, utils.BoolStr(true), truncateTables, "Truncate tables for importing data should match the config")
 	assert.Equal(t, importdata.StashAndContinueErrorPolicy, errorPolicySnapshotFlag, "error-policy-snapshot should match the config")
-<<<<<<< HEAD
-=======
-
->>>>>>> 3fea53c7
+
 	assert.Equal(t, "5", os.Getenv("YBVOYAGER_MAX_COLOCATED_BATCHES_IN_PROGRESS"), "YBVoyager max colocated batches in progress should match the config")
 	assert.Equal(t, "8", os.Getenv("NUM_EVENT_CHANNELS"), "Num event channels for importing data should match the config")
 	assert.Equal(t, "10000", os.Getenv("EVENT_CHANNEL_SIZE"), "Event channel size for importing data should match the config")
@@ -1685,10 +1682,7 @@
 	assert.Equal(t, "endpoint3,endpoint4", tconf.TargetEndpoints, "Target endpoints for importing data should be overridden by CLI")
 	assert.Equal(t, utils.BoolStr(false), truncateTables, "Truncate tables for importing data should be overridden by CLI")
 	assert.Equal(t, importdata.AbortErrorPolicy, errorPolicySnapshotFlag, "error-policy-snapshot should be overridden by the CLI")
-<<<<<<< HEAD
-=======
-
->>>>>>> 3fea53c7
+
 	assert.Equal(t, "5", os.Getenv("YBVOYAGER_MAX_COLOCATED_BATCHES_IN_PROGRESS"), "YBVoyager max colocated batches in progress should match the config")
 	assert.Equal(t, "8", os.Getenv("NUM_EVENT_CHANNELS"), "Num event channels for importing data should match the config")
 	assert.Equal(t, "10000", os.Getenv("EVENT_CHANNEL_SIZE"), "Event channel size for importing data should match the config")
