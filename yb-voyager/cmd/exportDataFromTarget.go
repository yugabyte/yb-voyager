/*
Copyright (c) YugabyteDB, Inc.

Licensed under the Apache License, Version 2.0 (the "License");
you may not use this file except in compliance with the License.
You may obtain a copy of the License at

	http://www.apache.org/licenses/LICENSE-2.0

Unless required by applicable law or agreed to in writing, software
distributed under the License is distributed on an "AS IS" BASIS,
WITHOUT WARRANTIES OR CONDITIONS OF ANY KIND, either express or implied.
See the License for the specific language governing permissions and
limitations under the License.
*/
package cmd

import (
	"fmt"

	"github.com/samber/lo"
	"github.com/spf13/cobra"

	"github.com/yugabyte/yb-voyager/yb-voyager/src/callhome"
	"github.com/yugabyte/yb-voyager/yb-voyager/src/constants"
	"github.com/yugabyte/yb-voyager/yb-voyager/src/dbzm"
	"github.com/yugabyte/yb-voyager/yb-voyager/src/metadb"
	"github.com/yugabyte/yb-voyager/yb-voyager/src/utils"
)

var transactionOrdering utils.BoolStr

var exportDataFromTargetCmd = &cobra.Command{
	Use:   "target",
	Short: "Export data from target Yugabyte DB in the fall-back/fall-forward workflows.",
	Long:  ``,

	Run: func(cmd *cobra.Command, args []string) {
		validateMetaDBCreated()
		source.DBType = YUGABYTEDB
		exportType = CHANGES_ONLY
		msr, err := metaDB.GetMigrationStatusRecord()
		if err != nil {
			utils.ErrExit("get migration status record: %v", err)
		}
		if msr.FallbackEnabled {
			exporterRole = TARGET_DB_EXPORTER_FB_ROLE
		} else {
			exporterRole = TARGET_DB_EXPORTER_FF_ROLE
		}
		err = verifySSLFlags(cmd, msr)
		if err != nil {
			utils.ErrExit("failed to verify SSL flags: %v", err)
		}
		if source.SSLRootCert != "" {
			err = metaDB.UpdateMigrationStatusRecord(func(record *metadb.MigrationStatusRecord) {
				record.TargetDBConf.SSLRootCert = source.SSLRootCert
			})
			if err != nil {
				utils.ErrExit("error updating migration status record: %v", err)
			}
		}
<<<<<<< HEAD
		err = initSourceConfFromTargetConf()
=======
		err = initSourceConfFromTargetConf(cmd)
>>>>>>> e6354d05
		if err != nil {
			utils.ErrExit("failed to setup source conf from target conf in MSR: %v", err)
		}

		exportDataCmd.PreRun(cmd, args)
		exportDataCmd.Run(cmd, args)
	},
}

func init() {
	exportDataFromCmd.AddCommand(exportDataFromTargetCmd)
	registerCommonGlobalFlags(exportDataFromTargetCmd)
	registerTargetDBAsSourceConnFlags(exportDataFromTargetCmd)
	registerExportDataFlags(exportDataFromTargetCmd)
	hideExportFlagsInFallForwardOrBackCmds(exportDataFromTargetCmd)

	BoolVar(exportDataFromTargetCmd.Flags(), &transactionOrdering, "transaction-ordering", true,
		"Setting the flag to `false` disables the transaction ordering. This speeds up change data capture from target YugabyteDB. Disable transaction ordering only if the tables under migration do not have unique keys or the app does not modify/reuse the unique keys.")
}

/*
For GRPC connector, only limited SSL modes are supported (disable, require, verify-ca, verify-full).
If import-data had used the prefer/allow SSL modes, then, it will be downgraded to disable mode.
Therefore, we allow users to override the ssl mode in export-data-from-target.

Additinally, SSL root cert is required for require, verify-ca, and verify-full modes. (because of having to use the yb-admin client)
Therefore, we allow users to override the ssl root cert in export-data-from-target.

For logical-replication connecter, all SSL modes are supported.
*/
func verifySSLFlags(cmd *cobra.Command, msr *metadb.MigrationStatusRecord) error {
	allowedSSLModes := []string{constants.DISABLE, constants.PREFER, constants.ALLOW, constants.REQUIRE, constants.VERIFY_CA, constants.VERIFY_FULL}
	// the debezium GRPC connector has some limitations because of which prefer and allow are not supported.
	allowedSSLModesGRPCConnector := []string{constants.DISABLE, constants.REQUIRE, constants.VERIFY_CA, constants.VERIFY_FULL}

	if msr.UseYBgRPCConnector {
		if !lo.Contains(allowedSSLModesGRPCConnector, source.SSLMode) {
			return fmt.Errorf("invalid SSL mode '%s' for 'export data from target'. Please restart 'export data from target' with the --target-ssl-mode flag with one of these modes: %v", source.SSLMode, allowedSSLModesGRPCConnector)
		}
		if (lo.Contains([]string{constants.REQUIRE, constants.VERIFY_CA, constants.VERIFY_FULL}, source.SSLMode)) && source.SSLRootCert == "" {
			return fmt.Errorf("SSL root cert is required for SSL mode '%s'. Please restart 'export data from target' with the --target-ssl-mode and --target-ssl-root-cert flags", source.SSLMode)
		}
	} else {
		if !lo.Contains(allowedSSLModes, source.SSLMode) {
			return fmt.Errorf("invalid SSL mode '%s' for 'export data from target'. Please restart 'export data from target' with the --target-ssl-mode flag with one of these modes: %v", source.SSLMode, allowedSSLModes)
		}
	}

	return nil
}

func initSourceConfFromTargetConf(cmd *cobra.Command) error {
	msr, err := metaDB.GetMigrationStatusRecord()
	if err != nil {
		return fmt.Errorf("get migration status record: %v", err)
	}
	sourceDBConf := msr.SourceDBConf
	targetConf := msr.TargetDBConf
	source.DBType = targetConf.TargetDBType
	source.Host = targetConf.Host
	source.Port = targetConf.Port
	source.User = targetConf.User
	source.DBName = targetConf.DBName
	if sourceDBConf.DBType == POSTGRESQL {
		source.Schema = sourceDBConf.Schema // in case of PG migration the tconf.Schema is public but in case of non-puclic or multiple schemas this needs to PG schemas
	} else {
		source.Schema = targetConf.Schema
	}

	if msr.UseYBgRPCConnector {
		// ssl-mode and ssl-root-cert as passed via CLI to export-data-from-target.
		// ssl-key and ssl-cert are not supported by export-data-from-target, so they are ignored.
		if (targetConf.SSLCertPath != "" || targetConf.SSLKey != "") && source.SSLMode != "disable" {
			if !utils.AskPrompt("Warning: SSL cert and key are not supported for 'export data from target' yet. Do you want to ignore these settings and continue") {
				{
					fmt.Println("Exiting...")
					return fmt.Errorf("SSL cert and key are not supported for 'export data from target' yet")
				}
			}
		}
	} else {
		// no limitations when using logical replication connector. All values are read from target-db-conf.
		// by default, unless overriden by the user.
		// target-ssl-mode and target-ssl-root-cert are only available in the CLI because
		// of limitations of grpc connector. In future, these flags will be removed.
		if !cmd.Flags().Changed("target-ssl-mode") {
			source.SSLMode = targetConf.SSLMode
		}
		if !cmd.Flags().Changed("target-ssl-root-cert") {
			source.SSLRootCert = targetConf.SSLRootCert
		}
		source.SSLKey = targetConf.SSLKey
		source.SSLCertPath = targetConf.SSLCertPath
	}

	source.SSLCRL = targetConf.SSLCRL
	source.SSLQueryString = targetConf.SSLQueryString
	source.Uri = targetConf.Uri
	return nil
}

func packAndSendExportDataFromTargetPayload(status string, errorMsg string) {
	if !shouldSendCallhome() {
		return
	}
	payload := createCallhomePayload()
	payload.MigrationType = LIVE_MIGRATION

	targetDBDetails := callhome.TargetDBDetails{
		DBVersion: source.DBVersion,
	}
	payload.TargetDBDetails = callhome.MarshalledJsonString(targetDBDetails)

	payload.MigrationPhase = EXPORT_DATA_FROM_TARGET_PHASE
	exportDataPayload := callhome.ExportDataPhasePayload{
		ParallelJobs:     int64(source.NumConnections),
		StartClean:       bool(startClean),
		Error:            callhome.SanitizeErrorMsg(errorMsg),
		ControlPlaneType: getControlPlaneType(),
	}

	exportDataPayload.Phase = exportPhase
	if exportPhase != dbzm.MODE_SNAPSHOT {
		exportDataPayload.TotalExportedEvents = totalEventCount
		exportDataPayload.EventsExportRate = throughputInLast3Min
	}
	switch exporterRole {
	case TARGET_DB_EXPORTER_FF_ROLE:
		exportDataPayload.LiveWorkflowType = FALL_FORWARD
	case TARGET_DB_EXPORTER_FB_ROLE:
		exportDataPayload.LiveWorkflowType = FALL_BACK
	}

	payload.PhasePayload = callhome.MarshalledJsonString(exportDataPayload)
	payload.Status = status

	err := callhome.SendPayload(&payload)
	if err == nil && (status == COMPLETE || status == ERROR) {
		callHomeErrorOrCompletePayloadSent = true
	}

}<|MERGE_RESOLUTION|>--- conflicted
+++ resolved
@@ -60,11 +60,7 @@
 				utils.ErrExit("error updating migration status record: %v", err)
 			}
 		}
-<<<<<<< HEAD
-		err = initSourceConfFromTargetConf()
-=======
 		err = initSourceConfFromTargetConf(cmd)
->>>>>>> e6354d05
 		if err != nil {
 			utils.ErrExit("failed to setup source conf from target conf in MSR: %v", err)
 		}
