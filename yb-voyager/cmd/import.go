/*
Copyright (c) YugabyteDB, Inc.

Licensed under the Apache License, Version 2.0 (the "License");
you may not use this file except in compliance with the License.
You may obtain a copy of the License at

	http://www.apache.org/licenses/LICENSE-2.0

Unless required by applicable law or agreed to in writing, software
distributed under the License is distributed on an "AS IS" BASIS,
WITHOUT WARRANTIES OR CONDITIONS OF ANY KIND, either express or implied.
See the License for the specific language governing permissions and
limitations under the License.
*/
package cmd

import (
	"fmt"
	"strings"

	"github.com/spf13/cobra"
	"golang.org/x/exp/slices"

	"github.com/yugabyte/yb-voyager/yb-voyager/src/tgtdb"
	"github.com/yugabyte/yb-voyager/yb-voyager/src/utils"
)

var sourceDBType string
var enableOrafce utils.BoolStr
var importType string

// tconf struct will be populated by CLI arguments parsing
var tconf tgtdb.TargetConf

var tdb tgtdb.TargetDB

var importCmd = &cobra.Command{
	Use:   "import",
	Short: "Import schema and data from compatible source database(Oracle, MySQL, PostgreSQL)",
	Long:  `Import has various sub-commands i.e. import schema and import data to import into YugabyteDB from various compatible source databases(Oracle, MySQL, PostgreSQL).`,
}

func init() {
	rootCmd.AddCommand(importCmd)
}

// If any changes are made to this function, verify if the change is also needed for importDataFileCommand.go
func validateImportFlags(cmd *cobra.Command, importerRole string) {
	validateExportDirFlag()
	checkOrSetDefaultTargetSSLMode()
	validateTargetPortRange()
	if tconf.TableList != "" && tconf.ExcludeTableList != "" {
		utils.ErrExit("Error: Only one of --table-list and --exclude-table-list are allowed")
	}
	validateTableListFlag(tconf.TableList, "table-list")
	validateTableListFlag(tconf.ExcludeTableList, "exclude-table-list")
	if tconf.ImportObjects != "" && tconf.ExcludeImportObjects != "" {
		utils.ErrExit("Error: Only one of --object-list and --exclude-object-list are allowed")
	}
	validateImportObjectsFlag(tconf.ImportObjects, "object-list")
	validateImportObjectsFlag(tconf.ExcludeImportObjects, "exclude-object-list")
	validateTargetSchemaFlag()
	// For beta2.0 release (and onwards until further notice)
	if tconf.DisableTransactionalWrites {
		fmt.Println("WARNING: The --disable-transactional-writes feature is in the experimental phase, not for production use case.")
	}
	validateBatchSizeFlag(batchSize)
	switch importerRole {
	case TARGET_DB_IMPORTER_ROLE:
		getTargetPassword(cmd)
	case FF_DB_IMPORTER_ROLE:
		getFallForwardDBPassword(cmd)
	}
}

func registerCommonImportFlags(cmd *cobra.Command) {
	BoolVar(cmd.Flags(), &startClean, "start-clean", false,
		"import schema: delete all existing schema objects \nimport data / import data file: starts a fresh import of data or incremental data load")

	BoolVar(cmd.Flags(), &tconf.VerboseMode, "verbose", false,
		"verbose mode for some extra details during execution of command")

	BoolVar(cmd.Flags(), &tconf.ContinueOnError, "continue-on-error", false,
		"If set, this flag will ignore errors and continue with the import")
}

func registerTargetDBConnFlags(cmd *cobra.Command) {
	cmd.Flags().StringVar(&tconf.Host, "target-db-host", "127.0.0.1",
		"host on which the YugabyteDB server is running")

	cmd.Flags().IntVar(&tconf.Port, "target-db-port", -1,
		"port on which the YugabyteDB YSQL API is running (Default: 5433)")

	cmd.Flags().StringVar(&tconf.User, "target-db-user", "",
		"username with which to connect to the target YugabyteDB server")
	cmd.MarkFlagRequired("target-db-user")

	cmd.Flags().StringVar(&tconf.Password, "target-db-password", "",
		"password with which to connect to the target YugabyteDB server")

	cmd.Flags().StringVar(&tconf.DBName, "target-db-name", "",
		"name of the database on the target YugabyteDB server on which import needs to be done")

	cmd.Flags().StringVar(&tconf.DBSid, "target-db-sid", "",
		"[For Oracle Only] Oracle System Identifier (SID) that you wish to use while importing data to Oracle instances")

	cmd.Flags().StringVar(&tconf.Schema, "target-db-schema", "",
		"target schema name in YugabyteDB (Note: works only for source as Oracle and MySQL, in case of PostgreSQL you can ALTER schema name post import)")

	// TODO: SSL related more args might come. Need to explore SSL part completely.
	cmd.Flags().StringVar(&tconf.SSLCertPath, "target-ssl-cert", "",
		"provide target SSL Certificate Path")

	cmd.Flags().StringVar(&tconf.SSLMode, "target-ssl-mode", "prefer",
		"specify the target SSL mode out of - disable, allow, prefer, require, verify-ca, verify-full")

	cmd.Flags().StringVar(&tconf.SSLKey, "target-ssl-key", "",
		"target SSL Key Path")

	cmd.Flags().StringVar(&tconf.SSLRootCert, "target-ssl-root-cert", "",
		"target SSL Root Certificate Path")

	cmd.Flags().StringVar(&tconf.SSLCRL, "target-ssl-crl", "",
		"target SSL Root Certificate Revocation List (CRL)")
}

func registerFFDBAsTargetConnFlags(cmd *cobra.Command) {
	cmd.Flags().StringVar(&tconf.Host, "ff-db-host", "127.0.0.1",
		"host on which the Fall-forward DB server is running")

	cmd.Flags().IntVar(&tconf.Port, "ff-db-port", -1,
		"port on which the Fall-forward DB server is running Default: ORACLE(1521)")

	cmd.Flags().StringVar(&tconf.User, "ff-db-user", "",
		"username with which to connect to the Fall-forward DB server")
	cmd.MarkFlagRequired("ff-db-user")

	cmd.Flags().StringVar(&tconf.Password, "ff-db-password", "",
		"password with which to connect to the Fall-forward DB server")

	cmd.Flags().StringVar(&tconf.DBName, "ff-db-name", "",
		"name of the database on the Fall-forward DB server on which import needs to be done")

	cmd.Flags().StringVar(&tconf.DBSid, "ff-db-sid", "",
		"[For Oracle Only] Oracle System Identifier (SID) that you wish to use while importing data to Oracle instances")

	cmd.Flags().StringVar(&tconf.OracleHome, "oracle-home", "",
		"[For Oracle Only] Path to set $ORACLE_HOME environment variable. tnsnames.ora is found in $ORACLE_HOME/network/admin")

	cmd.Flags().StringVar(&tconf.TNSAlias, "oracle-tns-alias", "",
		"[For Oracle Only] Name of TNS Alias you wish to use to connect to Oracle instance. Refer to documentation to learn more about configuring tnsnames.ora and aliases")

	cmd.Flags().StringVar(&tconf.Schema, "ff-db-schema", "",
		"schema name in Fall-forward DB") // TODO: add back note after we suppport PG/Mysql - `(Note: works only for source as Oracle and MySQL, in case of PostgreSQL you can ALTER schema name post import)`

	// TODO: SSL related more args might come. Need to explore SSL part completely.
	cmd.Flags().StringVar(&tconf.SSLCertPath, "ff-ssl-cert", "",
		"provide Fall-forward DB SSL Certificate Path")

	cmd.Flags().StringVar(&tconf.SSLMode, "ff-ssl-mode", "prefer",
		"specify the Fall-forward DB SSL mode out of - disable, allow, prefer, require, verify-ca, verify-full")

	cmd.Flags().StringVar(&tconf.SSLKey, "ff-ssl-key", "",
		"Fall-forward DB SSL Key Path")

	cmd.Flags().StringVar(&tconf.SSLRootCert, "ff-ssl-root-cert", "",
		"Fall-forward DB SSL Root Certificate Path")

	cmd.Flags().StringVar(&tconf.SSLCRL, "ff-ssl-crl", "",
		"Fall-forward DB SSL Root Certificate Revocation List (CRL)")
}

func registerImportDataFlags(cmd *cobra.Command) {
	BoolVar(cmd.Flags(), &disablePb, "disable-pb", false,
		"true - to disable progress bar during data import and stats printing during streaming phase (default false)")
	cmd.Flags().StringVar(&tconf.ExcludeTableList, "exclude-table-list", "",
		"list of tables to exclude while importing data (ignored if --table-list is used)")
	cmd.Flags().StringVar(&tconf.TableList, "table-list", "",
		"list of tables to import data")
	defaultbatchSize := int64(DEFAULT_BATCH_SIZE_YUGABYTEDB)
	if cmd.CommandPath() == "yb-voyager fall-forward setup" {
		defaultbatchSize = int64(DEFAULT_BATCH_SIZE_ORACLE)
	}
	cmd.Flags().Int64Var(&batchSize, "batch-size", defaultbatchSize,
		"maximum number of rows in each batch generated during import.")
	defaultParallelismMsg := "By default, voyager will try if it can determine the total number of cores N and use N/2 as parallel jobs. " +
		"Otherwise, it fall back to using twice the number of nodes in the cluster"
	if cmd.CommandPath() == "yb-voyager fall-forward setup" {
		defaultParallelismMsg = ""
	}
	cmd.Flags().IntVar(&tconf.Parallelism, "parallel-jobs", -1,
<<<<<<< HEAD
		"number of parallel copy command jobs to target database. "+ defaultParallelismMsg)
	BoolVar(cmd.Flags(), &tconf.EnableUpsert, "enable-upsert", true,
=======
		"number of parallel copy command jobs to target database. "+defaultParallelismMsg)
	cmd.Flags().BoolVar(&tconf.EnableUpsert, "enable-upsert", true,
>>>>>>> 5e491190
		"true - to enable UPSERT mode on target tables\n"+
			"false - to disable UPSERT mode on target tables")
	BoolVar(cmd.Flags(), &tconf.UsePublicIP, "use-public-ip", false,
		"true - to use the public IPs of the nodes to distribute --parallel-jobs uniformly for data import (default false)\n"+
			"Note: you might need to configure database to have public_ip available by setting server-broadcast-addresses.\n"+
			"Refer: https://docs.yugabyte.com/latest/reference/configuration/yb-tserver/#server-broadcast-addresses")
	cmd.Flags().StringVar(&tconf.TargetEndpoints, "target-endpoints", "",
		"comma separated list of node's endpoint to use for parallel import of data(default is to use all the nodes in the cluster).\n"+
			"For example: \"host1:port1,host2:port2\" or \"host1,host2\"\n"+
			"Note: use-public-ip flag will be ignored if this is used.")
	// flag existence depends on fix of this gh issue: https://github.com/yugabyte/yugabyte-db/issues/12464
	BoolVar(cmd.Flags(), &tconf.DisableTransactionalWrites, "disable-transactional-writes", false,
		"true - to disable transactional writes in tables for faster data ingestion (default false)\n"+
			"(Note: this is a interim flag until the issues related to 'yb_disable_transactional_writes' session variable are fixed. Refer: https://github.com/yugabyte/yugabyte-db/issues/12464)")
	// Hidden for beta2.0 release (and onwards until further notice).
	cmd.Flags().MarkHidden("disable-transactional-writes")

	BoolVar(cmd.Flags(), &truncateSplits, "truncate-splits", true,
		"true - to truncate splits after importing\n"+
			"false - to not truncate splits after importing (required for debugging)")
	cmd.Flags().MarkHidden("truncate-splits")
}

func registerImportSchemaFlags(cmd *cobra.Command) {
	cmd.Flags().StringVar(&tconf.ImportObjects, "object-list", "",
		"list of schema object types to include while importing schema")
	cmd.Flags().StringVar(&tconf.ExcludeImportObjects, "exclude-object-list", "",
		"list of schema object types to exclude while importing schema (ignored if --object-list is used)")
	BoolVar(cmd.Flags(), &importObjectsInStraightOrder, "straight-order", false,
		"If set, objects will be imported in the order specified with the --object-list flag (default false)")
	BoolVar(cmd.Flags(), &flagPostImportData, "post-import-data", false,
		"If set, creates indexes, foreign-keys, and triggers in target db")
	BoolVar(cmd.Flags(), &tconf.IgnoreIfExists, "ignore-exist", false,
		"true - to ignore errors if object already exists\n"+
			"false - throw those errors to the standard output (default false)")
	BoolVar(cmd.Flags(), &flagRefreshMViews, "refresh-mviews", false,
		"If set, refreshes the materialised views on target during post import data phase (default false)")
	BoolVar(cmd.Flags(), &enableOrafce, "enable-orafce", true,
		"true - to enable Orafce extension on target(if source db type is Oracle)")
}

func validateTargetPortRange() {
	if tconf.Port == -1 {
		if tconf.TargetDBType == ORACLE {
			tconf.Port = ORACLE_DEFAULT_PORT
		} else if tconf.TargetDBType == YUGABYTEDB {
			tconf.Port = YUGABYTEDB_YSQL_DEFAULT_PORT
		}
		return
	}

	if tconf.Port < 0 || tconf.Port > 65535 {
		utils.ErrExit("Invalid port number %d. Valid range is 0-65535", tconf.Port)
	}
}

func validateTargetSchemaFlag() {
	if tconf.Schema == "" {
		if tconf.TargetDBType == YUGABYTEDB {
			tconf.Schema = YUGABYTEDB_DEFAULT_SCHEMA
		} else if tconf.TargetDBType == ORACLE {
			tconf.Schema = tconf.User
		}
		return
	}
	if tconf.Schema != YUGABYTEDB_DEFAULT_SCHEMA && sourceDBType == "postgresql" {
		utils.ErrExit("Error: --target-db-schema flag is not valid for export from 'postgresql' db type")
	}
}

func getTargetPassword(cmd *cobra.Command) {
	var err error
	tconf.Password, err = getPassword(cmd, "target-db-password", "TARGET_DB_PASSWORD")
	if err != nil {
		utils.ErrExit("error in getting target-db-password: %v", err)
	}
}

func getFallForwardDBPassword(cmd *cobra.Command) {
	var err error
	tconf.Password, err = getPassword(cmd, "ff-db-password", "FF_DB_PASSWORD")
	if err != nil {
		utils.ErrExit("error while getting ff-db-password: %w", err)
	}
}

func validateImportObjectsFlag(importObjectsString string, flagName string) {
	if importObjectsString == "" {
		return
	}
	//We cannot access sourceDBType variable at this point, but exportDir has been validated
	availableObjects := utils.GetSchemaObjectList(ExtractMetaInfo(exportDir).SourceDBType)
	objectList := utils.CsvStringToSlice(importObjectsString)
	for _, object := range objectList {
		if !slices.Contains(availableObjects, strings.ToUpper(object)) {
			utils.ErrExit("Error: Invalid object type '%v' specified wtih --%s flag. Supported object types are: %v", object, flagName, availableObjects)
		}
	}
}

func checkOrSetDefaultTargetSSLMode() {
	if tconf.SSLMode == "" {
		tconf.SSLMode = "prefer"
	} else if tconf.SSLMode != "disable" && tconf.SSLMode != "prefer" && tconf.SSLMode != "require" && tconf.SSLMode != "verify-ca" && tconf.SSLMode != "verify-full" {
		utils.ErrExit("Invalid sslmode %q. Required one of [disable, allow, prefer, require, verify-ca, verify-full]", tconf.SSLMode)
	}
}

func validateBatchSizeFlag(numLinesInASplit int64) {
	if batchSize == -1 {
		if tconf.TargetDBType == ORACLE {
			batchSize = DEFAULT_BATCH_SIZE_ORACLE
		} else {
			batchSize = DEFAULT_BATCH_SIZE_YUGABYTEDB
		}
		return
	}

	var defaultBatchSize int64
	if tconf.TargetDBType == ORACLE {
		defaultBatchSize = DEFAULT_BATCH_SIZE_ORACLE
	} else {
		defaultBatchSize = DEFAULT_BATCH_SIZE_YUGABYTEDB
	}

	if numLinesInASplit > defaultBatchSize {
		utils.ErrExit("Error: Invalid batch size %v. The batch size cannot be greater than %v", numLinesInASplit, defaultBatchSize)
	}
}

func validateFFDBSchemaFlag() {
	if tconf.Schema == "" {
		utils.ErrExit("Error: --ff-db-schema flag is mandatory for fall-forward setup")
	}
}<|MERGE_RESOLUTION|>--- conflicted
+++ resolved
@@ -190,13 +190,8 @@
 		defaultParallelismMsg = ""
 	}
 	cmd.Flags().IntVar(&tconf.Parallelism, "parallel-jobs", -1,
-<<<<<<< HEAD
 		"number of parallel copy command jobs to target database. "+ defaultParallelismMsg)
 	BoolVar(cmd.Flags(), &tconf.EnableUpsert, "enable-upsert", true,
-=======
-		"number of parallel copy command jobs to target database. "+defaultParallelismMsg)
-	cmd.Flags().BoolVar(&tconf.EnableUpsert, "enable-upsert", true,
->>>>>>> 5e491190
 		"true - to enable UPSERT mode on target tables\n"+
 			"false - to disable UPSERT mode on target tables")
 	BoolVar(cmd.Flags(), &tconf.UsePublicIP, "use-public-ip", false,
