/*
Copyright (c) YugabyteDB, Inc.

Licensed under the Apache License, Version 2.0 (the "License");
you may not use this file except in compliance with the License.
You may obtain a copy of the License at

	http://www.apache.org/licenses/LICENSE-2.0

Unless required by applicable law or agreed to in writing, software
distributed under the License is distributed on an "AS IS" BASIS,
WITHOUT WARRANTIES OR CONDITIONS OF ANY KIND, either express or implied.
See the License for the specific language governing permissions and
limitations under the License.
*/
package cmd

import (
	"fmt"
	"strings"

	"github.com/samber/lo"
	log "github.com/sirupsen/logrus"
	"github.com/spf13/cobra"
	"golang.org/x/exp/slices"

	"github.com/yugabyte/yb-voyager/yb-voyager/src/constants"
	"github.com/yugabyte/yb-voyager/yb-voyager/src/tgtdb"
	"github.com/yugabyte/yb-voyager/yb-voyager/src/utils"
)

var sourceDBType string
var enableOrafce utils.BoolStr
var importType string
var prometheusMetricsPort int

var supportedSSLModesOnTargetForImport = AllSSLModes // supported SSL modes for YugabyteDB is different for import VS export data from target(streaming phase)
var supportedSSLModesOnSourceOrSourceReplica = AllSSLModes

// tconf struct will be populated by CLI arguments parsing
var tconf tgtdb.TargetConf

var tdb tgtdb.TargetDB

var importCmd = &cobra.Command{
	Use:   "import",
	Short: "Import schema and data from compatible source database to target database. ",
	Long:  `Import has various sub-commands i.e. import schema, import data to import into YugabyteDB from various compatible source databases(Oracle, MySQL, PostgreSQL). Also import data(snapshot + changes from target) into source-replica/source in case of live migration with fall-back/fall-forward worflows.`,
}

func init() {
	rootCmd.AddCommand(importCmd)
}

// If any changes are made to this function, verify if the change is also needed for importDataFileCommand.go
func validateImportFlags(cmd *cobra.Command, importerRole string) error {
	checkOrSetDefaultTargetSSLMode()
	validateTargetPortRange()

	validateConflictsBetweenTableListFlags(tconf.TableList, tconf.ExcludeTableList)

	validateTableListFlag(tconf.TableList, "table-list")
	validateTableListFlag(tconf.ExcludeTableList, "exclude-table-list")

	var err error
	if tconf.TableList == "" {
		tconf.TableList, err = validateAndExtractTableNamesFromFile(tableListFilePath, "table-list-file-path")
		if err != nil {
			return err
		}
	}

	if tconf.ExcludeTableList == "" {
		tconf.ExcludeTableList, err = validateAndExtractTableNamesFromFile(excludeTableListFilePath, "exclude-table-list-file-path")
		if err != nil {
			return err
		}
	}

	if tconf.ImportObjects != "" && tconf.ExcludeImportObjects != "" {
		return fmt.Errorf("only one of --object-type-list and --exclude-object-type-list are allowed")
	}
	validateImportObjectsFlag(tconf.ImportObjects, "object-type-list")
	validateImportObjectsFlag(tconf.ExcludeImportObjects, "exclude-object-type-list")
	validateTargetSchemaFlag()
	// For beta2.0 release (and onwards until further notice)
	if tconf.DisableTransactionalWrites {
		fmt.Println("WARNING: The --disable-transactional-writes feature is in the experimental phase, not for production use case.")
	}
	validateBatchSizeFlag(batchSizeInNumRows)
	switch importerRole {
	case TARGET_DB_IMPORTER_ROLE:
		getTargetPassword(cmd)
	case SOURCE_REPLICA_DB_IMPORTER_ROLE:
		getSourceReplicaDBPassword(cmd)
	case SOURCE_DB_IMPORTER_ROLE:
		getSourceDBPassword(cmd)
	}
	validateParallelismFlags()

	return nil
}

func validateImportDataFlags() error {
	err := validateOnPrimaryKeyConflictFlag()
	if err != nil {
		return fmt.Errorf("error validating --on-primary-key-conflict flag: %w", err)
	}

	err = validateTruncateTablesFlag()
	if err != nil {
		return err
	}

	err = validateCdcPartitioningStrategyFlag()
	if err != nil {
		return fmt.Errorf("error validating --cdc-partitioning-strategy flag: %w", err)
	}
	return nil
}

var validCdcPartitioningStrategies = []string{"pk", "table", "auto"}

func validateCdcPartitioningStrategyFlag() error {
	fmt.Printf("cdcPartitioningStrategy: %s\n", cdcPartitioningStrategy)
	importDataStatus, err := metaDB.GetImportDataStatusRecord()
	if err != nil {
		return fmt.Errorf("error getting import data status record: %w", err)
	}

	if cdcPartitioningStrategy == "" {
		utils.ErrExit("cdc partitioning strategy is required")
	}

	if !lo.Contains(validCdcPartitioningStrategies, cdcPartitioningStrategy) {
		utils.ErrExit("invalid cdc partitioning strategy: %s. Supported values are: %s", cdcPartitioningStrategy, strings.Join(validCdcPartitioningStrategies, ", "))
	}
	if importDataStatus == nil || !importDataStatus.ImportDataStarted {
		//if import data has not started, allow the change in cdc partitioning strategy
		return nil
	}
	if importDataStatus.CdcPartitioningStrategy == "" || startClean {
		//if the first run or the start-clean flag is used, allow the change in cdc partitioning strategy
		return nil
	}
	if  cdcPartitioningStrategy != importDataStatus.CdcPartitioningStrategy {
		utils.ErrExit("changing the cdc partitioning strategy is not allowed after the import data has started. Current strategy: %s, new strategy: %s", importDataStatus.CdcPartitioningStrategy, cdcPartitioningStrategy)
	}
	log.Infof("cdc partitioning strategy: %s", cdcPartitioningStrategy)
	return nil
}

func registerCommonImportFlags(cmd *cobra.Command) {
	BoolVar(cmd.Flags(), &tconf.ContinueOnError, "continue-on-error", false,
		"Ignore errors and continue with the import")

	BoolVar(cmd.Flags(), &tconf.RunGuardrailsChecks, "run-guardrails-checks", true, "Run guardrails checks during import")
}

func registerTargetDBConnFlags(cmd *cobra.Command) {
	cmd.Flags().StringVar(&tconf.Host, "target-db-host", "127.0.0.1",
		"host on which the YugabyteDB server is running")

	cmd.Flags().IntVar(&tconf.Port, "target-db-port", 0,
		"port on which the YugabyteDB YSQL API is running (Default: 5433)")

	cmd.Flags().StringVar(&tconf.User, "target-db-user", "",
		"username with which to connect to the target YugabyteDB server")
	cmd.MarkFlagRequired("target-db-user")

	cmd.Flags().StringVar(&tconf.Password, "target-db-password", "",
		"password with which to connect to the target YugabyteDB server. Alternatively, you can also specify the password by setting the environment variable TARGET_DB_PASSWORD. If you don't provide a password via the CLI, yb-voyager will prompt you at runtime for a password. If the password contains special characters that are interpreted by the shell (for example, # and $), enclose the password in single quotes.")

	cmd.Flags().StringVar(&tconf.DBName, "target-db-name", "",
		"name of the database on the target YugabyteDB server on which import needs to be done")

	cmd.Flags().StringVar(&tconf.Schema, "target-db-schema", "",
		"target schema name in YugabyteDB (Note: works only for source as Oracle and MySQL, in case of PostgreSQL you can ALTER schema name post import)")

	// TODO: SSL related more args might come. Need to explore SSL part completely.
	cmd.Flags().StringVar(&tconf.SSLCertPath, "target-ssl-cert", "",
		"Path of file containing target SSL Certificate")

	cmd.Flags().StringVar(&tconf.SSLMode, "target-ssl-mode", "prefer",
		fmt.Sprintf("specify the target SSL mode: [%s]",
			strings.Join(supportedSSLModesOnTargetForImport, ", ")))

	cmd.Flags().StringVar(&tconf.SSLKey, "target-ssl-key", "",
		"Path of file containing target SSL Key")

	cmd.Flags().StringVar(&tconf.SSLRootCert, "target-ssl-root-cert", "",
		"Path of file containing target SSL Root Certificate")

	cmd.Flags().StringVar(&tconf.SSLCRL, "target-ssl-crl", "",
		"Path of file containing target SSL Root Certificate Revocation List (CRL)")
}

func registerSourceDBAsTargetConnFlags(cmd *cobra.Command) {
	cmd.Flags().StringVar(&tconf.Password, "source-db-password", "",
		"source password to connect as the specified user on the source DB server. Alternatively, you can also specify the password by setting the environment variable SOURCE_DB_PASSWORD. If you don't provide a password via the CLI, yb-voyager will prompt you at runtime for a password. If the password contains special characters that are interpreted by the shell (for example, # and $), enclose the password in single quotes.")
}

func registerSourceReplicaDBAsTargetConnFlags(cmd *cobra.Command) {
	cmd.Flags().StringVar(&tconf.Host, "source-replica-db-host", "127.0.0.1",
		"host on which the Source-Replica DB server is running")

	cmd.Flags().IntVar(&tconf.Port, "source-replica-db-port", 0,
		"port on which the Source-Replica DB server is running Default: ORACLE(1521), POSTGRESQL(5432)")

	cmd.Flags().StringVar(&tconf.User, "source-replica-db-user", "",
		"username with which to connect to the Source-Replica DB server")
	cmd.MarkFlagRequired("source-replica-db-user")

	cmd.Flags().StringVar(&tconf.Password, "source-replica-db-password", "",
		"password with which to connect to the Source-Replica DB server. Alternatively, you can also specify the password by setting the environment variable SOURCE_REPLICA_DB_PASSWORD. If you don't provide a password via the CLI, yb-voyager will prompt you at runtime for a password. If the password contains special characters that are interpreted by the shell (for example, # and $), enclose the password in single quotes.")

	cmd.Flags().StringVar(&tconf.DBName, "source-replica-db-name", "",
		"name of the database on the Source-Replica DB server on which import needs to be done")

	cmd.Flags().StringVar(&tconf.DBSid, "source-replica-db-sid", "",
		"[For Oracle Only] Oracle System Identifier (SID) that you wish to use while importing data to Oracle instances")

	cmd.Flags().StringVar(&tconf.OracleHome, "oracle-home", "",
		"[For Oracle Only] Path to set $ORACLE_HOME environment variable. tnsnames.ora is found in $ORACLE_HOME/network/admin")

	cmd.Flags().StringVar(&tconf.TNSAlias, "oracle-tns-alias", "",
		"[For Oracle Only] Name of TNS Alias you wish to use to connect to Oracle instance. Refer to documentation to learn more about configuring tnsnames.ora and aliases")

	cmd.Flags().StringVar(&tconf.Schema, "source-replica-db-schema", "",
		"schema name in Source-Replica DB (Note: works only for source as Oracle, in case of PostgreSQL schemas remain same as of source)")

	// TODO: SSL related more args might come. Need to explore SSL part completely.
	cmd.Flags().StringVar(&tconf.SSLCertPath, "source-replica-ssl-cert", "",
		"Path of the file containing Source-Replica DB SSL Certificate Path")

	// Q: Do we need separate handling for Oracle vs PostgreSQL here?
	cmd.Flags().StringVar(&tconf.SSLMode, "source-replica-ssl-mode", "prefer",
		fmt.Sprintf("specify the Source-Replica DB SSL mode: [%s]",
			strings.Join(supportedSSLModesOnSourceOrSourceReplica, ", ")))

	cmd.Flags().StringVar(&tconf.SSLKey, "source-replica-ssl-key", "",
		"Path of the file containing Source-Replica DB SSL Key")

	cmd.Flags().StringVar(&tconf.SSLRootCert, "source-replica-ssl-root-cert", "",
		"Path of the file containing Source-Replica DB SSL Root Certificate")

	cmd.Flags().StringVar(&tconf.SSLCRL, "source-replica-ssl-crl", "",
		"Path of the file containing Source-Replica DB SSL Root Certificate Revocation List (CRL)")
}

func registerImportDataCommonFlags(cmd *cobra.Command) {
	BoolVar(cmd.Flags(), &disablePb, "disable-pb", false,
		"Disable progress bar/stats during data import (default false)")

	cmd.Flags().IntVar(&EVENT_BATCH_MAX_RETRY_COUNT, "max-retries-streaming", 15, "Maximum number of retries for failed event batch in live migration")

	cmd.Flags().StringVar(&tconf.ExcludeTableList, "exclude-table-list", "",
		"comma-separated list of the source db table names to exclude while import data.\n"+
			"Table names can include glob wildcard characters ? (matches one character) and * (matches zero or more characters) \n"+
			`In case the table names are case sensitive, double-quote them. For example --exclude-table-list 'orders,"Products",items'`)
	cmd.Flags().StringVar(&tconf.TableList, "table-list", "",
		"comma-separated list of the source db table names to include while importing data.\n"+
			"Table names can include glob wildcard characters ? (matches one character) and * (matches zero or more characters) \n"+
			`In case the table names are case sensitive, double-quote them. For example --table-list 'orders,"Products",items'`)

	cmd.Flags().StringVar(&excludeTableListFilePath, "exclude-table-list-file-path", "",
		"path of the file containing for list of the source db table names to exclude while importing data")
	cmd.Flags().StringVar(&tableListFilePath, "table-list-file-path", "",
		"path of the file containing the list of the source db table names to import data")

	BoolVar(cmd.Flags(), &tconf.EnableUpsert, "enable-upsert", false,
		"Enable UPSERT mode on target tables. WARNING: Ensure that tables on target YugabyteDB do not have secondary indexes. If a table has secondary indexes, setting this flag to true may lead to corruption of the indexes. (default false)")
	BoolVar(cmd.Flags(), &tconf.UsePublicIP, "use-public-ip", false,
		"Use the public IPs of the nodes to distribute --parallel-jobs uniformly for data import (default false)\n"+
			"Note: you might need to configure database to have public_ip available by setting server-broadcast-addresses.\n"+
			"Refer: https://docs.yugabyte.com/preview/reference/configuration/yb-tserver/#server-broadcast-addresses")
	cmd.Flags().StringVar(&tconf.TargetEndpoints, "target-endpoints", "",
		"comma separated list of node's endpoint to use for parallel import of data(default is to use all the nodes in the cluster).\n"+
			"For example: \"host1:port1,host2:port2\" or \"host1,host2\"\n"+
			"Note: use-public-ip flag will be ignored if this is used.")
	// flag existence depends on fix of this gh issue: https://github.com/yugabyte/yugabyte-db/issues/12464
	BoolVar(cmd.Flags(), &tconf.DisableTransactionalWrites, "disable-transactional-writes", false,
		"Disable transactional writes in tables for faster data ingestion (default false)\n"+
			"(Note: this is a interim flag until the issues related to 'yb_disable_transactional_writes' session variable are fixed. Refer: https://github.com/yugabyte/yugabyte-db/issues/12464)")
	// Hidden for beta2.0 release (and onwards until further notice).
	cmd.Flags().MarkHidden("disable-transactional-writes")

	BoolVar(cmd.Flags(), &truncateSplits, "truncate-splits", true,
		"Truncate splits after importing")
	cmd.Flags().MarkHidden("truncate-splits")
}

func registerImportDataToTargetFlags(cmd *cobra.Command) {
	BoolVar(cmd.Flags(), &startClean, "start-clean", false,
		`Starts a fresh import with exported data files present in the export-dir/data directory. 
If any table on YugabyteDB database is non-empty, it prompts whether you want to continue the import without truncating those tables; 
If you go ahead without truncating, then yb-voyager starts ingesting the data present in the data files with upsert mode.
Note that for the cases where a table doesn't have a primary key, this may lead to insertion of duplicate data. To avoid this, exclude the table using the --exclude-file-list or truncate those tables manually before using the start-clean flag (default false)`)
	BoolVar(cmd.Flags(), &truncateTables, "truncate-tables", false,
		"Truncate tables on target YugabyteDB before importing data. Only applicable along with --start-clean true (default false)")

	cmd.Flags().Var(&errorPolicySnapshotFlag, "error-policy-snapshot",
		"The desired behavior when there is an error while processing and importing rows to target YugabyteDB in the snapshot phase. The errors can be while reading from file, transforming rows, or ingesting rows into YugabyteDB.\n"+
			"\tabort: immediately abort the process. (default)\n"+
			"\tstash-and-continue: stash the errored rows to a file and continue with the import")

<<<<<<< HEAD
	cmd.Flags().StringVar(&cdcPartitioningStrategy, "cdc-partitioning-strategy", "auto",
		`The desired partitioning strategy to use while importing cdc events parallelly. The supported values are: pk, table. (default auto-detect)
		\tauto: Automatically detect the partitioning strategy based on the table having expression or normal unique indexes.
		\tpk: Partition the cdc events by primary key.
		\ttable: Partition the cdc events by table.`)
	cmd.Flags().MarkHidden("cdc-partitioning-strategy")
=======
	cmd.Flags().IntVar(&prometheusMetricsPort, "prometheus-metrics-port", 0,
		"Port for Prometheus metrics server (default: 9101)")
	cmd.Flags().MarkHidden("prometheus-metrics-port")
>>>>>>> 696c015f
}

func registerImportSchemaFlags(cmd *cobra.Command) {
	BoolVar(cmd.Flags(), &startClean, "start-clean", false,
		"Delete all schema objects and start a fresh import (default false)")
	cmd.Flags().StringVar(&tconf.ImportObjects, "object-type-list", "",
		"comma separated list of schema object types to include while importing schema")
	cmd.Flags().StringVar(&tconf.ExcludeImportObjects, "exclude-object-type-list", "",
		"comma separated list of schema object types to exclude while importing schema (ignored if --object-type-list is used)")
	BoolVar(cmd.Flags(), &importObjectsInStraightOrder, "straight-order", false,
		"Imports the schema objects in the order specified via the --object-type-list flag (default false)")
	BoolVar(cmd.Flags(), &flagPostSnapshotImport, "post-snapshot-import", false,
		"Perform schema related tasks on target YugabyteDB after data import is complete. Use --refresh-mviews along with this flag to refresh materialized views.")
	BoolVar(cmd.Flags(), &tconf.IgnoreIfExists, "ignore-exist", false,
		"ignore errors if object already exists (default false)")
	BoolVar(cmd.Flags(), &flagRefreshMViews, "refresh-mviews", false,
		"Refreshes the materialised views on target during post snapshot import phase (default false)")
	BoolVar(cmd.Flags(), &enableOrafce, "enable-orafce", true,
		"enable Orafce extension on target(if source db type is Oracle)")

	// --post-snapshot-import and --refresh-mviews flags will now be handled by the command post-data-import-finalize-schema
	// Not removing these flags and just deprecating them for backward compatibility.
	cmd.Flags().MarkDeprecated("post-snapshot-import",
		"use the command 'finalize-schema-post-data-import' instead. \nFor more details, refer to the documentation: \nhttps://docs.yugabyte.com/preview/yugabyte-voyager/reference/schema-migration/finalize-schema-post-data-import/\n")
	cmd.Flags().MarkDeprecated("refresh-mviews",
		"it is no longer supported in the 'import schema' command. Use the 'finalize-schema-post-data-import' command instead. \nFor more details, refer to the documentation: \nhttps://docs.yugabyte.com/preview/yugabyte-voyager/reference/schema-migration/finalize-schema-post-data-import/\n")

}

func validateTargetPortRange() {
	if tconf.Port == 0 {
		if tconf.TargetDBType == ORACLE {
			tconf.Port = ORACLE_DEFAULT_PORT
		} else if tconf.TargetDBType == YUGABYTEDB {
			tconf.Port = YUGABYTEDB_YSQL_DEFAULT_PORT
		} else if tconf.TargetDBType == POSTGRESQL {
			tconf.Port = POSTGRES_DEFAULT_PORT
		}
		return
	}

	if tconf.Port < 0 || tconf.Port > 65535 {
		utils.ErrExit("Invalid port number %d. Valid range is 0-65535", tconf.Port)
	}
}

func validateTargetSchemaFlag() {
	// we want to run this check only for import-data-to-target and import-schema commands.
	// This is not applicable for import-data-to-source-replica (validateFFDBSchemaFlag)/import-data-to-source (no ability to pass schema).
	// For import-data-file, we allow this flag and source is PG(dummy)
	if !slices.Contains([]string{SOURCE_REPLICA_DB_IMPORTER_ROLE, SOURCE_DB_IMPORTER_ROLE, IMPORT_FILE_ROLE}, importerRole) {
		if tconf.Schema != "" && sourceDBType == "postgresql" {
			utils.ErrExit("Error --target-db-schema flag is not valid for export from 'postgresql' db type")
		}
	}

	if tconf.Schema == "" {
		if tconf.TargetDBType == YUGABYTEDB {
			tconf.Schema = YUGABYTEDB_DEFAULT_SCHEMA
		} else if tconf.TargetDBType == ORACLE {
			tconf.Schema = tconf.User
		}
		return
	}
}

func getTargetPassword(cmd *cobra.Command) {
	var err error
	tconf.Password, err = getPassword(cmd, "target-db-password", "TARGET_DB_PASSWORD")
	if err != nil {
		utils.ErrExit("error in getting target-db-password: %w", err)
	}
}

func getSourceReplicaDBPassword(cmd *cobra.Command) {
	var err error
	tconf.Password, err = getPassword(cmd, "source-replica-db-password", "SOURCE_REPLICA_DB_PASSWORD")
	if err != nil {
		utils.ErrExit("error while getting source-replica-db-password: %w", err)
	}
}

func getSourceDBPassword(cmd *cobra.Command) {
	var err error
	tconf.Password, err = getPassword(cmd, "source-db-password", "SOURCE_DB_PASSWORD")
	if err != nil {
		utils.ErrExit("error while getting source-db-password: %w", err)
	}
}

func validateImportObjectsFlag(importObjectsString string, flagName string) {
	if importObjectsString == "" {
		return
	}

	availableObjects := utils.GetSchemaObjectList(GetSourceDBTypeFromMSR())
	objectList := utils.CsvStringToSlice(importObjectsString)
	for _, object := range objectList {
		if !slices.Contains(availableObjects, strings.ToUpper(object)) {
			utils.ErrExit("Error Invalid object type '%v' specified wtih --%s flag. Supported object types are: %v", object, flagName, availableObjects)
		}
	}
}

func checkOrSetDefaultTargetSSLMode() {
	tconf.SSLMode = strings.ToLower(tconf.SSLMode) // normalize before comparing

	if tconf.SSLMode == "" {
		tconf.SSLMode = constants.PREFER
		return
	}

	var sslModes []string
	if importerRole == TARGET_DB_IMPORTER_ROLE || importerRole == IMPORT_FILE_ROLE {
		sslModes = supportedSSLModesOnTargetForImport
	} else if importerRole == SOURCE_REPLICA_DB_IMPORTER_ROLE || importerRole == SOURCE_DB_IMPORTER_ROLE {
		sslModes = supportedSSLModesOnSourceOrSourceReplica
	} // there should be no other else case

	if !slices.Contains(sslModes, tconf.SSLMode) {
		utils.ErrExit("Invalid sslmode %q. Required one of [%s]", tconf.SSLMode, strings.Join(sslModes, ", "))
	}
}

func registerFlagsForTarget(cmd *cobra.Command) {
	cmd.Flags().Int64Var(&batchSizeInNumRows, "batch-size", 0,
		fmt.Sprintf("Size of batches in the number of rows generated for ingestion during import. default(%d)", DEFAULT_BATCH_SIZE_YUGABYTEDB))
	cmd.Flags().IntVar(&tconf.Parallelism, "parallel-jobs", 0,
		"number of parallel jobs to use while importing data. By default, voyager will try if it can determine the total "+
			"number of cores N and use N/4 as parallel jobs. "+
			"Otherwise, it fall back to using twice the number of nodes in the cluster. "+
			"Any value less than 1 reverts to the default calculation.")

	cmd.Flags().Var(&tconf.AdaptiveParallelismMode, "adaptive-parallelism",
		"Adapt parallelism based on the resource usage (CPU, memory) of the target YugabyteDB cluster."+
			"\n"+
			"Specify the mode for adaptive parallelism behavior: disabled, balanced, aggressive (default balanced)"+
			"\n"+
			"\tbalanced: Operate with moderate thresholds. Recommended to be used when there are other workloads running on the cluster.\n"+
			"\taggressive: Operate with aggressive max-CPU thresholds for better performance. Recommended to be used when there are no other workloads running on the cluster.\n"+
			"\tdisabled: Disable adaptive parallelism.")

	cmd.Flags().IntVar(&tconf.MaxParallelism, "adaptive-parallelism-max", 0,
		"number of max parallel jobs to use while importing data when adaptive parallelism is enabled. "+
			"By default, voyager will try if it can determine the total number of cores N and use N/2 as the max parallel jobs.")
	BoolVar(cmd.Flags(), &skipReplicationChecks, "skip-replication-checks", false,
		"It is NOT recommended to have any form of replication (CDC/xCluster) running on the target YugabyteDB cluster during data import. "+
			"If detected, data import is aborted. Use this flag to turn off the checks and continue importing data.")
	BoolVar(cmd.Flags(), &skipNodeHealthChecks, "skip-node-health-checks", false,
		"Skips the monitoring of the Node status checks on the target YugabyteDB cluster. "+
			"By default, voyager will keep monitoring the node status to keep the cluster stable.")
	BoolVar(cmd.Flags(), &skipDiskUsageHealthChecks, "skip-disk-usage-health-checks", false,
		"Skips the monitoring of the disk usage on the target YugabyteDB cluster. "+
			"By default, voyager will keep monitoring the disk usage on the nodes to keep the cluster stable.")

	cmd.Flags().StringVar(&tconf.OnPrimaryKeyConflictAction, "on-primary-key-conflict", "ERROR-POLICY",
		`Action to take on primary key conflict during data import during snapshot phase.
Supported values:
ERROR-POLICY(default): Handle error as per configured error-policy, if any primary key conflict is encountered.
IGNORE		: Skip rows where the primary key already exists and continue importing remaining data.`)

	cmd.Flags().MarkHidden("skip-disk-usage-health-checks")
	cmd.Flags().MarkHidden("skip-node-health-checks")
}

func registerFlagsForSourceAndSourceReplica(cmd *cobra.Command) {
	cmd.Flags().Int64Var(&batchSizeInNumRows, "batch-size", 0,
		fmt.Sprintf("Size of batches in the number of rows generated for ingestion during import. default: ORACLE(%d), POSTGRESQL(%d)", DEFAULT_BATCH_SIZE_ORACLE, DEFAULT_BATCH_SIZE_POSTGRESQL))
	cmd.Flags().IntVar(&tconf.Parallelism, "parallel-jobs", 0,
		"number of parallel jobs to use while importing data. default: For PostgreSQL(voyager will try if it can determine the total "+
			"number of cores N and use N/2 as parallel jobs else it will fall back to 8) and Oracle(16). "+
			"Any value less than 1 reverts to the default calculation.")
}

func validateBatchSizeFlag(numLinesInASplit int64) {
	if batchSizeInNumRows <= 0 {
		if tconf.TargetDBType == ORACLE {
			batchSizeInNumRows = DEFAULT_BATCH_SIZE_ORACLE
		} else if tconf.TargetDBType == POSTGRESQL {
			batchSizeInNumRows = DEFAULT_BATCH_SIZE_POSTGRESQL
		} else {
			batchSizeInNumRows = DEFAULT_BATCH_SIZE_YUGABYTEDB
		}
		return
	}

	var defaultBatchSize int64
	if tconf.TargetDBType == ORACLE {
		defaultBatchSize = DEFAULT_BATCH_SIZE_ORACLE
	} else if tconf.TargetDBType == POSTGRESQL {
		defaultBatchSize = DEFAULT_BATCH_SIZE_POSTGRESQL
	} else {
		defaultBatchSize = DEFAULT_BATCH_SIZE_YUGABYTEDB
	}

	// TODO: we might want to lift this restriction for non-transactional COPY (depends on testing of --batch-size flag)
	if numLinesInASplit > defaultBatchSize {
		utils.ErrExit("Error invalid batch size %v. The batch size cannot be greater than %v", numLinesInASplit, defaultBatchSize)
	}
}

func validateFFDBSchemaFlag() {
	if tconf.Schema == "" && tconf.TargetDBType == ORACLE {
		utils.ErrExit("Error --source-replica-db-schema flag is mandatory for import data to source-replica")
	}
}

func validateParallelismFlags() {
	if tconf.AdaptiveParallelismMode.IsEnabled() {
		if tconf.Parallelism > 0 {
			utils.ErrExit("Error --parallel-jobs flag cannot be used when adaptive-parallelism is enabled (balanced/aggressive). If you wish to set the number of parallel jobs explicitly, disable adaptive parallelism using --adaptive-parallelism disabled")
		}
	}
	if tconf.MaxParallelism > 0 {
		if !tconf.AdaptiveParallelismMode.IsEnabled() {
			utils.ErrExit("Error --adaptive-parallelism-max flag can only be used when adaptive-parallelism is enabled (balanced/aggressive)")
		}
	}

}

func validateTruncateTablesFlag() error {
	if truncateTables && !startClean {
		return fmt.Errorf("Error --truncate-tables true can only be specified along with --start-clean true")
	}
	return nil
}

var onPrimaryKeyConflictActions = []string{
	constants.PRIMARY_KEY_CONFLICT_ACTION_ERROR_POLICY,
	constants.PRIMARY_KEY_CONFLICT_ACTION_IGNORE,
	// constants.PRIMARY_KEY_CONFLICT_ACTION_UPDATE,
}

func validateOnPrimaryKeyConflictFlag() error {
	log.Infof("passed value for --on-primary-key-conflict: %s", tconf.OnPrimaryKeyConflictAction)
	tconf.OnPrimaryKeyConflictAction = strings.ToUpper(tconf.OnPrimaryKeyConflictAction)

	// flag only applicable for import-data-to-target and import-data-file commands
	// ignore for import-data-to-source-replica and import-data-to-source commands
	if !isPrimaryKeyConflictModeValid() {
		return nil
	}

	// Check if the provided OnPrimaryKeyConflictAction is valid
	if tconf.OnPrimaryKeyConflictAction != "" {
		if !slices.Contains(onPrimaryKeyConflictActions, tconf.OnPrimaryKeyConflictAction) {
			return fmt.Errorf("invalid value for --on-primary-key-conflict. Allowed values are: [%s]", strings.Join(onPrimaryKeyConflictActions, ", "))
		}
	}

	// ensure that OnPrimaryKeyConflictAction is not changed in case of resumption
	/*
		Most of our cmd validations(including this) run in PreRun phase
		which can happen before the migration status record or the metaDB is created.
		For example, in case of import data file command
	*/
	if !bool(startClean) && metaDBIsCreated(exportDir) {
		msr, err := metaDB.GetMigrationStatusRecord()
		if err != nil {
			return fmt.Errorf("error getting migration status record: %w", err)
		} else if msr == nil {
			return fmt.Errorf("migration status record is nil, cannot validate --on-primary-key-conflict flag")
		}

		if msr.OnPrimaryKeyConflictAction != "" && msr.OnPrimaryKeyConflictAction != tconf.OnPrimaryKeyConflictAction {
			return fmt.Errorf("--on-primary-key-conflict flag cannot be changed after the import has started. "+
				"Previous value was %s, current value is %s", msr.OnPrimaryKeyConflictAction, tconf.OnPrimaryKeyConflictAction)
		}
	}

	// --enable-upsert true and on-primary-key-conflict ignore is conflicting, therefore we only allow it if on-primary-key-conflict is set to ERROR-POLICY
	if tconf.EnableUpsert && tconf.OnPrimaryKeyConflictAction != constants.PRIMARY_KEY_CONFLICT_ACTION_ERROR_POLICY {
		return fmt.Errorf("--enable-upsert=true can only be used with --on-primary-key-conflict=ERROR-POLICY")
	}

	if tconf.OnPrimaryKeyConflictAction == constants.PRIMARY_KEY_CONFLICT_ACTION_IGNORE {
		utils.PrintAndLogf("Note: --on-primary-key-conflict is set as 'IGNORE'. Rows with existing primary keys will be skipped during import.")
	}
	return nil
}<|MERGE_RESOLUTION|>--- conflicted
+++ resolved
@@ -143,7 +143,7 @@
 		//if the first run or the start-clean flag is used, allow the change in cdc partitioning strategy
 		return nil
 	}
-	if  cdcPartitioningStrategy != importDataStatus.CdcPartitioningStrategy {
+	if cdcPartitioningStrategy != importDataStatus.CdcPartitioningStrategy {
 		utils.ErrExit("changing the cdc partitioning strategy is not allowed after the import data has started. Current strategy: %s, new strategy: %s", importDataStatus.CdcPartitioningStrategy, cdcPartitioningStrategy)
 	}
 	log.Infof("cdc partitioning strategy: %s", cdcPartitioningStrategy)
@@ -304,18 +304,16 @@
 			"\tabort: immediately abort the process. (default)\n"+
 			"\tstash-and-continue: stash the errored rows to a file and continue with the import")
 
-<<<<<<< HEAD
 	cmd.Flags().StringVar(&cdcPartitioningStrategy, "cdc-partitioning-strategy", "auto",
 		`The desired partitioning strategy to use while importing cdc events parallelly. The supported values are: pk, table. (default auto-detect)
 		\tauto: Automatically detect the partitioning strategy based on the table having expression or normal unique indexes.
 		\tpk: Partition the cdc events by primary key.
 		\ttable: Partition the cdc events by table.`)
 	cmd.Flags().MarkHidden("cdc-partitioning-strategy")
-=======
+
 	cmd.Flags().IntVar(&prometheusMetricsPort, "prometheus-metrics-port", 0,
 		"Port for Prometheus metrics server (default: 9101)")
 	cmd.Flags().MarkHidden("prometheus-metrics-port")
->>>>>>> 696c015f
 }
 
 func registerImportSchemaFlags(cmd *cobra.Command) {
