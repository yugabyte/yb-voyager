/*
Copyright (c) YugabyteDB, Inc.

Licensed under the Apache License, Version 2.0 (the "License");
you may not use this file except in compliance with the License.
You may obtain a copy of the License at

	http://www.apache.org/licenses/LICENSE-2.0

Unless required by applicable law or agreed to in writing, software
distributed under the License is distributed on an "AS IS" BASIS,
WITHOUT WARRANTIES OR CONDITIONS OF ANY KIND, either express or implied.
See the License for the specific language governing permissions and
limitations under the License.
*/
package cmd

import (
	"bytes"
	_ "embed"
	"encoding/json"
	"encoding/xml"
	"fmt"
	"os"
	"path/filepath"
	"regexp"
	"strings"
	"text/template"

	pg_query "github.com/pganalyze/pg_query_go/v5"
	"github.com/samber/lo"
	log "github.com/sirupsen/logrus"
	"github.com/spf13/cobra"
	"golang.org/x/exp/slices"

	"github.com/yugabyte/yb-voyager/yb-voyager/src/callhome"
	"github.com/yugabyte/yb-voyager/yb-voyager/src/cp"
	"github.com/yugabyte/yb-voyager/yb-voyager/src/metadb"
	"github.com/yugabyte/yb-voyager/yb-voyager/src/srcdb"
	"github.com/yugabyte/yb-voyager/yb-voyager/src/utils"
)

type summaryInfo struct {
	totalCount   int
	invalidCount map[string]bool
	objSet       map[string]bool
	details      map[string]bool //any details about the object type
}

type sqlInfo struct {
	objName string
	// SQL statement after removing all new-lines from it. Simplifies analyze-schema regex matching.
	stmt string
	// Formatted SQL statement with new-lines and tabs
	formattedStmt string
	fileName      string
}

var (
	anything   = `.*`
	ws         = `[\s\n\t]+`
	optionalWS = `[\s\n\t]*` //optional white spaces
	//TODO: fix this ident regex for the proper PG identifiers syntax - refer: https://github.com/yugabyte/yb-voyager/pull/1547#discussion_r1629282309
	ident                        = `[a-zA-Z0-9_."-]+`
	ifExists                     = opt("IF", "EXISTS")
	ifNotExists                  = opt("IF", "NOT", "EXISTS")
	optionalCommaSeperatedTokens = `[^,]+(?:,[^,]+){0,}`
	commaSeperatedTokens         = `[^,]+(?:,[^,]+){1,}`
	unqualifiedIdent             = `[a-zA-Z0-9_]+`
	commonClause                 = `[a-zA-Z]+`
	supportedExtensionsOnYB      = []string{
		"adminpack", "amcheck", "autoinc", "bloom", "btree_gin", "btree_gist", "citext", "cube",
		"dblink", "dict_int", "dict_xsyn", "earthdistance", "file_fdw", "fuzzystrmatch", "hll", "hstore",
		"hypopg", "insert_username", "intagg", "intarray", "isn", "lo", "ltree", "moddatetime",
		"orafce", "pageinspect", "pg_buffercache", "pg_cron", "pg_freespacemap", "pg_hint_plan", "pg_prewarm", "pg_stat_monitor",
		"pg_stat_statements", "pg_trgm", "pg_visibility", "pgaudit", "pgcrypto", "pgrowlocks", "pgstattuple", "plpgsql",
		"postgres_fdw", "refint", "seg", "sslinfo", "tablefunc", "tcn", "timetravel", "tsm_system_rows",
		"tsm_system_time", "unaccent", `"uuid-ossp"`, "yb_pg_metrics", "yb_test_extension",
	}
)

func cat(tokens ...string) string {
	str := ""
	for idx, token := range tokens {
		str += token
		nextToken := ""
		if idx < len(tokens)-1 {
			nextToken = tokens[idx+1]
		} else {
			break
		}

		if strings.HasSuffix(token, optionalWS) ||
			strings.HasPrefix(nextToken, optionalWS) || strings.HasSuffix(token, anything) {
			// White space already part of tokens. Nothing to do.
		} else {
			str += ws
		}
	}
	return str
}

func opt(tokens ...string) string {
	return fmt.Sprintf("(%s)?%s", cat(tokens...), optionalWS)
}

func capture(str string) string {
	return "(" + str + ")"
}

func re(tokens ...string) *regexp.Regexp {
	s := cat(tokens...)
	s = "(?i)" + s
	return regexp.MustCompile(s)
}

func parenth(s string) string {
	return `\(` + s + `\)`
}

var (
	analyzeSchemaReportFormat string
	sourceObjList             []string
	schemaAnalysisReport      utils.SchemaReport
	tblPartitions             = make(map[string]bool)
	// key is partitioned table, value is filename where the ADD PRIMARY KEY statement resides
	primaryCons      = make(map[string]string)
	summaryMap       = make(map[string]*summaryInfo)
	multiRegex       = regexp.MustCompile(`([a-zA-Z0-9_\.]+[,|;])`)
	dollarQuoteRegex = regexp.MustCompile(`(\$.*\$)`)
	//TODO: optional but replace every possible space or new line char with [\s\n]+ in all regexs
	gistRegex                 = re("CREATE", "INDEX", ifNotExists, capture(ident), "ON", capture(ident), anything, "USING", "GIST")
	brinRegex                 = re("CREATE", "INDEX", ifNotExists, capture(ident), "ON", capture(ident), anything, "USING", "brin")
	spgistRegex               = re("CREATE", "INDEX", ifNotExists, capture(ident), "ON", capture(ident), anything, "USING", "spgist")
	rtreeRegex                = re("CREATE", "INDEX", ifNotExists, capture(ident), "ON", capture(ident), anything, "USING", "rtree")
	ginRegex                  = re("CREATE", "INDEX", ifNotExists, capture(ident), "ON", capture(ident), anything, "USING", "GIN", capture(optionalCommaSeperatedTokens))
	viewWithCheckRegex        = re("VIEW", capture(ident), anything, "WITH", opt(commonClause), "CHECK", "OPTION")
	rangeRegex                = re("PRECEDING", "and", anything, ":float")
	fetchRegex                = re("FETCH", capture(commonClause), "FROM")
	notSupportedFetchLocation = []string{"FIRST", "LAST", "NEXT", "PRIOR", "RELATIVE", "ABSOLUTE", "NEXT", "FORWARD", "BACKWARD"}
	alterAggRegex             = re("ALTER", "AGGREGATE", capture(ident))
	dropCollRegex             = re("DROP", "COLLATION", ifExists, capture(commaSeperatedTokens))
	dropIdxRegex              = re("DROP", "INDEX", ifExists, capture(commaSeperatedTokens))
	dropViewRegex             = re("DROP", "VIEW", ifExists, capture(commaSeperatedTokens))
	dropSeqRegex              = re("DROP", "SEQUENCE", ifExists, capture(commaSeperatedTokens))
	dropForeignRegex          = re("DROP", "FOREIGN", "TABLE", ifExists, capture(commaSeperatedTokens))
	dropIdxConcurRegex        = re("DROP", "INDEX", "CONCURRENTLY", ifExists, capture(ident))
	trigRefRegex              = re("CREATE", "TRIGGER", capture(ident), anything, "REFERENCING")
	constrTrgRegex            = re("CREATE", "CONSTRAINT", "TRIGGER", capture(ident))
	currentOfRegex            = re("WHERE", "CURRENT", "OF")
	amRegex                   = re("CREATE", "ACCESS", "METHOD", capture(ident))
	idxConcRegex              = re("REINDEX", anything, capture(ident))
	partitionColumnsRegex     = re("CREATE", "TABLE", ifNotExists, capture(ident), parenth(capture(optionalCommaSeperatedTokens)), "PARTITION BY", capture("[A-Za-z]+"), parenth(capture(optionalCommaSeperatedTokens)))
	likeAllRegex              = re("CREATE", "TABLE", ifNotExists, capture(ident), anything, "LIKE", anything, "INCLUDING ALL")
	likeRegex                 = re("CREATE", "TABLE", ifNotExists, capture(ident), anything, `\(LIKE`)
	inheritRegex              = re("CREATE", opt(capture(unqualifiedIdent)), "TABLE", ifNotExists, capture(ident), anything, "INHERITS", "[ |(]")
	withOidsRegex             = re("CREATE", "TABLE", ifNotExists, capture(ident), anything, "WITH", anything, "OIDS")
	intvlRegex                = re("CREATE", "TABLE", ifNotExists, capture(ident)+`\(`, anything, "interval", "PRIMARY")
	anydataRegex              = re("CREATE", "TABLE", ifNotExists, capture(ident), anything, "AnyData", anything)
	anydatasetRegex           = re("CREATE", "TABLE", ifNotExists, capture(ident), anything, "AnyDataSet", anything)
	anyTypeRegex              = re("CREATE", "TABLE", ifNotExists, capture(ident), anything, "AnyType", anything)
	uriTypeRegex              = re("CREATE", "TABLE", ifNotExists, capture(ident), anything, "URIType", anything)
	//super user role required, language c is errored as unsafe
	cLangRegex = re("CREATE", opt("OR REPLACE"), "FUNCTION", capture(ident), anything, "language c")

	alterOfRegex                    = re("ALTER", "TABLE", opt("ONLY"), ifExists, capture(ident), anything, "OF", anything)
	alterSchemaRegex                = re("ALTER", "TABLE", opt("ONLY"), ifExists, capture(ident), anything, "SET SCHEMA")
	createSchemaRegex               = re("CREATE", "SCHEMA", anything, "CREATE", "TABLE")
	alterNotOfRegex                 = re("ALTER", "TABLE", opt("ONLY"), ifExists, capture(ident), anything, "NOT OF")
	alterColumnStatsRegex           = re("ALTER", "TABLE", opt("ONLY"), ifExists, capture(ident), anything, "ALTER", "COLUMN", capture(ident), anything, "SET STATISTICS")
	alterColumnStorageRegex         = re("ALTER", "TABLE", opt("ONLY"), ifExists, capture(ident), anything, "ALTER", "COLUMN", capture(ident), anything, "SET STORAGE")
	alterColumnResetAttributesRegex = re("ALTER", "TABLE", opt("ONLY"), ifExists, capture(ident), anything, "ALTER", "COLUMN", capture(ident), anything, "RESET", anything)
	alterConstrRegex                = re("ALTER", opt(capture(unqualifiedIdent)), ifExists, "TABLE", capture(ident), anything, "ALTER", "CONSTRAINT")
	setOidsRegex                    = re("ALTER", opt(capture(unqualifiedIdent)), "TABLE", ifExists, capture(ident), anything, "SET WITH OIDS")
	clusterRegex                    = re("ALTER", "TABLE", opt("ONLY"), ifExists, capture(ident), anything, "CLUSTER")
	withoutClusterRegex             = re("ALTER", "TABLE", opt("ONLY"), ifExists, capture(ident), anything, "SET WITHOUT CLUSTER")
	alterSetRegex                   = re("ALTER", "TABLE", opt("ONLY"), ifExists, capture(ident), "SET")
	alterIdxRegex                   = re("ALTER", "INDEX", capture(ident), "SET")
	alterResetRegex                 = re("ALTER", "TABLE", opt("ONLY"), ifExists, capture(ident), "RESET")
	alterOptionsRegex               = re("ALTER", opt(capture(unqualifiedIdent)), "TABLE", ifExists, capture(ident), "OPTIONS")
	alterInhRegex                   = re("ALTER", opt(capture(unqualifiedIdent)), "TABLE", ifExists, capture(ident), "INHERIT")
	valConstrRegex                  = re("ALTER", opt(capture(unqualifiedIdent)), "TABLE", ifExists, capture(ident), "VALIDATE CONSTRAINT")
	deferRegex                      = re("ALTER", opt(capture(unqualifiedIdent)), "TABLE", ifExists, capture(ident), anything, "UNIQUE", anything, "deferrable")
	alterViewRegex                  = re("ALTER", "VIEW", capture(ident))
	dropAttrRegex                   = re("ALTER", "TYPE", capture(ident), "DROP ATTRIBUTE")
	alterTypeRegex                  = re("ALTER", "TYPE", capture(ident))
	alterTblSpcRegex                = re("ALTER", "TABLESPACE", capture(ident), "SET")

	// table partition. partitioned table is the key in tblParts map
	addPrimaryRegex = re("ALTER", "TABLE", opt("ONLY"), ifExists, capture(ident), "ADD CONSTRAINT", capture(ident), "PRIMARY KEY")
	primRegex       = re("CREATE", "FOREIGN", "TABLE", capture(ident)+`\(`, anything, "PRIMARY KEY")
	foreignKeyRegex = re("CREATE", "FOREIGN", "TABLE", capture(ident)+`\(`, anything, "REFERENCES", anything)

	// unsupported SQLs exported by ora2pg
	compoundTrigRegex          = re("CREATE", opt("OR REPLACE"), "TRIGGER", capture(ident), anything, "COMPOUND", anything)
	unsupportedCommentRegex1   = re("--", anything, "(unsupported)")
	packageSupportCommentRegex = re("--", anything, "Oracle package ", "'"+capture(ident)+"'", anything, "please edit to match PostgreSQL syntax")
	unsupportedCommentRegex2   = re("--", anything, "please edit to match PostgreSQL syntax")
	typeUnsupportedRegex       = re("Inherited types are not supported", anything, "replacing with inherited table")
	bulkCollectRegex           = re("BULK COLLECT") // ora2pg unable to convert this oracle feature into a PostgreSQL compatible syntax
	jsonFuncRegex              = re("CREATE", opt("OR REPLACE"), capture(unqualifiedIdent), capture(ident), anything, "JSON_ARRAYAGG")
	alterConvRegex             = re("ALTER", "CONVERSION", capture(ident), anything)
)

const (
	CONVERSION_ISSUE_REASON                     = "CREATE CONVERSION is not supported yet"
	GIN_INDEX_MULTI_COLUMN_ISSUE_REASON         = "Schema contains gin index on multi column which is not supported."
	ADDING_PK_TO_PARTITIONED_TABLE_ISSUE_REASON = "Adding primary key to a partitioned table is not yet implemented."
	INHERITANCE_ISSUE_REASON                    = "TABLE INHERITANCE not supported in YugabyteDB"
	CONSTRAINT_TRIGGER_ISSUE_REASON             = "CONSTRAINT TRIGGER not supported yet."
	COMPOUND_TRIGGER_ISSUE_REASON               = "COMPOUND TRIGGER not supported in YugabyteDB."

	STORED_GENERATED_COLUMN_ISSUE_REASON = "Stored generated columns are not supported."
<<<<<<< HEAD
	UNSUPPORTED_EXTENSION_ISSUE          = "This extension is not supported in YugabyteDB."
	EXCLUSION_CONSTRAINT_ISSUE           = "Exclusion constraint is not supported yet"
=======
	ALTER_TABLE_DISABLE_RULE_ISSUE       = "ALTER TABLE name DISABLE RULE not supported yet"
	STORAGE_PARAMETERS_DDL_STMT_ISSUE    = "Storage parameters are not supported yet."
	ALTER_TABLE_SET_ATTRUBUTE_ISSUE      = "ALTER TABLE .. ALTER COLUMN .. SET ( attribute = value )	 not supported yet"
>>>>>>> 584ac24f
	FOREIGN_TABLE_ISSUE_REASON           = "Foreign tables requires manual intervention."
	UNSUPPORTED_PG_SYNTAX                = "Unsupported PG syntax"

	GIST_INDEX_ISSUE_REASON = "Schema contains GIST index which is not supported."
	GIN_INDEX_DETAILS       = "There are some GIN indexes present in the schema, but GIN indexes are partially supported in YugabyteDB as mentioned in (https://github.com/yugabyte/yugabyte-db/issues/7850) so take a look and modify them if not supported."
)

// Reports one case in JSON
func reportCase(filePath string, reason string, ghIssue string, suggestion string, objType string, objName string, sqlStmt string) {
	var issue utils.Issue
	issue.FilePath = filePath
	issue.Reason = reason
	issue.GH = ghIssue
	issue.Suggestion = suggestion
	issue.ObjectType = objType
	issue.ObjectName = objName
	issue.SqlStatement = sqlStmt

	schemaAnalysisReport.Issues = append(schemaAnalysisReport.Issues, issue)
}

func reportAddingPrimaryKey(fpath string, objType string, tbl string, line string) {
	reportCase(fpath, "Adding primary key to a partitioned table is not yet implemented.",
		"https://github.com/yugabyte/yugabyte-db/issues/10074", "", objType, tbl, line)
}

func reportBasedOnComment(comment int, fpath string, issue string, suggestion string, objName string, objType string, line string) {
	if comment == 1 {
		reportCase(fpath, "Unsupported, please edit to match PostgreSQL syntax", issue, suggestion, objType, objName, line)
		summaryMap[objType].invalidCount[objName] = true
	} else if comment == 2 {
		// reportCase(fpath, "PACKAGE in oracle are exported as Schema, please review and edit to match PostgreSQL syntax if required, Package is "+objName, issue, suggestion, objType)
		summaryMap["PACKAGE"].objSet[objName] = true
	} else if comment == 3 {
		reportCase(fpath, "SQLs in file might be unsupported please review and edit to match PostgreSQL syntax if required. ", issue, suggestion, objType, objName, line)
	} else if comment == 4 {
		summaryMap[objType].details["Inherited Types are present which are not supported in PostgreSQL syntax, so exported as Inherited Tables"] = true
	}

}

// return summary about the schema objects like tables, indexes, functions, sequences
func reportSchemaSummary(sourceDBConf *srcdb.Source) utils.SchemaSummary {
	var schemaSummary utils.SchemaSummary

	if !tconf.ImportMode && sourceDBConf != nil { // this info is available only if we are exporting from source
		schemaSummary.DBName = sourceDBConf.DBName
		schemaSummary.SchemaNames = strings.Split(sourceDBConf.Schema, "|")
		schemaSummary.DBVersion = sourceDBConf.DBVersion
	}

	addSummaryDetailsForIndexes()
	for _, objType := range sourceObjList {
		if summaryMap[objType].totalCount == 0 {
			continue
		}

		var dbObject utils.DBObject
		dbObject.ObjectType = objType
		dbObject.TotalCount = summaryMap[objType].totalCount
		dbObject.InvalidCount = len(lo.Keys(summaryMap[objType].invalidCount))
		dbObject.ObjectNames = getMapKeysString(summaryMap[objType].objSet)
		dbObject.Details = strings.Join(lo.Keys(summaryMap[objType].details), "\n")
		schemaSummary.DBObjects = append(schemaSummary.DBObjects, dbObject)
	}
	filePath := filepath.Join(exportDir, "schema", "uncategorized.sql")
	if utils.FileOrFolderExists(filePath) {
		note := fmt.Sprintf("Review and manually import the DDL statements from the file %s", filePath)
		schemaSummary.Notes = append(schemaAnalysisReport.SchemaSummary.Notes, note)
	}
	return schemaSummary
}

func addSummaryDetailsForIndexes() {
	var indexesInfo []utils.IndexInfo
	found, err := metaDB.GetJsonObject(nil, metadb.SOURCE_INDEXES_INFO_KEY, &indexesInfo)
	if err != nil {
		utils.ErrExit("analyze schema report summary: load indexes info: %s", err)
	}
	if !found {
		return
	}
	exportedIndexes := lo.Keys(summaryMap["INDEX"].objSet)
	unexportedIdxsMsg := "Indexes which are neither exported by yb-voyager as they are unsupported in YB and needs to be handled manually:\n"
	unexportedIdxsPresent := false
	for _, indexInfo := range indexesInfo {
		sourceIdxName := indexInfo.TableName + "_" + strings.Join(indexInfo.Columns, "_")
		if !slices.Contains(exportedIndexes, strings.ToLower(sourceIdxName)) {
			unexportedIdxsPresent = true
			unexportedIdxsMsg += fmt.Sprintf("\t\tIndex Name=%s, Index Type=%s\n", indexInfo.IndexName, indexInfo.IndexType)
		}
	}
	if unexportedIdxsPresent {
		summaryMap["INDEX"].details[unexportedIdxsMsg] = true
	}
}

// Checks Whether there is a GIN index
/*
Following type of SQL queries are being taken care of by this function -
	1. CREATE INDEX index_name ON table_name USING gin(column1, column2 ...)
	2. CREATE INDEX index_name ON table_name USING gin(column1 [ASC/DESC/HASH])
	3. CREATE EXTENSION btree_gin;
*/
func checkGin(sqlInfoArr []sqlInfo, fpath string) {
	for _, sqlInfo := range sqlInfoArr {
		matchGin := ginRegex.FindStringSubmatch(sqlInfo.stmt)
		if matchGin != nil {
			columnsFromGin := strings.Trim(matchGin[4], `()`)
			columnList := strings.Split(columnsFromGin, ",")
			if len(columnList) > 1 {
				summaryMap["INDEX"].invalidCount[matchGin[2]] = true
				reportCase(fpath, "Schema contains gin index on multi column which is not supported.",
					"https://github.com/yugabyte/yugabyte-db/issues/7850", "", "INDEX", matchGin[2], sqlInfo.formattedStmt)
			} else {
				if strings.Contains(strings.ToUpper(columnList[0]), "ASC") || strings.Contains(strings.ToUpper(columnList[0]), "DESC") || strings.Contains(strings.ToUpper(columnList[0]), "HASH") {
					summaryMap["INDEX"].invalidCount[matchGin[2]] = true
					reportCase(fpath, "Schema contains gin index on column with ASC/DESC/HASH Clause which is not supported.",
						"https://github.com/yugabyte/yugabyte-db/issues/7850", "", "INDEX", matchGin[2], sqlInfo.formattedStmt)
				}
			}
		}
		if strings.Contains(strings.ToLower(sqlInfo.stmt), "using gin") {
			summaryMap["INDEX"].details[GIN_INDEX_DETAILS] = true
		}
	}
}

// Checks whether there is gist index
func checkGist(sqlInfoArr []sqlInfo, fpath string) {
	for _, sqlInfo := range sqlInfoArr {
		if idx := gistRegex.FindStringSubmatch(sqlInfo.stmt); idx != nil {
			summaryMap["INDEX"].invalidCount[idx[2]] = true
			reportCase(fpath, GIST_INDEX_ISSUE_REASON,
				"https://github.com/YugaByte/yugabyte-db/issues/1337", "", "INDEX", idx[2], sqlInfo.formattedStmt)
		} else if idx := brinRegex.FindStringSubmatch(sqlInfo.stmt); idx != nil {
			summaryMap["INDEX"].invalidCount[idx[2]] = true
			reportCase(fpath, "index method 'brin' not supported yet.",
				"https://github.com/YugaByte/yugabyte-db/issues/1337", "", "INDEX", idx[2], sqlInfo.formattedStmt)
		} else if idx := spgistRegex.FindStringSubmatch(sqlInfo.stmt); idx != nil {
			summaryMap["INDEX"].invalidCount[idx[2]] = true
			reportCase(fpath, "index method 'spgist' not supported yet.",
				"https://github.com/YugaByte/yugabyte-db/issues/1337", "", "INDEX", idx[2], sqlInfo.formattedStmt)
		} else if idx := rtreeRegex.FindStringSubmatch(sqlInfo.stmt); idx != nil {
			summaryMap["INDEX"].invalidCount[idx[2]] = true
			reportCase(fpath, "index method 'rtree' is superceded by 'gist' which is not supported yet.",
				"https://github.com/YugaByte/yugabyte-db/issues/1337", "", "INDEX", idx[2], sqlInfo.formattedStmt)
		}
	}
}

func checkForeignTable(sqlInfoArr []sqlInfo, fpath string) {
	for _, sqlStmtInfo := range sqlInfoArr {
		parseTree, err := pg_query.Parse(sqlStmtInfo.stmt)
		if err != nil {
			utils.ErrExit("failed to parse the stmt %v: %v", sqlStmtInfo.stmt, err)
		}
		createForeignTableNode, isForeignTable := parseTree.Stmts[0].Stmt.Node.(*pg_query.Node_CreateForeignTableStmt)
		if isForeignTable {
			schemaName := createForeignTableNode.CreateForeignTableStmt.BaseStmt.Relation.Schemaname
			tableName := createForeignTableNode.CreateForeignTableStmt.BaseStmt.Relation.Relname
			serverName := createForeignTableNode.CreateForeignTableStmt.Servername
			summaryMap["FOREIGN TABLE"].invalidCount[sqlStmtInfo.objName] = true
			objName := lo.Ternary(schemaName != "", schemaName+"."+tableName, tableName)
			reportCase(fpath, FOREIGN_TABLE_ISSUE_REASON, "https://github.com/yugabyte/yb-voyager/issues/1627",
				fmt.Sprintf("SERVER '%s', and USER MAPPING should be created manually on the target to create and use the foreign table", serverName), "FOREIGN TABLE", objName, sqlStmtInfo.stmt)
		}
	}
}

func checkStmtsUsingParser(sqlInfoArr []sqlInfo, fpath string, objType string) {
	for _, sqlStmtInfo := range sqlInfoArr {
		parseTree, err := pg_query.Parse(sqlStmtInfo.stmt)
		if err != nil { //if the Stmt is not already report by any of the regexes
			if !summaryMap[objType].invalidCount[sqlStmtInfo.objName] {
				reason := fmt.Sprintf("%s - '%s'", UNSUPPORTED_PG_SYNTAX, err.Error())
				reportCase(fpath, reason, "https://github.com/yugabyte/yb-voyager/issues/1625",
					"Fix the schema as per PG syntax", objType, sqlStmtInfo.objName, sqlStmtInfo.formattedStmt)
			}
			continue
		}

<<<<<<< HEAD
		if objType == TABLE {
			createTableNode, isCreateTable := parseTree.Stmts[0].Stmt.Node.(*pg_query.Node_CreateStmt)
			alterTableNode, isAlterTable := parseTree.Stmts[0].Stmt.Node.(*pg_query.Node_AlterTableStmt)
			if isCreateTable {
				reportGeneratedStoredColumnTables(createTableNode, sqlStmtInfo, fpath)
				reportExclusionConstraintCreateTable(createTableNode, sqlStmtInfo, fpath)
			}

			if isAlterTable {
				reportExclusionConstraintAlterTable(alterTableNode, sqlStmtInfo, fpath)
			}

=======
		createTableNode, isCreateTable := parseTree.Stmts[0].Stmt.Node.(*pg_query.Node_CreateStmt)
		alterTableNode, isAlterTable := parseTree.Stmts[0].Stmt.Node.(*pg_query.Node_AlterTableStmt)
		createIndexNode, isCreateIndex := parseTree.Stmts[0].Stmt.Node.(*pg_query.Node_IndexStmt)

		if objType == TABLE && isCreateTable {
			reportGeneratedStoredColumnTables(createTableNode, sqlStmtInfo, fpath)
		}
		if isAlterTable {
			reportAlterTableVariants(alterTableNode, sqlStmtInfo, fpath, objType)
		}
		if isCreateIndex {
			reportCreateIndexStorageParameter(createIndexNode, sqlStmtInfo, fpath)
>>>>>>> 584ac24f
		}

	}
}

func reportCreateIndexStorageParameter(createIndexNode *pg_query.Node_IndexStmt, sqlStmtInfo sqlInfo, fpath string) {
	indexName := createIndexNode.IndexStmt.GetIdxname()
	summaryMap["INDEX"].invalidCount[sqlStmtInfo.objName] = true
	/*
		e.g. CREATE INDEX idx on table_name(id) with (fillfactor='70');
		index_stmt:{idxname:"idx" relation:{relname:"table_name" inh:true relpersistence:"p" location:21} access_method:"btree"
		index_params:{index_elem:{name:"id" ordering:SORTBY_DEFAULT nulls_ordering:SORTBY_NULLS_DEFAULT}}
		options:{def_elem:{defname:"fillfactor" arg:{string:{sval:"70"}} ...
		here again similar to ALTER table Storage parameters options is the high level field in for WITH options.
	*/
	if len(createIndexNode.IndexStmt.GetOptions()) > 0 {
		//YB doesn't support any storage parameters from PG yet refer -
		//https://docs.yugabyte.com/preview/api/ysql/the-sql-language/statements/ddl_create_table/#storage-parameters-1
		reportCase(fpath, STORAGE_PARAMETERS_DDL_STMT_ISSUE, "https://github.com/yugabyte/yugabyte-db/issues/23467",
			"Remove the storage parameters from the DDL", "INDEX", indexName, sqlStmtInfo.stmt)
	}
}

func reportAlterTableVariants(alterTableNode *pg_query.Node_AlterTableStmt, sqlStmtInfo sqlInfo, fpath string, objType string) {
	schemaName := alterTableNode.AlterTableStmt.Relation.Schemaname
	tableName := alterTableNode.AlterTableStmt.Relation.Relname
	fullyQualifiedName := lo.Ternary(schemaName != "", schemaName+"."+tableName, tableName)
	// this will the list of items in the SET (attribute=value, ..)
	/*
		e.g. alter table test_1 alter column col1 set (attribute_option=value);
		cmds:{alter_table_cmd:{subtype:AT_SetOptions name:"col1" def:{list:{items:{def_elem:{defname:"attribute_option"
		arg:{type_name:{names:{string:{sval:"value"}} typemod:-1 location:263}} defaction:DEFELEM_UNSPEC location:246}}}}...
		for set attribute issue we will the type of alter setting the options and in the 'def' definition field which has the
		information of the type, we will check if there is any list which will only present in case there is syntax like <SubTYPE> (...)
	*/
	setParameters := alterTableNode.AlterTableStmt.Cmds[0].GetAlterTableCmd().GetDef().GetList()
	if alterTableNode.AlterTableStmt.Cmds[0].GetAlterTableCmd().GetSubtype() == pg_query.AlterTableType_AT_SetOptions &&
		len(setParameters.GetItems()) > 0 {
		reportCase(fpath, ALTER_TABLE_SET_ATTRUBUTE_ISSUE, "https://github.com/yugabyte/yugabyte-db/issues/1124",
			"Remove it from the exported schema", "TABLE", fullyQualifiedName, sqlStmtInfo.stmt)
	}

	/*
		e.g. alter table test add constraint uk unique(id) with (fillfactor='70');
		alter_table_cmd:{subtype:AT_AddConstraint def:{constraint:{contype:CONSTR_UNIQUE conname:"asd" location:292
		keys:{string:{sval:"id"}} options:{def_elem:{defname:"fillfactor" arg:{string:{sval:"70"}}...
		Similarly here we are trying to get the constraint if any and then get the options field which is WITH options
		in this case only so checking that for this case.
	*/

	if len(alterTableNode.AlterTableStmt.Cmds[0].GetAlterTableCmd().GetDef().GetConstraint().GetOptions()) > 0 {
		reportCase(fpath, STORAGE_PARAMETERS_DDL_STMT_ISSUE, "https://github.com/yugabyte/yugabyte-db/issues/23467",
			"Remove the storage parameters from the DDL", "TABLE", fullyQualifiedName, sqlStmtInfo.stmt)
	}

	/*
		e.g. ALTER TABLE example DISABLE example_rule;
		cmds:{alter_table_cmd:{subtype:AT_DisableRule name:"example_rule" behavior:DROP_RESTRICT}} objtype:OBJECT_TABLE}}
		checking the subType is sufficient in this case
	*/
	if alterTableNode.AlterTableStmt.Cmds[0].GetAlterTableCmd().GetSubtype() == pg_query.AlterTableType_AT_DisableRule {
		ruleName := alterTableNode.AlterTableStmt.Cmds[0].GetAlterTableCmd().GetName()
		reportCase(fpath, ALTER_TABLE_DISABLE_RULE_ISSUE, "https://github.com/yugabyte/yugabyte-db/issues/1124",
			fmt.Sprintf("Remove this and the rule '%s' from the exported schema to be not enabled on the table.", ruleName), "TABLE", fullyQualifiedName, sqlStmtInfo.stmt)
	}
}

func reportExclusionConstraintCreateTable(createTableNode *pg_query.Node_CreateStmt, sqlStmtInfo sqlInfo, fpath string) {

	schemaName := createTableNode.CreateStmt.Relation.Schemaname
	tableName := createTableNode.CreateStmt.Relation.Relname
	columns := createTableNode.CreateStmt.TableElts
	fullyQualifiedName := lo.Ternary(schemaName != "", schemaName+"."+tableName, tableName)
	/*
		e.g. CREATE TABLE "Test"(
				id int,
				room_id int,
				time_range trange,
				EXCLUDE USING gist (room_id WITH =, time_range WITH &&)
			);
		create_stmt:{relation:{relname:"Test" inh:true relpersistence:"p" location:14} table_elts:{column_def:
		... table_elts:{column_def:{colname:"time_range" type_name:{names:{string:{sval:"trange"}}
		typemod:-1 location:59} is_local:true location:48}} table_elts:{constraint:{contype:CONSTR_EXCLUSION
		location:69 exclusions:{list:{items:{index_elem:{name:"room_id" ordering:SORTBY_DEFAULT ...

		here we are iterating over all the table_elts - table elements and which are comma separated column info in
		the DDL so each column has column_def(column definition) in the parse tree but in case it is a constraint, the column_def
		is nil.

	*/
	for _, column := range columns {
		//In case CREATE DDL has EXCLUDE USING gist(room_id '=', time_range WITH &&) - it will be included in columns but won't have columnDef as its a constraint
		if column.GetColumnDef() == nil && column.GetConstraint() != nil {
			if column.GetConstraint().Contype == pg_query.ConstrType_CONSTR_EXCLUSION {
				summaryMap["TABLE"].invalidCount[sqlStmtInfo.objName] = true
				reportCase(fpath, EXCLUSION_CONSTRAINT_ISSUE, "https://github.com/yugabyte/yugabyte-db/issues/3944",
					"Refer this docs link for details on possible workaround - <LINK_DOC>", "TABLE", fullyQualifiedName, sqlStmtInfo.formattedStmt)
			}
		}
	}
}

func reportExclusionConstraintAlterTable(alterTableNode *pg_query.Node_AlterTableStmt, sqlStmtInfo sqlInfo, fpath string) {

	schemaName := alterTableNode.AlterTableStmt.Relation.Schemaname
	tableName := alterTableNode.AlterTableStmt.Relation.Relname
	fullyQualifiedName := lo.Ternary(schemaName != "", schemaName+"."+tableName, tableName)
	alterCmd := alterTableNode.AlterTableStmt.Cmds[0].GetAlterTableCmd()
	/*
		e.g. ALTER TABLE ONLY public.meeting ADD CONSTRAINT no_time_overlap EXCLUDE USING gist (room_id WITH =, time_range WITH &&);
		cmds:{alter_table_cmd:{subtype:AT_AddConstraint def:{constraint:{contype:CONSTR_EXCLUSION conname:"no_time_overlap" location:41
		here again same checking the definition of the alter stmt if it has constraint and checking its type
	*/
	constraint := alterCmd.GetDef().GetConstraint()
	if alterCmd.Subtype == pg_query.AlterTableType_AT_AddConstraint && constraint.Contype == pg_query.ConstrType_CONSTR_EXCLUSION {
		summaryMap["TABLE"].invalidCount[sqlStmtInfo.objName] = true
		reportCase(fpath, EXCLUSION_CONSTRAINT_ISSUE, "https://github.com/yugabyte/yugabyte-db/issues/3944",
			"Refer this docs link for details on possible workaround - <LINK_DOC>", "TABLE", fullyQualifiedName, sqlStmtInfo.formattedStmt)
	}
}

func reportGeneratedStoredColumnTables(createTableNode *pg_query.Node_CreateStmt, sqlStmtInfo sqlInfo, fpath string) {
	schemaName := createTableNode.CreateStmt.Relation.Schemaname
	tableName := createTableNode.CreateStmt.Relation.Relname
	columns := createTableNode.CreateStmt.TableElts
	var generatedColumns []string
	for _, column := range columns {
		//In case CREATE DDL has PRIMARY KEY(column_name) - it will be included in columns but won't have columnDef as its a constraint
		if column.GetColumnDef() != nil {
			constraints := column.GetColumnDef().Constraints
			for _, constraint := range constraints {
				if constraint.GetConstraint().Contype == pg_query.ConstrType_CONSTR_GENERATED {
					generatedColumns = append(generatedColumns, column.GetColumnDef().Colname)
				}
			}
		}
	}
	fullyQualifiedName := lo.Ternary(schemaName != "", schemaName+"."+tableName, tableName)
	if len(generatedColumns) > 0 {
		summaryMap["TABLE"].invalidCount[sqlStmtInfo.objName] = true
		reportCase(fpath, STORED_GENERATED_COLUMN_ISSUE_REASON+fmt.Sprintf(" Generated Columns: (%s)", strings.Join(generatedColumns, ",")),
			"https://github.com/yugabyte/yugabyte-db/issues/10695", "Using Triggers to update the generated columns is one way to work around this issue, refer link for more details: <LINK_DOC>", "TABLE", fullyQualifiedName, sqlStmtInfo.formattedStmt)
	}
}

// Checks compatibility of views
func checkViews(sqlInfoArr []sqlInfo, fpath string) {
	for _, sqlInfo := range sqlInfoArr {
		/*if dropMatViewRegex.MatchString(sqlInfo.stmt) {
			reportCase(fpath, "DROP MATERIALIZED VIEW not supported yet.",a
				"https://github.com/YugaByte/yugabyte-db/issues/10102", "")
		} else if view := matViewRegex.FindStringSubmatch(sqlInfo.stmt); view != nil {
			reportCase(fpath, "Schema contains materialized view which is not supported. The view is: "+view[1],
				"https://github.com/yugabyte/yugabyte-db/issues/10102", "")
		} else */
		if view := viewWithCheckRegex.FindStringSubmatch(sqlInfo.stmt); view != nil {
			summaryMap["VIEW"].invalidCount[sqlInfo.objName] = true
			reportCase(fpath, "Schema containing VIEW WITH CHECK OPTION is not supported yet.", "https://github.com/yugabyte/yugabyte-db/issues/22716", "", "VIEW", view[1], sqlInfo.formattedStmt)
		}
	}
}

// Separates the input line into multiple statements which are accepted by YB.
func separateMultiObj(objType string, line string) string {
	indexes := multiRegex.FindAllStringSubmatchIndex(line, -1)
	suggestion := ""
	for _, match := range indexes {
		start := match[2]
		end := match[3]
		obj := strings.Replace(line[start:end], ",", ";", -1)
		suggestion += objType + " " + obj
	}
	return suggestion
}

// Checks compatibility of SQL statements
func checkSql(sqlInfoArr []sqlInfo, fpath string) {
	for _, sqlInfo := range sqlInfoArr {
		if rangeRegex.MatchString(sqlInfo.stmt) {
			reportCase(fpath,
				"RANGE with offset PRECEDING/FOLLOWING is not supported for column type numeric and offset type double precision",
				"https://github.com/yugabyte/yugabyte-db/issues/10692", "", "TABLE", "", sqlInfo.formattedStmt)
		} else if stmt := fetchRegex.FindStringSubmatch(sqlInfo.stmt); stmt != nil {
			location := strings.ToUpper(stmt[1])
			if slices.Contains(notSupportedFetchLocation, location) {
				summaryMap["PROCEDURE"].invalidCount[sqlInfo.objName] = true
				reportCase(fpath, "This FETCH clause might not be supported yet", "https://github.com/YugaByte/yugabyte-db/issues/6514", "Please verify the DDL on your YugabyteDB version before proceeding", "CURSOR", sqlInfo.objName, sqlInfo.formattedStmt)
			}
		} else if stmt := alterAggRegex.FindStringSubmatch(sqlInfo.stmt); stmt != nil {
			reportCase(fpath, "ALTER AGGREGATE not supported yet.",
				"https://github.com/YugaByte/yugabyte-db/issues/2717", "", "AGGREGATE", stmt[1], sqlInfo.formattedStmt)
		} else if dropCollRegex.MatchString(sqlInfo.stmt) {
			reportCase(fpath, "DROP multiple objects not supported yet.",
				"https://github.com/YugaByte/yugabyte-db/issues/880", separateMultiObj("DROP COLLATION", sqlInfo.formattedStmt), "COLLATION", "", sqlInfo.formattedStmt)
		} else if dropIdxRegex.MatchString(sqlInfo.stmt) {
			reportCase(fpath, "DROP multiple objects not supported yet.",
				"https://github.com/YugaByte/yugabyte-db/issues/880", separateMultiObj("DROP INDEX", sqlInfo.formattedStmt), "INDEX", "", sqlInfo.formattedStmt)
		} else if dropViewRegex.MatchString(sqlInfo.stmt) {
			reportCase(fpath, "DROP multiple objects not supported yet.",
				"https://github.com/YugaByte/yugabyte-db/issues/880", separateMultiObj("DROP VIEW", sqlInfo.formattedStmt), "VIEW", "", sqlInfo.formattedStmt)
		} else if dropSeqRegex.MatchString(sqlInfo.stmt) {
			reportCase(fpath, "DROP multiple objects not supported yet.",
				"https://github.com/YugaByte/yugabyte-db/issues/880", separateMultiObj("DROP SEQUENCE", sqlInfo.formattedStmt), "SEQUENCE", "", sqlInfo.formattedStmt)
		} else if dropForeignRegex.MatchString(sqlInfo.stmt) {
			reportCase(fpath, "DROP multiple objects not supported yet.",
				"https://github.com/YugaByte/yugabyte-db/issues/880", separateMultiObj("DROP FOREIGN TABLE", sqlInfo.formattedStmt), "FOREIGN TABLE", "", sqlInfo.formattedStmt)
		} else if idx := dropIdxConcurRegex.FindStringSubmatch(sqlInfo.stmt); idx != nil {
			reportCase(fpath, "DROP INDEX CONCURRENTLY not supported yet",
				"https://github.com/yugabyte/yugabyte-db/issues/22717", "", "INDEX", idx[2], sqlInfo.formattedStmt)
		} else if trig := trigRefRegex.FindStringSubmatch(sqlInfo.stmt); trig != nil {
			summaryMap["TRIGGER"].invalidCount[sqlInfo.objName] = true
			reportCase(fpath, "REFERENCING clause (transition tables) not supported yet.",
				"https://github.com/YugaByte/yugabyte-db/issues/1668", "", "TRIGGER", trig[1], sqlInfo.formattedStmt)
		} else if trig := constrTrgRegex.FindStringSubmatch(sqlInfo.stmt); trig != nil {
			reportCase(fpath, CONSTRAINT_TRIGGER_ISSUE_REASON,
				"https://github.com/YugaByte/yugabyte-db/issues/1709", "", "TRIGGER", trig[1], sqlInfo.formattedStmt)
		} else if currentOfRegex.MatchString(sqlInfo.stmt) {
			reportCase(fpath, "WHERE CURRENT OF not supported yet", "https://github.com/YugaByte/yugabyte-db/issues/737", "", "CURSOR", "", sqlInfo.formattedStmt)
		} else if bulkCollectRegex.MatchString(sqlInfo.stmt) {
			reportCase(fpath, "BULK COLLECT keyword of oracle is not converted into PostgreSQL compatible syntax", "https://github.com/yugabyte/yb-voyager/issues/1539", "", "", "", sqlInfo.formattedStmt)
		}
	}
}

// Checks unsupported DDL statements
func checkDDL(sqlInfoArr []sqlInfo, fpath string) {

	for _, sqlInfo := range sqlInfoArr {
		if am := amRegex.FindStringSubmatch(sqlInfo.stmt); am != nil {
			summaryMap["TABLE"].invalidCount[sqlInfo.objName] = true
			reportCase(fpath, "CREATE ACCESS METHOD is not supported.",
				"https://github.com/yugabyte/yugabyte-db/issues/10693", "", "ACCESS METHOD", am[1], sqlInfo.formattedStmt)
		} else if tbl := idxConcRegex.FindStringSubmatch(sqlInfo.stmt); tbl != nil {
			summaryMap["TABLE"].invalidCount[sqlInfo.objName] = true
			reportCase(fpath, "REINDEX is not supported.",
				"https://github.com/yugabyte/yugabyte-db/issues/10267", "", "TABLE", tbl[1], sqlInfo.formattedStmt)
		} else if tbl := likeAllRegex.FindStringSubmatch(sqlInfo.stmt); tbl != nil {
			summaryMap["TABLE"].invalidCount[sqlInfo.objName] = true
			reportCase(fpath, "LIKE ALL is not supported yet.",
				"https://github.com/yugabyte/yugabyte-db/issues/10697", "", "TABLE", tbl[2], sqlInfo.formattedStmt)
		} else if tbl := likeRegex.FindStringSubmatch(sqlInfo.stmt); tbl != nil {
			summaryMap["TABLE"].invalidCount[sqlInfo.objName] = true
			reportCase(fpath, "LIKE clause not supported yet.",
				"https://github.com/YugaByte/yugabyte-db/issues/1129", "", "TABLE", tbl[2], sqlInfo.formattedStmt)
		} else if tbl := addPrimaryRegex.FindStringSubmatch(sqlInfo.stmt); tbl != nil {
			if _, ok := tblPartitions[tbl[3]]; ok {
				reportAddingPrimaryKey(fpath, "TABLE", tbl[3], sqlInfo.formattedStmt)
			}
			primaryCons[tbl[2]] = fpath
		} else if tbl := inheritRegex.FindStringSubmatch(sqlInfo.stmt); tbl != nil {
			summaryMap["TABLE"].invalidCount[sqlInfo.objName] = true
			reportCase(fpath, INHERITANCE_ISSUE_REASON,
				"https://github.com/YugaByte/yugabyte-db/issues/1129", "", "TABLE", tbl[4], sqlInfo.formattedStmt)
		} else if tbl := withOidsRegex.FindStringSubmatch(sqlInfo.stmt); tbl != nil {
			summaryMap["TABLE"].invalidCount[sqlInfo.objName] = true
			reportCase(fpath, "OIDs are not supported for user tables.",
				"https://github.com/yugabyte/yugabyte-db/issues/10273", "", "TABLE", tbl[2], sqlInfo.formattedStmt)
		} else if tbl := intvlRegex.FindStringSubmatch(sqlInfo.stmt); tbl != nil {
			summaryMap["TABLE"].invalidCount[sqlInfo.objName] = true
			reportCase(fpath, "PRIMARY KEY containing column of type 'INTERVAL' not yet supported.",
				"https://github.com/YugaByte/yugabyte-db/issues/1397", "", "TABLE", tbl[2], sqlInfo.formattedStmt)
		} else if tbl := alterOfRegex.FindStringSubmatch(sqlInfo.stmt); tbl != nil {
			reportCase(fpath, "ALTER TABLE OF not supported yet.",
				"https://github.com/YugaByte/yugabyte-db/issues/1124", "", "TABLE", tbl[3], sqlInfo.formattedStmt)
		} else if tbl := alterSchemaRegex.FindStringSubmatch(sqlInfo.stmt); tbl != nil {
			reportCase(fpath, "ALTER TABLE SET SCHEMA not supported yet.",
				"https://github.com/YugaByte/yugabyte-db/issues/3947", "", "TABLE", tbl[3], sqlInfo.formattedStmt)
		} else if createSchemaRegex.MatchString(sqlInfo.stmt) {
			reportCase(fpath, "CREATE SCHEMA with elements not supported yet.",
				"https://github.com/YugaByte/yugabyte-db/issues/10865", "", "SCHEMA", "", sqlInfo.formattedStmt)
		} else if tbl := alterNotOfRegex.FindStringSubmatch(sqlInfo.stmt); tbl != nil {
			reportCase(fpath, "ALTER TABLE NOT OF not supported yet.",
				"https://github.com/YugaByte/yugabyte-db/issues/1124", "", "TABLE", tbl[3], sqlInfo.formattedStmt)
		} else if tbl := alterColumnStatsRegex.FindStringSubmatch(sqlInfo.stmt); tbl != nil {
			reportCase(fpath, "ALTER TABLE ALTER column SET STATISTICS not supported yet.",
				"https://github.com/YugaByte/yugabyte-db/issues/1124", "", "TABLE", tbl[3], sqlInfo.formattedStmt)
		} else if tbl := alterColumnStorageRegex.FindStringSubmatch(sqlInfo.stmt); tbl != nil {
			reportCase(fpath, "ALTER TABLE ALTER column SET STORAGE not supported yet.",
				"https://github.com/YugaByte/yugabyte-db/issues/1124", "", "TABLE", tbl[3], sqlInfo.formattedStmt)
		} else if tbl := alterColumnResetAttributesRegex.FindStringSubmatch(sqlInfo.stmt); tbl != nil {
			reportCase(fpath, "ALTER TABLE ALTER column RESET (attribute) not supported yet.",
				"https://github.com/YugaByte/yugabyte-db/issues/1124", "", "TABLE", tbl[3], sqlInfo.formattedStmt)
		} else if tbl := alterConstrRegex.FindStringSubmatch(sqlInfo.stmt); tbl != nil {
			reportCase(fpath, "ALTER TABLE ALTER CONSTRAINT not supported yet.",
				"https://github.com/YugaByte/yugabyte-db/issues/1124", "", "TABLE", tbl[3], sqlInfo.formattedStmt)
		} else if tbl := setOidsRegex.FindStringSubmatch(sqlInfo.stmt); tbl != nil {
			reportCase(fpath, "ALTER TABLE SET WITH OIDS not supported yet.",
				"https://github.com/YugaByte/yugabyte-db/issues/1124", "", "TABLE", tbl[4], sqlInfo.formattedStmt)
		} else if tbl := withoutClusterRegex.FindStringSubmatch(sqlInfo.stmt); tbl != nil {
			reportCase(fpath, "ALTER TABLE SET WITHOUT CLUSTER not supported yet.",
				"https://github.com/YugaByte/yugabyte-db/issues/1124", "", "TABLE", tbl[2], sqlInfo.formattedStmt)
		} else if tbl := clusterRegex.FindStringSubmatch(sqlInfo.stmt); tbl != nil {
			reportCase(fpath, "ALTER TABLE CLUSTER not supported yet.",
				"https://github.com/YugaByte/yugabyte-db/issues/1124", "", "TABLE", tbl[2], sqlInfo.formattedStmt)
		} else if tbl := alterSetRegex.FindStringSubmatch(sqlInfo.stmt); tbl != nil {
			reportCase(fpath, "ALTER TABLE SET not supported yet.",
				"https://github.com/YugaByte/yugabyte-db/issues/1124", "", "TABLE", tbl[2], sqlInfo.formattedStmt)
		} else if tbl := alterIdxRegex.FindStringSubmatch(sqlInfo.stmt); tbl != nil {
			reportCase(fpath, "ALTER INDEX SET not supported yet.",
				"https://github.com/YugaByte/yugabyte-db/issues/1124", "", "INDEX", tbl[1], sqlInfo.formattedStmt)
		} else if tbl := alterResetRegex.FindStringSubmatch(sqlInfo.stmt); tbl != nil {
			reportCase(fpath, "ALTER TABLE RESET not supported yet.",
				"https://github.com/YugaByte/yugabyte-db/issues/1124", "", "TABLE", tbl[2], sqlInfo.formattedStmt)
		} else if tbl := alterOptionsRegex.FindStringSubmatch(sqlInfo.stmt); tbl != nil {
			reportCase(fpath, "ALTER TABLE not supported yet.",
				"https://github.com/YugaByte/yugabyte-db/issues/1124", "", "TABLE", tbl[3], sqlInfo.formattedStmt)
		} else if typ := dropAttrRegex.FindStringSubmatch(sqlInfo.stmt); typ != nil {
			reportCase(fpath, "ALTER TYPE DROP ATTRIBUTE not supported yet.",
				"https://github.com/YugaByte/yugabyte-db/issues/1893", "", "TYPE", typ[1], sqlInfo.formattedStmt)
		} else if typ := alterTypeRegex.FindStringSubmatch(sqlInfo.stmt); typ != nil {
			reportCase(fpath, "ALTER TYPE not supported yet.",
				"https://github.com/YugaByte/yugabyte-db/issues/1893", "", "TYPE", typ[1], sqlInfo.formattedStmt)
		} else if tbl := alterInhRegex.FindStringSubmatch(sqlInfo.stmt); tbl != nil {
			reportCase(fpath, "ALTER TABLE INHERIT not supported yet.",
				"https://github.com/YugaByte/yugabyte-db/issues/1124", "", "TABLE", tbl[3], sqlInfo.formattedStmt)
		} else if tbl := valConstrRegex.FindStringSubmatch(sqlInfo.stmt); tbl != nil {
			reportCase(fpath, "ALTER TABLE VALIDATE CONSTRAINT not supported yet.",
				"https://github.com/YugaByte/yugabyte-db/issues/1124", "", "TABLE", tbl[3], sqlInfo.formattedStmt)
		} else if tbl := deferRegex.FindStringSubmatch(sqlInfo.stmt); tbl != nil {
			reportCase(fpath, "DEFERRABLE unique constraints are not supported yet.",
				"https://github.com/YugaByte/yugabyte-db/issues/1129", "", "TABLE", tbl[4], sqlInfo.formattedStmt)
		} else if spc := alterTblSpcRegex.FindStringSubmatch(sqlInfo.stmt); spc != nil {
			reportCase(fpath, "ALTER TABLESPACE not supported yet.",
				"https://github.com/YugaByte/yugabyte-db/issues/1153", "", "TABLESPACE", spc[1], sqlInfo.formattedStmt)
		} else if spc := alterViewRegex.FindStringSubmatch(sqlInfo.stmt); spc != nil {
			reportCase(fpath, "ALTER VIEW not supported yet.",
				"https://github.com/YugaByte/yugabyte-db/issues/1131", "", "VIEW", spc[1], sqlInfo.formattedStmt)
		} else if tbl := cLangRegex.FindStringSubmatch(sqlInfo.stmt); tbl != nil {
			reportCase(fpath, "LANGUAGE C not supported yet.",
				"https://github.com/yugabyte/yb-voyager/issues/1540", "", "FUNCTION", tbl[2], sqlInfo.formattedStmt)
			summaryMap["FUNCTION"].invalidCount[sqlInfo.objName] = true
		} else if regMatch := partitionColumnsRegex.FindStringSubmatch(sqlInfo.stmt); regMatch != nil {
			// example1 - CREATE TABLE example1( 	id numeric NOT NULL, 	country_code varchar(3), 	record_type varchar(5), PRIMARY KEY (id,country_code) ) PARTITION BY RANGE (country_code, record_type) ;
			// example2 - CREATE TABLE example2 ( 	id numeric NOT NULL PRIMARY KEY, 	country_code varchar(3), 	record_type varchar(5) ) PARTITION BY RANGE (country_code, record_type) ;
			columnList := utils.CsvStringToSlice(strings.Trim(regMatch[3], " "))
			// example1 - columnList: [id numeric NOT NULL country_code varchar(3) record_type varchar(5) PRIMARY KEY (id country_code)]
			// example2 - columnList: [id numeric NOT NULL PRIMARY KEY country_code varchar(3) record_type varchar(5]
			openBracketSplits := strings.Split(strings.Trim(regMatch[3], " "), "(")
			// example1 -  openBracketSplits: [	id numeric NOT NULL, 	country_code varchar 3), 	record_type varchar 5), 	descriptions varchar 50), 	PRIMARY KEY  id,country_code)]
			stringbeforeLastOpenBracket := ""
			if len(openBracketSplits) > 1 {
				stringbeforeLastOpenBracket = strings.Join(strings.Fields(openBracketSplits[len(openBracketSplits)-2]), " ") //without extra spaces to easily check suffix
			}
			// example1 - stringbeforeLastBracket: 50), PRIMARY KEY
			// example2 - stringbeforeLastBracket: 5), descriptions varchar
			var primaryKeyColumnsList []string
			if strings.HasSuffix(strings.ToLower(stringbeforeLastOpenBracket), ", primary key") { //false for example2
				primaryKeyColumns := strings.Trim(openBracketSplits[len(openBracketSplits)-1], ") ")
				primaryKeyColumnsList = utils.CsvStringToSlice(primaryKeyColumns)
			} else {
				//this case can come by manual intervention
				for _, columnDefinition := range columnList {
					if strings.Contains(strings.ToLower(columnDefinition), "primary key") {
						partsOfColumnDefinition := strings.Split(columnDefinition, " ")
						columnName := partsOfColumnDefinition[0]
						primaryKeyColumnsList = append(primaryKeyColumnsList, columnName)
						break
					}
				}
			}
			partitionColumns := strings.Trim(regMatch[5], `()`)
			partitionColumnsList := utils.CsvStringToSlice(partitionColumns)
			if len(partitionColumnsList) == 1 {
				expressionChk := partitionColumnsList[0]
				if strings.ContainsAny(expressionChk, "()[]{}|/!@$#%^&*-+=") {
					summaryMap["TABLE"].invalidCount[sqlInfo.objName] = true
					reportCase(fpath, "Issue with Partition using Expression on a table which cannot contain Primary Key / Unique Key on any column",
						"https://github.com/yugabyte/yb-voyager/issues/698", "Remove the Constriant from the table definition", "TABLE", regMatch[2], sqlInfo.formattedStmt)
					continue
				}
			}
			if strings.ToLower(regMatch[4]) == "list" && len(partitionColumnsList) > 1 {
				summaryMap["TABLE"].invalidCount[sqlInfo.objName] = true
				reportCase(fpath, `cannot use "list" partition strategy with more than one column`,
					"https://github.com/yugabyte/yb-voyager/issues/699", "Make it a single column partition by list or choose other supported Partitioning methods", "TABLE", regMatch[2], sqlInfo.formattedStmt)
				continue
			}
			if len(primaryKeyColumnsList) == 0 { // if non-PK table, then no need to report
				tblPartitions[regMatch[2]] = true
				if filename, ok := primaryCons[regMatch[2]]; ok {
					reportAddingPrimaryKey(filename, "TABLE", tbl[2], sqlInfo.formattedStmt)
				}
				continue
			}
			for _, partitionColumn := range partitionColumnsList {
				if !slices.Contains(primaryKeyColumnsList, partitionColumn) { //partition key not in PK
					summaryMap["TABLE"].invalidCount[sqlInfo.objName] = true
					reportCase(fpath, "insufficient columns in the PRIMARY KEY constraint definition in CREATE TABLE",
						"https://github.com/yugabyte/yb-voyager/issues/578", "Add all Partition columns to Primary Key", "TABLE", regMatch[2], sqlInfo.formattedStmt)
					break
				}
			}
		} else if strings.Contains(strings.ToLower(sqlInfo.stmt), "drop temporary table") {
			filePath := strings.Split(fpath, "/")
			fileName := filePath[len(filePath)-1]
			objType := strings.ToUpper(strings.Split(fileName, ".")[0])
			summaryMap[objType].invalidCount[sqlInfo.objName] = true
			reportCase(fpath, `temporary table is not a supported clause for drop`,
				"https://github.com/yugabyte/yb-voyager/issues/705", `remove "temporary" and change it to "drop table"`, objType, sqlInfo.objName, sqlInfo.formattedStmt)
		} else if regMatch := anydataRegex.FindStringSubmatch(sqlInfo.stmt); regMatch != nil {
			summaryMap["TABLE"].invalidCount[sqlInfo.objName] = true
			reportCase(fpath, "AnyData datatype doesn't have a mapping in YugabyteDB", "https://github.com/yugabyte/yb-voyager/issues/1541", `Remove the column with AnyData datatype or change it to a relevant supported datatype`, "TABLE", regMatch[2], sqlInfo.formattedStmt)
		} else if regMatch := anydatasetRegex.FindStringSubmatch(sqlInfo.stmt); regMatch != nil {
			summaryMap["TABLE"].invalidCount[sqlInfo.objName] = true
			reportCase(fpath, "AnyDataSet datatype doesn't have a mapping in YugabyteDB", "https://github.com/yugabyte/yb-voyager/issues/1541", `Remove the column with AnyDataSet datatype or change it to a relevant supported datatype`, "TABLE", regMatch[2], sqlInfo.formattedStmt)
		} else if regMatch := anyTypeRegex.FindStringSubmatch(sqlInfo.stmt); regMatch != nil {
			summaryMap["TABLE"].invalidCount[sqlInfo.objName] = true
			reportCase(fpath, "AnyType datatype doesn't have a mapping in YugabyteDB", "https://github.com/yugabyte/yb-voyager/issues/1541", `Remove the column with AnyType datatype or change it to a relevant supported datatype`, "TABLE", regMatch[2], sqlInfo.formattedStmt)
		} else if regMatch := uriTypeRegex.FindStringSubmatch(sqlInfo.stmt); regMatch != nil {
			summaryMap["TABLE"].invalidCount[sqlInfo.objName] = true
			reportCase(fpath, "URIType datatype doesn't have a mapping in YugabyteDB", "https://github.com/yugabyte/yb-voyager/issues/1541", `Remove the column with URIType datatype or change it to a relevant supported datatype`, "TABLE", regMatch[2], sqlInfo.formattedStmt)
		} else if regMatch := jsonFuncRegex.FindStringSubmatch(sqlInfo.stmt); regMatch != nil {
			summaryMap[regMatch[2]].invalidCount[sqlInfo.objName] = true
			reportCase(fpath, "JSON_ARRAYAGG() function is not available in YugabyteDB", "https://github.com/yugabyte/yb-voyager/issues/1542", `Rename the function to YugabyteDB's equivalent JSON_AGG()`, regMatch[2], regMatch[3], sqlInfo.formattedStmt)
		}

	}
}

// check foreign table
func checkForeign(sqlInfoArr []sqlInfo, fpath string) {
	for _, sqlInfo := range sqlInfoArr {
		//TODO: refactor it later to remove all the unneccessary regexes
		if tbl := primRegex.FindStringSubmatch(sqlInfo.stmt); tbl != nil {
			reportCase(fpath, "Primary key constraints are not supported on foreign tables.",
				"https://github.com/yugabyte/yugabyte-db/issues/10698", "", "TABLE", tbl[1], sqlInfo.formattedStmt)
		} else if tbl := foreignKeyRegex.FindStringSubmatch(sqlInfo.stmt); tbl != nil {
			reportCase(fpath, "Foreign key constraints are not supported on foreign tables.",
				"https://github.com/yugabyte/yugabyte-db/issues/10699", "", "TABLE", tbl[1], sqlInfo.formattedStmt)
		}
	}
}

// all other cases to check
func checkRemaining(sqlInfoArr []sqlInfo, fpath string) {
	for _, sqlInfo := range sqlInfoArr {
		if trig := compoundTrigRegex.FindStringSubmatch(sqlInfo.stmt); trig != nil {
			reportCase(fpath, COMPOUND_TRIGGER_ISSUE_REASON,
				"https://github.com/yugabyte/yb-voyager/issues/1543", "", "TRIGGER", trig[2], sqlInfo.formattedStmt)
			summaryMap["TRIGGER"].invalidCount[sqlInfo.objName] = true
		}
	}

}

// Checks whether the script, fpath, can be migrated to YB
func checker(sqlInfoArr []sqlInfo, fpath string, objType string) {
	if !utils.FileOrFolderExists(fpath) {
		return
	}
	checkViews(sqlInfoArr, fpath)
	checkSql(sqlInfoArr, fpath)
	checkGist(sqlInfoArr, fpath)
	checkGin(sqlInfoArr, fpath)
	checkDDL(sqlInfoArr, fpath)
	checkForeign(sqlInfoArr, fpath)
	checkRemaining(sqlInfoArr, fpath)
	checkStmtsUsingParser(sqlInfoArr, fpath, objType)
}

func checkExtensions(sqlInfoArr []sqlInfo, fpath string) {
	for _, sqlInfo := range sqlInfoArr {
		if sqlInfo.objName != "" && !slices.Contains(supportedExtensionsOnYB, sqlInfo.objName) {
			summaryMap["EXTENSION"].invalidCount[sqlInfo.objName] = true
			reportCase(fpath, UNSUPPORTED_EXTENSION_ISSUE, "https://github.com/yugabyte/yb-voyager/issues/1538", "", "EXTENSION",
				sqlInfo.objName, sqlInfo.formattedStmt)
		}
		if strings.ToLower(sqlInfo.objName) == "hll" {
			summaryMap["EXTENSION"].details[`'hll' extension is supported in YugabyteDB v2.18 onwards. Please verify this extension as per the target YugabyteDB version.`] = true
		}
	}
}

func getMapKeysString(receivedMap map[string]bool) string {
	keyString := strings.Join(lo.Keys(receivedMap), ", ")
	return keyString
}

func invalidSqlComment(line string) int {
	if cmt := unsupportedCommentRegex1.FindStringSubmatch(line); cmt != nil {
		return 1
	} else if cmt := packageSupportCommentRegex.FindStringSubmatch(line); cmt != nil {
		return 2
	} else if cmt := unsupportedCommentRegex2.FindStringSubmatch(line); cmt != nil {
		return 3
	} else if cmt := typeUnsupportedRegex.FindStringSubmatch(line); cmt != nil {
		return 4
	}
	return 0
}

func getCreateObjRegex(objType string) (*regexp.Regexp, int) {
	var createObjRegex *regexp.Regexp
	var objNameIndex int
	//replacing every possible space or new line char with [\s\n]+ in all regexs
	if objType == "MVIEW" {
		createObjRegex = re("CREATE", opt("OR REPLACE"), "MATERIALIZED", "VIEW", capture(ident))
		objNameIndex = 2
	} else if objType == "PACKAGE" {
		createObjRegex = re("CREATE", "SCHEMA", ifNotExists, capture(ident))
		objNameIndex = 2
	} else if objType == "SYNONYM" {
		createObjRegex = re("CREATE", opt("OR REPLACE"), "VIEW", capture(ident))
		objNameIndex = 2
	} else if objType == "INDEX" || objType == "PARTITION_INDEX" || objType == "FTS_INDEX" {
		createObjRegex = re("CREATE", opt("UNIQUE"), "INDEX", ifNotExists, capture(ident))
		objNameIndex = 3
	} else if objType == "TABLE" || objType == "PARTITION" {
		createObjRegex = re("CREATE", opt("OR REPLACE"), "TABLE", ifNotExists, capture(ident))
		objNameIndex = 3
	} else if objType == "FOREIGN TABLE" {
		createObjRegex = re("CREATE", opt("OR REPLACE"), "FOREIGN", "TABLE", ifNotExists, capture(ident))
		objNameIndex = 3
	} else { //TODO: check syntaxes for other objects and add more cases if required
		createObjRegex = re("CREATE", opt("OR REPLACE"), objType, ifNotExists, capture(ident))
		objNameIndex = 3
	}

	return createObjRegex, objNameIndex
}

func processCollectedSql(fpath string, stmt string, formattedStmt string, objType string, reportNextSql *int) sqlInfo {
	createObjRegex, objNameIndex := getCreateObjRegex(objType)
	var objName = "" // to extract from sql statement

	//update about sqlStmt in the summary variable for the report generation part
	createObjStmt := createObjRegex.FindStringSubmatch(formattedStmt)
	if createObjStmt != nil {
		objName = createObjStmt[objNameIndex]

		if objType == "PARTITION" || objType == "TABLE" {
			if summaryMap != nil && summaryMap["TABLE"] != nil {
				summaryMap["TABLE"].totalCount += 1
				summaryMap["TABLE"].objSet[objName] = true
			}
		} else {
			if summaryMap != nil && summaryMap[objType] != nil { //when just createSqlStrArray() is called from someother file, then no summaryMap exists
				summaryMap[objType].totalCount += 1
				summaryMap[objType].objSet[objName] = true
			}
		}
	} else {
		if objType == "TYPE" {
			//in case of oracle there are some inherited types which can be exported as inherited tables but will be dumped in type.sql
			createObjRegex, objNameIndex = getCreateObjRegex("TABLE")
			createObjStmt = createObjRegex.FindStringSubmatch(formattedStmt)
			if createObjStmt != nil {
				objName = createObjStmt[objNameIndex]
				if summaryMap != nil && summaryMap["TABLE"] != nil {
					summaryMap["TABLE"].totalCount += 1
					summaryMap["TABLE"].objSet[objName] = true
				}
			}
		}
	}

	if *reportNextSql > 0 && (summaryMap != nil && summaryMap[objType] != nil) {
		reportBasedOnComment(*reportNextSql, fpath, "", "", objName, objType, formattedStmt)
		*reportNextSql = 0 //reset flag
	}

	formattedStmt = strings.TrimRight(formattedStmt, "\n") //removing new line from end

	sqlInfo := sqlInfo{
		objName:       objName,
		stmt:          stmt,
		formattedStmt: formattedStmt,
		fileName:      fpath,
	}
	return sqlInfo
}

func parseSqlFileForObjectType(path string, objType string) []sqlInfo {
	log.Infof("Reading %s DDLs in file %s", objType, path)
	var sqlInfoArr []sqlInfo
	if !utils.FileOrFolderExists(path) {
		return sqlInfoArr
	}
	reportNextSql := 0
	file, err := os.ReadFile(path)
	if err != nil {
		utils.ErrExit("Error while reading %q: %s", path, err)
	}

	lines := strings.Split(string(file), "\n")
	for i := 0; i < len(lines); i++ {
		currLine := lines[i]
		if len(currLine) == 0 {
			continue
		}

		if strings.Contains(strings.TrimLeft(currLine, " "), "--") {
			reportNextSql = invalidSqlComment(currLine)
			continue
		}

		var stmt, formattedStmt string
		if isStartOfCodeBlockSqlStmt(currLine) {
			stmt, formattedStmt = collectSqlStmtContainingCode(lines, &i)
		} else {
			stmt, formattedStmt = collectSqlStmt(lines, &i)
		}
		sqlInfo := processCollectedSql(path, stmt, formattedStmt, objType, &reportNextSql)
		sqlInfoArr = append(sqlInfoArr, sqlInfo)
	}

	return sqlInfoArr
}

var reCreateProc, _ = getCreateObjRegex("PROCEDURE")
var reCreateFunc, _ = getCreateObjRegex("FUNCTION")
var reCreateTrigger, _ = getCreateObjRegex("TRIGGER")

// returns true when sql stmt is a CREATE statement for TRIGGER, FUNCTION, PROCEDURE
func isStartOfCodeBlockSqlStmt(line string) bool {
	return reCreateProc.MatchString(line) || reCreateFunc.MatchString(line) || reCreateTrigger.MatchString(line)
}

const (
	CODE_BLOCK_NOT_STARTED = 0
	CODE_BLOCK_STARTED     = 1
	CODE_BLOCK_COMPLETED   = 2
)

func collectSqlStmtContainingCode(lines []string, i *int) (string, string) {
	dollarQuoteFlag := CODE_BLOCK_NOT_STARTED
	// Delimiter to outermost Code Block if nested Code Blocks present
	codeBlockDelimiter := ""

	stmt := ""
	formattedStmt := ""

sqlParsingLoop:
	for ; *i < len(lines); *i++ {
		currLine := strings.TrimRight(lines[*i], " ")
		if len(currLine) == 0 {
			continue
		}

		stmt += currLine + " "
		formattedStmt += currLine + "\n"

		// Assuming that both the dollar quote strings will not be in same line
		switch dollarQuoteFlag {
		case CODE_BLOCK_NOT_STARTED:
			if isEndOfSqlStmt(currLine) { // in case, there is no body part or body part is in single line
				break sqlParsingLoop
			} else if matches := dollarQuoteRegex.FindStringSubmatch(currLine); matches != nil {
				dollarQuoteFlag = 1 //denotes start of the code/body part
				codeBlockDelimiter = matches[0]
			}
		case CODE_BLOCK_STARTED:
			if strings.Contains(currLine, codeBlockDelimiter) {
				dollarQuoteFlag = 2 //denotes end of code/body part
				if isEndOfSqlStmt(currLine) {
					break sqlParsingLoop
				}
			}
		case CODE_BLOCK_COMPLETED:
			if isEndOfSqlStmt(currLine) {
				break sqlParsingLoop
			}
		}
	}

	return stmt, formattedStmt
}

func collectSqlStmt(lines []string, i *int) (string, string) {
	stmt := ""
	formattedStmt := ""
	for ; *i < len(lines); *i++ {
		currLine := strings.TrimRight(lines[*i], " ")
		if len(currLine) == 0 {
			continue
		}

		stmt += currLine + " "
		formattedStmt += currLine + "\n"

		if isEndOfSqlStmt(currLine) {
			break
		}
	}
	return stmt, formattedStmt
}

func isEndOfSqlStmt(line string) bool {
	/*	checking for string with ending with `;`
		Also, cover cases like comment at the end after `;`
		example: "CREATE TABLE t1 (c1 int); -- table t1" */

	cmtStartIdx := strings.Index(line, "--")
	if cmtStartIdx != -1 {
		line = line[0:cmtStartIdx] // ignore comment
		line = strings.TrimRight(line, " ")
	}
	return strings.Contains(line, ";")
}

func initializeSummaryMap() {
	log.Infof("initializing report summary map")
	for _, objType := range sourceObjList {
		summaryMap[objType] = &summaryInfo{
			invalidCount: make(map[string]bool),
			objSet:       make(map[string]bool),
			details:      make(map[string]bool),
		}

		//executes only in case of oracle
		if objType == "PACKAGE" {
			summaryMap[objType].details["Packages in oracle are exported as schema, please review and edit them(if needed) to match your requirements"] = true
		} else if objType == "SYNONYM" {
			summaryMap[objType].details["Synonyms in oracle are exported as view, please review and edit them(if needed) to match your requirements"] = true
		}
	}

}

//go:embed templates/schema_analysis_report.html
var schemaAnalysisHtmlTmpl string

//go:embed templates/schema_analysis_report.txt
var schemaAnalysisTxtTmpl string

func applyTemplate(Report utils.SchemaReport, templateString string) (string, error) {
	tmpl, err := template.New("schema_analysis_report").Funcs(funcMap).Parse(templateString)
	if err != nil {
		return "", fmt.Errorf("failed to parse template file: %w", err)
	}

	var buf bytes.Buffer
	err = tmpl.Execute(&buf, Report)
	if err != nil {
		return "", fmt.Errorf("failed to execute parse template file: %w", err)
	}

	return buf.String(), nil
}

var funcMap = template.FuncMap{
	"join": func(arr []string, sep string) string {
		return strings.Join(arr, sep)
	},
	"sub": func(a int, b int) int {
		return a - b
	},
	"add": func(a int, b int) int {
		return a + b
	},
	"sumDbObjects": func(dbObjects []utils.DBObject, field string) int {
		total := 0
		for _, obj := range dbObjects {
			switch field {
			case "TotalCount":
				total += obj.TotalCount
			case "InvalidCount":
				total += obj.InvalidCount
			case "ValidCount":
				total += obj.TotalCount - obj.InvalidCount
			}
		}
		return total
	},
}

// add info to the 'reportStruct' variable and return
func analyzeSchemaInternal(sourceDBConf *srcdb.Source) utils.SchemaReport {
	/*
		NOTE: Don't create local var with name 'schemaAnalysisReport' since global one
		is used across all the internal functions called by analyzeSchemaInternal()
	*/
	schemaAnalysisReport = utils.SchemaReport{}
	sourceObjList = utils.GetSchemaObjectList(sourceDBConf.DBType)
	initializeSummaryMap()
	for _, objType := range sourceObjList {
		var sqlInfoArr []sqlInfo
		filePath := utils.GetObjectFilePath(schemaDir, objType)
		if objType != "INDEX" {
			sqlInfoArr = parseSqlFileForObjectType(filePath, objType)
		} else {
			sqlInfoArr = parseSqlFileForObjectType(filePath, objType)
			otherFPaths := utils.GetObjectFilePath(schemaDir, "PARTITION_INDEX")
			sqlInfoArr = append(sqlInfoArr, parseSqlFileForObjectType(otherFPaths, "PARTITION_INDEX")...)
			otherFPaths = utils.GetObjectFilePath(schemaDir, "FTS_INDEX")
			sqlInfoArr = append(sqlInfoArr, parseSqlFileForObjectType(otherFPaths, "FTS_INDEX")...)
		}
		if objType == "EXTENSION" {
			checkExtensions(sqlInfoArr, filePath)
		}
		if objType == "FOREIGN TABLE" {
			checkForeignTable(sqlInfoArr, filePath)
		}
		checker(sqlInfoArr, filePath, objType)

		if objType == "CONVERSION" {
			checkConversions(sqlInfoArr, filePath)
		}
	}

	schemaAnalysisReport.SchemaSummary = reportSchemaSummary(sourceDBConf)
	return schemaAnalysisReport
}

func checkConversions(sqlInfoArr []sqlInfo, filePath string) {
	for _, sqlStmtInfo := range sqlInfoArr {
		parseTree, err := pg_query.Parse(sqlStmtInfo.stmt)
		if err != nil {
			utils.ErrExit("failed to parse the stmt %v: %v", sqlStmtInfo.stmt, err)
		}

		createConvNode, ok := parseTree.Stmts[0].Stmt.Node.(*pg_query.Node_CreateConversionStmt)
		if ok {
			createConvStmt := createConvNode.CreateConversionStmt
			//Conversion name here is a list of items which are '.' separated
			//so 0th and 1st indexes are Schema and conv name respectively
			nameList := createConvStmt.GetConversionName()
			convName := nameList[0].GetString_().Sval
			if len(nameList) > 1 {
				convName = fmt.Sprintf("%s.%s", convName, nameList[1].GetString_().Sval)
			}
			reportCase(filePath, CONVERSION_ISSUE_REASON, "https://github.com/yugabyte/yugabyte-db/issues/10866",
				"Remove it from the exported schema", "CONVERSION", convName, sqlStmtInfo.formattedStmt)
		} else {
			//pg_query doesn't seem to have a Node type of AlterConversionStmt so using regex for now
			if stmt := alterConvRegex.FindStringSubmatch(sqlStmtInfo.stmt); stmt != nil {
				reportCase(filePath, "ALTER CONVERSION is not supported yet", "https://github.com/YugaByte/yugabyte-db/issues/10866",
					"Remove it from the exported schema", "CONVERSION", stmt[1], sqlStmtInfo.formattedStmt)
			}
		}

	}
}

func analyzeSchema() {
	err := retrieveMigrationUUID()
	if err != nil {
		utils.ErrExit("failed to get migration UUID: %w", err)
	}
	reportFile := "schema_analysis_report." + analyzeSchemaReportFormat

	schemaAnalysisStartedEvent := createSchemaAnalysisStartedEvent()
	controlPlane.SchemaAnalysisStarted(&schemaAnalysisStartedEvent)

	reportPath := filepath.Join(exportDir, "reports", reportFile)

	if !schemaIsExported() {
		utils.ErrExit("run export schema before running analyze-schema")
	}

	msr, err := metaDB.GetMigrationStatusRecord()
	if err != nil {
		utils.ErrExit("analyze schema : load migration status record: %s", err)
	}
	analyzeSchemaInternal(msr.SourceDBConf)

	var finalReport string

	switch analyzeSchemaReportFormat {
	case "html":
		finalReport, err = applyTemplate(schemaAnalysisReport, schemaAnalysisHtmlTmpl)
		if err != nil {
			utils.ErrExit("failed to apply template for html schema analysis report: %v", err)
		}
	case "json":
		jsonReportBytes, err := json.MarshalIndent(schemaAnalysisReport, "", "    ")
		if err != nil {
			utils.ErrExit("failed to marshal the report struct into json schema analysis report: %v", err)
		}
		finalReport = string(jsonReportBytes)
	case "txt":
		finalReport, err = applyTemplate(schemaAnalysisReport, schemaAnalysisTxtTmpl)
		if err != nil {
			utils.ErrExit("failed to apply template for txt schema analysis report: %v", err)
		}
	case "xml":
		xmlReportBytes, err := xml.MarshalIndent(schemaAnalysisReport, "", "\t")
		if err != nil {
			utils.ErrExit("failed to marshal the report struct into xml schema analysis report: %v", err)
		}
		finalReport = string(xmlReportBytes)
	default:
		panic(fmt.Sprintf("invalid report format: %q", analyzeSchemaReportFormat))
	}

	//check & inform if file already exists
	if utils.FileOrFolderExists(reportPath) {
		fmt.Printf("\n%s already exists, overwriting it with a new generated report\n", reportFile)
	}

	file, err := os.OpenFile(reportPath, os.O_WRONLY|os.O_CREATE|os.O_TRUNC, 0644)
	if err != nil {
		utils.ErrExit("Error while opening %q: %s", reportPath, err)
	}
	defer func() {
		if err := file.Close(); err != nil {
			log.Errorf("Error while closing file %s: %v", reportPath, err)
		}
	}()

	_, err = file.WriteString(finalReport)
	if err != nil {
		utils.ErrExit("failed to write report to %q: %s", reportPath, err)
	}
	fmt.Printf("-- find schema analysis report at: %s\n", reportPath)

	packAndSendAnalyzeSchemaPayload(COMPLETE)

	schemaAnalysisReport := createSchemaAnalysisIterationCompletedEvent(schemaAnalysisReport)
	controlPlane.SchemaAnalysisIterationCompleted(&schemaAnalysisReport)
}

func packAndSendAnalyzeSchemaPayload(status string) {
	if !shouldSendCallhome() {
		return
	}
	payload := createCallhomePayload()

	payload.MigrationPhase = ANALYZE_PHASE
	var callhomeIssues []utils.Issue
	for _, issue := range schemaAnalysisReport.Issues {
		issue.SqlStatement = "" // Obfuscate sensitive information before sending to callhome cluster
		callhomeIssues = append(callhomeIssues, issue)
	}
	analyzePayload := callhome.AnalyzePhasePayload{
		Issues:          callhome.MarshalledJsonString(callhomeIssues),
		DatabaseObjects: callhome.MarshalledJsonString(schemaAnalysisReport.SchemaSummary.DBObjects),
	}
	payload.PhasePayload = callhome.MarshalledJsonString(analyzePayload)
	payload.Status = status

	err := callhome.SendPayload(&payload)
	if err == nil && (status == COMPLETE || status == ERROR) {
		callHomeErrorOrCompletePayloadSent = true
	}
}

var analyzeSchemaCmd = &cobra.Command{
	Use: "analyze-schema",
	Short: "Analyze converted source database schema and generate a report about YB incompatible constructs.\n" +
		"For more details and examples, visit https://docs.yugabyte.com/preview/yugabyte-voyager/reference/schema-migration/analyze-schema/",
	Long: ``,
	PreRun: func(cmd *cobra.Command, args []string) {
		validOutputFormats := []string{"html", "json", "txt", "xml"}
		validateReportOutputFormat(validOutputFormats, analyzeSchemaReportFormat)
	},

	Run: func(cmd *cobra.Command, args []string) {
		analyzeSchema()
	},
}

func init() {
	rootCmd.AddCommand(analyzeSchemaCmd)
	registerCommonGlobalFlags(analyzeSchemaCmd)
	analyzeSchemaCmd.PersistentFlags().StringVar(&analyzeSchemaReportFormat, "output-format", "txt",
		"format in which report will be generated: (html, txt, json, xml)")
}

func validateReportOutputFormat(validOutputFormats []string, format string) {
	format = strings.ToLower(format)

	for i := 0; i < len(validOutputFormats); i++ {
		if format == validOutputFormats[i] {
			return
		}
	}
	utils.ErrExit("Error: Invalid output format: %s. Supported formats are %v", format, validOutputFormats)
}

func schemaIsAnalyzed() bool {
	path := filepath.Join(exportDir, "reports", "schema_analysis_report.*")
	return utils.FileOrFolderExistsWithGlobPattern(path)
}

func createSchemaAnalysisStartedEvent() cp.SchemaAnalysisStartedEvent {
	result := cp.SchemaAnalysisStartedEvent{}
	initBaseSourceEvent(&result.BaseEvent, "ANALYZE SCHEMA")
	return result
}

func createSchemaAnalysisIterationCompletedEvent(report utils.SchemaReport) cp.SchemaAnalysisIterationCompletedEvent {
	result := cp.SchemaAnalysisIterationCompletedEvent{}
	initBaseSourceEvent(&result.BaseEvent, "ANALYZE SCHEMA")
	result.AnalysisReport = report
	return result
}<|MERGE_RESOLUTION|>--- conflicted
+++ resolved
@@ -211,14 +211,11 @@
 	COMPOUND_TRIGGER_ISSUE_REASON               = "COMPOUND TRIGGER not supported in YugabyteDB."
 
 	STORED_GENERATED_COLUMN_ISSUE_REASON = "Stored generated columns are not supported."
-<<<<<<< HEAD
 	UNSUPPORTED_EXTENSION_ISSUE          = "This extension is not supported in YugabyteDB."
 	EXCLUSION_CONSTRAINT_ISSUE           = "Exclusion constraint is not supported yet"
-=======
 	ALTER_TABLE_DISABLE_RULE_ISSUE       = "ALTER TABLE name DISABLE RULE not supported yet"
 	STORAGE_PARAMETERS_DDL_STMT_ISSUE    = "Storage parameters are not supported yet."
 	ALTER_TABLE_SET_ATTRUBUTE_ISSUE      = "ALTER TABLE .. ALTER COLUMN .. SET ( attribute = value )	 not supported yet"
->>>>>>> 584ac24f
 	FOREIGN_TABLE_ISSUE_REASON           = "Foreign tables requires manual intervention."
 	UNSUPPORTED_PG_SYNTAX                = "Unsupported PG syntax"
 
@@ -400,36 +397,56 @@
 			}
 			continue
 		}
-
-<<<<<<< HEAD
-		if objType == TABLE {
-			createTableNode, isCreateTable := parseTree.Stmts[0].Stmt.Node.(*pg_query.Node_CreateStmt)
-			alterTableNode, isAlterTable := parseTree.Stmts[0].Stmt.Node.(*pg_query.Node_AlterTableStmt)
-			if isCreateTable {
-				reportGeneratedStoredColumnTables(createTableNode, sqlStmtInfo, fpath)
-				reportExclusionConstraintCreateTable(createTableNode, sqlStmtInfo, fpath)
-			}
-
-			if isAlterTable {
-				reportExclusionConstraintAlterTable(alterTableNode, sqlStmtInfo, fpath)
-			}
-
-=======
 		createTableNode, isCreateTable := parseTree.Stmts[0].Stmt.Node.(*pg_query.Node_CreateStmt)
 		alterTableNode, isAlterTable := parseTree.Stmts[0].Stmt.Node.(*pg_query.Node_AlterTableStmt)
 		createIndexNode, isCreateIndex := parseTree.Stmts[0].Stmt.Node.(*pg_query.Node_IndexStmt)
 
 		if objType == TABLE && isCreateTable {
 			reportGeneratedStoredColumnTables(createTableNode, sqlStmtInfo, fpath)
+			reportExclusionConstraintCreateTable(createTableNode, sqlStmtInfo, fpath)
 		}
 		if isAlterTable {
 			reportAlterTableVariants(alterTableNode, sqlStmtInfo, fpath, objType)
+			reportExclusionConstraintAlterTable(alterTableNode, sqlStmtInfo, fpath)
 		}
 		if isCreateIndex {
 			reportCreateIndexStorageParameter(createIndexNode, sqlStmtInfo, fpath)
->>>>>>> 584ac24f
-		}
-
+		}
+	}
+}
+
+func reportExclusionConstraintCreateTable(createTableNode *pg_query.Node_CreateStmt, sqlStmtInfo sqlInfo, fpath string) {
+
+	schemaName := createTableNode.CreateStmt.Relation.Schemaname
+	tableName := createTableNode.CreateStmt.Relation.Relname
+	columns := createTableNode.CreateStmt.TableElts
+	fullyQualifiedName := lo.Ternary(schemaName != "", schemaName+"."+tableName, tableName)
+	/*
+		e.g. CREATE TABLE "Test"(
+				id int,
+				room_id int,
+				time_range trange,
+				EXCLUDE USING gist (room_id WITH =, time_range WITH &&)
+			);
+		create_stmt:{relation:{relname:"Test" inh:true relpersistence:"p" location:14} table_elts:{column_def:
+		... table_elts:{column_def:{colname:"time_range" type_name:{names:{string:{sval:"trange"}}
+		typemod:-1 location:59} is_local:true location:48}} table_elts:{constraint:{contype:CONSTR_EXCLUSION
+		location:69 exclusions:{list:{items:{index_elem:{name:"room_id" ordering:SORTBY_DEFAULT ...
+
+		here we are iterating over all the table_elts - table elements and which are comma separated column info in
+		the DDL so each column has column_def(column definition) in the parse tree but in case it is a constraint, the column_def
+		is nil.
+
+	*/
+	for _, column := range columns {
+		//In case CREATE DDL has EXCLUDE USING gist(room_id '=', time_range WITH &&) - it will be included in columns but won't have columnDef as its a constraint
+		if column.GetColumnDef() == nil && column.GetConstraint() != nil {
+			if column.GetConstraint().Contype == pg_query.ConstrType_CONSTR_EXCLUSION {
+				summaryMap["TABLE"].invalidCount[sqlStmtInfo.objName] = true
+				reportCase(fpath, EXCLUSION_CONSTRAINT_ISSUE, "https://github.com/yugabyte/yugabyte-db/issues/3944",
+					"Refer this docs link for details on possible workaround - <LINK_DOC>", "TABLE", fullyQualifiedName, sqlStmtInfo.formattedStmt)
+			}
+		}
 	}
 }
 
@@ -492,41 +509,6 @@
 		ruleName := alterTableNode.AlterTableStmt.Cmds[0].GetAlterTableCmd().GetName()
 		reportCase(fpath, ALTER_TABLE_DISABLE_RULE_ISSUE, "https://github.com/yugabyte/yugabyte-db/issues/1124",
 			fmt.Sprintf("Remove this and the rule '%s' from the exported schema to be not enabled on the table.", ruleName), "TABLE", fullyQualifiedName, sqlStmtInfo.stmt)
-	}
-}
-
-func reportExclusionConstraintCreateTable(createTableNode *pg_query.Node_CreateStmt, sqlStmtInfo sqlInfo, fpath string) {
-
-	schemaName := createTableNode.CreateStmt.Relation.Schemaname
-	tableName := createTableNode.CreateStmt.Relation.Relname
-	columns := createTableNode.CreateStmt.TableElts
-	fullyQualifiedName := lo.Ternary(schemaName != "", schemaName+"."+tableName, tableName)
-	/*
-		e.g. CREATE TABLE "Test"(
-				id int,
-				room_id int,
-				time_range trange,
-				EXCLUDE USING gist (room_id WITH =, time_range WITH &&)
-			);
-		create_stmt:{relation:{relname:"Test" inh:true relpersistence:"p" location:14} table_elts:{column_def:
-		... table_elts:{column_def:{colname:"time_range" type_name:{names:{string:{sval:"trange"}}
-		typemod:-1 location:59} is_local:true location:48}} table_elts:{constraint:{contype:CONSTR_EXCLUSION
-		location:69 exclusions:{list:{items:{index_elem:{name:"room_id" ordering:SORTBY_DEFAULT ...
-
-		here we are iterating over all the table_elts - table elements and which are comma separated column info in
-		the DDL so each column has column_def(column definition) in the parse tree but in case it is a constraint, the column_def
-		is nil.
-
-	*/
-	for _, column := range columns {
-		//In case CREATE DDL has EXCLUDE USING gist(room_id '=', time_range WITH &&) - it will be included in columns but won't have columnDef as its a constraint
-		if column.GetColumnDef() == nil && column.GetConstraint() != nil {
-			if column.GetConstraint().Contype == pg_query.ConstrType_CONSTR_EXCLUSION {
-				summaryMap["TABLE"].invalidCount[sqlStmtInfo.objName] = true
-				reportCase(fpath, EXCLUSION_CONSTRAINT_ISSUE, "https://github.com/yugabyte/yugabyte-db/issues/3944",
-					"Refer this docs link for details on possible workaround - <LINK_DOC>", "TABLE", fullyQualifiedName, sqlStmtInfo.formattedStmt)
-			}
-		}
 	}
 }
 
