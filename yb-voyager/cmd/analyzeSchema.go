--- conflicted
+++ resolved
@@ -1051,15 +1051,11 @@
 		if objType == "EXTENSION" {
 			checkExtensions(sqlInfoArr, filePath)
 		}
-<<<<<<< HEAD
 		checker(sqlInfoArr, filePath, objType)
-=======
-		checker(sqlInfoArr, filePath)
 
 		if objType == "CONVERSION" {
 			checkConversions(sqlInfoArr, filePath)
 		}
->>>>>>> 7015ebf5
 	}
 
 	schemaAnalysisReport.SchemaSummary = reportSchemaSummary(sourceDBConf)
