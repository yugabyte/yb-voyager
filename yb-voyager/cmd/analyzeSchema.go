--- conflicted
+++ resolved
@@ -211,15 +211,11 @@
 	COMPOUND_TRIGGER_ISSUE_REASON               = "COMPOUND TRIGGER not supported in YugabyteDB."
 
 	STORED_GENERATED_COLUMN_ISSUE_REASON = "Stored generated columns are not supported."
-<<<<<<< HEAD
-	UNSUPPORTED_PG_SYNTAX                = "Unsupported PG syntax"
 	ALTER_TABLE_DISABLE_RULE_ISSUE       = "ALTER TABLE name DISABLE RULE not supported yet"
 	STORAGE_PARAMETERS_DDL_STMT_ISSUE    = "Storage parameters are not supported yet."
 	ALTER_TABLE_SET_ATTRUBUTE_ISSUE      = "ALTER TABLE .. ALTER COLUMN .. SET ( attribute = value )	 not supported yet"
-=======
 	FOREIGN_TABLE_ISSUE_REASON           = "Foreign tables requires manual intervention."
 	UNSUPPORTED_PG_SYNTAX                = "Unsupported PG syntax"
->>>>>>> 8b1da2e6
 
 	GIST_INDEX_ISSUE_REASON = "Schema contains GIST index which is not supported."
 	GIN_INDEX_DETAILS       = "There are some GIN indexes present in the schema, but GIN indexes are partially supported in YugabyteDB as mentioned in (https://github.com/yugabyte/yugabyte-db/issues/7850) so take a look and modify them if not supported."
@@ -422,10 +418,10 @@
 	summaryMap["INDEX"].invalidCount[sqlStmtInfo.objName] = true
 	/*
 		e.g. CREATE INDEX idx on table_name(id) with (fillfactor='70');
-		index_stmt:{idxname:"idx" relation:{relname:"table_name" inh:true relpersistence:"p" location:21} access_method:"btree" 
-		index_params:{index_elem:{name:"id" ordering:SORTBY_DEFAULT nulls_ordering:SORTBY_NULLS_DEFAULT}} 
+		index_stmt:{idxname:"idx" relation:{relname:"table_name" inh:true relpersistence:"p" location:21} access_method:"btree"
+		index_params:{index_elem:{name:"id" ordering:SORTBY_DEFAULT nulls_ordering:SORTBY_NULLS_DEFAULT}}
 		options:{def_elem:{defname:"fillfactor" arg:{string:{sval:"70"}} ...
-		here again similar to ALTER table Storage parameters options is the high level field in for WITH options. 
+		here again similar to ALTER table Storage parameters options is the high level field in for WITH options.
 	*/
 	if len(createIndexNode.IndexStmt.GetOptions()) > 0 {
 		reportCase(fpath, STORAGE_PARAMETERS_DDL_STMT_ISSUE, "https://github.com/yugabyte/yugabyte-db/issues/23467",
@@ -456,7 +452,7 @@
 		e.g. alter table test add constraint uk unique(id) with (fillfactor='70');
 		alter_table_cmd:{subtype:AT_AddConstraint def:{constraint:{contype:CONSTR_UNIQUE conname:"asd" location:292
 		keys:{string:{sval:"id"}} options:{def_elem:{defname:"fillfactor" arg:{string:{sval:"70"}}...
-		Similarly here we are trying to get the constraint if any and then get the options field which is WITH options 
+		Similarly here we are trying to get the constraint if any and then get the options field which is WITH options
 		in this case only so checking that for this case.
 	*/
 
