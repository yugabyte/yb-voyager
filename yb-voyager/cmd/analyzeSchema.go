/*
Copyright (c) YugabyteDB, Inc.

Licensed under the Apache License, Version 2.0 (the "License");
you may not use this file except in compliance with the License.
You may obtain a copy of the License at

	http://www.apache.org/licenses/LICENSE-2.0

Unless required by applicable law or agreed to in writing, software
distributed under the License is distributed on an "AS IS" BASIS,
WITHOUT WARRANTIES OR CONDITIONS OF ANY KIND, either express or implied.
See the License for the specific language governing permissions and
limitations under the License.
*/
package cmd

import (
	"bytes"
	_ "embed"
	"encoding/json"
	"encoding/xml"
	"fmt"
	"os"
	"path/filepath"
	"regexp"
	"strings"
	"text/template"

	pg_query "github.com/pganalyze/pg_query_go/v5"
	"github.com/samber/lo"
	log "github.com/sirupsen/logrus"
	"github.com/spf13/cobra"
	"golang.org/x/exp/slices"

	"github.com/yugabyte/yb-voyager/yb-voyager/src/callhome"
	"github.com/yugabyte/yb-voyager/yb-voyager/src/cp"
	"github.com/yugabyte/yb-voyager/yb-voyager/src/metadb"
	"github.com/yugabyte/yb-voyager/yb-voyager/src/query/queryissue"
	"github.com/yugabyte/yb-voyager/yb-voyager/src/query/queryparser"
	"github.com/yugabyte/yb-voyager/yb-voyager/src/srcdb"
	"github.com/yugabyte/yb-voyager/yb-voyager/src/utils"
	"github.com/yugabyte/yb-voyager/yb-voyager/src/utils/sqlname"
	"github.com/yugabyte/yb-voyager/yb-voyager/src/ybversion"
)

type summaryInfo struct {
	totalCount   int
	invalidCount map[string]bool
	objSet       []string        //TODO: fix it with the set and proper names for INDEX, TRIGGER and POLICY types as "obj_name on table_name"
	details      map[string]bool //any details about the object type
}

type sqlInfo struct {
	objName string
	// SQL statement after removing all new-lines from it. Simplifies analyze-schema regex matching.
	stmt string
	// Formatted SQL statement with new-lines and tabs
	formattedStmt string
	fileName      string
}

var (
	anything   = `.*`
	ws         = `[\s\n\t]+`
	optionalWS = `[\s\n\t]*` //optional white spaces
	//TODO: fix this ident regex for the proper PG identifiers syntax - refer: https://github.com/yugabyte/yb-voyager/pull/1547#discussion_r1629282309
	ident                   = `[a-zA-Z0-9_."-]+`
	operatorIdent           = `[a-zA-Z0-9_."-+*/<>=~!@#%^&|` + "`" + `]+` // refer https://www.postgresql.org/docs/current/sql-createoperator.html
	ifExists                = opt("IF", "EXISTS")
	ifNotExists             = opt("IF", "NOT", "EXISTS")
	commaSeperatedTokens    = `[^,]+(?:,[^,]+){1,}`
	unqualifiedIdent        = `[a-zA-Z0-9_]+`
	commonClause            = `[a-zA-Z]+`
	supportedExtensionsOnYB = []string{
		"adminpack", "amcheck", "autoinc", "bloom", "btree_gin", "btree_gist", "citext", "cube",
		"dblink", "dict_int", "dict_xsyn", "earthdistance", "file_fdw", "fuzzystrmatch", "hll", "hstore",
		"hypopg", "insert_username", "intagg", "intarray", "isn", "lo", "ltree", "moddatetime",
		"orafce", "pageinspect", "pg_buffercache", "pg_cron", "pg_freespacemap", "pg_hint_plan", "pg_prewarm", "pg_stat_monitor",
		"pg_stat_statements", "pg_trgm", "pg_visibility", "pgaudit", "pgcrypto", "pgrowlocks", "pgstattuple", "plpgsql",
		"postgres_fdw", "refint", "seg", "sslinfo", "tablefunc", "tcn", "timetravel", "tsm_system_rows",
		"tsm_system_time", "unaccent", `"uuid-ossp"`, "yb_pg_metrics", "yb_test_extension",
	}
)

func cat(tokens ...string) string {
	str := ""
	for idx, token := range tokens {
		str += token
		nextToken := ""
		if idx < len(tokens)-1 {
			nextToken = tokens[idx+1]
		} else {
			break
		}

		if strings.HasSuffix(token, optionalWS) ||
			strings.HasPrefix(nextToken, optionalWS) || strings.HasSuffix(token, anything) {
			// White space already part of tokens. Nothing to do.
		} else {
			str += ws
		}
	}
	return str
}

func opt(tokens ...string) string {
	return fmt.Sprintf("(%s)?%s", cat(tokens...), optionalWS)
}

func capture(str string) string {
	return "(" + str + ")"
}

func re(tokens ...string) *regexp.Regexp {
	s := cat(tokens...)
	s = "(?i)" + s
	return regexp.MustCompile(s)
}

//commenting it as currently not used.
// func parenth(s string) string {
// 	return `\(` + s + `\)`
// }

var (
	analyzeSchemaReportFormat string
	sourceObjList             []string
	schemaAnalysisReport      utils.SchemaReport
	partitionTablesMap        = make(map[string]bool)
	// key is partitioned table, value is sqlInfo (sqlstmt, fpath) where the ADD PRIMARY KEY statement resides
	summaryMap          = make(map[string]*summaryInfo)
	parserIssueDetector = queryissue.NewParserIssueDetector()
	multiRegex          = regexp.MustCompile(`([a-zA-Z0-9_\.]+[,|;])`)
	dollarQuoteRegex    = regexp.MustCompile(`(\$.*\$)`)
	//TODO: optional but replace every possible space or new line char with [\s\n]+ in all regexs
	viewWithCheckRegex        = re("VIEW", capture(ident), anything, "WITH", opt(commonClause), "CHECK", "OPTION")
	rangeRegex                = re("PRECEDING", "and", anything, ":float")
	fetchRegex                = re("FETCH", capture(commonClause), "FROM")
	notSupportedFetchLocation = []string{"FIRST", "LAST", "NEXT", "PRIOR", "RELATIVE", "ABSOLUTE", "NEXT", "FORWARD", "BACKWARD"}
	alterAggRegex             = re("ALTER", "AGGREGATE", capture(ident))
	dropCollRegex             = re("DROP", "COLLATION", ifExists, capture(commaSeperatedTokens))
	dropIdxRegex              = re("DROP", "INDEX", ifExists, capture(commaSeperatedTokens))
	dropViewRegex             = re("DROP", "VIEW", ifExists, capture(commaSeperatedTokens))
	dropSeqRegex              = re("DROP", "SEQUENCE", ifExists, capture(commaSeperatedTokens))
	dropForeignRegex          = re("DROP", "FOREIGN", "TABLE", ifExists, capture(commaSeperatedTokens))
	dropIdxConcurRegex        = re("DROP", "INDEX", "CONCURRENTLY", ifExists, capture(ident))
	currentOfRegex            = re("WHERE", "CURRENT", "OF")
	amRegex                   = re("CREATE", "ACCESS", "METHOD", capture(ident))
	idxConcRegex              = re("REINDEX", anything, capture(ident))
	likeAllRegex              = re("CREATE", "TABLE", ifNotExists, capture(ident), anything, "LIKE", anything, "INCLUDING ALL")
	likeRegex                 = re("CREATE", "TABLE", ifNotExists, capture(ident), anything, `\(LIKE`)
	withOidsRegex             = re("CREATE", "TABLE", ifNotExists, capture(ident), anything, "WITH", anything, "OIDS")
	anydataRegex              = re("CREATE", "TABLE", ifNotExists, capture(ident), anything, "AnyData", anything)
	anydatasetRegex           = re("CREATE", "TABLE", ifNotExists, capture(ident), anything, "AnyDataSet", anything)
	anyTypeRegex              = re("CREATE", "TABLE", ifNotExists, capture(ident), anything, "AnyType", anything)
	uriTypeRegex              = re("CREATE", "TABLE", ifNotExists, capture(ident), anything, "URIType", anything)
	//super user role required, language c is errored as unsafe
	cLangRegex = re("CREATE", opt("OR REPLACE"), "FUNCTION", capture(ident), anything, "language c")

	alterOfRegex                    = re("ALTER", "TABLE", opt("ONLY"), ifExists, capture(ident), anything, "OF", anything)
	alterSchemaRegex                = re("ALTER", "TABLE", opt("ONLY"), ifExists, capture(ident), anything, "SET SCHEMA")
	createSchemaRegex               = re("CREATE", "SCHEMA", anything, "CREATE", "TABLE")
	alterNotOfRegex                 = re("ALTER", "TABLE", opt("ONLY"), ifExists, capture(ident), anything, "NOT OF")
	alterColumnStatsRegex           = re("ALTER", "TABLE", opt("ONLY"), ifExists, capture(ident), anything, "ALTER", "COLUMN", capture(ident), anything, "SET STATISTICS")
	alterColumnStorageRegex         = re("ALTER", "TABLE", opt("ONLY"), ifExists, capture(ident), anything, "ALTER", "COLUMN", capture(ident), anything, "SET STORAGE")
	alterColumnResetAttributesRegex = re("ALTER", "TABLE", opt("ONLY"), ifExists, capture(ident), anything, "ALTER", "COLUMN", capture(ident), anything, "RESET", anything)
	alterConstrRegex                = re("ALTER", opt(capture(unqualifiedIdent)), ifExists, "TABLE", capture(ident), anything, "ALTER", "CONSTRAINT")
	setOidsRegex                    = re("ALTER", opt(capture(unqualifiedIdent)), "TABLE", ifExists, capture(ident), anything, "SET WITH OIDS")
	withoutClusterRegex             = re("ALTER", "TABLE", opt("ONLY"), ifExists, capture(ident), anything, "SET WITHOUT CLUSTER")
	alterSetRegex                   = re("ALTER", "TABLE", opt("ONLY"), ifExists, capture(ident), "SET")
	alterIdxRegex                   = re("ALTER", "INDEX", capture(ident), "SET")
	alterResetRegex                 = re("ALTER", "TABLE", opt("ONLY"), ifExists, capture(ident), "RESET")
	alterOptionsRegex               = re("ALTER", opt(capture(unqualifiedIdent)), "TABLE", ifExists, capture(ident), "OPTIONS")
	alterInhRegex                   = re("ALTER", opt(capture(unqualifiedIdent)), "TABLE", ifExists, capture(ident), "INHERIT")
	valConstrRegex                  = re("ALTER", opt(capture(unqualifiedIdent)), "TABLE", ifExists, capture(ident), "VALIDATE CONSTRAINT")
	alterViewRegex                  = re("ALTER", "VIEW", capture(ident))
	dropAttrRegex                   = re("ALTER", "TYPE", capture(ident), "DROP ATTRIBUTE")
	alterTypeRegex                  = re("ALTER", "TYPE", capture(ident))
	alterTblSpcRegex                = re("ALTER", "TABLESPACE", capture(ident), "SET")

	primRegex       = re("CREATE", "FOREIGN", "TABLE", capture(ident)+`\(`, anything, "PRIMARY KEY")
	foreignKeyRegex = re("CREATE", "FOREIGN", "TABLE", capture(ident)+`\(`, anything, "REFERENCES", anything)

	// unsupported SQLs exported by ora2pg
	compoundTrigRegex          = re("CREATE", opt("OR REPLACE"), "TRIGGER", capture(ident), anything, "COMPOUND", anything)
	unsupportedCommentRegex1   = re("--", anything, "(unsupported)")
	packageSupportCommentRegex = re("--", anything, "Oracle package ", "'"+capture(ident)+"'", anything, "please edit to match PostgreSQL syntax")
	unsupportedCommentRegex2   = re("--", anything, "please edit to match PostgreSQL syntax")
	typeUnsupportedRegex       = re("Inherited types are not supported", anything, "replacing with inherited table")
	bulkCollectRegex           = re("BULK COLLECT") // ora2pg unable to convert this oracle feature into a PostgreSQL compatible syntax
	jsonFuncRegex              = re("CREATE", opt("OR REPLACE"), capture(unqualifiedIdent), capture(ident), anything, "JSON_ARRAYAGG")
	alterConvRegex             = re("ALTER", "CONVERSION", capture(ident), anything)
)

const (
	CONVERSION_ISSUE_REASON                           = "CREATE CONVERSION is not supported yet"
	GIN_INDEX_MULTI_COLUMN_ISSUE_REASON               = "Schema contains gin index on multi column which is not supported."
	ADDING_PK_TO_PARTITIONED_TABLE_ISSUE_REASON       = "Adding primary key to a partitioned table is not supported yet."
	INHERITANCE_ISSUE_REASON                          = "TABLE INHERITANCE not supported in YugabyteDB"
	CONSTRAINT_TRIGGER_ISSUE_REASON                   = "CONSTRAINT TRIGGER not supported yet."
	REFERENCING_CLAUSE_FOR_TRIGGERS                   = "REFERENCING clause (transition tables) not supported yet."
	BEFORE_FOR_EACH_ROW_TRIGGERS_ON_PARTITIONED_TABLE = "Partitioned tables cannot have BEFORE / FOR EACH ROW triggers."
	COMPOUND_TRIGGER_ISSUE_REASON                     = "COMPOUND TRIGGER not supported in YugabyteDB."

	STORED_GENERATED_COLUMN_ISSUE_REASON           = "Stored generated columns are not supported."
	UNSUPPORTED_EXTENSION_ISSUE                    = "This extension is not supported in YugabyteDB by default."
	EXCLUSION_CONSTRAINT_ISSUE                     = "Exclusion constraint is not supported yet"
	ALTER_TABLE_DISABLE_RULE_ISSUE                 = "ALTER TABLE name DISABLE RULE not supported yet"
	STORAGE_PARAMETERS_DDL_STMT_ISSUE              = "Storage parameters are not supported yet."
	ALTER_TABLE_SET_ATTRIBUTE_ISSUE                = "ALTER TABLE .. ALTER COLUMN .. SET ( attribute = value )	 not supported yet"
	FOREIGN_TABLE_ISSUE_REASON                     = "Foreign tables require manual intervention."
	ALTER_TABLE_CLUSTER_ON_ISSUE                   = "ALTER TABLE CLUSTER not supported yet."
	DEFERRABLE_CONSTRAINT_ISSUE                    = "DEFERRABLE constraints not supported yet"
	POLICY_ROLE_ISSUE                              = "Policy require roles to be created."
	VIEW_CHECK_OPTION_ISSUE                        = "Schema containing VIEW WITH CHECK OPTION is not supported yet."
	ISSUE_INDEX_WITH_COMPLEX_DATATYPES             = `INDEX on column '%s' not yet supported`
	ISSUE_PK_UK_CONSTRAINT_WITH_COMPLEX_DATATYPES  = `Primary key and Unique constraint on column '%s' not yet supported`
	ISSUE_UNLOGGED_TABLE                           = "UNLOGGED tables are not supported yet."
	UNSUPPORTED_DATATYPE                           = "Unsupported datatype"
	UNSUPPORTED_DATATYPE_LIVE_MIGRATION            = "Unsupported datatype for Live migration"
	UNSUPPORTED_DATATYPE_LIVE_MIGRATION_WITH_FF_FB = "Unsupported datatype for Live migration with fall-forward/fallback"
	UNSUPPORTED_PG_SYNTAX                          = "Unsupported PG syntax"

	INDEX_METHOD_ISSUE_REASON                = "Schema contains %s index which is not supported."
	INSUFFICIENT_COLUMNS_IN_PK_FOR_PARTITION = "insufficient columns in the PRIMARY KEY constraint definition in CREATE TABLE"
	GIN_INDEX_DETAILS                        = "There are some GIN indexes present in the schema, but GIN indexes are partially supported in YugabyteDB as mentioned in (https://github.com/yugabyte/yugabyte-db/issues/7850) so take a look and modify them if not supported."
)

// Reports one case in JSON
func reportCase(filePath string, reason string, ghIssue string, suggestion string, objType string, objName string, sqlStmt string, issueType string, docsLink string) {
	var issue utils.Issue
	issue.FilePath = filePath
	issue.Reason = reason
	issue.GH = ghIssue
	issue.Suggestion = suggestion
	issue.ObjectType = objType
	issue.ObjectName = objName
	issue.SqlStatement = sqlStmt
	issue.IssueType = issueType
	if sourceDBType == POSTGRESQL {
		issue.DocsLink = docsLink
	}

	schemaAnalysisReport.Issues = append(schemaAnalysisReport.Issues, issue)
}

func reportBasedOnComment(comment int, fpath string, issue string, suggestion string, objName string, objType string, line string) {
	if comment == 1 {
		reportCase(fpath, "Unsupported, please edit to match PostgreSQL syntax", "https://github.com/yugabyte/yb-voyager/issues/1625", suggestion, objType, objName, line, UNSUPPORTED_FEATURES, "")
		summaryMap[objType].invalidCount[objName] = true
	} else if comment == 2 {
		// reportCase(fpath, "PACKAGE in oracle are exported as Schema, please review and edit to match PostgreSQL syntax if required, Package is "+objName, issue, suggestion, objType)
		summaryMap["PACKAGE"].objSet = append(summaryMap["PACKAGE"].objSet, objName)
	} else if comment == 3 {
		reportCase(fpath, "SQLs in file might be unsupported please review and edit to match PostgreSQL syntax if required. ", "https://github.com/yugabyte/yb-voyager/issues/1625", suggestion, objType, objName, line, UNSUPPORTED_FEATURES, "")
	} else if comment == 4 {
		summaryMap[objType].details["Inherited Types are present which are not supported in PostgreSQL syntax, so exported as Inherited Tables"] = true
	}

}

// return summary about the schema objects like tables, indexes, functions, sequences
func reportSchemaSummary(sourceDBConf *srcdb.Source) utils.SchemaSummary {
	var schemaSummary utils.SchemaSummary

	schemaSummary.Description = SCHEMA_SUMMARY_DESCRIPTION
	if sourceDBConf.DBType == ORACLE {
		schemaSummary.Description = SCHEMA_SUMMARY_DESCRIPTION_ORACLE
	}
	if !tconf.ImportMode && sourceDBConf != nil { // this info is available only if we are exporting from source
		schemaSummary.DBName = sourceDBConf.DBName
		schemaSummary.SchemaNames = strings.Split(sourceDBConf.Schema, "|")
		schemaSummary.DBVersion = sourceDBConf.DBVersion
	}

	addSummaryDetailsForIndexes()
	for _, objType := range sourceObjList {
		if summaryMap[objType].totalCount == 0 {
			continue
		}

		var dbObject utils.DBObject
		dbObject.ObjectType = objType
		dbObject.TotalCount = summaryMap[objType].totalCount
		dbObject.InvalidCount = len(lo.Keys(summaryMap[objType].invalidCount))
		dbObject.ObjectNames = strings.Join(summaryMap[objType].objSet, ", ")
		dbObject.Details = strings.Join(lo.Keys(summaryMap[objType].details), "\n")
		schemaSummary.DBObjects = append(schemaSummary.DBObjects, dbObject)
	}

	filePath := filepath.Join(exportDir, "schema", "uncategorized.sql")
	if utils.FileOrFolderExists(filePath) {
		note := fmt.Sprintf("Review and manually import the DDL statements from the file %s", filePath)
		schemaSummary.Notes = append(schemaAnalysisReport.SchemaSummary.Notes, note)
	}

	return schemaSummary
}

func addSummaryDetailsForIndexes() {
	var indexesInfo []utils.IndexInfo
	found, err := metaDB.GetJsonObject(nil, metadb.SOURCE_INDEXES_INFO_KEY, &indexesInfo)
	if err != nil {
		utils.ErrExit("analyze schema report summary: load indexes info: %s", err)
	}
	if !found {
		return
	}
	exportedIndexes := summaryMap["INDEX"].objSet
	unexportedIdxsMsg := "Indexes which are neither exported by yb-voyager as they are unsupported in YB and needs to be handled manually:\n"
	unexportedIdxsPresent := false
	for _, indexInfo := range indexesInfo {
		sourceIdxName := indexInfo.TableName + "_" + strings.Join(indexInfo.Columns, "_")
		if !slices.Contains(exportedIndexes, strings.ToLower(sourceIdxName)) {
			unexportedIdxsPresent = true
			unexportedIdxsMsg += fmt.Sprintf("\t\tIndex Name=%s, Index Type=%s\n", indexInfo.IndexName, indexInfo.IndexType)
		}
	}
	if unexportedIdxsPresent {
		summaryMap["INDEX"].details[unexportedIdxsMsg] = true
	}
}

func checkStmtsUsingParser(sqlInfoArr []sqlInfo, fpath string, objType string) {
	for _, sqlStmtInfo := range sqlInfoArr {
		_, err := queryparser.Parse(sqlStmtInfo.stmt)
		if err != nil { //if the Stmt is not already report by any of the regexes
			if !summaryMap[objType].invalidCount[sqlStmtInfo.objName] {
				reason := fmt.Sprintf("%s - '%s'", UNSUPPORTED_PG_SYNTAX, err.Error())
				reportCase(fpath, reason, "https://github.com/yugabyte/yb-voyager/issues/1625",
					"Fix the schema as per PG syntax", objType, sqlStmtInfo.objName, sqlStmtInfo.formattedStmt, UNSUPPORTED_FEATURES, "")
			}
			continue
		}
		err = parserIssueDetector.ParseRequiredDDLs(sqlStmtInfo.formattedStmt)
		if err != nil {
			utils.ErrExit("error parsing stmt[%s]: %v", sqlStmtInfo.formattedStmt, err)
		}
		if parserIssueDetector.IsGinIndexPresentInSchema {
			summaryMap["INDEX"].details[GIN_INDEX_DETAILS] = true
		}
		ddlIssues, err := parserIssueDetector.GetDDLIssues(sqlStmtInfo.formattedStmt, targetDbVersion)
		if err != nil {
			utils.ErrExit("error getting ddl issues for stmt[%s]: %v", sqlStmtInfo.formattedStmt, err)
		}
		for _, i := range ddlIssues {
			schemaAnalysisReport.Issues = append(schemaAnalysisReport.Issues, convertIssueInstanceToAnalyzeIssue(i, fpath, false))
		}
	}
}

// Checks compatibility of views
func checkViews(sqlInfoArr []sqlInfo, fpath string) {
	for _, sqlInfo := range sqlInfoArr {
		/*if dropMatViewRegex.MatchString(sqlInfo.stmt) {
			reportCase(fpath, "DROP MATERIALIZED VIEW not supported yet.",a
				"https://github.com/YugaByte/yugabyte-db/issues/10102", "")
		} else if view := matViewRegex.FindStringSubmatch(sqlInfo.stmt); view != nil {
			reportCase(fpath, "Schema contains materialized view which is not supported. The view is: "+view[1],
				"https://github.com/yugabyte/yugabyte-db/issues/10102", "")
		} else */
		if view := viewWithCheckRegex.FindStringSubmatch(sqlInfo.stmt); view != nil {
			summaryMap["VIEW"].invalidCount[sqlInfo.objName] = true
			reportCase(fpath, VIEW_CHECK_OPTION_ISSUE, "https://github.com/yugabyte/yugabyte-db/issues/22716",
				"Use Trigger with INSTEAD OF clause on INSERT/UPDATE on view to get this functionality", "VIEW", view[1], sqlInfo.formattedStmt, UNSUPPORTED_FEATURES, VIEW_CHECK_OPTION_DOC_LINK)
		}
	}
}

// Separates the input line into multiple statements which are accepted by YB.
func separateMultiObj(objType string, line string) string {
	indexes := multiRegex.FindAllStringSubmatchIndex(line, -1)
	suggestion := ""
	for _, match := range indexes {
		start := match[2]
		end := match[3]
		obj := strings.Replace(line[start:end], ",", ";", -1)
		suggestion += objType + " " + obj
	}
	return suggestion
}

// Checks compatibility of SQL statements
func checkSql(sqlInfoArr []sqlInfo, fpath string) {
	for _, sqlInfo := range sqlInfoArr {
		if rangeRegex.MatchString(sqlInfo.stmt) {
			reportCase(fpath,
				"RANGE with offset PRECEDING/FOLLOWING is not supported for column type numeric and offset type double precision",
				"https://github.com/yugabyte/yugabyte-db/issues/10692", "", "TABLE", "", sqlInfo.formattedStmt, UNSUPPORTED_FEATURES, "")
				summaryMap["TABLE"].invalidCount[sqlInfo.objName] = true
		} else if stmt := fetchRegex.FindStringSubmatch(sqlInfo.stmt); stmt != nil {
			location := strings.ToUpper(stmt[1])
			if slices.Contains(notSupportedFetchLocation, location) {
				summaryMap["PROCEDURE"].invalidCount[sqlInfo.objName] = true
				reportCase(fpath, "This FETCH clause might not be supported yet", "https://github.com/YugaByte/yugabyte-db/issues/6514",
					"Please verify the DDL on your YugabyteDB version before proceeding", "CURSOR", sqlInfo.objName, sqlInfo.formattedStmt, UNSUPPORTED_FEATURES, "")
			}
		} else if stmt := alterAggRegex.FindStringSubmatch(sqlInfo.stmt); stmt != nil {
			summaryMap["AGGREGATE"].invalidCount[sqlInfo.objName] = true
			reportCase(fpath, "ALTER AGGREGATE not supported yet.",
				"https://github.com/YugaByte/yugabyte-db/issues/2717", "", "AGGREGATE", stmt[1], sqlInfo.formattedStmt, UNSUPPORTED_FEATURES, "")
		} else if dropCollRegex.MatchString(sqlInfo.stmt) {
			summaryMap["COLLATION"].invalidCount[sqlInfo.objName] = true
			reportCase(fpath, "DROP multiple objects not supported yet.",
				"https://github.com/YugaByte/yugabyte-db/issues/880", separateMultiObj("DROP COLLATION", sqlInfo.formattedStmt), "COLLATION", "", sqlInfo.formattedStmt, UNSUPPORTED_FEATURES, "")
		} else if dropIdxRegex.MatchString(sqlInfo.stmt) {
			summaryMap["INDEX"].invalidCount[sqlInfo.objName] = true
			reportCase(fpath, "DROP multiple objects not supported yet.",
				"https://github.com/YugaByte/yugabyte-db/issues/880", separateMultiObj("DROP INDEX", sqlInfo.formattedStmt), "INDEX", "", sqlInfo.formattedStmt, UNSUPPORTED_FEATURES, "")
		} else if dropViewRegex.MatchString(sqlInfo.stmt) {
			summaryMap["VIEW"].invalidCount[sqlInfo.objName] = true
			reportCase(fpath, "DROP multiple objects not supported yet.",
				"https://github.com/YugaByte/yugabyte-db/issues/880", separateMultiObj("DROP VIEW", sqlInfo.formattedStmt), "VIEW", "", sqlInfo.formattedStmt, UNSUPPORTED_FEATURES, "")
		} else if dropSeqRegex.MatchString(sqlInfo.stmt) {
			summaryMap["SEQUENCE"].invalidCount[sqlInfo.objName] = true
			reportCase(fpath, "DROP multiple objects not supported yet.",
				"https://github.com/YugaByte/yugabyte-db/issues/880", separateMultiObj("DROP SEQUENCE", sqlInfo.formattedStmt), "SEQUENCE", "", sqlInfo.formattedStmt, UNSUPPORTED_FEATURES, "")
		} else if dropForeignRegex.MatchString(sqlInfo.stmt) {
			summaryMap["FOREIGN TABLE"].invalidCount[sqlInfo.objName] = true
			reportCase(fpath, "DROP multiple objects not supported yet.",
				"https://github.com/YugaByte/yugabyte-db/issues/880", separateMultiObj("DROP FOREIGN TABLE", sqlInfo.formattedStmt), "FOREIGN TABLE", "", sqlInfo.formattedStmt, UNSUPPORTED_FEATURES, "")
		} else if idx := dropIdxConcurRegex.FindStringSubmatch(sqlInfo.stmt); idx != nil {
			summaryMap["INDEX"].invalidCount[sqlInfo.objName] = true
			reportCase(fpath, "DROP INDEX CONCURRENTLY not supported yet",
				"https://github.com/yugabyte/yugabyte-db/issues/22717", "", "INDEX", idx[2], sqlInfo.formattedStmt, UNSUPPORTED_FEATURES, "")
		} else if currentOfRegex.MatchString(sqlInfo.stmt) {
			reportCase(fpath, "WHERE CURRENT OF not supported yet", "https://github.com/YugaByte/yugabyte-db/issues/737", "", "CURSOR", "", sqlInfo.formattedStmt, UNSUPPORTED_FEATURES, "")
		} else if bulkCollectRegex.MatchString(sqlInfo.stmt) {
			reportCase(fpath, "BULK COLLECT keyword of oracle is not converted into PostgreSQL compatible syntax", "https://github.com/yugabyte/yb-voyager/issues/1539", "", "", "", sqlInfo.formattedStmt, UNSUPPORTED_FEATURES, "")
		}
	}
}

// Checks unsupported DDL statements
func checkDDL(sqlInfoArr []sqlInfo, fpath string, objType string) {

	for _, sqlInfo := range sqlInfoArr {
		if am := amRegex.FindStringSubmatch(sqlInfo.stmt); am != nil {
			summaryMap["TABLE"].invalidCount[sqlInfo.objName] = true
			reportCase(fpath, "CREATE ACCESS METHOD is not supported.",
				"https://github.com/yugabyte/yugabyte-db/issues/10693", "", "ACCESS METHOD", am[1], sqlInfo.formattedStmt, UNSUPPORTED_FEATURES, "")
		} else if tbl := idxConcRegex.FindStringSubmatch(sqlInfo.stmt); tbl != nil {
			summaryMap["TABLE"].invalidCount[sqlInfo.objName] = true
			reportCase(fpath, "REINDEX is not supported.",
				"https://github.com/yugabyte/yugabyte-db/issues/10267", "", "TABLE", tbl[1], sqlInfo.formattedStmt, UNSUPPORTED_FEATURES, "")
		} else if tbl := likeAllRegex.FindStringSubmatch(sqlInfo.stmt); tbl != nil {
			summaryMap["TABLE"].invalidCount[sqlInfo.objName] = true
			reportCase(fpath, "LIKE ALL is not supported yet.",
				"https://github.com/yugabyte/yugabyte-db/issues/10697", "", "TABLE", tbl[2], sqlInfo.formattedStmt, UNSUPPORTED_FEATURES, "")
		} else if tbl := likeRegex.FindStringSubmatch(sqlInfo.stmt); tbl != nil {
			summaryMap["TABLE"].invalidCount[sqlInfo.objName] = true
			reportCase(fpath, "LIKE clause not supported yet.",
				"https://github.com/YugaByte/yugabyte-db/issues/1129", "", "TABLE", tbl[2], sqlInfo.formattedStmt, UNSUPPORTED_FEATURES, "")
		} else if tbl := withOidsRegex.FindStringSubmatch(sqlInfo.stmt); tbl != nil {
			summaryMap["TABLE"].invalidCount[sqlInfo.objName] = true
			reportCase(fpath, "OIDs are not supported for user tables.",
				"https://github.com/yugabyte/yugabyte-db/issues/10273", "", "TABLE", tbl[2], sqlInfo.formattedStmt, UNSUPPORTED_FEATURES, "")
		} else if tbl := alterOfRegex.FindStringSubmatch(sqlInfo.stmt); tbl != nil {
			summaryMap["TABLE"].invalidCount[sqlInfo.objName] = true
			reportCase(fpath, "ALTER TABLE OF not supported yet.",
				"https://github.com/YugaByte/yugabyte-db/issues/1124", "", "TABLE", tbl[3], sqlInfo.formattedStmt, UNSUPPORTED_FEATURES, "")
		} else if tbl := alterSchemaRegex.FindStringSubmatch(sqlInfo.stmt); tbl != nil {
			summaryMap["TABLE"].invalidCount[sqlInfo.objName] = true
			reportCase(fpath, "ALTER TABLE SET SCHEMA not supported yet.",
				"https://github.com/YugaByte/yugabyte-db/issues/3947", "", "TABLE", tbl[3], sqlInfo.formattedStmt, UNSUPPORTED_FEATURES, "")
		} else if createSchemaRegex.MatchString(sqlInfo.stmt) {
			summaryMap["SCHEMA"].invalidCount[sqlInfo.objName] = true
			reportCase(fpath, "CREATE SCHEMA with elements not supported yet.",
				"https://github.com/YugaByte/yugabyte-db/issues/10865", "", "SCHEMA", "", sqlInfo.formattedStmt, UNSUPPORTED_FEATURES, "")
		} else if tbl := alterNotOfRegex.FindStringSubmatch(sqlInfo.stmt); tbl != nil {
			summaryMap["TABLE"].invalidCount[sqlInfo.objName] = true
			reportCase(fpath, "ALTER TABLE NOT OF not supported yet.",
				"https://github.com/YugaByte/yugabyte-db/issues/1124", "", "TABLE", tbl[3], sqlInfo.formattedStmt, UNSUPPORTED_FEATURES, "")
		} else if tbl := alterColumnStatsRegex.FindStringSubmatch(sqlInfo.stmt); tbl != nil {
			summaryMap["TABLE"].invalidCount[sqlInfo.objName] = true
			reportCase(fpath, "ALTER TABLE ALTER column SET STATISTICS not supported yet.",
				"https://github.com/YugaByte/yugabyte-db/issues/1124", "", "TABLE", tbl[3], sqlInfo.formattedStmt, UNSUPPORTED_FEATURES, "")
		} else if tbl := alterColumnStorageRegex.FindStringSubmatch(sqlInfo.stmt); tbl != nil {
			summaryMap["TABLE"].invalidCount[sqlInfo.objName] = true
			reportCase(fpath, "ALTER TABLE ALTER column SET STORAGE not supported yet.",
				"https://github.com/YugaByte/yugabyte-db/issues/1124", "", "TABLE", tbl[3], sqlInfo.formattedStmt, UNSUPPORTED_FEATURES, "")
		} else if tbl := alterColumnResetAttributesRegex.FindStringSubmatch(sqlInfo.stmt); tbl != nil {
			summaryMap["TABLE"].invalidCount[sqlInfo.objName] = true
			reportCase(fpath, "ALTER TABLE ALTER column RESET (attribute) not supported yet.",
				"https://github.com/YugaByte/yugabyte-db/issues/1124", "", "TABLE", tbl[3], sqlInfo.formattedStmt, UNSUPPORTED_FEATURES, "")
		} else if tbl := alterConstrRegex.FindStringSubmatch(sqlInfo.stmt); tbl != nil {
			summaryMap["TABLE"].invalidCount[sqlInfo.objName] = true
			reportCase(fpath, "ALTER TABLE ALTER CONSTRAINT not supported yet.",
				"https://github.com/YugaByte/yugabyte-db/issues/1124", "", "TABLE", tbl[3], sqlInfo.formattedStmt, UNSUPPORTED_FEATURES, "")
		} else if tbl := setOidsRegex.FindStringSubmatch(sqlInfo.stmt); tbl != nil {
			summaryMap["TABLE"].invalidCount[sqlInfo.objName] = true
			reportCase(fpath, "ALTER TABLE SET WITH OIDS not supported yet.",
				"https://github.com/YugaByte/yugabyte-db/issues/1124", "", "TABLE", tbl[4], sqlInfo.formattedStmt, UNSUPPORTED_FEATURES, "")
		} else if tbl := withoutClusterRegex.FindStringSubmatch(sqlInfo.stmt); tbl != nil {
			summaryMap["TABLE"].invalidCount[sqlInfo.objName] = true
			reportCase(fpath, "ALTER TABLE SET WITHOUT CLUSTER not supported yet.",
				"https://github.com/YugaByte/yugabyte-db/issues/1124", "", "TABLE", tbl[2], sqlInfo.formattedStmt, UNSUPPORTED_FEATURES, "")
		} else if tbl := alterSetRegex.FindStringSubmatch(sqlInfo.stmt); tbl != nil {
			summaryMap["TABLE"].invalidCount[sqlInfo.objName] = true
			reportCase(fpath, "ALTER TABLE SET not supported yet.",
				"https://github.com/YugaByte/yugabyte-db/issues/1124", "", "TABLE", tbl[2], sqlInfo.formattedStmt, UNSUPPORTED_FEATURES, "")
		} else if tbl := alterIdxRegex.FindStringSubmatch(sqlInfo.stmt); tbl != nil {
			summaryMap["TABLE"].invalidCount[sqlInfo.objName] = true
			reportCase(fpath, "ALTER INDEX SET not supported yet.",
				"https://github.com/YugaByte/yugabyte-db/issues/1124", "", "INDEX", tbl[1], sqlInfo.formattedStmt, UNSUPPORTED_FEATURES, "")
		} else if tbl := alterResetRegex.FindStringSubmatch(sqlInfo.stmt); tbl != nil {
			summaryMap["TABLE"].invalidCount[sqlInfo.objName] = true
			reportCase(fpath, "ALTER TABLE RESET not supported yet.",
				"https://github.com/YugaByte/yugabyte-db/issues/1124", "", "TABLE", tbl[2], sqlInfo.formattedStmt, UNSUPPORTED_FEATURES, "")
		} else if tbl := alterOptionsRegex.FindStringSubmatch(sqlInfo.stmt); tbl != nil {
			summaryMap["TABLE"].invalidCount[sqlInfo.objName] = true
			reportCase(fpath, "ALTER TABLE not supported yet.",
				"https://github.com/YugaByte/yugabyte-db/issues/1124", "", "TABLE", tbl[3], sqlInfo.formattedStmt, UNSUPPORTED_FEATURES, "")
		} else if typ := dropAttrRegex.FindStringSubmatch(sqlInfo.stmt); typ != nil {
			summaryMap["TYPE"].invalidCount[sqlInfo.objName] = true
			reportCase(fpath, "ALTER TYPE DROP ATTRIBUTE not supported yet.",
				"https://github.com/YugaByte/yugabyte-db/issues/1893", "", "TYPE", typ[1], sqlInfo.formattedStmt, UNSUPPORTED_FEATURES, "")
		} else if typ := alterTypeRegex.FindStringSubmatch(sqlInfo.stmt); typ != nil {
			summaryMap["TYPE"].invalidCount[sqlInfo.objName] = true
			reportCase(fpath, "ALTER TYPE not supported yet.",
				"https://github.com/YugaByte/yugabyte-db/issues/1893", "", "TYPE", typ[1], sqlInfo.formattedStmt, UNSUPPORTED_FEATURES, "")
		} else if tbl := alterInhRegex.FindStringSubmatch(sqlInfo.stmt); tbl != nil {
			summaryMap["TABLE"].invalidCount[sqlInfo.objName] = true
			reportCase(fpath, "ALTER TABLE INHERIT not supported yet.",
				"https://github.com/YugaByte/yugabyte-db/issues/1124", "", "TABLE", tbl[3], sqlInfo.formattedStmt, UNSUPPORTED_FEATURES, "")
		} else if tbl := valConstrRegex.FindStringSubmatch(sqlInfo.stmt); tbl != nil {
			summaryMap["TABLE"].invalidCount[sqlInfo.objName] = true
			reportCase(fpath, "ALTER TABLE VALIDATE CONSTRAINT not supported yet.",
				"https://github.com/YugaByte/yugabyte-db/issues/1124", "", "TABLE", tbl[3], sqlInfo.formattedStmt, UNSUPPORTED_FEATURES, "")
		} else if spc := alterTblSpcRegex.FindStringSubmatch(sqlInfo.stmt); spc != nil {
			summaryMap["TABLESPACE"].invalidCount[sqlInfo.objName] = true
			reportCase(fpath, "ALTER TABLESPACE not supported yet.",
				"https://github.com/YugaByte/yugabyte-db/issues/1153", "", "TABLESPACE", spc[1], sqlInfo.formattedStmt, UNSUPPORTED_FEATURES, "")
		} else if spc := alterViewRegex.FindStringSubmatch(sqlInfo.stmt); spc != nil {
			summaryMap["VIEW"].invalidCount[sqlInfo.objName] = true
			reportCase(fpath, "ALTER VIEW not supported yet.",
				"https://github.com/YugaByte/yugabyte-db/issues/1131", "", "VIEW", spc[1], sqlInfo.formattedStmt, UNSUPPORTED_FEATURES, "")
		} else if tbl := cLangRegex.FindStringSubmatch(sqlInfo.stmt); tbl != nil {
			reportCase(fpath, "LANGUAGE C not supported yet.",
				"https://github.com/yugabyte/yb-voyager/issues/1540", "", "FUNCTION", tbl[2], sqlInfo.formattedStmt, UNSUPPORTED_FEATURES, "")
			summaryMap["FUNCTION"].invalidCount[sqlInfo.objName] = true
		} else if strings.Contains(strings.ToLower(sqlInfo.stmt), "drop temporary table") {
			filePath := strings.Split(fpath, "/")
			fileName := filePath[len(filePath)-1]
			objType := strings.ToUpper(strings.Split(fileName, ".")[0])
			summaryMap[objType].invalidCount[sqlInfo.objName] = true
			reportCase(fpath, `temporary table is not a supported clause for drop`,
				"https://github.com/yugabyte/yb-voyager/issues/705", `remove "temporary" and change it to "drop table"`, objType, sqlInfo.objName, sqlInfo.formattedStmt, UNSUPPORTED_FEATURES, DROP_TEMP_TABLE_DOC_LINK)
		} else if regMatch := anydataRegex.FindStringSubmatch(sqlInfo.stmt); regMatch != nil {
			summaryMap["TABLE"].invalidCount[sqlInfo.objName] = true
			reportCase(fpath, "AnyData datatype doesn't have a mapping in YugabyteDB", "https://github.com/yugabyte/yb-voyager/issues/1541", `Remove the column with AnyData datatype or change it to a relevant supported datatype`, "TABLE", regMatch[2], sqlInfo.formattedStmt, UNSUPPORTED_FEATURES, "")
		} else if regMatch := anydatasetRegex.FindStringSubmatch(sqlInfo.stmt); regMatch != nil {
			summaryMap["TABLE"].invalidCount[sqlInfo.objName] = true
			reportCase(fpath, "AnyDataSet datatype doesn't have a mapping in YugabyteDB", "https://github.com/yugabyte/yb-voyager/issues/1541", `Remove the column with AnyDataSet datatype or change it to a relevant supported datatype`, "TABLE", regMatch[2], sqlInfo.formattedStmt, UNSUPPORTED_FEATURES, "")
		} else if regMatch := anyTypeRegex.FindStringSubmatch(sqlInfo.stmt); regMatch != nil {
			summaryMap["TABLE"].invalidCount[sqlInfo.objName] = true
			reportCase(fpath, "AnyType datatype doesn't have a mapping in YugabyteDB", "https://github.com/yugabyte/yb-voyager/issues/1541", `Remove the column with AnyType datatype or change it to a relevant supported datatype`, "TABLE", regMatch[2], sqlInfo.formattedStmt, UNSUPPORTED_FEATURES, "")
		} else if regMatch := uriTypeRegex.FindStringSubmatch(sqlInfo.stmt); regMatch != nil {
			summaryMap["TABLE"].invalidCount[sqlInfo.objName] = true
			reportCase(fpath, "URIType datatype doesn't have a mapping in YugabyteDB", "https://github.com/yugabyte/yb-voyager/issues/1541", `Remove the column with URIType datatype or change it to a relevant supported datatype`, "TABLE", regMatch[2], sqlInfo.formattedStmt, UNSUPPORTED_FEATURES, "")
		} else if regMatch := jsonFuncRegex.FindStringSubmatch(sqlInfo.stmt); regMatch != nil {
			summaryMap[objType].invalidCount[sqlInfo.objName] = true
			reportCase(fpath, "JSON_ARRAYAGG() function is not available in YugabyteDB", "https://github.com/yugabyte/yb-voyager/issues/1542", `Rename the function to YugabyteDB's equivalent JSON_AGG()`, objType, regMatch[3], sqlInfo.formattedStmt, UNSUPPORTED_FEATURES, "")
		}

	}
}

// check foreign table
func checkForeign(sqlInfoArr []sqlInfo, fpath string) {
	for _, sqlInfo := range sqlInfoArr {
		//TODO: refactor it later to remove all the unneccessary regexes
		if tbl := primRegex.FindStringSubmatch(sqlInfo.stmt); tbl != nil {
			summaryMap["TABLE"].invalidCount[sqlInfo.objName] = true
			reportCase(fpath, "Primary key constraints are not supported on foreign tables.",
				"https://github.com/yugabyte/yugabyte-db/issues/10698", "", "TABLE", tbl[1], sqlInfo.formattedStmt, UNSUPPORTED_FEATURES, "")
		} else if tbl := foreignKeyRegex.FindStringSubmatch(sqlInfo.stmt); tbl != nil {
			summaryMap["TABLE"].invalidCount[sqlInfo.objName] = true
			reportCase(fpath, "Foreign key constraints are not supported on foreign tables.",
				"https://github.com/yugabyte/yugabyte-db/issues/10699", "", "TABLE", tbl[1], sqlInfo.formattedStmt, UNSUPPORTED_FEATURES, "")
		}
	}
}

// all other cases to check
func checkRemaining(sqlInfoArr []sqlInfo, fpath string) {
	for _, sqlInfo := range sqlInfoArr {
		if trig := compoundTrigRegex.FindStringSubmatch(sqlInfo.stmt); trig != nil {
			reportCase(fpath, COMPOUND_TRIGGER_ISSUE_REASON,
				"https://github.com/yugabyte/yb-voyager/issues/1543", "", "TRIGGER", trig[2], sqlInfo.formattedStmt, UNSUPPORTED_FEATURES, "")
			summaryMap["TRIGGER"].invalidCount[sqlInfo.objName] = true
		}
	}

}

// Checks whether the script, fpath, can be migrated to YB
func checker(sqlInfoArr []sqlInfo, fpath string, objType string) {
	if !utils.FileOrFolderExists(fpath) {
		return
	}
	checkViews(sqlInfoArr, fpath)
	checkSql(sqlInfoArr, fpath)
	checkDDL(sqlInfoArr, fpath, objType)
	checkForeign(sqlInfoArr, fpath)
	checkRemaining(sqlInfoArr, fpath)
	checkStmtsUsingParser(sqlInfoArr, fpath, objType)
	if utils.GetEnvAsBool("REPORT_UNSUPPORTED_PLPGSQL_OBJECTS", true) {
		checkPlPgSQLStmtsUsingParser(sqlInfoArr, fpath, objType)
	}
}

func checkPlPgSQLStmtsUsingParser(sqlInfoArr []sqlInfo, fpath string, objType string) {
	for _, sqlInfoStmt := range sqlInfoArr {
		issues, err := parserIssueDetector.GetAllPLPGSQLIssues(sqlInfoStmt.formattedStmt, targetDbVersion)
		if err != nil {
			log.Infof("error in getting the issues-%s: %v", sqlInfoStmt.formattedStmt, err)
			continue
		}
		for _, issueInstance := range issues {
			issue := convertIssueInstanceToAnalyzeIssue(issueInstance, fpath, true)
			schemaAnalysisReport.Issues = append(schemaAnalysisReport.Issues, issue)
		}
	}

}

var MigrationCaveatsIssues = []string{
	ADDING_PK_TO_PARTITIONED_TABLE_ISSUE_REASON,
	FOREIGN_TABLE_ISSUE_REASON,
	POLICY_ROLE_ISSUE,
	UNSUPPORTED_DATATYPE_LIVE_MIGRATION,
	UNSUPPORTED_DATATYPE_LIVE_MIGRATION_WITH_FF_FB,
}

func convertIssueInstanceToAnalyzeIssue(issueInstance queryissue.QueryIssue, fileName string, isPlPgSQLIssue bool) utils.Issue {
	issueType := UNSUPPORTED_FEATURES
	switch true {
	case slices.ContainsFunc(MigrationCaveatsIssues, func(i string) bool {
		//Adding the MIGRATION_CAVEATS issueType of the utils.Issue for these issueInstances in MigrationCaveatsIssues
		return strings.Contains(issueInstance.TypeName, i)
	}):
		issueType = MIGRATION_CAVEATS
	case strings.HasPrefix(issueInstance.TypeName, UNSUPPORTED_DATATYPE):
		//Adding the UNSUPPORTED_DATATYPES issueType of the utils.Issue for these issues whose TypeName starts with "Unsupported datatype ..."
		issueType = UNSUPPORTED_DATATYPES
	case isPlPgSQLIssue:
		issueType = UNSUPPORTED_PLPGSQL_OBEJCTS
	}

	var constraintIssues = []string{
		queryissue.EXCLUSION_CONSTRAINTS,
		queryissue.DEFERRABLE_CONSTRAINTS,
		queryissue.PK_UK_ON_COMPLEX_DATATYPE,
	}
	displayObjectName := issueInstance.ObjectName

	constraintName, ok := issueInstance.Details["ConstraintName"]
	if slices.Contains(constraintIssues, issueInstance.Type) && ok {
		//In case of constraint issues we add constraint name to the object name as well
		displayObjectName = fmt.Sprintf("%s, constraint: (%s)", issueInstance.ObjectName, constraintName)
	}

	summaryMap[issueInstance.ObjectType].invalidCount[issueInstance.ObjectName] = true

	return utils.Issue{
<<<<<<< HEAD
		ObjectType:   issueInstance.ObjectType,
		ObjectName:   displayObjectName,
		Reason:       issueInstance.TypeName,
		SqlStatement: issueInstance.SqlStatement,
		DocsLink:     issueInstance.DocsLink,
		FilePath:     fileName,
		IssueType:    issueType,
		Suggestion:   issueInstance.Suggestion,
		GH:           issueInstance.GH,
=======
		ObjectType:             issueInstance.ObjectType,
		ObjectName:             issueInstance.ObjectName,
		Reason:                 issueInstance.TypeName,
		SqlStatement:           issueInstance.SqlStatement,
		DocsLink:               issueInstance.DocsLink,
		FilePath:               fileName,
		IssueType:              issueType,
		Suggestion:             issueInstance.Suggestion,
		GH:                     issueInstance.GH,
		MinimumVersionsFixedIn: issueInstance.MinimumVersionsFixedIn,
>>>>>>> e5e8f9cf
	}
}

func checkExtensions(sqlInfoArr []sqlInfo, fpath string) {
	for _, sqlInfo := range sqlInfoArr {
		if sqlInfo.objName != "" && !slices.Contains(supportedExtensionsOnYB, sqlInfo.objName) {
			summaryMap["EXTENSION"].invalidCount[sqlInfo.objName] = true
			reportCase(fpath, UNSUPPORTED_EXTENSION_ISSUE+" Refer to the docs link for the more information on supported extensions.", "https://github.com/yugabyte/yb-voyager/issues/1538", "", "EXTENSION",
				sqlInfo.objName, sqlInfo.formattedStmt, UNSUPPORTED_FEATURES, EXTENSION_DOC_LINK)
		}
		if strings.ToLower(sqlInfo.objName) == "hll" {
			summaryMap["EXTENSION"].details[`'hll' extension is supported in YugabyteDB v2.18 onwards. Please verify this extension as per the target YugabyteDB version.`] = true
		}
	}
}

func invalidSqlComment(line string) int {
	if cmt := unsupportedCommentRegex1.FindStringSubmatch(line); cmt != nil {
		return 1
	} else if cmt := packageSupportCommentRegex.FindStringSubmatch(line); cmt != nil {
		return 2
	} else if cmt := unsupportedCommentRegex2.FindStringSubmatch(line); cmt != nil {
		return 3
	} else if cmt := typeUnsupportedRegex.FindStringSubmatch(line); cmt != nil {
		return 4
	}
	return 0
}

func getCreateObjRegex(objType string) (*regexp.Regexp, int) {
	var createObjRegex *regexp.Regexp
	var objNameIndex int
	//replacing every possible space or new line char with [\s\n]+ in all regexs
	if objType == "MVIEW" {
		createObjRegex = re("CREATE", opt("OR REPLACE"), "MATERIALIZED", "VIEW", capture(ident))
		objNameIndex = 2
	} else if objType == "PACKAGE" {
		createObjRegex = re("CREATE", "SCHEMA", ifNotExists, capture(ident))
		objNameIndex = 2
	} else if objType == "SYNONYM" {
		createObjRegex = re("CREATE", opt("OR REPLACE"), "VIEW", capture(ident))
		objNameIndex = 2
	} else if objType == "INDEX" || objType == "PARTITION_INDEX" || objType == "FTS_INDEX" {
		createObjRegex = re("CREATE", opt("UNIQUE"), "INDEX", ifNotExists, capture(ident))
		objNameIndex = 3
	} else if objType == "TABLE" || objType == "PARTITION" {
		createObjRegex = re("CREATE", opt("OR REPLACE"), "TABLE", ifNotExists, capture(ident))
		objNameIndex = 3
	} else if objType == "FOREIGN TABLE" {
		createObjRegex = re("CREATE", opt("OR REPLACE"), "FOREIGN", "TABLE", ifNotExists, capture(ident))
		objNameIndex = 3
	} else if objType == "OPERATOR" {
		// to include all three types of OPERATOR DDL
		// CREATE OPERATOR / CREATE OPERATOR FAMILY / CREATE OPERATOR CLASS
		createObjRegex = re("CREATE", opt("OR REPLACE"), "OPERATOR", opt("FAMILY"), opt("CLASS"), ifNotExists, capture(operatorIdent))
		objNameIndex = 5
	} else { //TODO: check syntaxes for other objects and add more cases if required
		createObjRegex = re("CREATE", opt("OR REPLACE"), objType, ifNotExists, capture(ident))
		objNameIndex = 3
	}

	return createObjRegex, objNameIndex
}

func processCollectedSql(fpath string, stmt string, formattedStmt string, objType string, reportNextSql *int) sqlInfo {
	createObjRegex, objNameIndex := getCreateObjRegex(objType)
	var objName = "" // to extract from sql statement

	//update about sqlStmt in the summary variable for the report generation part
	createObjStmt := createObjRegex.FindStringSubmatch(formattedStmt)
	if createObjStmt != nil {
		if slices.Contains([]string{"INDEX", "POLICY", "TRIGGER"}, objType) {
			//For the cases where index, trigger and policy names can be same as they are uniquely
			//identified by table name so adding that in object name
			// using parser for this case as the regex is complicated to handle all the cases for TRIGGER syntax
			objName = getObjectNameWithTable(stmt, createObjStmt[objNameIndex])
		} else {
			objName = createObjStmt[objNameIndex]
		}

		if objType == "PARTITION" || objType == "TABLE" {
			if summaryMap != nil && summaryMap["TABLE"] != nil {
				summaryMap["TABLE"].totalCount += 1
				summaryMap["TABLE"].objSet = append(summaryMap["TABLE"].objSet, objName)
			}
		} else {
			if summaryMap != nil && summaryMap[objType] != nil { //when just createSqlStrArray() is called from someother file, then no summaryMap exists
				summaryMap[objType].totalCount += 1
				summaryMap[objType].objSet = append(summaryMap[objType].objSet, objName)
			}
		}
	} else {
		if objType == "TYPE" {
			//in case of oracle there are some inherited types which can be exported as inherited tables but will be dumped in type.sql
			createObjRegex, objNameIndex = getCreateObjRegex("TABLE")
			createObjStmt = createObjRegex.FindStringSubmatch(formattedStmt)
			if createObjStmt != nil {
				objName = createObjStmt[objNameIndex]
				if summaryMap != nil && summaryMap["TABLE"] != nil {
					summaryMap["TABLE"].totalCount += 1
					summaryMap["TABLE"].objSet = append(summaryMap["TABLE"].objSet, objName)
				}
			}
		}
	}

	if *reportNextSql > 0 && (summaryMap != nil && summaryMap[objType] != nil) {
		reportBasedOnComment(*reportNextSql, fpath, "", "", objName, objType, formattedStmt)
		*reportNextSql = 0 //reset flag
	}

	formattedStmt = strings.TrimRight(formattedStmt, "\n") //removing new line from end

	sqlInfo := sqlInfo{
		objName:       objName,
		stmt:          stmt,
		formattedStmt: formattedStmt,
		fileName:      fpath,
	}
	return sqlInfo
}

func getObjectNameWithTable(stmt string, regexObjName string) string {
	parsedTree, err := pg_query.Parse(stmt)
	if err != nil {
		// in case it is not able to parse stmt as its not in PG syntax so returning the regex name
		log.Errorf("Error parsing the the stmt %s - %v", stmt, err)
		return regexObjName
	}
	var objectName *sqlname.ObjectName
	var relName *pg_query.RangeVar
	createTriggerNode, isCreateTrigger := parsedTree.Stmts[0].Stmt.Node.(*pg_query.Node_CreateTrigStmt)
	createIndexNode, isCreateIndex := parsedTree.Stmts[0].Stmt.Node.(*pg_query.Node_IndexStmt)
	createPolicyNode, isCreatePolicy := parsedTree.Stmts[0].Stmt.Node.(*pg_query.Node_CreatePolicyStmt)
	if isCreateTrigger {
		relName = createTriggerNode.CreateTrigStmt.Relation
		trigName := createTriggerNode.CreateTrigStmt.Trigname
		objectName = sqlname.NewObjectName(POSTGRESQL, "", relName.Schemaname, trigName)
	} else if isCreateIndex {
		relName = createIndexNode.IndexStmt.Relation
		indexName := createIndexNode.IndexStmt.Idxname
		objectName = sqlname.NewObjectName(POSTGRESQL, "", relName.Schemaname, indexName)
	} else if isCreatePolicy {
		relName = createPolicyNode.CreatePolicyStmt.GetTable()
		policyName := createPolicyNode.CreatePolicyStmt.PolicyName
		objectName = sqlname.NewObjectName(POSTGRESQL, "", relName.Schemaname, policyName)
	}

	if isCreateIndex || isCreatePolicy || isCreateTrigger {
		schemaName := relName.Schemaname
		tableName := relName.Relname
		tableObjectName := sqlname.NewObjectName(POSTGRESQL, "", schemaName, tableName)
		return fmt.Sprintf(`%s ON %s`, objectName.Unqualified.MinQuoted, tableObjectName.MinQualified.MinQuoted)
	}
	return regexObjName

}

func parseSqlFileForObjectType(path string, objType string) []sqlInfo {
	log.Infof("Reading %s DDLs in file %s", objType, path)
	var sqlInfoArr []sqlInfo
	if !utils.FileOrFolderExists(path) {
		return sqlInfoArr
	}
	reportNextSql := 0
	file, err := os.ReadFile(path)
	if err != nil {
		utils.ErrExit("Error while reading %q: %s", path, err)
	}

	lines := strings.Split(string(file), "\n")
	for i := 0; i < len(lines); i++ {
		currLine := strings.TrimRight(lines[i], " ")
		if len(currLine) == 0 {
			continue
		}

		if strings.Contains(strings.TrimLeft(currLine, " "), "--") {
			reportNextSql = invalidSqlComment(currLine)
			continue
		}

		var stmt, formattedStmt string
		if isStartOfCodeBlockSqlStmt(currLine) {
			stmt, formattedStmt = collectSqlStmtContainingCode(lines, &i)
		} else {
			stmt, formattedStmt = collectSqlStmt(lines, &i)
		}
		sqlInfo := processCollectedSql(path, stmt, formattedStmt, objType, &reportNextSql)
		sqlInfoArr = append(sqlInfoArr, sqlInfo)
	}

	return sqlInfoArr
}

var reCreateProc, _ = getCreateObjRegex("PROCEDURE")
var reCreateFunc, _ = getCreateObjRegex("FUNCTION")
var reCreateTrigger, _ = getCreateObjRegex("TRIGGER")

// returns true when sql stmt is a CREATE statement for TRIGGER, FUNCTION, PROCEDURE
func isStartOfCodeBlockSqlStmt(line string) bool {
	return reCreateProc.MatchString(line) || reCreateFunc.MatchString(line) || reCreateTrigger.MatchString(line)
}

const (
	CODE_BLOCK_NOT_STARTED = 0
	CODE_BLOCK_STARTED     = 1
	CODE_BLOCK_COMPLETED   = 2
)

func collectSqlStmtContainingCode(lines []string, i *int) (string, string) {
	dollarQuoteFlag := CODE_BLOCK_NOT_STARTED
	// Delimiter to outermost Code Block if nested Code Blocks present
	codeBlockDelimiter := ""

	stmt := ""
	formattedStmt := ""

sqlParsingLoop:
	for ; *i < len(lines); *i++ {
		currLine := strings.TrimRight(lines[*i], " ")
		if len(currLine) == 0 {
			continue
		}

		stmt += currLine + " "
		formattedStmt += currLine + "\n"

		// Assuming that both the dollar quote strings will not be in same line
		switch dollarQuoteFlag {
		case CODE_BLOCK_NOT_STARTED:
			if isEndOfSqlStmt(currLine) { // in case, there is no body part or body part is in single line
				break sqlParsingLoop
			} else if matches := dollarQuoteRegex.FindStringSubmatch(currLine); matches != nil {
				dollarQuoteFlag = 1 //denotes start of the code/body part
				codeBlockDelimiter = matches[0]
			}
		case CODE_BLOCK_STARTED:
			if strings.Contains(currLine, codeBlockDelimiter) {
				dollarQuoteFlag = 2 //denotes end of code/body part
				if isEndOfSqlStmt(currLine) {
					break sqlParsingLoop
				}
			}
		case CODE_BLOCK_COMPLETED:
			if isEndOfSqlStmt(currLine) {
				break sqlParsingLoop
			}
		}
	}

	return stmt, formattedStmt
}

func collectSqlStmt(lines []string, i *int) (string, string) {
	stmt := ""
	formattedStmt := ""
	for ; *i < len(lines); *i++ {
		currLine := strings.TrimRight(lines[*i], " ")
		if len(currLine) == 0 {
			continue
		}

		stmt += currLine + " "
		formattedStmt += currLine + "\n"

		if isEndOfSqlStmt(currLine) {
			break
		}
	}
	return stmt, formattedStmt
}

func isEndOfSqlStmt(line string) bool {
	/*	checking for string with ending with `;`
		Also, cover cases like comment at the end after `;`
		example: "CREATE TABLE t1 (c1 int); -- table t1" */
	line = strings.TrimRight(line, " ")
	if line[len(line)-1] == ';' {
		return true
	}

	cmtStartIdx := strings.LastIndex(line, "--")
	if cmtStartIdx != -1 {
		line = line[0:cmtStartIdx] // ignore comment
		line = strings.TrimRight(line, " ")
	}
	return line[len(line)-1] == ';'
}

func initializeSummaryMap() {
	log.Infof("initializing report summary map")
	for _, objType := range sourceObjList {
		summaryMap[objType] = &summaryInfo{
			invalidCount: make(map[string]bool),
			objSet:       make([]string, 0),
			details:      make(map[string]bool),
		}

		//executes only in case of oracle
		if objType == "PACKAGE" {
			summaryMap[objType].details["Packages in oracle are exported as schema, please review and edit them(if needed) to match your requirements"] = true
		} else if objType == "SYNONYM" {
			summaryMap[objType].details["Synonyms in oracle are exported as view, please review and edit them(if needed) to match your requirements"] = true
		}
	}

}

//go:embed templates/schema_analysis_report.html
var schemaAnalysisHtmlTmpl string

//go:embed templates/schema_analysis_report.txt
var schemaAnalysisTxtTmpl string

func applyTemplate(Report utils.SchemaReport, templateString string) (string, error) {
	tmpl, err := template.New("schema_analysis_report").Funcs(funcMap).Parse(templateString)
	if err != nil {
		return "", fmt.Errorf("failed to parse template file: %w", err)
	}

	var buf bytes.Buffer
	err = tmpl.Execute(&buf, Report)
	if err != nil {
		return "", fmt.Errorf("failed to execute parse template file: %w", err)
	}

	return buf.String(), nil
}

var funcMap = template.FuncMap{
	"join": func(arr []string, sep string) string {
		return strings.Join(arr, sep)
	},
	"sub": func(a int, b int) int {
		return a - b
	},
	"add": func(a int, b int) int {
		return a + b
	},
	"sumDbObjects": func(dbObjects []utils.DBObject, field string) int {
		total := 0
		for _, obj := range dbObjects {
			switch field {
			case "TotalCount":
				total += obj.TotalCount
			case "InvalidCount":
				total += obj.InvalidCount
			case "ValidCount":
				total += obj.TotalCount - obj.InvalidCount
			}
		}
		return total
	},
	"split":                     split,
	"getSupportedVersionString": getSupportedVersionString,
}

// add info to the 'reportStruct' variable and return
func analyzeSchemaInternal(sourceDBConf *srcdb.Source, detectIssues bool) utils.SchemaReport {
	/*
		NOTE: Don't create local var with name 'schemaAnalysisReport' since global one
		is used across all the internal functions called by analyzeSchemaInternal()
	*/
	sourceDBType = sourceDBConf.DBType
	schemaAnalysisReport = utils.SchemaReport{}
	sourceObjList = utils.GetSchemaObjectList(sourceDBConf.DBType)
	initializeSummaryMap()

	for _, objType := range sourceObjList {
		var sqlInfoArr []sqlInfo
		filePath := utils.GetObjectFilePath(schemaDir, objType)
		if objType != "INDEX" {
			sqlInfoArr = parseSqlFileForObjectType(filePath, objType)
		} else {
			sqlInfoArr = parseSqlFileForObjectType(filePath, objType)
			otherFPaths := utils.GetObjectFilePath(schemaDir, "PARTITION_INDEX")
			sqlInfoArr = append(sqlInfoArr, parseSqlFileForObjectType(otherFPaths, "PARTITION_INDEX")...)
			otherFPaths = utils.GetObjectFilePath(schemaDir, "FTS_INDEX")
			sqlInfoArr = append(sqlInfoArr, parseSqlFileForObjectType(otherFPaths, "FTS_INDEX")...)
		}
		if detectIssues {
			if objType == "EXTENSION" {
				checkExtensions(sqlInfoArr, filePath)
			}
			checker(sqlInfoArr, filePath, objType)

			if objType == "CONVERSION" {
				checkConversions(sqlInfoArr, filePath)
			}

			// Ideally all filtering of issues should happen in queryissue pkg layer,
			// but until we move all issue detection logic to queryissue pkg, we will filter issues here as well.
			schemaAnalysisReport.Issues = lo.Filter(schemaAnalysisReport.Issues, func(i utils.Issue, index int) bool {
				fixed, err := i.IsFixedIn(targetDbVersion)
				if err != nil {
					utils.ErrExit("checking if issue %v is supported: %v", i, err)
				}
				return !fixed
			})
		}
	}

	schemaAnalysisReport.SchemaSummary = reportSchemaSummary(sourceDBConf)
	schemaAnalysisReport.VoyagerVersion = utils.YB_VOYAGER_VERSION
	schemaAnalysisReport.TargetDBVersion = targetDbVersion
	schemaAnalysisReport.MigrationComplexity = getMigrationComplexity(sourceDBConf.DBType, schemaDir, schemaAnalysisReport)
	return schemaAnalysisReport
}

func checkConversions(sqlInfoArr []sqlInfo, filePath string) {
	for _, sqlStmtInfo := range sqlInfoArr {
		parseTree, err := pg_query.Parse(sqlStmtInfo.stmt)
		if err != nil {
			utils.ErrExit("failed to parse the stmt %v: %v", sqlStmtInfo.stmt, err)
		}

		createConvNode, ok := parseTree.Stmts[0].Stmt.Node.(*pg_query.Node_CreateConversionStmt)
		if ok {
			createConvStmt := createConvNode.CreateConversionStmt
			//Conversion name here is a list of items which are '.' separated
			//so 0th and 1st indexes are Schema and conv name respectively
			nameList := createConvStmt.GetConversionName()
			convName := nameList[0].GetString_().Sval
			if len(nameList) > 1 {
				convName = fmt.Sprintf("%s.%s", convName, nameList[1].GetString_().Sval)
			}
			reportCase(filePath, CONVERSION_ISSUE_REASON, "https://github.com/yugabyte/yugabyte-db/issues/10866",
				"Remove it from the exported schema", "CONVERSION", convName, sqlStmtInfo.formattedStmt, UNSUPPORTED_FEATURES, CREATE_CONVERSION_DOC_LINK)
		} else {
			//pg_query doesn't seem to have a Node type of AlterConversionStmt so using regex for now
			if stmt := alterConvRegex.FindStringSubmatch(sqlStmtInfo.stmt); stmt != nil {
				reportCase(filePath, "ALTER CONVERSION is not supported yet", "https://github.com/YugaByte/yugabyte-db/issues/10866",
					"Remove it from the exported schema", "CONVERSION", stmt[1], sqlStmtInfo.formattedStmt, UNSUPPORTED_FEATURES, CREATE_CONVERSION_DOC_LINK)
			}
		}

	}
}

func analyzeSchema() {
	err := retrieveMigrationUUID()
	if err != nil {
		utils.ErrExit("failed to get migration UUID: %w", err)
	}

	schemaAnalysisStartedEvent := createSchemaAnalysisStartedEvent()
	controlPlane.SchemaAnalysisStarted(&schemaAnalysisStartedEvent)

	if !schemaIsExported() {
		utils.ErrExit("run export schema before running analyze-schema")
	}

	msr, err := metaDB.GetMigrationStatusRecord()
	if err != nil {
		utils.ErrExit("analyze schema : load migration status record: %s", err)
	}
	analyzeSchemaInternal(msr.SourceDBConf, true)

	if analyzeSchemaReportFormat != "" {
		generateAnalyzeSchemaReport(msr, analyzeSchemaReportFormat)
	} else {
		generateAnalyzeSchemaReport(msr, HTML)
		generateAnalyzeSchemaReport(msr, JSON)
	}

	packAndSendAnalyzeSchemaPayload(COMPLETE)

	schemaAnalysisReport := createSchemaAnalysisIterationCompletedEvent(schemaAnalysisReport)
	controlPlane.SchemaAnalysisIterationCompleted(&schemaAnalysisReport)
}

func generateAnalyzeSchemaReport(msr *metadb.MigrationStatusRecord, reportFormat string) (err error) {
	var finalReport string
	switch reportFormat {
	case "html":
		var schemaNames = schemaAnalysisReport.SchemaSummary.SchemaNames
		if msr.SourceDBConf.DBType == POSTGRESQL {
			// marking this as empty to not display this in html report for PG
			schemaAnalysisReport.SchemaSummary.SchemaNames = []string{}
		}
		finalReport, err = applyTemplate(schemaAnalysisReport, schemaAnalysisHtmlTmpl)
		if err != nil {
			utils.ErrExit("failed to apply template for html schema analysis report: %v", err)
		}
		// restorting the value in struct for generating other format reports
		schemaAnalysisReport.SchemaSummary.SchemaNames = schemaNames
	case "json":
		jsonReportBytes, err := json.MarshalIndent(schemaAnalysisReport, "", "    ")
		if err != nil {
			utils.ErrExit("failed to marshal the report struct into json schema analysis report: %v", err)
		}
		finalReport = string(jsonReportBytes)
	case "txt":
		finalReport, err = applyTemplate(schemaAnalysisReport, schemaAnalysisTxtTmpl)
		if err != nil {
			utils.ErrExit("failed to apply template for txt schema analysis report: %v", err)
		}
	case "xml":
		xmlReportBytes, err := xml.MarshalIndent(schemaAnalysisReport, "", "\t")
		if err != nil {
			utils.ErrExit("failed to marshal the report struct into xml schema analysis report: %v", err)
		}
		finalReport = string(xmlReportBytes)
	default:
		panic(fmt.Sprintf("invalid report format: %q", reportFormat))
	}

	reportFile := fmt.Sprintf("%s.%s", ANALYSIS_REPORT_FILE_NAME, reportFormat)
	reportPath := filepath.Join(exportDir, "reports", reportFile)
	//check & inform if file already exists
	if utils.FileOrFolderExists(reportPath) {
		fmt.Printf("\n%s already exists, overwriting it with a new generated report\n", reportFile)
	}

	file, err := os.OpenFile(reportPath, os.O_WRONLY|os.O_CREATE|os.O_TRUNC, 0644)
	if err != nil {
		utils.ErrExit("Error while opening %q: %s", reportPath, err)
	}
	defer func() {
		if err := file.Close(); err != nil {
			log.Errorf("Error while closing file %s: %v", reportPath, err)
		}
	}()

	_, err = file.WriteString(finalReport)
	if err != nil {
		utils.ErrExit("failed to write report to %q: %s", reportPath, err)
	}
	fmt.Printf("-- find schema analysis report at: %s\n", reportPath)
	return nil
}

// analyze issue reasons to modify the reason before sending to callhome as will have sensitive information
var reasonsIncludingSensitiveInformationToCallhome = []string{
	UNSUPPORTED_PG_SYNTAX,
	POLICY_ROLE_ISSUE,
	UNSUPPORTED_DATATYPE,
	UNSUPPORTED_DATATYPE_LIVE_MIGRATION,
	UNSUPPORTED_DATATYPE_LIVE_MIGRATION_WITH_FF_FB,
	STORED_GENERATED_COLUMN_ISSUE_REASON,
	INSUFFICIENT_COLUMNS_IN_PK_FOR_PARTITION,
}

// analyze issue reasons to send the object names for to callhome
var reasonsToSendObjectNameToCallhome = []string{
	UNSUPPORTED_EXTENSION_ISSUE,
}

func packAndSendAnalyzeSchemaPayload(status string) {
	if !shouldSendCallhome() {
		return
	}
	payload := createCallhomePayload()

	payload.MigrationPhase = ANALYZE_PHASE
	var callhomeIssues []utils.Issue
	for _, issue := range schemaAnalysisReport.Issues {
		issue.SqlStatement = "" // Obfuscate sensitive information before sending to callhome cluster
		if !lo.ContainsBy(reasonsToSendObjectNameToCallhome, func(r string) bool {
			return strings.Contains(issue.Reason, r)
		}) {
			issue.ObjectName = "XXX" // Redacting object name before sending in case reason is not in list
		}
		for _, sensitiveReason := range reasonsIncludingSensitiveInformationToCallhome {
			if strings.Contains(issue.Reason, sensitiveReason) {
				switch sensitiveReason {
				case UNSUPPORTED_DATATYPE, UNSUPPORTED_DATATYPE_LIVE_MIGRATION:
					//e.g. Reason "Unsupported datatype - xml on column - data"
					//sending only "Unsupported datatype - xml"
					issue.Reason = strings.Split(issue.Reason, "on column -")[0]
				default:
					issue.Reason = sensitiveReason
				}
			}
		}
		//no need to send this in callhome as we already have it documented.
		issue.Suggestion = "XXX"
		callhomeIssues = append(callhomeIssues, issue)
	}

	analyzePayload := callhome.AnalyzePhasePayload{
		TargetDBVersion: schemaAnalysisReport.TargetDBVersion,
		Issues:          callhome.MarshalledJsonString(callhomeIssues),
		DatabaseObjects: callhome.MarshalledJsonString(lo.Map(schemaAnalysisReport.SchemaSummary.DBObjects, func(dbObject utils.DBObject, _ int) utils.DBObject {
			dbObject.ObjectNames = ""
			return dbObject
		})),
	}
	payload.PhasePayload = callhome.MarshalledJsonString(analyzePayload)
	payload.Status = status

	err := callhome.SendPayload(&payload)
	if err == nil && (status == COMPLETE || status == ERROR) {
		callHomeErrorOrCompletePayloadSent = true
	}
}

var analyzeSchemaCmd = &cobra.Command{
	Use: "analyze-schema",
	Short: "Analyze converted source database schema and generate a report about YB incompatible constructs.\n" +
		"For more details and examples, visit https://docs.yugabyte.com/preview/yugabyte-voyager/reference/schema-migration/analyze-schema/",
	Long: ``,
	PreRun: func(cmd *cobra.Command, args []string) {
		validOutputFormats := []string{"html", "json", "txt", "xml"}
		validateReportOutputFormat(validOutputFormats, analyzeSchemaReportFormat)
		err := validateAndSetTargetDbVersionFlag()
		if err != nil {
			utils.ErrExit("%v", err)
		}
	},

	Run: func(cmd *cobra.Command, args []string) {
		analyzeSchema()
	},
}

func init() {
	rootCmd.AddCommand(analyzeSchemaCmd)
	registerCommonGlobalFlags(analyzeSchemaCmd)
	analyzeSchemaCmd.PersistentFlags().StringVar(&analyzeSchemaReportFormat, "output-format", "",
		"format in which report can be generated: ('html', 'txt', 'json', 'xml'). If not provided, reports will be generated in both 'json' and 'html' formats by default.")

	analyzeSchemaCmd.Flags().StringVar(&targetDbVersionStrFlag, "target-db-version", "",
		fmt.Sprintf("Target YugabyteDB version to analyze schema for. Defaults to latest stable version (%s)", ybversion.LatestStable.String()))
	analyzeSchemaCmd.Flags().MarkHidden("target-db-version")
}

func validateReportOutputFormat(validOutputFormats []string, format string) {
	if format == "" {
		return
	}
	format = strings.ToLower(format)
	for i := 0; i < len(validOutputFormats); i++ {
		if format == validOutputFormats[i] {
			return
		}
	}
	utils.ErrExit("Error: Invalid output format: %s. Supported formats are %v", format, validOutputFormats)
}

func schemaIsAnalyzed() bool {
	path := filepath.Join(exportDir, "reports", fmt.Sprintf("%s.*", ANALYSIS_REPORT_FILE_NAME))
	return utils.FileOrFolderExistsWithGlobPattern(path)
}

func createSchemaAnalysisStartedEvent() cp.SchemaAnalysisStartedEvent {
	result := cp.SchemaAnalysisStartedEvent{}
	initBaseSourceEvent(&result.BaseEvent, "ANALYZE SCHEMA")
	return result
}

func createSchemaAnalysisIterationCompletedEvent(report utils.SchemaReport) cp.SchemaAnalysisIterationCompletedEvent {
	result := cp.SchemaAnalysisIterationCompletedEvent{}
	initBaseSourceEvent(&result.BaseEvent, "ANALYZE SCHEMA")
	result.AnalysisReport = report
	return result
}<|MERGE_RESOLUTION|>--- conflicted
+++ resolved
@@ -665,7 +665,6 @@
 	summaryMap[issueInstance.ObjectType].invalidCount[issueInstance.ObjectName] = true
 
 	return utils.Issue{
-<<<<<<< HEAD
 		ObjectType:   issueInstance.ObjectType,
 		ObjectName:   displayObjectName,
 		Reason:       issueInstance.TypeName,
@@ -675,18 +674,7 @@
 		IssueType:    issueType,
 		Suggestion:   issueInstance.Suggestion,
 		GH:           issueInstance.GH,
-=======
-		ObjectType:             issueInstance.ObjectType,
-		ObjectName:             issueInstance.ObjectName,
-		Reason:                 issueInstance.TypeName,
-		SqlStatement:           issueInstance.SqlStatement,
-		DocsLink:               issueInstance.DocsLink,
-		FilePath:               fileName,
-		IssueType:              issueType,
-		Suggestion:             issueInstance.Suggestion,
-		GH:                     issueInstance.GH,
 		MinimumVersionsFixedIn: issueInstance.MinimumVersionsFixedIn,
->>>>>>> e5e8f9cf
 	}
 }
 
