/*
Copyright (c) YugabyteDB, Inc.

Licensed under the Apache License, Version 2.0 (the "License");
you may not use this file except in compliance with the License.
You may obtain a copy of the License at

	http://www.apache.org/licenses/LICENSE-2.0

Unless required by applicable law or agreed to in writing, software
distributed under the License is distributed on an "AS IS" BASIS,
WITHOUT WARRANTIES OR CONDITIONS OF ANY KIND, either express or implied.
See the License for the specific language governing permissions and
limitations under the License.
*/
package cmd

import (
	"bytes"
	_ "embed"
	"encoding/json"
	"encoding/xml"
	"fmt"
	"os"
	"path/filepath"
	"regexp"
	"strings"
	"text/template"

	pg_query "github.com/pganalyze/pg_query_go/v5"
	"github.com/samber/lo"
	log "github.com/sirupsen/logrus"
	"github.com/spf13/cobra"
	"golang.org/x/exp/slices"

	"github.com/yugabyte/yb-voyager/yb-voyager/src/callhome"
	"github.com/yugabyte/yb-voyager/yb-voyager/src/cp"
	"github.com/yugabyte/yb-voyager/yb-voyager/src/metadb"
	"github.com/yugabyte/yb-voyager/yb-voyager/src/srcdb"
	"github.com/yugabyte/yb-voyager/yb-voyager/src/utils"
)

type summaryInfo struct {
	totalCount   int
	invalidCount map[string]bool
	objSet       []string        //TODO: fix it with the set and proper names for INDEX, TRIGGER and POLICY types as "obj_name on table_name"
	details      map[string]bool //any details about the object type
}

type sqlInfo struct {
	objName string
	// SQL statement after removing all new-lines from it. Simplifies analyze-schema regex matching.
	stmt string
	// Formatted SQL statement with new-lines and tabs
	formattedStmt string
	fileName      string
}

var (
	anything   = `.*`
	ws         = `[\s\n\t]+`
	optionalWS = `[\s\n\t]*` //optional white spaces
	//TODO: fix this ident regex for the proper PG identifiers syntax - refer: https://github.com/yugabyte/yb-voyager/pull/1547#discussion_r1629282309
	ident                        = `[a-zA-Z0-9_."-]+`
	ifExists                     = opt("IF", "EXISTS")
	ifNotExists                  = opt("IF", "NOT", "EXISTS")
	optionalCommaSeperatedTokens = `[^,]+(?:,[^,]+){0,}`
	commaSeperatedTokens         = `[^,]+(?:,[^,]+){1,}`
	unqualifiedIdent             = `[a-zA-Z0-9_]+`
	commonClause                 = `[a-zA-Z]+`
	supportedExtensionsOnYB      = []string{
		"adminpack", "amcheck", "autoinc", "bloom", "btree_gin", "btree_gist", "citext", "cube",
		"dblink", "dict_int", "dict_xsyn", "earthdistance", "file_fdw", "fuzzystrmatch", "hll", "hstore",
		"hypopg", "insert_username", "intagg", "intarray", "isn", "lo", "ltree", "moddatetime",
		"orafce", "pageinspect", "pg_buffercache", "pg_cron", "pg_freespacemap", "pg_hint_plan", "pg_prewarm", "pg_stat_monitor",
		"pg_stat_statements", "pg_trgm", "pg_visibility", "pgaudit", "pgcrypto", "pgrowlocks", "pgstattuple", "plpgsql",
		"postgres_fdw", "refint", "seg", "sslinfo", "tablefunc", "tcn", "timetravel", "tsm_system_rows",
		"tsm_system_time", "unaccent", `"uuid-ossp"`, "yb_pg_metrics", "yb_test_extension",
	}
)

func cat(tokens ...string) string {
	str := ""
	for idx, token := range tokens {
		str += token
		nextToken := ""
		if idx < len(tokens)-1 {
			nextToken = tokens[idx+1]
		} else {
			break
		}

		if strings.HasSuffix(token, optionalWS) ||
			strings.HasPrefix(nextToken, optionalWS) || strings.HasSuffix(token, anything) {
			// White space already part of tokens. Nothing to do.
		} else {
			str += ws
		}
	}
	return str
}

func opt(tokens ...string) string {
	return fmt.Sprintf("(%s)?%s", cat(tokens...), optionalWS)
}

func capture(str string) string {
	return "(" + str + ")"
}

func re(tokens ...string) *regexp.Regexp {
	s := cat(tokens...)
	s = "(?i)" + s
	return regexp.MustCompile(s)
}

func parenth(s string) string {
	return `\(` + s + `\)`
}

var (
	analyzeSchemaReportFormat string
	sourceObjList             []string
	schemaAnalysisReport      utils.SchemaReport
	tblPartitions             = make(map[string]bool)
	// key is partitioned table, value is filename where the ADD PRIMARY KEY statement resides
	primaryCons      = make(map[string]string)
	summaryMap       = make(map[string]*summaryInfo)
	multiRegex       = regexp.MustCompile(`([a-zA-Z0-9_\.]+[,|;])`)
	dollarQuoteRegex = regexp.MustCompile(`(\$.*\$)`)
	/*
		this will contain the information in this format:
		public.table1 -> {
			column1: citext | jsonb | inet | tsquery | tsvector | array
			...
		}
		schema2.table2 -> {
			column3: citext | jsonb | inet | tsquery | tsvector | array
			...
		}
		Here only those columns on tables are stored which have unsupported type for Index in YB
	*/
	columnsWithUnsupportedIndexDatatypes = make(map[string]map[string]string)
	//TODO: optional but replace every possible space or new line char with [\s\n]+ in all regexs
	gistRegex                 = re("CREATE", "INDEX", ifNotExists, capture(ident), "ON", capture(ident), anything, "USING", "GIST")
	brinRegex                 = re("CREATE", "INDEX", ifNotExists, capture(ident), "ON", capture(ident), anything, "USING", "brin")
	spgistRegex               = re("CREATE", "INDEX", ifNotExists, capture(ident), "ON", capture(ident), anything, "USING", "spgist")
	rtreeRegex                = re("CREATE", "INDEX", ifNotExists, capture(ident), "ON", capture(ident), anything, "USING", "rtree")
	viewWithCheckRegex        = re("VIEW", capture(ident), anything, "WITH", opt(commonClause), "CHECK", "OPTION")
	rangeRegex                = re("PRECEDING", "and", anything, ":float")
	fetchRegex                = re("FETCH", capture(commonClause), "FROM")
	notSupportedFetchLocation = []string{"FIRST", "LAST", "NEXT", "PRIOR", "RELATIVE", "ABSOLUTE", "NEXT", "FORWARD", "BACKWARD"}
	alterAggRegex             = re("ALTER", "AGGREGATE", capture(ident))
	dropCollRegex             = re("DROP", "COLLATION", ifExists, capture(commaSeperatedTokens))
	dropIdxRegex              = re("DROP", "INDEX", ifExists, capture(commaSeperatedTokens))
	dropViewRegex             = re("DROP", "VIEW", ifExists, capture(commaSeperatedTokens))
	dropSeqRegex              = re("DROP", "SEQUENCE", ifExists, capture(commaSeperatedTokens))
	dropForeignRegex          = re("DROP", "FOREIGN", "TABLE", ifExists, capture(commaSeperatedTokens))
	dropIdxConcurRegex        = re("DROP", "INDEX", "CONCURRENTLY", ifExists, capture(ident))
	trigRefRegex              = re("CREATE", "TRIGGER", capture(ident), anything, "REFERENCING")
	constrTrgRegex            = re("CREATE", "CONSTRAINT", "TRIGGER", capture(ident), "AFTER", capture(commonClause), "ON", capture(ident))
	currentOfRegex            = re("WHERE", "CURRENT", "OF")
	amRegex                   = re("CREATE", "ACCESS", "METHOD", capture(ident))
	idxConcRegex              = re("REINDEX", anything, capture(ident))
	partitionColumnsRegex     = re("CREATE", "TABLE", ifNotExists, capture(ident), parenth(capture(optionalCommaSeperatedTokens)), "PARTITION BY", capture("[A-Za-z]+"), parenth(capture(optionalCommaSeperatedTokens)))
	likeAllRegex              = re("CREATE", "TABLE", ifNotExists, capture(ident), anything, "LIKE", anything, "INCLUDING ALL")
	likeRegex                 = re("CREATE", "TABLE", ifNotExists, capture(ident), anything, `\(LIKE`)
	inheritRegex              = re("CREATE", opt(capture(unqualifiedIdent)), "TABLE", ifNotExists, capture(ident), anything, "INHERITS", "[ |(]")
	withOidsRegex             = re("CREATE", "TABLE", ifNotExists, capture(ident), anything, "WITH", anything, "OIDS")
	intvlRegex                = re("CREATE", "TABLE", ifNotExists, capture(ident)+`\(`, anything, "interval", "PRIMARY")
	anydataRegex              = re("CREATE", "TABLE", ifNotExists, capture(ident), anything, "AnyData", anything)
	anydatasetRegex           = re("CREATE", "TABLE", ifNotExists, capture(ident), anything, "AnyDataSet", anything)
	anyTypeRegex              = re("CREATE", "TABLE", ifNotExists, capture(ident), anything, "AnyType", anything)
	uriTypeRegex              = re("CREATE", "TABLE", ifNotExists, capture(ident), anything, "URIType", anything)
	//super user role required, language c is errored as unsafe
	cLangRegex = re("CREATE", opt("OR REPLACE"), "FUNCTION", capture(ident), anything, "language c")

	alterOfRegex                    = re("ALTER", "TABLE", opt("ONLY"), ifExists, capture(ident), anything, "OF", anything)
	alterSchemaRegex                = re("ALTER", "TABLE", opt("ONLY"), ifExists, capture(ident), anything, "SET SCHEMA")
	createSchemaRegex               = re("CREATE", "SCHEMA", anything, "CREATE", "TABLE")
	alterNotOfRegex                 = re("ALTER", "TABLE", opt("ONLY"), ifExists, capture(ident), anything, "NOT OF")
	alterColumnStatsRegex           = re("ALTER", "TABLE", opt("ONLY"), ifExists, capture(ident), anything, "ALTER", "COLUMN", capture(ident), anything, "SET STATISTICS")
	alterColumnStorageRegex         = re("ALTER", "TABLE", opt("ONLY"), ifExists, capture(ident), anything, "ALTER", "COLUMN", capture(ident), anything, "SET STORAGE")
	alterColumnResetAttributesRegex = re("ALTER", "TABLE", opt("ONLY"), ifExists, capture(ident), anything, "ALTER", "COLUMN", capture(ident), anything, "RESET", anything)
	alterConstrRegex                = re("ALTER", opt(capture(unqualifiedIdent)), ifExists, "TABLE", capture(ident), anything, "ALTER", "CONSTRAINT")
	setOidsRegex                    = re("ALTER", opt(capture(unqualifiedIdent)), "TABLE", ifExists, capture(ident), anything, "SET WITH OIDS")
	withoutClusterRegex             = re("ALTER", "TABLE", opt("ONLY"), ifExists, capture(ident), anything, "SET WITHOUT CLUSTER")
	alterSetRegex                   = re("ALTER", "TABLE", opt("ONLY"), ifExists, capture(ident), "SET")
	alterIdxRegex                   = re("ALTER", "INDEX", capture(ident), "SET")
	alterResetRegex                 = re("ALTER", "TABLE", opt("ONLY"), ifExists, capture(ident), "RESET")
	alterOptionsRegex               = re("ALTER", opt(capture(unqualifiedIdent)), "TABLE", ifExists, capture(ident), "OPTIONS")
	alterInhRegex                   = re("ALTER", opt(capture(unqualifiedIdent)), "TABLE", ifExists, capture(ident), "INHERIT")
	valConstrRegex                  = re("ALTER", opt(capture(unqualifiedIdent)), "TABLE", ifExists, capture(ident), "VALIDATE CONSTRAINT")
	alterViewRegex                  = re("ALTER", "VIEW", capture(ident))
	dropAttrRegex                   = re("ALTER", "TYPE", capture(ident), "DROP ATTRIBUTE")
	alterTypeRegex                  = re("ALTER", "TYPE", capture(ident))
	alterTblSpcRegex                = re("ALTER", "TABLESPACE", capture(ident), "SET")

	// table partition. partitioned table is the key in tblParts map
	addPrimaryRegex = re("ALTER", "TABLE", opt("ONLY"), ifExists, capture(ident), "ADD CONSTRAINT", capture(ident), "PRIMARY KEY")
	primRegex       = re("CREATE", "FOREIGN", "TABLE", capture(ident)+`\(`, anything, "PRIMARY KEY")
	foreignKeyRegex = re("CREATE", "FOREIGN", "TABLE", capture(ident)+`\(`, anything, "REFERENCES", anything)

	// unsupported SQLs exported by ora2pg
	compoundTrigRegex          = re("CREATE", opt("OR REPLACE"), "TRIGGER", capture(ident), anything, "COMPOUND", anything)
	unsupportedCommentRegex1   = re("--", anything, "(unsupported)")
	packageSupportCommentRegex = re("--", anything, "Oracle package ", "'"+capture(ident)+"'", anything, "please edit to match PostgreSQL syntax")
	unsupportedCommentRegex2   = re("--", anything, "please edit to match PostgreSQL syntax")
	typeUnsupportedRegex       = re("Inherited types are not supported", anything, "replacing with inherited table")
	bulkCollectRegex           = re("BULK COLLECT") // ora2pg unable to convert this oracle feature into a PostgreSQL compatible syntax
	jsonFuncRegex              = re("CREATE", opt("OR REPLACE"), capture(unqualifiedIdent), capture(ident), anything, "JSON_ARRAYAGG")
	alterConvRegex             = re("ALTER", "CONVERSION", capture(ident), anything)
)

const (
	CONVERSION_ISSUE_REASON                     = "CREATE CONVERSION is not supported yet"
	GIN_INDEX_MULTI_COLUMN_ISSUE_REASON         = "Schema contains gin index on multi column which is not supported."
	ADDING_PK_TO_PARTITIONED_TABLE_ISSUE_REASON = "Adding primary key to a partitioned table is not supported yet."
	INHERITANCE_ISSUE_REASON                    = "TABLE INHERITANCE not supported in YugabyteDB"
	CONSTRAINT_TRIGGER_ISSUE_REASON             = "CONSTRAINT TRIGGER not supported yet."
	COMPOUND_TRIGGER_ISSUE_REASON               = "COMPOUND TRIGGER not supported in YugabyteDB."

	STORED_GENERATED_COLUMN_ISSUE_REASON = "Stored generated columns are not supported."
	UNSUPPORTED_EXTENSION_ISSUE          = "This extension is not supported in YugabyteDB by default."
	EXCLUSION_CONSTRAINT_ISSUE           = "Exclusion constraint is not supported yet"
	ALTER_TABLE_DISABLE_RULE_ISSUE       = "ALTER TABLE name DISABLE RULE not supported yet"
	STORAGE_PARAMETERS_DDL_STMT_ISSUE    = "Storage parameters are not supported yet."
	ALTER_TABLE_SET_ATTRUBUTE_ISSUE      = "ALTER TABLE .. ALTER COLUMN .. SET ( attribute = value )	 not supported yet"
	FOREIGN_TABLE_ISSUE_REASON           = "Foreign tables require manual intervention."
	ALTER_TABLE_CLUSTER_ON_ISSUE         = "ALTER TABLE CLUSTER not supported yet."
	DEFERRABLE_CONSTRAINT_ISSUE          = "DEFERRABLE constraints not supported yet"
	POLICY_ROLE_ISSUE                    = "Policy require roles to be created."
	VIEW_CHECK_OPTION_ISSUE              = "Schema containing VIEW WITH CHECK OPTION is not supported yet."
<<<<<<< HEAD
	ISSUE_INDEX_WITH_COMPLEX_DATATYPES   = `INDEX on column '%s' not yet supported`
=======
	ISSUE_UNLOGGED_TABLE                 = "UNLOGGED tables are not supported yet."
>>>>>>> 15f10761
	UNSUPPORTED_DATATYPE                 = "Unsupported datatype"
	UNSUPPORTED_PG_SYNTAX                = "Unsupported PG syntax"

	GIST_INDEX_ISSUE_REASON                        = "Schema contains GIST index which is not supported."
	GIN_INDEX_DETAILS                              = "There are some GIN indexes present in the schema, but GIN indexes are partially supported in YugabyteDB as mentioned in (https://github.com/yugabyte/yugabyte-db/issues/7850) so take a look and modify them if not supported."
	UNSUPPORTED_DATATYPES_FOR_LIVE_MIGRATION_ISSUE = "There are some data types in the schema that are not supported by live migration of data. These columns will be excluded when exporting and importing data in live migration workflows."
)

// Reports one case in JSON
func reportCase(filePath string, reason string, ghIssue string, suggestion string, objType string, objName string, sqlStmt string, issueType string, docsLink string) {
	var issue utils.Issue
	issue.FilePath = filePath
	issue.Reason = reason
	issue.GH = ghIssue
	issue.Suggestion = suggestion
	issue.ObjectType = objType
	issue.ObjectName = objName
	issue.SqlStatement = sqlStmt
	issue.IssueType = issueType
	if sourceDBType == POSTGRESQL {
		issue.DocsLink = docsLink
	}

	schemaAnalysisReport.Issues = append(schemaAnalysisReport.Issues, issue)
}

func reportAddingPrimaryKey(fpath string, objType string, tbl string, line string) {
	reportCase(fpath, ADDING_PK_TO_PARTITIONED_TABLE_ISSUE_REASON,
		"https://github.com/yugabyte/yugabyte-db/issues/10074", "", objType, tbl, line, MIGRATION_CAVEATS, ADDING_PK_TO_PARTITIONED_TABLE_DOC_LINK)
}

func reportBasedOnComment(comment int, fpath string, issue string, suggestion string, objName string, objType string, line string) {
	if comment == 1 {
		reportCase(fpath, "Unsupported, please edit to match PostgreSQL syntax", "https://github.com/yugabyte/yb-voyager/issues/1625", suggestion, objType, objName, line, UNSUPPORTED_FEATURES, "")
		summaryMap[objType].invalidCount[objName] = true
	} else if comment == 2 {
		// reportCase(fpath, "PACKAGE in oracle are exported as Schema, please review and edit to match PostgreSQL syntax if required, Package is "+objName, issue, suggestion, objType)
		summaryMap["PACKAGE"].objSet = append(summaryMap["PACKAGE"].objSet, objName)
	} else if comment == 3 {
		reportCase(fpath, "SQLs in file might be unsupported please review and edit to match PostgreSQL syntax if required. ", "https://github.com/yugabyte/yb-voyager/issues/1625", suggestion, objType, objName, line, UNSUPPORTED_FEATURES, "")
	} else if comment == 4 {
		summaryMap[objType].details["Inherited Types are present which are not supported in PostgreSQL syntax, so exported as Inherited Tables"] = true
	}

}

// return summary about the schema objects like tables, indexes, functions, sequences
func reportSchemaSummary(sourceDBConf *srcdb.Source) utils.SchemaSummary {
	var schemaSummary utils.SchemaSummary

	if !tconf.ImportMode && sourceDBConf != nil { // this info is available only if we are exporting from source
		schemaSummary.DBName = sourceDBConf.DBName
		schemaSummary.SchemaNames = strings.Split(sourceDBConf.Schema, "|")
		schemaSummary.DBVersion = sourceDBConf.DBVersion
	}

	addSummaryDetailsForIndexes()
	for _, objType := range sourceObjList {
		if summaryMap[objType].totalCount == 0 {
			continue
		}

		var dbObject utils.DBObject
		dbObject.ObjectType = objType
		dbObject.TotalCount = summaryMap[objType].totalCount
		dbObject.InvalidCount = len(lo.Keys(summaryMap[objType].invalidCount))
		dbObject.ObjectNames = strings.Join(summaryMap[objType].objSet, ", ")
		dbObject.Details = strings.Join(lo.Keys(summaryMap[objType].details), "\n")
		schemaSummary.DBObjects = append(schemaSummary.DBObjects, dbObject)
	}
	filePath := filepath.Join(exportDir, "schema", "uncategorized.sql")
	if utils.FileOrFolderExists(filePath) {
		note := fmt.Sprintf("Review and manually import the DDL statements from the file %s", filePath)
		schemaSummary.Notes = append(schemaAnalysisReport.SchemaSummary.Notes, note)
	}
	schemaSummary.MigrationComplexity = getMigrationComplexity(sourceDBConf.DBType, schemaDir, schemaAnalysisReport)
	return schemaSummary
}

func addSummaryDetailsForIndexes() {
	var indexesInfo []utils.IndexInfo
	found, err := metaDB.GetJsonObject(nil, metadb.SOURCE_INDEXES_INFO_KEY, &indexesInfo)
	if err != nil {
		utils.ErrExit("analyze schema report summary: load indexes info: %s", err)
	}
	if !found {
		return
	}
	exportedIndexes := summaryMap["INDEX"].objSet
	unexportedIdxsMsg := "Indexes which are neither exported by yb-voyager as they are unsupported in YB and needs to be handled manually:\n"
	unexportedIdxsPresent := false
	for _, indexInfo := range indexesInfo {
		sourceIdxName := indexInfo.TableName + "_" + strings.Join(indexInfo.Columns, "_")
		if !slices.Contains(exportedIndexes, strings.ToLower(sourceIdxName)) {
			unexportedIdxsPresent = true
			unexportedIdxsMsg += fmt.Sprintf("\t\tIndex Name=%s, Index Type=%s\n", indexInfo.IndexName, indexInfo.IndexType)
		}
	}
	if unexportedIdxsPresent {
		summaryMap["INDEX"].details[unexportedIdxsMsg] = true
	}
}

// Checks whether there is gist index
func checkGist(sqlInfoArr []sqlInfo, fpath string) {
	//TODO: add other index types in assessment
	for _, sqlInfo := range sqlInfoArr {
		if idx := gistRegex.FindStringSubmatch(sqlInfo.stmt); idx != nil {
			summaryMap["INDEX"].invalidCount[fmt.Sprintf("%s ON %s", idx[2], idx[3])] = true
			reportCase(fpath, GIST_INDEX_ISSUE_REASON,
				"https://github.com/YugaByte/yugabyte-db/issues/1337", "", "INDEX", fmt.Sprintf("%s ON %s", idx[2], idx[3]), sqlInfo.formattedStmt, UNSUPPORTED_FEATURES, GIST_INDEX_DOC_LINK)
		} else if idx := brinRegex.FindStringSubmatch(sqlInfo.stmt); idx != nil {
			summaryMap["INDEX"].invalidCount[fmt.Sprintf("%s ON %s", idx[2], idx[3])] = true
			reportCase(fpath, "index method 'brin' not supported yet.",
				"https://github.com/YugaByte/yugabyte-db/issues/1337", "", "INDEX", fmt.Sprintf("%s ON %s", idx[2], idx[3]), sqlInfo.formattedStmt, UNSUPPORTED_FEATURES, "")
		} else if idx := spgistRegex.FindStringSubmatch(sqlInfo.stmt); idx != nil {
			summaryMap["INDEX"].invalidCount[fmt.Sprintf("%s ON %s", idx[2], idx[3])] = true
			reportCase(fpath, "index method 'spgist' not supported yet.",
				"https://github.com/YugaByte/yugabyte-db/issues/1337", "", "INDEX", fmt.Sprintf("%s ON %s", idx[2], idx[3]), sqlInfo.formattedStmt, UNSUPPORTED_FEATURES, "")
		} else if idx := rtreeRegex.FindStringSubmatch(sqlInfo.stmt); idx != nil {
			summaryMap["INDEX"].invalidCount[fmt.Sprintf("%s ON %s", idx[2], idx[3])] = true
			reportCase(fpath, "index method 'rtree' is superceded by 'gist' which is not supported yet.",
				"https://github.com/YugaByte/yugabyte-db/issues/1337", "", "INDEX", fmt.Sprintf("%s ON %s", idx[2], idx[3]), sqlInfo.formattedStmt, UNSUPPORTED_FEATURES, "")
		}
	}
}

func checkForeignTable(sqlInfoArr []sqlInfo, fpath string) {
	for _, sqlStmtInfo := range sqlInfoArr {
		parseTree, err := pg_query.Parse(sqlStmtInfo.stmt)
		if err != nil {
			utils.ErrExit("failed to parse the stmt %v: %v", sqlStmtInfo.stmt, err)
		}
		createForeignTableNode, isForeignTable := parseTree.Stmts[0].Stmt.Node.(*pg_query.Node_CreateForeignTableStmt)
		if isForeignTable {
			schemaName := createForeignTableNode.CreateForeignTableStmt.BaseStmt.Relation.Schemaname
			tableName := createForeignTableNode.CreateForeignTableStmt.BaseStmt.Relation.Relname
			serverName := createForeignTableNode.CreateForeignTableStmt.Servername
			summaryMap["FOREIGN TABLE"].invalidCount[sqlStmtInfo.objName] = true
			objName := lo.Ternary(schemaName != "", schemaName+"."+tableName, tableName)
			reportCase(fpath, FOREIGN_TABLE_ISSUE_REASON, "https://github.com/yugabyte/yb-voyager/issues/1627",
				fmt.Sprintf("SERVER '%s', and USER MAPPING should be created manually on the target to create and use the foreign table", serverName), "FOREIGN TABLE", objName, sqlStmtInfo.stmt, MIGRATION_CAVEATS, FOREIGN_TABLE_DOC_LINK)
		}
	}
}

func checkStmtsUsingParser(sqlInfoArr []sqlInfo, fpath string, objType string) {
	for _, sqlStmtInfo := range sqlInfoArr {
		parseTree, err := pg_query.Parse(sqlStmtInfo.stmt)
		if err != nil { //if the Stmt is not already report by any of the regexes
			if !summaryMap[objType].invalidCount[sqlStmtInfo.objName] {
				reason := fmt.Sprintf("%s - '%s'", UNSUPPORTED_PG_SYNTAX, err.Error())
				reportCase(fpath, reason, "https://github.com/yugabyte/yb-voyager/issues/1625",
					"Fix the schema as per PG syntax", objType, sqlStmtInfo.objName, sqlStmtInfo.formattedStmt, UNSUPPORTED_FEATURES, "")
			}
			continue
		}
		createTableNode, isCreateTable := parseTree.Stmts[0].Stmt.Node.(*pg_query.Node_CreateStmt)
		alterTableNode, isAlterTable := parseTree.Stmts[0].Stmt.Node.(*pg_query.Node_AlterTableStmt)
		createIndexNode, isCreateIndex := parseTree.Stmts[0].Stmt.Node.(*pg_query.Node_IndexStmt)
		createPolicyNode, isCreatePolicy := parseTree.Stmts[0].Stmt.Node.(*pg_query.Node_CreatePolicyStmt)

		if objType == TABLE && isCreateTable {
			reportGeneratedStoredColumnTables(createTableNode, sqlStmtInfo, fpath)
			reportExclusionConstraintCreateTable(createTableNode, sqlStmtInfo, fpath)
			reportDeferrableConstraintCreateTable(createTableNode, sqlStmtInfo, fpath)
			reportXMLAndXIDDatatype(createTableNode, sqlStmtInfo, fpath)
<<<<<<< HEAD
			parseColumnsWithUnsupportedIndexDatatypes(createTableNode)
=======
			reportUnloggedTable(createTableNode, sqlStmtInfo, fpath)
>>>>>>> 15f10761
		}
		if isAlterTable {
			reportAlterTableVariants(alterTableNode, sqlStmtInfo, fpath, objType)
			reportExclusionConstraintAlterTable(alterTableNode, sqlStmtInfo, fpath)
			reportDeferrableConstraintAlterTable(alterTableNode, sqlStmtInfo, fpath)
		}
		if isCreateIndex {
			reportCreateIndexStorageParameter(createIndexNode, sqlStmtInfo, fpath)
			reportUnsupportedIndexesOnComplexDatatypes(createIndexNode, sqlStmtInfo, fpath)
			checkGinVariations(createIndexNode, sqlStmtInfo, fpath)
		}

		if isCreatePolicy {
			reportPolicyRequireRolesOrGrants(createPolicyNode, sqlStmtInfo, fpath)
		}
	}
}

<<<<<<< HEAD
// Reference for some of the types https://docs.yugabyte.com/stable/api/ysql/datatypes/ (datatypes with type 1)
var UnsupportedIndexDatatypes = []string{
	"citext",
	"tsvector",
	"tsquery",
	"jsonb",
	"inet",
	"json",
	"macaddr",
	"macaddr8",
	"cidr",
	"bit",    // for BIT (n)
	"varbit", // for BIT varying (n)
	//Below ones are not supported on PG as well with atleast btree access method. Better to have in our list though
	//Need to understand if there is other method or way available in PG to have these index key [TODO]
	"circle",
	"box",
	"line",
	"lseg",
	"point",
	"pg_lsn",
	"path",
	"polygon",
	"txid_snapshot",
	// array as well but no need to add it in the list as fetching this type is a different way TODO: handle better with specific types
}

func parseColumnsWithUnsupportedIndexDatatypes(createTableNode *pg_query.Node_CreateStmt) {
	schemaName := createTableNode.CreateStmt.Relation.Schemaname
	tableName := createTableNode.CreateStmt.Relation.Relname
	columns := createTableNode.CreateStmt.TableElts
	fullyQualifiedName := lo.Ternary(schemaName != "", schemaName+"."+tableName, tableName)
	for _, column := range columns {
		/*
			e.g. 1. CREATE TABLE public.citext_type (
					id integer,
					lists_of_data text[],
					data public.citext
				);
				stmt:{create_stmt:{relation:{schemaname:"public"  relname:"citext_type"  inh:true  relpersistence:"p"  location:258}  table_elts:{column_def:{colname:"id"
				type_name:{names:{string:{sval:"pg_catalog"}}  names:{string:{sval:"int4"}}  typemod:-1  location:287}  is_local:true  location:284}}  table_elts:
				{column_def:{colname:"lists_of_data"  type_name:{names:{string:{sval:"text"}}  typemod:-1  array_bounds:{integer:{ival:-1}}  location:315}  is_local:true
				location:301}}  table_elts:{column_def:{colname:"data"  type_name:{names:{string:{sval:"public"}}  names:{string:{sval:"citext"}}  typemod:-1  location:333}
				is_local:true  location:328}}  oncommit:ONCOMMIT_NOOP}}  stmt_location:244  stmt_len:108

				2. CREATE TABLE public.ts_query_table (
					id int generated by default as identity,
					query tsquery
				  );
				stmt:{create_stmt:{relation:{schemaname:"public"  relname:"ts_query_table"  inh:true  relpersistence:"p"  location:211}  table_elts:{column_def:{colname:"id"
				type_name:{names:{string:{sval:"pg_catalog"}}  names:{string:{sval:"int4"}}  typemod:-1  location:242}  is_local:true  constraints:{constraint:{contype:CONSTR_IDENTITY
				location:246  generated_when:"d"}}  location:239}}  table_elts:{column_def:{colname:"query"  type_name:{names:{string:{sval:"tsquery"}}
				typemod:-1  location:290}  is_local:true  location:284}}  oncommit:ONCOMMIT_NOOP}}  stmt_location:196  stmt_len:110

				3. create table combined_tbl (
					id int, c cidr, ci circle, b box, j json,
					l line, ls lseg, maddr macaddr, maddr8 macaddr8, p point,
					lsn pg_lsn, p1 path, p2 polygon, id1 txid_snapshot,
					bitt bit (13), bittv bit varying(15)
				);
				stmt:{create_stmt:{relation:{relname:"combined_tbl" ... colname:"id" type_name:...names:{string:{sval:"int4"}}... column_def:{colname:"c" type_name:{names:{string:{sval:"cidr"}}
				... column_def:{colname:"ci" type_name:{names:{string:{sval:"circle"}} ... column_def:{colname:"b"type_name:{names:{string:{sval:"box"}} ... column_def:{colname:"j" type_name:{names:{string:{sval:"json"}}
				 ... column_def:{colname:"l" type_name:{names:{string:{sval:"line"}} ...column_def:{colname:"ls" type_name:{names:{string:{sval:"lseg"}} ...column_def:{colname:"maddr" type_name:{names:{string:{sval:"macaddr"}}
				 ...column_def:{colname:"maddr8" type_name:{names:{string:{sval:"macaddr8"}}...column_def:{colname:"p" type_name:{names:{string:{sval:"point"}} ...column_def:{colname:"lsn" type_name:{names:{string:{sval:"pg_lsn"}}
				 ...column_def:{colname:"p1" type_name:{names:{string:{sval:"path"}} .... column_def:{colname:"p2" type_name:{names:{string:{sval:"polygon"}} .... column_def:{colname:"id1" type_name:{names:{string:{sval:"txid_snapshot"}}
				 ... column_def:{colname:"bitt" type_name:{names:{string:{sval:"pg_catalog"}} names:{string:{sval:"bit"}} typmods:{a_const:{ival:{ival:13} location:241}} typemod:-1 location:236} is_local:true location:231}}
				 table_elts:{column_def:{colname:"bittv" type_name:{names:{string:{sval:"pg_catalog"}} names:{string:{sval:"varbit"}} typmods:{a_const:{ival:{ival:15} location:264}} typemod:-1 location:252} is_local:true location:246}}
				 oncommit:ONCOMMIT_NOOP}} stmt_location:51 stmt_len:217


		*/
		if column.GetColumnDef() != nil {
			typeName := ""
			typeNames := column.GetColumnDef().GetTypeName().GetNames()
			if len(typeNames) >= 1 { // Names list will have all the parts of qualified type name
				typeName = typeNames[len(typeNames)-1].GetString_().Sval // // type name can be qualified / unqualifed or native / non-native proper type name will always be available at last index
			}
			colName := column.GetColumnDef().GetColname()
			if len(column.GetColumnDef().GetTypeName().GetArrayBounds()) > 0 {
				//For Array types and storing the type as "array" as of now we can enhance the to have specific type e.g. INT4ARRAY
				_, ok := columnsWithUnsupportedIndexDatatypes[fullyQualifiedName]
				if !ok {
					columnsWithUnsupportedIndexDatatypes[fullyQualifiedName] = make(map[string]string)
				}
				columnsWithUnsupportedIndexDatatypes[fullyQualifiedName][colName] = "array"
			} else if slices.Contains(UnsupportedIndexDatatypes, typeName) {
				_, ok := columnsWithUnsupportedIndexDatatypes[fullyQualifiedName]
				if !ok {
					columnsWithUnsupportedIndexDatatypes[fullyQualifiedName] = make(map[string]string)
				}
				columnsWithUnsupportedIndexDatatypes[fullyQualifiedName][colName] = typeName
			}
		}
	}
}

func reportUnsupportedIndexesOnComplexDatatypes(createIndexNode *pg_query.Node_IndexStmt, sqlStmtInfo sqlInfo, fpath string) {
	indexName := createIndexNode.IndexStmt.GetIdxname()
	relName := createIndexNode.IndexStmt.GetRelation()
	schemaName := relName.GetSchemaname()
	tableName := relName.GetRelname()
	fullyQualifiedName := lo.Ternary(schemaName != "", schemaName+"."+tableName, tableName)
	displayObjName := fmt.Sprintf("%s ON %s", indexName, fullyQualifiedName)
	/*
		e.g.
		1. CREATE INDEX tsvector_idx ON public.documents  (title_tsvector, id);
		stmt:{index_stmt:{idxname:"tsvector_idx"  relation:{schemaname:"public"  relname:"documents"  inh:true  relpersistence:"p"  location:510}  access_method:"btree"
		index_params:{index_elem:{name:"title_tsvector"  ordering:SORTBY_DEFAULT  nulls_ordering:SORTBY_NULLS_DEFAULT}}  index_params:{index_elem:{name:"id"
		ordering:SORTBY_DEFAULT  nulls_ordering:SORTBY_NULLS_DEFAULT}}}}  stmt_location:479  stmt_len:69

		2. CREATE INDEX idx_json ON public.test_json ((data::jsonb));
		stmt:{index_stmt:{idxname:"idx_json"  relation:{schemaname:"public"  relname:"test_json"  inh:true  relpersistence:"p"  location:703}  access_method:"btree"
		index_params:{index_elem:{expr:{type_cast:{arg:{column_ref:{fields:{string:{sval:"data"}}  location:722}}  type_name:{names:{string:{sval:"jsonb"}}  typemod:-1
		location:728}  location:726}}  ordering:SORTBY_DEFAULT  nulls_ordering:SORTBY_NULLS_DEFAULT}}}}  stmt_location:676  stmt_len:59
	*/
	if createIndexNode.IndexStmt.AccessMethod != "btree" {
		return // Right now not reporting any other access method issues with such types.
	}
	_, ok := columnsWithUnsupportedIndexDatatypes[fullyQualifiedName]
	if !ok {
		return
	}
	for _, param := range createIndexNode.IndexStmt.GetIndexParams() {
		/*
			cases to cover
				1. normal index on column with these types
				2. expression index with  casting of unsupported column to supported types [No handling as such just to test as colName will not be there]
				3. expression index with  casting to unsupported types
				4. normal index on column with UDTs [TODO]
				5. these type of indexes on different access method like gin etc.. [TODO to explore more, for now not reporting the indexes on anyother access method than btree]
		*/
		colName := param.GetIndexElem().GetName()
		typeName, ok := columnsWithUnsupportedIndexDatatypes[fullyQualifiedName][colName]
		if ok {
			summaryMap["INDEX"].invalidCount[displayObjName] = true
			reportCase(fpath, fmt.Sprintf(ISSUE_INDEX_WITH_COMPLEX_DATATYPES, typeName), "https://github.com/yugabyte/yugabyte-db/issues/9698",
				"Refer to the docs link for the workaround", "INDEX", displayObjName, sqlStmtInfo.formattedStmt,
				UNSUPPORTED_FEATURES, INDEX_ON_UNSUPPORTED_TYPE)
			return
		}
		//For the expression index case to report in case casting to unsupported types #3
		castTypeName := ""
		typeNames := param.GetIndexElem().GetExpr().GetTypeCast().GetTypeName().GetNames()
		if len(typeNames) >= 1 { // Names list will have all the parts of qualified type name
			castTypeName = typeNames[len(typeNames)-1].GetString_().Sval // type name can be qualified / unqualifed or native / non-native proper type name will always be available at last index
		}
		if len(param.GetIndexElem().GetExpr().GetTypeCast().GetTypeName().GetArrayBounds()) > 0 {
			//In case casting is happening for an array type
			summaryMap["INDEX"].invalidCount[displayObjName] = true
			reportCase(fpath, fmt.Sprintf(ISSUE_INDEX_WITH_COMPLEX_DATATYPES, "array"), "https://github.com/yugabyte/yugabyte-db/issues/9698",
				"Refer to the docs link for the workaround", "INDEX", displayObjName, sqlStmtInfo.formattedStmt,
				UNSUPPORTED_FEATURES, INDEX_ON_UNSUPPORTED_TYPE)
			return
		} else if slices.Contains(UnsupportedIndexDatatypes, castTypeName) {
			summaryMap["INDEX"].invalidCount[displayObjName] = true
			reportCase(fpath, fmt.Sprintf(ISSUE_INDEX_WITH_COMPLEX_DATATYPES, castTypeName), "https://github.com/yugabyte/yugabyte-db/issues/9698",
				"Refer to the docs link for the workaround", "INDEX", displayObjName, sqlStmtInfo.formattedStmt,
				UNSUPPORTED_FEATURES, INDEX_ON_UNSUPPORTED_TYPE)
			return
		}
		//TODO #4.
	}

=======
func reportUnloggedTable(createTableNode *pg_query.Node_CreateStmt, sqlStmtInfo sqlInfo, fpath string) {
	schemaName := createTableNode.CreateStmt.Relation.Schemaname
	tableName := createTableNode.CreateStmt.Relation.Relname
	fullyQualifiedName := lo.Ternary(schemaName != "", schemaName+"."+tableName, tableName)
	/*
		e.g CREATE UNLOGGED TABLE tbl_unlogged (id int, val text);
		stmt:{create_stmt:{relation:{schemaname:"public" relname:"tbl_unlogged" inh:true relpersistence:"u" location:19}
		table_elts:{column_def:{colname:"id" type_name:{names:{string:{sval:"pg_catalog"}} names:{string:{sval:"int4"}}
		typemod:-1 location:54} is_local:true location:51}} table_elts:{column_def:{colname:"val" type_name:{names:{string:{sval:"text"}}
		typemod:-1 location:93} is_local:true location:89}} oncommit:ONCOMMIT_NOOP}} stmt_len:99
		here, relpersistence is the information about the persistence of this table where u-> unlogged, p->persistent, t->temporary tables
	*/
	if createTableNode.CreateStmt.Relation.GetRelpersistence() == "u" {
		reportCase(fpath, ISSUE_UNLOGGED_TABLE, "https://github.com/yugabyte/yugabyte-db/issues/1129/",
			"Remove UNLOGGED keyword to make it work", "TABLE", fullyQualifiedName, sqlStmtInfo.formattedStmt,
			UNSUPPORTED_FEATURES, UNLOGGED_TABLE_DOC_LINK)
	}
>>>>>>> 15f10761
}

// Checks Whether there is a GIN index
/*
Following type of SQL queries are being taken care of by this function -
	1. CREATE INDEX index_name ON table_name USING gin(column1, column2 ...)
	2. CREATE INDEX index_name ON table_name USING gin(column1 [ASC/DESC/HASH])
*/
func checkGinVariations(createIndexNode *pg_query.Node_IndexStmt, sqlStmtInfo sqlInfo, fpath string) {
	indexName := createIndexNode.IndexStmt.GetIdxname()
	relName := createIndexNode.IndexStmt.GetRelation()
	schemaName := relName.GetSchemaname()
	tableName := relName.GetRelname()
	fullyQualifiedName := lo.Ternary(schemaName != "", schemaName+"."+tableName, tableName)
	displayObjectName := fmt.Sprintf("%s ON %s", indexName, fullyQualifiedName)
	if createIndexNode.IndexStmt.GetAccessMethod() != "gin" { // its always in lower
		return
	} else {
		summaryMap["INDEX"].details[GIN_INDEX_DETAILS] = true
	}
	/*
		e.g. CREATE INDEX idx_name ON public.test USING gin (data, data2);
		stmt:{index_stmt:{idxname:"idx_name" relation:{schemaname:"public" relname:"test" inh:true relpersistence:"p"
		location:125} access_method:"gin" index_params:{index_elem:{name:"data" ordering:SORTBY_DEFAULT nulls_ordering:SORTBY_NULLS_DEFAULT}}
		index_params:{index_elem:{name:"data2" ordering:SORTBY_DEFAULT nulls_ordering:SORTBY_NULLS_DEFAULT}}}} stmt_location:81 stmt_len:81
	*/
	if len(createIndexNode.IndexStmt.GetIndexParams()) > 1 {
		summaryMap["INDEX"].invalidCount[displayObjectName] = true
		reportCase(fpath, "Schema contains gin index on multi column which is not supported.",
			"https://github.com/yugabyte/yugabyte-db/issues/10652", "", "INDEX", displayObjectName,
			sqlStmtInfo.formattedStmt, UNSUPPORTED_FEATURES, GIN_INDEX_MULTI_COLUMN_DOC_LINK)
		return
	}
	/*
		e.g. CREATE INDEX idx_name ON public.test USING gin (data DESC);
		stmt:{index_stmt:{idxname:"idx_name" relation:{schemaname:"public" relname:"test" inh:true relpersistence:"p" location:44}
		access_method:"gin" index_params:{index_elem:{name:"data" ordering:SORTBY_DESC nulls_ordering:SORTBY_NULLS_DEFAULT}}}} stmt_len:80
	*/
	idxParam := createIndexNode.IndexStmt.GetIndexParams()[0] // taking only the first as already checking len > 1 above so should be fine
	if idxParam.GetIndexElem().GetOrdering() != pg_query.SortByDir_SORTBY_DEFAULT {
		summaryMap["INDEX"].invalidCount[displayObjectName] = true
		reportCase(fpath, "Schema contains gin index on column with ASC/DESC/HASH Clause which is not supported.",
			"https://github.com/yugabyte/yugabyte-db/issues/10653", "", "INDEX", displayObjectName,
			sqlStmtInfo.formattedStmt, UNSUPPORTED_FEATURES, GIN_INDEX_DIFFERENT_ISSUE_DOC_LINK)
	}

}

func reportPolicyRequireRolesOrGrants(createPolicyNode *pg_query.Node_CreatePolicyStmt, sqlStmtInfo sqlInfo, fpath string) {
	policyName := createPolicyNode.CreatePolicyStmt.GetPolicyName()
	roles := createPolicyNode.CreatePolicyStmt.GetRoles()
	relname := createPolicyNode.CreatePolicyStmt.GetTable()
	schemaName := relname.Schemaname
	tableName := relname.Relname
	fullyQualifiedName := lo.Ternary(schemaName != "", schemaName+"."+tableName, tableName)
	roleNames := make([]string, 0)
	/*
		e.g. CREATE POLICY P ON tbl1 TO regress_rls_eve, regress_rls_frank USING (true);
		stmt:{create_policy_stmt:{policy_name:"p" table:{relname:"tbl1" inh:true relpersistence:"p" location:20} cmd_name:"all"
		permissive:true roles:{role_spec:{roletype:ROLESPEC_CSTRING rolename:"regress_rls_eve" location:28}} roles:{role_spec:
		{roletype:ROLESPEC_CSTRING rolename:"regress_rls_frank" location:45}} qual:{a_const:{boolval:{boolval:true} location:70}}}}
		stmt_len:75

		here role_spec of each roles is managing the roles related information in a POLICY DDL if any, so we can just check if there is
		a role name available in it which means there is a role associated with this DDL. Hence report it.

	*/
	for _, role := range roles {
		roleName := role.GetRoleSpec().GetRolename() // only in case there is role associated with a policy it will error out in schema migration
		if roleName != "" {
			//this means there is some role or grants used in this Policy, so detecting it
			roleNames = append(roleNames, roleName)
		}
	}
	if len(roleNames) > 0 {
		policyNameWithTable := fmt.Sprintf("%s ON %s", policyName, fullyQualifiedName)
		summaryMap["POLICY"].invalidCount[policyNameWithTable] = true
		reportCase(fpath, fmt.Sprintf("%s Users - (%s)", POLICY_ROLE_ISSUE, strings.Join(roleNames, ",")), "https://github.com/yugabyte/yb-voyager/issues/1655",
			"Users/Grants are not migrated during the schema migration. Create the Users manually to make the policies work",
			"POLICY", policyNameWithTable, sqlStmtInfo.formattedStmt, MIGRATION_CAVEATS, POLICY_DOC_LINK)
	}
}

func reportXMLAndXIDDatatype(createTableNode *pg_query.Node_CreateStmt, sqlStmtInfo sqlInfo, fpath string) {
	schemaName := createTableNode.CreateStmt.Relation.Schemaname
	tableName := createTableNode.CreateStmt.Relation.Relname
	columns := createTableNode.CreateStmt.TableElts
	fullyQualifiedName := lo.Ternary(schemaName != "", schemaName+"."+tableName, tableName)
	for _, column := range columns {
		/*
			e.g. CREATE TABLE test_xml_type(id int, data xml);
			relation:{relname:"test_xml_type" inh:true relpersistence:"p" location:15} table_elts:{column_def:{colname:"id"
			type_name:{names:{string:{sval:"pg_catalog"}} names:{string:{sval:"int4"}} typemod:-1 location:32}
			is_local:true location:29}} table_elts:{column_def:{colname:"data" type_name:{names:{string:{sval:"xml"}}
			typemod:-1 location:42} is_local:true location:37}} oncommit:ONCOMMIT_NOOP}}

			here checking the type of each column as type definition can be a list names for types which are native e.g. int
			it has type names - [pg_catalog, int4] both to determine but for complex types like text,json or xml etc. if doesn't have
			info about pg_catalog. so checking the 0th only in case XML/XID to determine the type and report
		*/
		if column.GetColumnDef() != nil {
			typeName := ""
			if len(column.GetColumnDef().GetTypeName().GetNames()) > 0 {
				typeName = column.GetColumnDef().GetTypeName().GetNames()[0].GetString_().Sval // 0th index as for these non-native types pg_catalog won't be present on first location
			}
			colName := column.GetColumnDef().GetColname()
			reason := fmt.Sprintf("%s - %s on column - %s", UNSUPPORTED_DATATYPE, typeName, colName)
			if typeName == "xml" {
				summaryMap["TABLE"].invalidCount[sqlStmtInfo.objName] = true
				reportCase(fpath, reason, "https://github.com/yugabyte/yugabyte-db/issues/1043",
					"Data ingestion is not supported for this type in YugabyteDB so handle this type in different way. Refer link for more details - <LINK DOC>",
					"TABLE", fullyQualifiedName, sqlStmtInfo.formattedStmt, UNSUPPORTED_DATATYPES, XML_DATATYPE_DOC_LINK)
			}
			if typeName == "xid" {
				summaryMap["TABLE"].invalidCount[sqlStmtInfo.objName] = true
				reportCase(fpath, reason, "https://github.com/yugabyte/yugabyte-db/issues/15638",
					"Functions for this type e.g. txid_current are not supported in YugabyteDB yet",
					"TABLE", fullyQualifiedName, sqlStmtInfo.formattedStmt, UNSUPPORTED_DATATYPES, "")
			}
		}
	}
}

var deferrableConstraintsList = []pg_query.ConstrType{
	pg_query.ConstrType_CONSTR_ATTR_DEFERRABLE,
	pg_query.ConstrType_CONSTR_ATTR_DEFERRED,
	pg_query.ConstrType_CONSTR_ATTR_IMMEDIATE,
}

func reportDeferrableConstraintCreateTable(createTableNode *pg_query.Node_CreateStmt, sqlStmtInfo sqlInfo, fpath string) {
	schemaName := createTableNode.CreateStmt.Relation.Schemaname
	tableName := createTableNode.CreateStmt.Relation.Relname
	columns := createTableNode.CreateStmt.TableElts
	fullyQualifiedName := lo.Ternary(schemaName != "", schemaName+"."+tableName, tableName)
	for _, column := range columns {
		/*
			e.g. create table unique_def_test(id int UNIQUE DEFERRABLE, c1 int);
			create_stmt:{relation:{relname:"unique_def_test"  inh:true  relpersistence:"p"  location:15}
			table_elts:{column_def:{colname:"id"  type_name:{names:{string:{sval:"pg_catalog"}}  names:{string:{sval:"int4"}}
			typemod:-1  location:34}  is_local:true  constraints:{constraint:{contype:CONSTR_UNIQUE  location:38}}
			constraints:{constraint:{contype:CONSTR_ATTR_DEFERRABLE  location:45}}  location:31}}  ....

			here checking the case where this clause is in column definition so iterating over each column_def and in that
			constraint type has deferrable or not and also it should not be a foreign constraint as Deferrable on FKs are
			supported.
		*/
		if column.GetColumnDef() != nil {
			constraints := column.GetColumnDef().GetConstraints()
			if constraints != nil {
				isForeignConstraint := false
				isDeferrable := false
				for _, constraint := range constraints {
					if constraint.GetConstraint().Contype == pg_query.ConstrType_CONSTR_FOREIGN {
						isForeignConstraint = true
					} else if slices.Contains(deferrableConstraintsList, constraint.GetConstraint().Contype) {
						isDeferrable = true
					}
				}
				if !isForeignConstraint && isDeferrable {
					summaryMap["TABLE"].invalidCount[sqlStmtInfo.objName] = true
					reportCase(fpath, DEFERRABLE_CONSTRAINT_ISSUE, "https://github.com/yugabyte/yugabyte-db/issues/1709",
						"Remove these constraints from the exported schema and make the necessary changes to the application before pointing it to target",
						"TABLE", fullyQualifiedName, sqlStmtInfo.formattedStmt, UNSUPPORTED_FEATURES, DEFERRABLE_CONSTRAINT_DOC_LINK)
				}
			}
		} else if column.GetConstraint() != nil {
			/*
				e.g. create table uniquen_def_test1(id int, c1 int, UNIQUE(id) DEFERRABLE INITIALLY DEFERRED);
				{create_stmt:{relation:{relname:"unique_def_test1"  inh:true  relpersistence:"p"  location:80}  table_elts:{column_def:{colname:"id"
				type_name:{....  names:{string:{sval:"int4"}}  typemod:-1  location:108}  is_local:true  location:105}}
				table_elts:{constraint:{contype:CONSTR_UNIQUE  deferrable:true  initdeferred:true location:113  keys:{string:{sval:"id"}}}} ..

				here checking the case where this constraint is at the at the end as a constraint only, so checking deferrable field in constraint
				in case of its not a FK.
			*/
			if column.GetConstraint().Deferrable && column.GetConstraint().Contype != pg_query.ConstrType_CONSTR_FOREIGN {
				summaryMap["TABLE"].invalidCount[sqlStmtInfo.objName] = true
				reportCase(fpath, DEFERRABLE_CONSTRAINT_ISSUE, "https://github.com/yugabyte/yugabyte-db/issues/1709",
					"Remove these constraints from the exported schema and make the neccessary changes to the application to work on target seamlessly",
					"TABLE", fullyQualifiedName, sqlStmtInfo.formattedStmt, UNSUPPORTED_FEATURES, DEFERRABLE_CONSTRAINT_DOC_LINK)
			}
		}
	}
}

func reportDeferrableConstraintAlterTable(alterTableNode *pg_query.Node_AlterTableStmt, sqlStmtInfo sqlInfo, fpath string) {
	schemaName := alterTableNode.AlterTableStmt.Relation.Schemaname
	tableName := alterTableNode.AlterTableStmt.Relation.Relname
	fullyQualifiedName := lo.Ternary(schemaName != "", schemaName+"."+tableName, tableName)

	alterCmd := alterTableNode.AlterTableStmt.Cmds[0].GetAlterTableCmd()
	/*
		e.g. ALTER TABLE ONLY public.users ADD CONSTRAINT users_email_key UNIQUE (email) DEFERRABLE;
		alter_table_cmd:{subtype:AT_AddConstraint  def:{constraint:{contype:CONSTR_UNIQUE  conname:"users_email_key"
		deferrable:true  location:196  keys:{string:{sval:"email"}}}}  behavior:DROP_RESTRICT}}  objtype:OBJECT_TABLE}}

		similar to CREATE table 2nd case where constraint is at the end of column definitions mentioning the constraint only
		so here as well while adding constraint checking the type of constraint and the deferrable field of it.
	*/
	constraint := alterCmd.GetDef().GetConstraint()
	if constraint != nil && constraint.Deferrable && constraint.Contype != pg_query.ConstrType_CONSTR_FOREIGN {
		summaryMap["TABLE"].invalidCount[fullyQualifiedName] = true
		reportCase(fpath, DEFERRABLE_CONSTRAINT_ISSUE, "https://github.com/yugabyte/yugabyte-db/issues/1709",
			"Remove these constraints from the exported schema and make the neccessary changes to the application to work on target seamlessly",
			"TABLE", fullyQualifiedName, sqlStmtInfo.formattedStmt, UNSUPPORTED_FEATURES, DEFERRABLE_CONSTRAINT_DOC_LINK)
	}
}

func reportExclusionConstraintCreateTable(createTableNode *pg_query.Node_CreateStmt, sqlStmtInfo sqlInfo, fpath string) {

	schemaName := createTableNode.CreateStmt.Relation.Schemaname
	tableName := createTableNode.CreateStmt.Relation.Relname
	columns := createTableNode.CreateStmt.TableElts
	fullyQualifiedName := lo.Ternary(schemaName != "", schemaName+"."+tableName, tableName)
	/*
		e.g. CREATE TABLE "Test"(
				id int,
				room_id int,
				time_range trange,
				EXCLUDE USING gist (room_id WITH =, time_range WITH &&)
			);
		create_stmt:{relation:{relname:"Test" inh:true relpersistence:"p" location:14} table_elts:{column_def:
		... table_elts:{column_def:{colname:"time_range" type_name:{names:{string:{sval:"trange"}}
		typemod:-1 location:59} is_local:true location:48}} table_elts:{constraint:{contype:CONSTR_EXCLUSION
		location:69 exclusions:{list:{items:{index_elem:{name:"room_id" ordering:SORTBY_DEFAULT ...

		here we are iterating over all the table_elts - table elements and which are comma separated column info in
		the DDL so each column has column_def(column definition) in the parse tree but in case it is a constraint, the column_def
		is nil.

	*/
	for _, column := range columns {
		//In case CREATE DDL has EXCLUDE USING gist(room_id '=', time_range WITH &&) - it will be included in columns but won't have columnDef as its a constraint
		if column.GetColumnDef() == nil && column.GetConstraint() != nil {
			if column.GetConstraint().Contype == pg_query.ConstrType_CONSTR_EXCLUSION {
				summaryMap["TABLE"].invalidCount[sqlStmtInfo.objName] = true
				reportCase(fpath, EXCLUSION_CONSTRAINT_ISSUE, "https://github.com/yugabyte/yugabyte-db/issues/3944",
					"Refer docs link for details on possible workaround", "TABLE", fullyQualifiedName, sqlStmtInfo.formattedStmt, UNSUPPORTED_FEATURES, EXCLUSION_CONSTRAINT_DOC_LINK)
			}
		}
	}
}

func reportCreateIndexStorageParameter(createIndexNode *pg_query.Node_IndexStmt, sqlStmtInfo sqlInfo, fpath string) {
	indexName := createIndexNode.IndexStmt.GetIdxname()
	relName := createIndexNode.IndexStmt.GetRelation()
	schemaName := relName.GetSchemaname()
	tableName := relName.GetRelname()
	fullyQualifiedName := lo.Ternary(schemaName != "", schemaName+"."+tableName, tableName)
	/*
		e.g. CREATE INDEX idx on table_name(id) with (fillfactor='70');
		index_stmt:{idxname:"idx" relation:{relname:"table_name" inh:true relpersistence:"p" location:21} access_method:"btree"
		index_params:{index_elem:{name:"id" ordering:SORTBY_DEFAULT nulls_ordering:SORTBY_NULLS_DEFAULT}}
		options:{def_elem:{defname:"fillfactor" arg:{string:{sval:"70"}} ...
		here again similar to ALTER table Storage parameters options is the high level field in for WITH options.
	*/
	if len(createIndexNode.IndexStmt.GetOptions()) > 0 {
		//YB doesn't support any storage parameters from PG yet refer -
		//https://docs.yugabyte.com/preview/api/ysql/the-sql-language/statements/ddl_create_table/#storage-parameters-1
		summaryMap["INDEX"].invalidCount[fmt.Sprintf("%s ON %s", indexName, fullyQualifiedName)] = true
		reportCase(fpath, STORAGE_PARAMETERS_DDL_STMT_ISSUE, "https://github.com/yugabyte/yugabyte-db/issues/23467",
			"Remove the storage parameters from the DDL", "INDEX", indexName, sqlStmtInfo.stmt, UNSUPPORTED_FEATURES, STORAGE_PARAMETERS_DDL_STMT_DOC_LINK)
	}
}

func reportAlterTableVariants(alterTableNode *pg_query.Node_AlterTableStmt, sqlStmtInfo sqlInfo, fpath string, objType string) {
	schemaName := alterTableNode.AlterTableStmt.Relation.Schemaname
	tableName := alterTableNode.AlterTableStmt.Relation.Relname
	fullyQualifiedName := lo.Ternary(schemaName != "", schemaName+"."+tableName, tableName)
	// this will the list of items in the SET (attribute=value, ..)
	/*
		e.g. alter table test_1 alter column col1 set (attribute_option=value);
		cmds:{alter_table_cmd:{subtype:AT_SetOptions name:"col1" def:{list:{items:{def_elem:{defname:"attribute_option"
		arg:{type_name:{names:{string:{sval:"value"}} typemod:-1 location:263}} defaction:DEFELEM_UNSPEC location:246}}}}...
		for set attribute issue we will the type of alter setting the options and in the 'def' definition field which has the
		information of the type, we will check if there is any list which will only present in case there is syntax like <SubTYPE> (...)
	*/
	if alterTableNode.AlterTableStmt.Cmds[0].GetAlterTableCmd().GetSubtype() == pg_query.AlterTableType_AT_SetOptions &&
		len(alterTableNode.AlterTableStmt.Cmds[0].GetAlterTableCmd().GetDef().GetList().GetItems()) > 0 {
		reportCase(fpath, ALTER_TABLE_SET_ATTRUBUTE_ISSUE, "https://github.com/yugabyte/yugabyte-db/issues/1124",
			"Remove it from the exported schema", "TABLE", fullyQualifiedName, sqlStmtInfo.formattedStmt, UNSUPPORTED_FEATURES, UNSUPPORTED_ALTER_VARIANTS_DOC_LINK)
	}

	/*
		e.g. alter table test add constraint uk unique(id) with (fillfactor='70');
		alter_table_cmd:{subtype:AT_AddConstraint def:{constraint:{contype:CONSTR_UNIQUE conname:"asd" location:292
		keys:{string:{sval:"id"}} options:{def_elem:{defname:"fillfactor" arg:{string:{sval:"70"}}...
		Similarly here we are trying to get the constraint if any and then get the options field which is WITH options
		in this case only so checking that for this case.
	*/

	if alterTableNode.AlterTableStmt.Cmds[0].GetAlterTableCmd().GetSubtype() == pg_query.AlterTableType_AT_AddConstraint &&
		len(alterTableNode.AlterTableStmt.Cmds[0].GetAlterTableCmd().GetDef().GetConstraint().GetOptions()) > 0 {
		reportCase(fpath, STORAGE_PARAMETERS_DDL_STMT_ISSUE, "https://github.com/yugabyte/yugabyte-db/issues/23467",
			"Remove the storage parameters from the DDL", "TABLE", fullyQualifiedName, sqlStmtInfo.formattedStmt, UNSUPPORTED_FEATURES, STORAGE_PARAMETERS_DDL_STMT_DOC_LINK)
	}

	/*
		e.g. ALTER TABLE example DISABLE example_rule;
		cmds:{alter_table_cmd:{subtype:AT_DisableRule name:"example_rule" behavior:DROP_RESTRICT}} objtype:OBJECT_TABLE}}
		checking the subType is sufficient in this case
	*/
	if alterTableNode.AlterTableStmt.Cmds[0].GetAlterTableCmd().GetSubtype() == pg_query.AlterTableType_AT_DisableRule {
		ruleName := alterTableNode.AlterTableStmt.Cmds[0].GetAlterTableCmd().GetName()
		reportCase(fpath, ALTER_TABLE_DISABLE_RULE_ISSUE, "https://github.com/yugabyte/yugabyte-db/issues/1124",
			fmt.Sprintf("Remove this and the rule '%s' from the exported schema to be not enabled on the table.", ruleName), "TABLE", fullyQualifiedName, sqlStmtInfo.formattedStmt, UNSUPPORTED_FEATURES, UNSUPPORTED_ALTER_VARIANTS_DOC_LINK)
	}
	/*
		e.g. ALTER TABLE example CLUSTER ON idx;
		stmt:{alter_table_stmt:{relation:{relname:"example" inh:true relpersistence:"p" location:13}
		cmds:{alter_table_cmd:{subtype:AT_ClusterOn name:"idx" behavior:DROP_RESTRICT}} objtype:OBJECT_TABLE}} stmt_len:32

	*/
	if alterTableNode.AlterTableStmt.Cmds[0].GetAlterTableCmd().GetSubtype() == pg_query.AlterTableType_AT_ClusterOn {
		reportCase(fpath, ALTER_TABLE_CLUSTER_ON_ISSUE,
			"https://github.com/YugaByte/yugabyte-db/issues/1124", "Remove it from the exported schema.", "TABLE", fullyQualifiedName, sqlStmtInfo.formattedStmt, UNSUPPORTED_FEATURES, UNSUPPORTED_ALTER_VARIANTS_DOC_LINK)
	}

}

func reportExclusionConstraintAlterTable(alterTableNode *pg_query.Node_AlterTableStmt, sqlStmtInfo sqlInfo, fpath string) {

	schemaName := alterTableNode.AlterTableStmt.Relation.Schemaname
	tableName := alterTableNode.AlterTableStmt.Relation.Relname
	fullyQualifiedName := lo.Ternary(schemaName != "", schemaName+"."+tableName, tableName)
	alterCmd := alterTableNode.AlterTableStmt.Cmds[0].GetAlterTableCmd()
	/*
		e.g. ALTER TABLE ONLY public.meeting ADD CONSTRAINT no_time_overlap EXCLUDE USING gist (room_id WITH =, time_range WITH &&);
		cmds:{alter_table_cmd:{subtype:AT_AddConstraint def:{constraint:{contype:CONSTR_EXCLUSION conname:"no_time_overlap" location:41
		here again same checking the definition of the alter stmt if it has constraint and checking its type
	*/
	constraint := alterCmd.GetDef().GetConstraint()
	if alterCmd.Subtype == pg_query.AlterTableType_AT_AddConstraint && constraint.Contype == pg_query.ConstrType_CONSTR_EXCLUSION {
		summaryMap["TABLE"].invalidCount[fullyQualifiedName] = true
		reportCase(fpath, EXCLUSION_CONSTRAINT_ISSUE, "https://github.com/yugabyte/yugabyte-db/issues/3944",
			"Refer docs link for details on possible workaround", "TABLE", fullyQualifiedName, sqlStmtInfo.formattedStmt, UNSUPPORTED_FEATURES, EXCLUSION_CONSTRAINT_DOC_LINK)
	}
}

func reportGeneratedStoredColumnTables(createTableNode *pg_query.Node_CreateStmt, sqlStmtInfo sqlInfo, fpath string) {
	schemaName := createTableNode.CreateStmt.Relation.Schemaname
	tableName := createTableNode.CreateStmt.Relation.Relname
	columns := createTableNode.CreateStmt.TableElts
	var generatedColumns []string
	for _, column := range columns {
		//In case CREATE DDL has PRIMARY KEY(column_name) - it will be included in columns but won't have columnDef as its a constraint
		if column.GetColumnDef() != nil {
			constraints := column.GetColumnDef().Constraints
			for _, constraint := range constraints {
				if constraint.GetConstraint().Contype == pg_query.ConstrType_CONSTR_GENERATED {
					generatedColumns = append(generatedColumns, column.GetColumnDef().Colname)
				}
			}
		}
	}
	fullyQualifiedName := lo.Ternary(schemaName != "", schemaName+"."+tableName, tableName)
	if len(generatedColumns) > 0 {
		summaryMap["TABLE"].invalidCount[sqlStmtInfo.objName] = true
		reportCase(fpath, STORED_GENERATED_COLUMN_ISSUE_REASON+fmt.Sprintf(" Generated Columns: (%s)", strings.Join(generatedColumns, ",")),
			"https://github.com/yugabyte/yugabyte-db/issues/10695", "Using Triggers to update the generated columns is one way to work around this issue, refer docs link for more details.", "TABLE", fullyQualifiedName, sqlStmtInfo.formattedStmt, UNSUPPORTED_FEATURES, GENERATED_STORED_COLUMN_DOC_LINK)
	}
}

// Checks compatibility of views
func checkViews(sqlInfoArr []sqlInfo, fpath string) {
	for _, sqlInfo := range sqlInfoArr {
		/*if dropMatViewRegex.MatchString(sqlInfo.stmt) {
			reportCase(fpath, "DROP MATERIALIZED VIEW not supported yet.",a
				"https://github.com/YugaByte/yugabyte-db/issues/10102", "")
		} else if view := matViewRegex.FindStringSubmatch(sqlInfo.stmt); view != nil {
			reportCase(fpath, "Schema contains materialized view which is not supported. The view is: "+view[1],
				"https://github.com/yugabyte/yugabyte-db/issues/10102", "")
		} else */
		if view := viewWithCheckRegex.FindStringSubmatch(sqlInfo.stmt); view != nil {
			summaryMap["VIEW"].invalidCount[sqlInfo.objName] = true
			reportCase(fpath, VIEW_CHECK_OPTION_ISSUE, "https://github.com/yugabyte/yugabyte-db/issues/22716",
				"Use Trigger with INSTEAD OF clause on INSERT/UPDATE on view to get this functionality", "VIEW", view[1], sqlInfo.formattedStmt, UNSUPPORTED_FEATURES, VIEW_CHECK_OPTION_DOC_LINK)
		}
	}
}

// Separates the input line into multiple statements which are accepted by YB.
func separateMultiObj(objType string, line string) string {
	indexes := multiRegex.FindAllStringSubmatchIndex(line, -1)
	suggestion := ""
	for _, match := range indexes {
		start := match[2]
		end := match[3]
		obj := strings.Replace(line[start:end], ",", ";", -1)
		suggestion += objType + " " + obj
	}
	return suggestion
}

// Checks compatibility of SQL statements
func checkSql(sqlInfoArr []sqlInfo, fpath string) {
	for _, sqlInfo := range sqlInfoArr {
		if rangeRegex.MatchString(sqlInfo.stmt) {
			reportCase(fpath,
				"RANGE with offset PRECEDING/FOLLOWING is not supported for column type numeric and offset type double precision",
				"https://github.com/yugabyte/yugabyte-db/issues/10692", "", "TABLE", "", sqlInfo.formattedStmt, UNSUPPORTED_FEATURES, "")
		} else if stmt := fetchRegex.FindStringSubmatch(sqlInfo.stmt); stmt != nil {
			location := strings.ToUpper(stmt[1])
			if slices.Contains(notSupportedFetchLocation, location) {
				summaryMap["PROCEDURE"].invalidCount[sqlInfo.objName] = true
				reportCase(fpath, "This FETCH clause might not be supported yet", "https://github.com/YugaByte/yugabyte-db/issues/6514",
					"Please verify the DDL on your YugabyteDB version before proceeding", "CURSOR", sqlInfo.objName, sqlInfo.formattedStmt, UNSUPPORTED_FEATURES, "")
			}
		} else if stmt := alterAggRegex.FindStringSubmatch(sqlInfo.stmt); stmt != nil {
			reportCase(fpath, "ALTER AGGREGATE not supported yet.",
				"https://github.com/YugaByte/yugabyte-db/issues/2717", "", "AGGREGATE", stmt[1], sqlInfo.formattedStmt, UNSUPPORTED_FEATURES, "")
		} else if dropCollRegex.MatchString(sqlInfo.stmt) {
			reportCase(fpath, "DROP multiple objects not supported yet.",
				"https://github.com/YugaByte/yugabyte-db/issues/880", separateMultiObj("DROP COLLATION", sqlInfo.formattedStmt), "COLLATION", "", sqlInfo.formattedStmt, UNSUPPORTED_FEATURES, "")
		} else if dropIdxRegex.MatchString(sqlInfo.stmt) {
			reportCase(fpath, "DROP multiple objects not supported yet.",
				"https://github.com/YugaByte/yugabyte-db/issues/880", separateMultiObj("DROP INDEX", sqlInfo.formattedStmt), "INDEX", "", sqlInfo.formattedStmt, UNSUPPORTED_FEATURES, "")
		} else if dropViewRegex.MatchString(sqlInfo.stmt) {
			reportCase(fpath, "DROP multiple objects not supported yet.",
				"https://github.com/YugaByte/yugabyte-db/issues/880", separateMultiObj("DROP VIEW", sqlInfo.formattedStmt), "VIEW", "", sqlInfo.formattedStmt, UNSUPPORTED_FEATURES, "")
		} else if dropSeqRegex.MatchString(sqlInfo.stmt) {
			reportCase(fpath, "DROP multiple objects not supported yet.",
				"https://github.com/YugaByte/yugabyte-db/issues/880", separateMultiObj("DROP SEQUENCE", sqlInfo.formattedStmt), "SEQUENCE", "", sqlInfo.formattedStmt, UNSUPPORTED_FEATURES, "")
		} else if dropForeignRegex.MatchString(sqlInfo.stmt) {
			reportCase(fpath, "DROP multiple objects not supported yet.",
				"https://github.com/YugaByte/yugabyte-db/issues/880", separateMultiObj("DROP FOREIGN TABLE", sqlInfo.formattedStmt), "FOREIGN TABLE", "", sqlInfo.formattedStmt, UNSUPPORTED_FEATURES, "")
		} else if idx := dropIdxConcurRegex.FindStringSubmatch(sqlInfo.stmt); idx != nil {
			reportCase(fpath, "DROP INDEX CONCURRENTLY not supported yet",
				"https://github.com/yugabyte/yugabyte-db/issues/22717", "", "INDEX", idx[2], sqlInfo.formattedStmt, UNSUPPORTED_FEATURES, "")
		} else if trig := trigRefRegex.FindStringSubmatch(sqlInfo.stmt); trig != nil {
			summaryMap["TRIGGER"].invalidCount[sqlInfo.objName] = true
			reportCase(fpath, "REFERENCING clause (transition tables) not supported yet.",
				"https://github.com/YugaByte/yugabyte-db/issues/1668", "", "TRIGGER", trig[1], sqlInfo.formattedStmt, UNSUPPORTED_FEATURES, "")
		} else if trig := constrTrgRegex.FindStringSubmatch(sqlInfo.stmt); trig != nil {
			reportCase(fpath, CONSTRAINT_TRIGGER_ISSUE_REASON,
				"https://github.com/YugaByte/yugabyte-db/issues/1709", "", "TRIGGER", fmt.Sprintf("%s ON %s", trig[1], trig[3]), sqlInfo.formattedStmt, UNSUPPORTED_FEATURES, CONSTRAINT_TRIGGER_DOC_LINK)
		} else if currentOfRegex.MatchString(sqlInfo.stmt) {
			reportCase(fpath, "WHERE CURRENT OF not supported yet", "https://github.com/YugaByte/yugabyte-db/issues/737", "", "CURSOR", "", sqlInfo.formattedStmt, UNSUPPORTED_FEATURES, "")
		} else if bulkCollectRegex.MatchString(sqlInfo.stmt) {
			reportCase(fpath, "BULK COLLECT keyword of oracle is not converted into PostgreSQL compatible syntax", "https://github.com/yugabyte/yb-voyager/issues/1539", "", "", "", sqlInfo.formattedStmt, UNSUPPORTED_FEATURES, "")
		}
	}
}

// Checks unsupported DDL statements
func checkDDL(sqlInfoArr []sqlInfo, fpath string, objType string) {

	for _, sqlInfo := range sqlInfoArr {
		if am := amRegex.FindStringSubmatch(sqlInfo.stmt); am != nil {
			summaryMap["TABLE"].invalidCount[sqlInfo.objName] = true
			reportCase(fpath, "CREATE ACCESS METHOD is not supported.",
				"https://github.com/yugabyte/yugabyte-db/issues/10693", "", "ACCESS METHOD", am[1], sqlInfo.formattedStmt, UNSUPPORTED_FEATURES, "")
		} else if tbl := idxConcRegex.FindStringSubmatch(sqlInfo.stmt); tbl != nil {
			summaryMap["TABLE"].invalidCount[sqlInfo.objName] = true
			reportCase(fpath, "REINDEX is not supported.",
				"https://github.com/yugabyte/yugabyte-db/issues/10267", "", "TABLE", tbl[1], sqlInfo.formattedStmt, UNSUPPORTED_FEATURES, "")
		} else if tbl := likeAllRegex.FindStringSubmatch(sqlInfo.stmt); tbl != nil {
			summaryMap["TABLE"].invalidCount[sqlInfo.objName] = true
			reportCase(fpath, "LIKE ALL is not supported yet.",
				"https://github.com/yugabyte/yugabyte-db/issues/10697", "", "TABLE", tbl[2], sqlInfo.formattedStmt, UNSUPPORTED_FEATURES, "")
		} else if tbl := likeRegex.FindStringSubmatch(sqlInfo.stmt); tbl != nil {
			summaryMap["TABLE"].invalidCount[sqlInfo.objName] = true
			reportCase(fpath, "LIKE clause not supported yet.",
				"https://github.com/YugaByte/yugabyte-db/issues/1129", "", "TABLE", tbl[2], sqlInfo.formattedStmt, UNSUPPORTED_FEATURES, "")
		} else if tbl := addPrimaryRegex.FindStringSubmatch(sqlInfo.stmt); tbl != nil {
			if _, ok := tblPartitions[tbl[3]]; ok {
				reportAddingPrimaryKey(fpath, "TABLE", tbl[3], sqlInfo.formattedStmt)
			}
			primaryCons[tbl[2]] = fpath
		} else if tbl := inheritRegex.FindStringSubmatch(sqlInfo.stmt); tbl != nil {
			summaryMap["TABLE"].invalidCount[sqlInfo.objName] = true
			reportCase(fpath, INHERITANCE_ISSUE_REASON,
				"https://github.com/YugaByte/yugabyte-db/issues/1129", "", "TABLE", tbl[4], sqlInfo.formattedStmt, UNSUPPORTED_FEATURES, INHERITANCE_DOC_LINK)
		} else if tbl := withOidsRegex.FindStringSubmatch(sqlInfo.stmt); tbl != nil {
			summaryMap["TABLE"].invalidCount[sqlInfo.objName] = true
			reportCase(fpath, "OIDs are not supported for user tables.",
				"https://github.com/yugabyte/yugabyte-db/issues/10273", "", "TABLE", tbl[2], sqlInfo.formattedStmt, UNSUPPORTED_FEATURES, "")
		} else if tbl := intvlRegex.FindStringSubmatch(sqlInfo.stmt); tbl != nil {
			summaryMap["TABLE"].invalidCount[sqlInfo.objName] = true
			reportCase(fpath, "PRIMARY KEY containing column of type 'INTERVAL' not yet supported.",
				"https://github.com/YugaByte/yugabyte-db/issues/1397", "", "TABLE", tbl[2], sqlInfo.formattedStmt, UNSUPPORTED_FEATURES, "")
		} else if tbl := alterOfRegex.FindStringSubmatch(sqlInfo.stmt); tbl != nil {
			reportCase(fpath, "ALTER TABLE OF not supported yet.",
				"https://github.com/YugaByte/yugabyte-db/issues/1124", "", "TABLE", tbl[3], sqlInfo.formattedStmt, UNSUPPORTED_FEATURES, "")
		} else if tbl := alterSchemaRegex.FindStringSubmatch(sqlInfo.stmt); tbl != nil {
			reportCase(fpath, "ALTER TABLE SET SCHEMA not supported yet.",
				"https://github.com/YugaByte/yugabyte-db/issues/3947", "", "TABLE", tbl[3], sqlInfo.formattedStmt, UNSUPPORTED_FEATURES, "")
		} else if createSchemaRegex.MatchString(sqlInfo.stmt) {
			reportCase(fpath, "CREATE SCHEMA with elements not supported yet.",
				"https://github.com/YugaByte/yugabyte-db/issues/10865", "", "SCHEMA", "", sqlInfo.formattedStmt, UNSUPPORTED_FEATURES, "")
		} else if tbl := alterNotOfRegex.FindStringSubmatch(sqlInfo.stmt); tbl != nil {
			reportCase(fpath, "ALTER TABLE NOT OF not supported yet.",
				"https://github.com/YugaByte/yugabyte-db/issues/1124", "", "TABLE", tbl[3], sqlInfo.formattedStmt, UNSUPPORTED_FEATURES, "")
		} else if tbl := alterColumnStatsRegex.FindStringSubmatch(sqlInfo.stmt); tbl != nil {
			reportCase(fpath, "ALTER TABLE ALTER column SET STATISTICS not supported yet.",
				"https://github.com/YugaByte/yugabyte-db/issues/1124", "", "TABLE", tbl[3], sqlInfo.formattedStmt, UNSUPPORTED_FEATURES, "")
		} else if tbl := alterColumnStorageRegex.FindStringSubmatch(sqlInfo.stmt); tbl != nil {
			reportCase(fpath, "ALTER TABLE ALTER column SET STORAGE not supported yet.",
				"https://github.com/YugaByte/yugabyte-db/issues/1124", "", "TABLE", tbl[3], sqlInfo.formattedStmt, UNSUPPORTED_FEATURES, "")
		} else if tbl := alterColumnResetAttributesRegex.FindStringSubmatch(sqlInfo.stmt); tbl != nil {
			reportCase(fpath, "ALTER TABLE ALTER column RESET (attribute) not supported yet.",
				"https://github.com/YugaByte/yugabyte-db/issues/1124", "", "TABLE", tbl[3], sqlInfo.formattedStmt, UNSUPPORTED_FEATURES, "")
		} else if tbl := alterConstrRegex.FindStringSubmatch(sqlInfo.stmt); tbl != nil {
			reportCase(fpath, "ALTER TABLE ALTER CONSTRAINT not supported yet.",
				"https://github.com/YugaByte/yugabyte-db/issues/1124", "", "TABLE", tbl[3], sqlInfo.formattedStmt, UNSUPPORTED_FEATURES, "")
		} else if tbl := setOidsRegex.FindStringSubmatch(sqlInfo.stmt); tbl != nil {
			reportCase(fpath, "ALTER TABLE SET WITH OIDS not supported yet.",
				"https://github.com/YugaByte/yugabyte-db/issues/1124", "", "TABLE", tbl[4], sqlInfo.formattedStmt, UNSUPPORTED_FEATURES, "")
		} else if tbl := withoutClusterRegex.FindStringSubmatch(sqlInfo.stmt); tbl != nil {
			reportCase(fpath, "ALTER TABLE SET WITHOUT CLUSTER not supported yet.",
				"https://github.com/YugaByte/yugabyte-db/issues/1124", "", "TABLE", tbl[2], sqlInfo.formattedStmt, UNSUPPORTED_FEATURES, "")
		} else if tbl := alterSetRegex.FindStringSubmatch(sqlInfo.stmt); tbl != nil {
			reportCase(fpath, "ALTER TABLE SET not supported yet.",
				"https://github.com/YugaByte/yugabyte-db/issues/1124", "", "TABLE", tbl[2], sqlInfo.formattedStmt, UNSUPPORTED_FEATURES, "")
		} else if tbl := alterIdxRegex.FindStringSubmatch(sqlInfo.stmt); tbl != nil {
			reportCase(fpath, "ALTER INDEX SET not supported yet.",
				"https://github.com/YugaByte/yugabyte-db/issues/1124", "", "INDEX", tbl[1], sqlInfo.formattedStmt, UNSUPPORTED_FEATURES, "")
		} else if tbl := alterResetRegex.FindStringSubmatch(sqlInfo.stmt); tbl != nil {
			reportCase(fpath, "ALTER TABLE RESET not supported yet.",
				"https://github.com/YugaByte/yugabyte-db/issues/1124", "", "TABLE", tbl[2], sqlInfo.formattedStmt, UNSUPPORTED_FEATURES, "")
		} else if tbl := alterOptionsRegex.FindStringSubmatch(sqlInfo.stmt); tbl != nil {
			reportCase(fpath, "ALTER TABLE not supported yet.",
				"https://github.com/YugaByte/yugabyte-db/issues/1124", "", "TABLE", tbl[3], sqlInfo.formattedStmt, UNSUPPORTED_FEATURES, "")
		} else if typ := dropAttrRegex.FindStringSubmatch(sqlInfo.stmt); typ != nil {
			reportCase(fpath, "ALTER TYPE DROP ATTRIBUTE not supported yet.",
				"https://github.com/YugaByte/yugabyte-db/issues/1893", "", "TYPE", typ[1], sqlInfo.formattedStmt, UNSUPPORTED_FEATURES, "")
		} else if typ := alterTypeRegex.FindStringSubmatch(sqlInfo.stmt); typ != nil {
			reportCase(fpath, "ALTER TYPE not supported yet.",
				"https://github.com/YugaByte/yugabyte-db/issues/1893", "", "TYPE", typ[1], sqlInfo.formattedStmt, UNSUPPORTED_FEATURES, "")
		} else if tbl := alterInhRegex.FindStringSubmatch(sqlInfo.stmt); tbl != nil {
			reportCase(fpath, "ALTER TABLE INHERIT not supported yet.",
				"https://github.com/YugaByte/yugabyte-db/issues/1124", "", "TABLE", tbl[3], sqlInfo.formattedStmt, UNSUPPORTED_FEATURES, "")
		} else if tbl := valConstrRegex.FindStringSubmatch(sqlInfo.stmt); tbl != nil {
			reportCase(fpath, "ALTER TABLE VALIDATE CONSTRAINT not supported yet.",
				"https://github.com/YugaByte/yugabyte-db/issues/1124", "", "TABLE", tbl[3], sqlInfo.formattedStmt, UNSUPPORTED_FEATURES, "")
		} else if spc := alterTblSpcRegex.FindStringSubmatch(sqlInfo.stmt); spc != nil {
			reportCase(fpath, "ALTER TABLESPACE not supported yet.",
				"https://github.com/YugaByte/yugabyte-db/issues/1153", "", "TABLESPACE", spc[1], sqlInfo.formattedStmt, UNSUPPORTED_FEATURES, "")
		} else if spc := alterViewRegex.FindStringSubmatch(sqlInfo.stmt); spc != nil {
			reportCase(fpath, "ALTER VIEW not supported yet.",
				"https://github.com/YugaByte/yugabyte-db/issues/1131", "", "VIEW", spc[1], sqlInfo.formattedStmt, UNSUPPORTED_FEATURES, "")
		} else if tbl := cLangRegex.FindStringSubmatch(sqlInfo.stmt); tbl != nil {
			reportCase(fpath, "LANGUAGE C not supported yet.",
				"https://github.com/yugabyte/yb-voyager/issues/1540", "", "FUNCTION", tbl[2], sqlInfo.formattedStmt, UNSUPPORTED_FEATURES, "")
			summaryMap["FUNCTION"].invalidCount[sqlInfo.objName] = true
		} else if regMatch := partitionColumnsRegex.FindStringSubmatch(sqlInfo.stmt); regMatch != nil {
			// example1 - CREATE TABLE example1( 	id numeric NOT NULL, 	country_code varchar(3), 	record_type varchar(5), PRIMARY KEY (id,country_code) ) PARTITION BY RANGE (country_code, record_type) ;
			// example2 - CREATE TABLE example2 ( 	id numeric NOT NULL PRIMARY KEY, 	country_code varchar(3), 	record_type varchar(5) ) PARTITION BY RANGE (country_code, record_type) ;
			columnList := utils.CsvStringToSlice(strings.Trim(regMatch[3], " "))
			// example1 - columnList: [id numeric NOT NULL country_code varchar(3) record_type varchar(5) PRIMARY KEY (id country_code)]
			// example2 - columnList: [id numeric NOT NULL PRIMARY KEY country_code varchar(3) record_type varchar(5]
			openBracketSplits := strings.Split(strings.Trim(regMatch[3], " "), "(")
			// example1 -  openBracketSplits: [	id numeric NOT NULL, 	country_code varchar 3), 	record_type varchar 5), 	descriptions varchar 50), 	PRIMARY KEY  id,country_code)]
			stringbeforeLastOpenBracket := ""
			if len(openBracketSplits) > 1 {
				stringbeforeLastOpenBracket = strings.Join(strings.Fields(openBracketSplits[len(openBracketSplits)-2]), " ") //without extra spaces to easily check suffix
			}
			// example1 - stringbeforeLastBracket: 50), PRIMARY KEY
			// example2 - stringbeforeLastBracket: 5), descriptions varchar
			var primaryKeyColumnsList []string
			if strings.HasSuffix(strings.ToLower(stringbeforeLastOpenBracket), ", primary key") { //false for example2
				primaryKeyColumns := strings.Trim(openBracketSplits[len(openBracketSplits)-1], ") ")
				primaryKeyColumnsList = utils.CsvStringToSlice(primaryKeyColumns)
			} else {
				//this case can come by manual intervention
				for _, columnDefinition := range columnList {
					if strings.Contains(strings.ToLower(columnDefinition), "primary key") {
						partsOfColumnDefinition := strings.Split(columnDefinition, " ")
						columnName := partsOfColumnDefinition[0]
						primaryKeyColumnsList = append(primaryKeyColumnsList, columnName)
						break
					}
				}
			}
			partitionColumns := strings.Trim(regMatch[5], `()`)
			partitionColumnsList := utils.CsvStringToSlice(partitionColumns)
			if len(partitionColumnsList) == 1 {
				expressionChk := partitionColumnsList[0]
				if strings.ContainsAny(expressionChk, "()[]{}|/!@$#%^&*-+=") {
					summaryMap["TABLE"].invalidCount[sqlInfo.objName] = true
					reportCase(fpath, "Issue with Partition using Expression on a table which cannot contain Primary Key / Unique Key on any column",
						"https://github.com/yugabyte/yb-voyager/issues/698", "Remove the Constriant from the table definition", "TABLE", regMatch[2], sqlInfo.formattedStmt, UNSUPPORTED_FEATURES, EXPRESSION_PARTIITON_DOC_LINK)
					continue
				}
			}
			if strings.ToLower(regMatch[4]) == "list" && len(partitionColumnsList) > 1 {
				summaryMap["TABLE"].invalidCount[sqlInfo.objName] = true
				reportCase(fpath, `cannot use "list" partition strategy with more than one column`,
					"https://github.com/yugabyte/yb-voyager/issues/699", "Make it a single column partition by list or choose other supported Partitioning methods", "TABLE", regMatch[2], sqlInfo.formattedStmt, UNSUPPORTED_FEATURES, LIST_PARTIION_MULTI_COLUMN_DOC_LINK)
				continue
			}
			if len(primaryKeyColumnsList) == 0 { // if non-PK table, then no need to report
				tblPartitions[regMatch[2]] = true
				if filename, ok := primaryCons[regMatch[2]]; ok {
					reportAddingPrimaryKey(filename, "TABLE", tbl[2], sqlInfo.formattedStmt)
				}
				continue
			}
			for _, partitionColumn := range partitionColumnsList {
				if !slices.Contains(primaryKeyColumnsList, partitionColumn) { //partition key not in PK
					summaryMap["TABLE"].invalidCount[sqlInfo.objName] = true
					reportCase(fpath, "insufficient columns in the PRIMARY KEY constraint definition in CREATE TABLE",
						"https://github.com/yugabyte/yb-voyager/issues/578", "Add all Partition columns to Primary Key", "TABLE", regMatch[2], sqlInfo.formattedStmt, UNSUPPORTED_FEATURES, PARTITION_KEY_NOT_PK_DOC_LINK)
					break
				}
			}
		} else if strings.Contains(strings.ToLower(sqlInfo.stmt), "drop temporary table") {
			filePath := strings.Split(fpath, "/")
			fileName := filePath[len(filePath)-1]
			objType := strings.ToUpper(strings.Split(fileName, ".")[0])
			summaryMap[objType].invalidCount[sqlInfo.objName] = true
			reportCase(fpath, `temporary table is not a supported clause for drop`,
				"https://github.com/yugabyte/yb-voyager/issues/705", `remove "temporary" and change it to "drop table"`, objType, sqlInfo.objName, sqlInfo.formattedStmt, UNSUPPORTED_FEATURES, DROP_TEMP_TABLE_DOC_LINK)
		} else if regMatch := anydataRegex.FindStringSubmatch(sqlInfo.stmt); regMatch != nil {
			summaryMap["TABLE"].invalidCount[sqlInfo.objName] = true
			reportCase(fpath, "AnyData datatype doesn't have a mapping in YugabyteDB", "https://github.com/yugabyte/yb-voyager/issues/1541", `Remove the column with AnyData datatype or change it to a relevant supported datatype`, "TABLE", regMatch[2], sqlInfo.formattedStmt, UNSUPPORTED_FEATURES, "")
		} else if regMatch := anydatasetRegex.FindStringSubmatch(sqlInfo.stmt); regMatch != nil {
			summaryMap["TABLE"].invalidCount[sqlInfo.objName] = true
			reportCase(fpath, "AnyDataSet datatype doesn't have a mapping in YugabyteDB", "https://github.com/yugabyte/yb-voyager/issues/1541", `Remove the column with AnyDataSet datatype or change it to a relevant supported datatype`, "TABLE", regMatch[2], sqlInfo.formattedStmt, UNSUPPORTED_FEATURES, "")
		} else if regMatch := anyTypeRegex.FindStringSubmatch(sqlInfo.stmt); regMatch != nil {
			summaryMap["TABLE"].invalidCount[sqlInfo.objName] = true
			reportCase(fpath, "AnyType datatype doesn't have a mapping in YugabyteDB", "https://github.com/yugabyte/yb-voyager/issues/1541", `Remove the column with AnyType datatype or change it to a relevant supported datatype`, "TABLE", regMatch[2], sqlInfo.formattedStmt, UNSUPPORTED_FEATURES, "")
		} else if regMatch := uriTypeRegex.FindStringSubmatch(sqlInfo.stmt); regMatch != nil {
			summaryMap["TABLE"].invalidCount[sqlInfo.objName] = true
			reportCase(fpath, "URIType datatype doesn't have a mapping in YugabyteDB", "https://github.com/yugabyte/yb-voyager/issues/1541", `Remove the column with URIType datatype or change it to a relevant supported datatype`, "TABLE", regMatch[2], sqlInfo.formattedStmt, UNSUPPORTED_FEATURES, "")
		} else if regMatch := jsonFuncRegex.FindStringSubmatch(sqlInfo.stmt); regMatch != nil {
			summaryMap[objType].invalidCount[sqlInfo.objName] = true
			reportCase(fpath, "JSON_ARRAYAGG() function is not available in YugabyteDB", "https://github.com/yugabyte/yb-voyager/issues/1542", `Rename the function to YugabyteDB's equivalent JSON_AGG()`, objType, regMatch[3], sqlInfo.formattedStmt, UNSUPPORTED_FEATURES, "")
		}

	}
}

// check foreign table
func checkForeign(sqlInfoArr []sqlInfo, fpath string) {
	for _, sqlInfo := range sqlInfoArr {
		//TODO: refactor it later to remove all the unneccessary regexes
		if tbl := primRegex.FindStringSubmatch(sqlInfo.stmt); tbl != nil {
			reportCase(fpath, "Primary key constraints are not supported on foreign tables.",
				"https://github.com/yugabyte/yugabyte-db/issues/10698", "", "TABLE", tbl[1], sqlInfo.formattedStmt, UNSUPPORTED_FEATURES, "")
		} else if tbl := foreignKeyRegex.FindStringSubmatch(sqlInfo.stmt); tbl != nil {
			reportCase(fpath, "Foreign key constraints are not supported on foreign tables.",
				"https://github.com/yugabyte/yugabyte-db/issues/10699", "", "TABLE", tbl[1], sqlInfo.formattedStmt, UNSUPPORTED_FEATURES, "")
		}
	}
}

// all other cases to check
func checkRemaining(sqlInfoArr []sqlInfo, fpath string) {
	for _, sqlInfo := range sqlInfoArr {
		if trig := compoundTrigRegex.FindStringSubmatch(sqlInfo.stmt); trig != nil {
			reportCase(fpath, COMPOUND_TRIGGER_ISSUE_REASON,
				"https://github.com/yugabyte/yb-voyager/issues/1543", "", "TRIGGER", trig[2], sqlInfo.formattedStmt, UNSUPPORTED_FEATURES, "")
			summaryMap["TRIGGER"].invalidCount[sqlInfo.objName] = true
		}
	}

}

// Checks whether the script, fpath, can be migrated to YB
func checker(sqlInfoArr []sqlInfo, fpath string, objType string) {
	if !utils.FileOrFolderExists(fpath) {
		return
	}
	checkViews(sqlInfoArr, fpath)
	checkSql(sqlInfoArr, fpath)
	checkGist(sqlInfoArr, fpath)
	checkDDL(sqlInfoArr, fpath, objType)
	checkForeign(sqlInfoArr, fpath)
	checkRemaining(sqlInfoArr, fpath)
	checkStmtsUsingParser(sqlInfoArr, fpath, objType)
}

func checkExtensions(sqlInfoArr []sqlInfo, fpath string) {
	for _, sqlInfo := range sqlInfoArr {
		if sqlInfo.objName != "" && !slices.Contains(supportedExtensionsOnYB, sqlInfo.objName) {
			summaryMap["EXTENSION"].invalidCount[sqlInfo.objName] = true
			reportCase(fpath, UNSUPPORTED_EXTENSION_ISSUE+" Refer to the docs link for the more information on supported extensions.", "https://github.com/yugabyte/yb-voyager/issues/1538", "", "EXTENSION",
				sqlInfo.objName, sqlInfo.formattedStmt, UNSUPPORTED_FEATURES, EXTENSION_DOC_LINK)
		}
		if strings.ToLower(sqlInfo.objName) == "hll" {
			summaryMap["EXTENSION"].details[`'hll' extension is supported in YugabyteDB v2.18 onwards. Please verify this extension as per the target YugabyteDB version.`] = true
		}
	}
}

func invalidSqlComment(line string) int {
	if cmt := unsupportedCommentRegex1.FindStringSubmatch(line); cmt != nil {
		return 1
	} else if cmt := packageSupportCommentRegex.FindStringSubmatch(line); cmt != nil {
		return 2
	} else if cmt := unsupportedCommentRegex2.FindStringSubmatch(line); cmt != nil {
		return 3
	} else if cmt := typeUnsupportedRegex.FindStringSubmatch(line); cmt != nil {
		return 4
	}
	return 0
}

func getCreateObjRegex(objType string) (*regexp.Regexp, int) {
	var createObjRegex *regexp.Regexp
	var objNameIndex int
	//replacing every possible space or new line char with [\s\n]+ in all regexs
	if objType == "MVIEW" {
		createObjRegex = re("CREATE", opt("OR REPLACE"), "MATERIALIZED", "VIEW", capture(ident))
		objNameIndex = 2
	} else if objType == "PACKAGE" {
		createObjRegex = re("CREATE", "SCHEMA", ifNotExists, capture(ident))
		objNameIndex = 2
	} else if objType == "SYNONYM" {
		createObjRegex = re("CREATE", opt("OR REPLACE"), "VIEW", capture(ident))
		objNameIndex = 2
	} else if objType == "INDEX" || objType == "PARTITION_INDEX" || objType == "FTS_INDEX" {
		createObjRegex = re("CREATE", opt("UNIQUE"), "INDEX", ifNotExists, capture(ident))
		objNameIndex = 3
	} else if objType == "TABLE" || objType == "PARTITION" {
		createObjRegex = re("CREATE", opt("OR REPLACE"), "TABLE", ifNotExists, capture(ident))
		objNameIndex = 3
	} else if objType == "FOREIGN TABLE" {
		createObjRegex = re("CREATE", opt("OR REPLACE"), "FOREIGN", "TABLE", ifNotExists, capture(ident))
		objNameIndex = 3
	} else if objType == "OPERATOR" {
		// to include all three types of OPERATOR DDL
		// CREATE OPERATOR / CREATE OPERATOR FAMILY / CREATE OPERATOR CLASS
		createObjRegex = re("CREATE", opt("OR REPLACE"), "OPERATOR", opt("FAMILY"), opt("CLASS"), ifNotExists, capture(ident))
		objNameIndex = 5
	} else { //TODO: check syntaxes for other objects and add more cases if required
		createObjRegex = re("CREATE", opt("OR REPLACE"), objType, ifNotExists, capture(ident))
		objNameIndex = 3
	}

	return createObjRegex, objNameIndex
}

func processCollectedSql(fpath string, stmt string, formattedStmt string, objType string, reportNextSql *int) sqlInfo {
	createObjRegex, objNameIndex := getCreateObjRegex(objType)
	var objName = "" // to extract from sql statement

	//update about sqlStmt in the summary variable for the report generation part
	createObjStmt := createObjRegex.FindStringSubmatch(formattedStmt)
	if createObjStmt != nil {
		objName = createObjStmt[objNameIndex]

		if objType == "PARTITION" || objType == "TABLE" {
			if summaryMap != nil && summaryMap["TABLE"] != nil {
				summaryMap["TABLE"].totalCount += 1
				summaryMap["TABLE"].objSet = append(summaryMap["TABLE"].objSet, objName)
			}
		} else {
			if summaryMap != nil && summaryMap[objType] != nil { //when just createSqlStrArray() is called from someother file, then no summaryMap exists
				summaryMap[objType].totalCount += 1
				summaryMap[objType].objSet = append(summaryMap[objType].objSet, objName)
			}
		}
	} else {
		if objType == "TYPE" {
			//in case of oracle there are some inherited types which can be exported as inherited tables but will be dumped in type.sql
			createObjRegex, objNameIndex = getCreateObjRegex("TABLE")
			createObjStmt = createObjRegex.FindStringSubmatch(formattedStmt)
			if createObjStmt != nil {
				objName = createObjStmt[objNameIndex]
				if summaryMap != nil && summaryMap["TABLE"] != nil {
					summaryMap["TABLE"].totalCount += 1
					summaryMap["TABLE"].objSet = append(summaryMap["TABLE"].objSet, objName)
				}
			}
		}
	}

	if *reportNextSql > 0 && (summaryMap != nil && summaryMap[objType] != nil) {
		reportBasedOnComment(*reportNextSql, fpath, "", "", objName, objType, formattedStmt)
		*reportNextSql = 0 //reset flag
	}

	formattedStmt = strings.TrimRight(formattedStmt, "\n") //removing new line from end

	sqlInfo := sqlInfo{
		objName:       objName,
		stmt:          stmt,
		formattedStmt: formattedStmt,
		fileName:      fpath,
	}
	return sqlInfo
}

func parseSqlFileForObjectType(path string, objType string) []sqlInfo {
	log.Infof("Reading %s DDLs in file %s", objType, path)
	var sqlInfoArr []sqlInfo
	if !utils.FileOrFolderExists(path) {
		return sqlInfoArr
	}
	reportNextSql := 0
	file, err := os.ReadFile(path)
	if err != nil {
		utils.ErrExit("Error while reading %q: %s", path, err)
	}

	lines := strings.Split(string(file), "\n")
	for i := 0; i < len(lines); i++ {
		currLine := lines[i]
		if len(currLine) == 0 {
			continue
		}

		if strings.Contains(strings.TrimLeft(currLine, " "), "--") {
			reportNextSql = invalidSqlComment(currLine)
			continue
		}

		var stmt, formattedStmt string
		if isStartOfCodeBlockSqlStmt(currLine) {
			stmt, formattedStmt = collectSqlStmtContainingCode(lines, &i)
		} else {
			stmt, formattedStmt = collectSqlStmt(lines, &i)
		}
		sqlInfo := processCollectedSql(path, stmt, formattedStmt, objType, &reportNextSql)
		sqlInfoArr = append(sqlInfoArr, sqlInfo)
	}

	return sqlInfoArr
}

var reCreateProc, _ = getCreateObjRegex("PROCEDURE")
var reCreateFunc, _ = getCreateObjRegex("FUNCTION")
var reCreateTrigger, _ = getCreateObjRegex("TRIGGER")

// returns true when sql stmt is a CREATE statement for TRIGGER, FUNCTION, PROCEDURE
func isStartOfCodeBlockSqlStmt(line string) bool {
	return reCreateProc.MatchString(line) || reCreateFunc.MatchString(line) || reCreateTrigger.MatchString(line)
}

const (
	CODE_BLOCK_NOT_STARTED = 0
	CODE_BLOCK_STARTED     = 1
	CODE_BLOCK_COMPLETED   = 2
)

func collectSqlStmtContainingCode(lines []string, i *int) (string, string) {
	dollarQuoteFlag := CODE_BLOCK_NOT_STARTED
	// Delimiter to outermost Code Block if nested Code Blocks present
	codeBlockDelimiter := ""

	stmt := ""
	formattedStmt := ""

sqlParsingLoop:
	for ; *i < len(lines); *i++ {
		currLine := strings.TrimRight(lines[*i], " ")
		if len(currLine) == 0 {
			continue
		}

		stmt += currLine + " "
		formattedStmt += currLine + "\n"

		// Assuming that both the dollar quote strings will not be in same line
		switch dollarQuoteFlag {
		case CODE_BLOCK_NOT_STARTED:
			if isEndOfSqlStmt(currLine) { // in case, there is no body part or body part is in single line
				break sqlParsingLoop
			} else if matches := dollarQuoteRegex.FindStringSubmatch(currLine); matches != nil {
				dollarQuoteFlag = 1 //denotes start of the code/body part
				codeBlockDelimiter = matches[0]
			}
		case CODE_BLOCK_STARTED:
			if strings.Contains(currLine, codeBlockDelimiter) {
				dollarQuoteFlag = 2 //denotes end of code/body part
				if isEndOfSqlStmt(currLine) {
					break sqlParsingLoop
				}
			}
		case CODE_BLOCK_COMPLETED:
			if isEndOfSqlStmt(currLine) {
				break sqlParsingLoop
			}
		}
	}

	return stmt, formattedStmt
}

func collectSqlStmt(lines []string, i *int) (string, string) {
	stmt := ""
	formattedStmt := ""
	for ; *i < len(lines); *i++ {
		currLine := strings.TrimRight(lines[*i], " ")
		if len(currLine) == 0 {
			continue
		}

		stmt += currLine + " "
		formattedStmt += currLine + "\n"

		if isEndOfSqlStmt(currLine) {
			break
		}
	}
	return stmt, formattedStmt
}

func isEndOfSqlStmt(line string) bool {
	/*	checking for string with ending with `;`
		Also, cover cases like comment at the end after `;`
		example: "CREATE TABLE t1 (c1 int); -- table t1" */
	line = strings.TrimRight(line, " ")
	if line[len(line)-1] == ';' {
		return true
	}

	cmtStartIdx := strings.LastIndex(line, "--")
	if cmtStartIdx != -1 {
		line = line[0:cmtStartIdx] // ignore comment
		line = strings.TrimRight(line, " ")
	}
	return line[len(line)-1] == ';'
}

func initializeSummaryMap() {
	log.Infof("initializing report summary map")
	for _, objType := range sourceObjList {
		summaryMap[objType] = &summaryInfo{
			invalidCount: make(map[string]bool),
			objSet:       make([]string, 0),
			details:      make(map[string]bool),
		}

		//executes only in case of oracle
		if objType == "PACKAGE" {
			summaryMap[objType].details["Packages in oracle are exported as schema, please review and edit them(if needed) to match your requirements"] = true
		} else if objType == "SYNONYM" {
			summaryMap[objType].details["Synonyms in oracle are exported as view, please review and edit them(if needed) to match your requirements"] = true
		}
	}

}

//go:embed templates/schema_analysis_report.html
var schemaAnalysisHtmlTmpl string

//go:embed templates/schema_analysis_report.txt
var schemaAnalysisTxtTmpl string

func applyTemplate(Report utils.SchemaReport, templateString string) (string, error) {
	tmpl, err := template.New("schema_analysis_report").Funcs(funcMap).Parse(templateString)
	if err != nil {
		return "", fmt.Errorf("failed to parse template file: %w", err)
	}

	var buf bytes.Buffer
	err = tmpl.Execute(&buf, Report)
	if err != nil {
		return "", fmt.Errorf("failed to execute parse template file: %w", err)
	}

	return buf.String(), nil
}

var funcMap = template.FuncMap{
	"join": func(arr []string, sep string) string {
		return strings.Join(arr, sep)
	},
	"sub": func(a int, b int) int {
		return a - b
	},
	"add": func(a int, b int) int {
		return a + b
	},
	"sumDbObjects": func(dbObjects []utils.DBObject, field string) int {
		total := 0
		for _, obj := range dbObjects {
			switch field {
			case "TotalCount":
				total += obj.TotalCount
			case "InvalidCount":
				total += obj.InvalidCount
			case "ValidCount":
				total += obj.TotalCount - obj.InvalidCount
			}
		}
		return total
	},
}

// add info to the 'reportStruct' variable and return
func analyzeSchemaInternal(sourceDBConf *srcdb.Source) utils.SchemaReport {
	/*
		NOTE: Don't create local var with name 'schemaAnalysisReport' since global one
		is used across all the internal functions called by analyzeSchemaInternal()
	*/
	sourceDBType = sourceDBConf.DBType
	schemaAnalysisReport = utils.SchemaReport{}
	sourceObjList = utils.GetSchemaObjectList(sourceDBConf.DBType)
	initializeSummaryMap()
	for _, objType := range sourceObjList {
		var sqlInfoArr []sqlInfo
		filePath := utils.GetObjectFilePath(schemaDir, objType)
		if objType != "INDEX" {
			sqlInfoArr = parseSqlFileForObjectType(filePath, objType)
		} else {
			sqlInfoArr = parseSqlFileForObjectType(filePath, objType)
			otherFPaths := utils.GetObjectFilePath(schemaDir, "PARTITION_INDEX")
			sqlInfoArr = append(sqlInfoArr, parseSqlFileForObjectType(otherFPaths, "PARTITION_INDEX")...)
			otherFPaths = utils.GetObjectFilePath(schemaDir, "FTS_INDEX")
			sqlInfoArr = append(sqlInfoArr, parseSqlFileForObjectType(otherFPaths, "FTS_INDEX")...)
		}
		if objType == "EXTENSION" {
			checkExtensions(sqlInfoArr, filePath)
		}
		if objType == "FOREIGN TABLE" {
			checkForeignTable(sqlInfoArr, filePath)
		}
		checker(sqlInfoArr, filePath, objType)

		if objType == "CONVERSION" {
			checkConversions(sqlInfoArr, filePath)
		}
	}

	schemaAnalysisReport.SchemaSummary = reportSchemaSummary(sourceDBConf)
	return schemaAnalysisReport
}

func checkConversions(sqlInfoArr []sqlInfo, filePath string) {
	for _, sqlStmtInfo := range sqlInfoArr {
		parseTree, err := pg_query.Parse(sqlStmtInfo.stmt)
		if err != nil {
			utils.ErrExit("failed to parse the stmt %v: %v", sqlStmtInfo.stmt, err)
		}

		createConvNode, ok := parseTree.Stmts[0].Stmt.Node.(*pg_query.Node_CreateConversionStmt)
		if ok {
			createConvStmt := createConvNode.CreateConversionStmt
			//Conversion name here is a list of items which are '.' separated
			//so 0th and 1st indexes are Schema and conv name respectively
			nameList := createConvStmt.GetConversionName()
			convName := nameList[0].GetString_().Sval
			if len(nameList) > 1 {
				convName = fmt.Sprintf("%s.%s", convName, nameList[1].GetString_().Sval)
			}
			reportCase(filePath, CONVERSION_ISSUE_REASON, "https://github.com/yugabyte/yugabyte-db/issues/10866",
				"Remove it from the exported schema", "CONVERSION", convName, sqlStmtInfo.formattedStmt, UNSUPPORTED_FEATURES, CREATE_CONVERSION_DOC_LINK)
		} else {
			//pg_query doesn't seem to have a Node type of AlterConversionStmt so using regex for now
			if stmt := alterConvRegex.FindStringSubmatch(sqlStmtInfo.stmt); stmt != nil {
				reportCase(filePath, "ALTER CONVERSION is not supported yet", "https://github.com/YugaByte/yugabyte-db/issues/10866",
					"Remove it from the exported schema", "CONVERSION", stmt[1], sqlStmtInfo.formattedStmt, UNSUPPORTED_FEATURES, CREATE_CONVERSION_DOC_LINK)
			}
		}

	}
}

func analyzeSchema() {
	err := retrieveMigrationUUID()
	if err != nil {
		utils.ErrExit("failed to get migration UUID: %w", err)
	}
	reportFile := fmt.Sprintf("%s.%s", ANALYSIS_REPORT_FILE_NAME, analyzeSchemaReportFormat)

	schemaAnalysisStartedEvent := createSchemaAnalysisStartedEvent()
	controlPlane.SchemaAnalysisStarted(&schemaAnalysisStartedEvent)

	reportPath := filepath.Join(exportDir, "reports", reportFile)

	if !schemaIsExported() {
		utils.ErrExit("run export schema before running analyze-schema")
	}

	msr, err := metaDB.GetMigrationStatusRecord()
	if err != nil {
		utils.ErrExit("analyze schema : load migration status record: %s", err)
	}
	analyzeSchemaInternal(msr.SourceDBConf)

	var finalReport string

	switch analyzeSchemaReportFormat {
	case "html":
		if msr.SourceDBConf.DBType == POSTGRESQL {
			// marking this as empty to not display this in html report for PG
			schemaAnalysisReport.SchemaSummary.SchemaNames = []string{}
		}
		finalReport, err = applyTemplate(schemaAnalysisReport, schemaAnalysisHtmlTmpl)
		if err != nil {
			utils.ErrExit("failed to apply template for html schema analysis report: %v", err)
		}
	case "json":
		jsonReportBytes, err := json.MarshalIndent(schemaAnalysisReport, "", "    ")
		if err != nil {
			utils.ErrExit("failed to marshal the report struct into json schema analysis report: %v", err)
		}
		finalReport = string(jsonReportBytes)
	case "txt":
		finalReport, err = applyTemplate(schemaAnalysisReport, schemaAnalysisTxtTmpl)
		if err != nil {
			utils.ErrExit("failed to apply template for txt schema analysis report: %v", err)
		}
	case "xml":
		xmlReportBytes, err := xml.MarshalIndent(schemaAnalysisReport, "", "\t")
		if err != nil {
			utils.ErrExit("failed to marshal the report struct into xml schema analysis report: %v", err)
		}
		finalReport = string(xmlReportBytes)
	default:
		panic(fmt.Sprintf("invalid report format: %q", analyzeSchemaReportFormat))
	}

	//check & inform if file already exists
	if utils.FileOrFolderExists(reportPath) {
		fmt.Printf("\n%s already exists, overwriting it with a new generated report\n", reportFile)
	}

	file, err := os.OpenFile(reportPath, os.O_WRONLY|os.O_CREATE|os.O_TRUNC, 0644)
	if err != nil {
		utils.ErrExit("Error while opening %q: %s", reportPath, err)
	}
	defer func() {
		if err := file.Close(); err != nil {
			log.Errorf("Error while closing file %s: %v", reportPath, err)
		}
	}()

	_, err = file.WriteString(finalReport)
	if err != nil {
		utils.ErrExit("failed to write report to %q: %s", reportPath, err)
	}
	fmt.Printf("-- find schema analysis report at: %s\n", reportPath)

	packAndSendAnalyzeSchemaPayload(COMPLETE)

	schemaAnalysisReport := createSchemaAnalysisIterationCompletedEvent(schemaAnalysisReport)
	controlPlane.SchemaAnalysisIterationCompleted(&schemaAnalysisReport)
}

func packAndSendAnalyzeSchemaPayload(status string) {
	if !shouldSendCallhome() {
		return
	}
	payload := createCallhomePayload()

	payload.MigrationPhase = ANALYZE_PHASE
	var callhomeIssues []utils.Issue
	for _, issue := range schemaAnalysisReport.Issues {
		issue.SqlStatement = "" // Obfuscate sensitive information before sending to callhome cluster
		callhomeIssues = append(callhomeIssues, issue)
	}
	analyzePayload := callhome.AnalyzePhasePayload{
		Issues:          callhome.MarshalledJsonString(callhomeIssues),
		DatabaseObjects: callhome.MarshalledJsonString(schemaAnalysisReport.SchemaSummary.DBObjects),
	}
	payload.PhasePayload = callhome.MarshalledJsonString(analyzePayload)
	payload.Status = status

	err := callhome.SendPayload(&payload)
	if err == nil && (status == COMPLETE || status == ERROR) {
		callHomeErrorOrCompletePayloadSent = true
	}
}

var analyzeSchemaCmd = &cobra.Command{
	Use: "analyze-schema",
	Short: "Analyze converted source database schema and generate a report about YB incompatible constructs.\n" +
		"For more details and examples, visit https://docs.yugabyte.com/preview/yugabyte-voyager/reference/schema-migration/analyze-schema/",
	Long: ``,
	PreRun: func(cmd *cobra.Command, args []string) {
		validOutputFormats := []string{"html", "json", "txt", "xml"}
		validateReportOutputFormat(validOutputFormats, analyzeSchemaReportFormat)
	},

	Run: func(cmd *cobra.Command, args []string) {
		analyzeSchema()
	},
}

func init() {
	rootCmd.AddCommand(analyzeSchemaCmd)
	registerCommonGlobalFlags(analyzeSchemaCmd)
	analyzeSchemaCmd.PersistentFlags().StringVar(&analyzeSchemaReportFormat, "output-format", "txt",
		"format in which report will be generated: (html, txt, json, xml)")
}

func validateReportOutputFormat(validOutputFormats []string, format string) {
	format = strings.ToLower(format)

	for i := 0; i < len(validOutputFormats); i++ {
		if format == validOutputFormats[i] {
			return
		}
	}
	utils.ErrExit("Error: Invalid output format: %s. Supported formats are %v", format, validOutputFormats)
}

func schemaIsAnalyzed() bool {
	path := filepath.Join(exportDir, "reports", fmt.Sprintf("%s.*", ANALYSIS_REPORT_FILE_NAME))
	return utils.FileOrFolderExistsWithGlobPattern(path)
}

func createSchemaAnalysisStartedEvent() cp.SchemaAnalysisStartedEvent {
	result := cp.SchemaAnalysisStartedEvent{}
	initBaseSourceEvent(&result.BaseEvent, "ANALYZE SCHEMA")
	return result
}

func createSchemaAnalysisIterationCompletedEvent(report utils.SchemaReport) cp.SchemaAnalysisIterationCompletedEvent {
	result := cp.SchemaAnalysisIterationCompletedEvent{}
	initBaseSourceEvent(&result.BaseEvent, "ANALYZE SCHEMA")
	result.AnalysisReport = report
	return result
}<|MERGE_RESOLUTION|>--- conflicted
+++ resolved
@@ -231,11 +231,8 @@
 	DEFERRABLE_CONSTRAINT_ISSUE          = "DEFERRABLE constraints not supported yet"
 	POLICY_ROLE_ISSUE                    = "Policy require roles to be created."
 	VIEW_CHECK_OPTION_ISSUE              = "Schema containing VIEW WITH CHECK OPTION is not supported yet."
-<<<<<<< HEAD
 	ISSUE_INDEX_WITH_COMPLEX_DATATYPES   = `INDEX on column '%s' not yet supported`
-=======
 	ISSUE_UNLOGGED_TABLE                 = "UNLOGGED tables are not supported yet."
->>>>>>> 15f10761
 	UNSUPPORTED_DATATYPE                 = "Unsupported datatype"
 	UNSUPPORTED_PG_SYNTAX                = "Unsupported PG syntax"
 
@@ -403,11 +400,8 @@
 			reportExclusionConstraintCreateTable(createTableNode, sqlStmtInfo, fpath)
 			reportDeferrableConstraintCreateTable(createTableNode, sqlStmtInfo, fpath)
 			reportXMLAndXIDDatatype(createTableNode, sqlStmtInfo, fpath)
-<<<<<<< HEAD
 			parseColumnsWithUnsupportedIndexDatatypes(createTableNode)
-=======
 			reportUnloggedTable(createTableNode, sqlStmtInfo, fpath)
->>>>>>> 15f10761
 		}
 		if isAlterTable {
 			reportAlterTableVariants(alterTableNode, sqlStmtInfo, fpath, objType)
@@ -426,7 +420,6 @@
 	}
 }
 
-<<<<<<< HEAD
 // Reference for some of the types https://docs.yugabyte.com/stable/api/ysql/datatypes/ (datatypes with type 1)
 var UnsupportedIndexDatatypes = []string{
 	"citext",
@@ -589,8 +582,8 @@
 		}
 		//TODO #4.
 	}
-
-=======
+}
+
 func reportUnloggedTable(createTableNode *pg_query.Node_CreateStmt, sqlStmtInfo sqlInfo, fpath string) {
 	schemaName := createTableNode.CreateStmt.Relation.Schemaname
 	tableName := createTableNode.CreateStmt.Relation.Relname
@@ -608,7 +601,6 @@
 			"Remove UNLOGGED keyword to make it work", "TABLE", fullyQualifiedName, sqlStmtInfo.formattedStmt,
 			UNSUPPORTED_FEATURES, UNLOGGED_TABLE_DOC_LINK)
 	}
->>>>>>> 15f10761
 }
 
 // Checks Whether there is a GIN index
