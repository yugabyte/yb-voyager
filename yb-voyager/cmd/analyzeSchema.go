--- conflicted
+++ resolved
@@ -248,11 +248,7 @@
 
 func reportAddingPrimaryKey(fpath string, objType string, tbl string, line string) {
 	reportCase(fpath, ADDING_PK_TO_PARTITIONED_TABLE_ISSUE_REASON,
-<<<<<<< HEAD
-		"https://github.com/yugabyte/yugabyte-db/issues/10074", "", objType, tbl, line, UNSUPPORTED_FEATURES, ADDING_PK_TO_PARTITIONED_TABLE_DOC_LINK)
-=======
-		"https://github.com/yugabyte/yugabyte-db/issues/10074", "", objType, tbl, line, MIGRATION_CAVEATS)
->>>>>>> 4ffab591
+		"https://github.com/yugabyte/yugabyte-db/issues/10074", "", objType, tbl, line, MIGRATION_CAVEATS, ADDING_PK_TO_PARTITIONED_TABLE_DOC_LINK)
 }
 
 func reportBasedOnComment(comment int, fpath string, issue string, suggestion string, objName string, objType string, line string) {
@@ -369,27 +365,15 @@
 		} else if idx := brinRegex.FindStringSubmatch(sqlInfo.stmt); idx != nil {
 			summaryMap["INDEX"].invalidCount[fmt.Sprintf("%s ON %s", idx[2], idx[3])] = true
 			reportCase(fpath, "index method 'brin' not supported yet.",
-<<<<<<< HEAD
-				"https://github.com/YugaByte/yugabyte-db/issues/1337", "", "INDEX", idx[2], sqlInfo.formattedStmt, UNSUPPORTED_FEATURES, "")
-=======
-				"https://github.com/YugaByte/yugabyte-db/issues/1337", "", "INDEX", fmt.Sprintf("%s ON %s", idx[2], idx[3]), sqlInfo.formattedStmt, UNSUPPORTED_FEATURES)
->>>>>>> 4ffab591
+				"https://github.com/YugaByte/yugabyte-db/issues/1337", "", "INDEX", fmt.Sprintf("%s ON %s", idx[2], idx[3]), sqlInfo.formattedStmt, UNSUPPORTED_FEATURES, "")
 		} else if idx := spgistRegex.FindStringSubmatch(sqlInfo.stmt); idx != nil {
 			summaryMap["INDEX"].invalidCount[fmt.Sprintf("%s ON %s", idx[2], idx[3])] = true
 			reportCase(fpath, "index method 'spgist' not supported yet.",
-<<<<<<< HEAD
-				"https://github.com/YugaByte/yugabyte-db/issues/1337", "", "INDEX", idx[2], sqlInfo.formattedStmt, UNSUPPORTED_FEATURES, "")
-=======
-				"https://github.com/YugaByte/yugabyte-db/issues/1337", "", "INDEX", fmt.Sprintf("%s ON %s", idx[2], idx[3]), sqlInfo.formattedStmt, UNSUPPORTED_FEATURES)
->>>>>>> 4ffab591
+				"https://github.com/YugaByte/yugabyte-db/issues/1337", "", "INDEX", fmt.Sprintf("%s ON %s", idx[2], idx[3]), sqlInfo.formattedStmt, UNSUPPORTED_FEATURES, "")
 		} else if idx := rtreeRegex.FindStringSubmatch(sqlInfo.stmt); idx != nil {
 			summaryMap["INDEX"].invalidCount[fmt.Sprintf("%s ON %s", idx[2], idx[3])] = true
 			reportCase(fpath, "index method 'rtree' is superceded by 'gist' which is not supported yet.",
-<<<<<<< HEAD
-				"https://github.com/YugaByte/yugabyte-db/issues/1337", "", "INDEX", idx[2], sqlInfo.formattedStmt, UNSUPPORTED_FEATURES, "")
-=======
-				"https://github.com/YugaByte/yugabyte-db/issues/1337", "", "INDEX", fmt.Sprintf("%s ON %s", idx[2], idx[3]), sqlInfo.formattedStmt, UNSUPPORTED_FEATURES)
->>>>>>> 4ffab591
+				"https://github.com/YugaByte/yugabyte-db/issues/1337", "", "INDEX", fmt.Sprintf("%s ON %s", idx[2], idx[3]), sqlInfo.formattedStmt, UNSUPPORTED_FEATURES, "")
 		}
 	}
 }
@@ -408,11 +392,7 @@
 			summaryMap["FOREIGN TABLE"].invalidCount[sqlStmtInfo.objName] = true
 			objName := lo.Ternary(schemaName != "", schemaName+"."+tableName, tableName)
 			reportCase(fpath, FOREIGN_TABLE_ISSUE_REASON, "https://github.com/yugabyte/yb-voyager/issues/1627",
-<<<<<<< HEAD
-				fmt.Sprintf("SERVER '%s', and USER MAPPING should be created manually on the target to create and use the foreign table", serverName), "FOREIGN TABLE", objName, sqlStmtInfo.stmt, UNSUPPORTED_FEATURES, FOREIGN_TABLE_DOC_LINK)
-=======
-				fmt.Sprintf("SERVER '%s', and USER MAPPING should be created manually on the target to create and use the foreign table", serverName), "FOREIGN TABLE", objName, sqlStmtInfo.stmt, MIGRATION_CAVEATS)
->>>>>>> 4ffab591
+				fmt.Sprintf("SERVER '%s', and USER MAPPING should be created manually on the target to create and use the foreign table", serverName), "FOREIGN TABLE", objName, sqlStmtInfo.stmt, MIGRATION_CAVEATS, FOREIGN_TABLE_DOC_LINK)
 		}
 	}
 }
@@ -771,11 +751,7 @@
 		if view := viewWithCheckRegex.FindStringSubmatch(sqlInfo.stmt); view != nil {
 			summaryMap["VIEW"].invalidCount[sqlInfo.objName] = true
 			reportCase(fpath, VIEW_CHECK_OPTION_ISSUE, "https://github.com/yugabyte/yugabyte-db/issues/22716",
-<<<<<<< HEAD
 				"Use Trigger with INSTEAD OF clause on INSERT/UPDATE on view to get this functionality", "VIEW", view[1], sqlInfo.formattedStmt, UNSUPPORTED_FEATURES, VIEW_CHECK_OPTION_DOC_LINK)
-=======
-				"Use Trigger with INSTEAD OF clause on INSERT/UPDATE on view to get this functionality", "VIEW", view[1], sqlInfo.formattedStmt, UNSUPPORTED_FEATURES)
->>>>>>> 4ffab591
 		}
 	}
 }
@@ -1028,13 +1004,8 @@
 			summaryMap["TABLE"].invalidCount[sqlInfo.objName] = true
 			reportCase(fpath, "URIType datatype doesn't have a mapping in YugabyteDB", "https://github.com/yugabyte/yb-voyager/issues/1541", `Remove the column with URIType datatype or change it to a relevant supported datatype`, "TABLE", regMatch[2], sqlInfo.formattedStmt, UNSUPPORTED_FEATURES, "")
 		} else if regMatch := jsonFuncRegex.FindStringSubmatch(sqlInfo.stmt); regMatch != nil {
-<<<<<<< HEAD
-			summaryMap[regMatch[2]].invalidCount[sqlInfo.objName] = true
-			reportCase(fpath, "JSON_ARRAYAGG() function is not available in YugabyteDB", "https://github.com/yugabyte/yb-voyager/issues/1542", `Rename the function to YugabyteDB's equivalent JSON_AGG()`, regMatch[2], regMatch[3], sqlInfo.formattedStmt, UNSUPPORTED_FEATURES, "")
-=======
 			summaryMap[strings.ToUpper(regMatch[2])].invalidCount[sqlInfo.objName] = true
-			reportCase(fpath, "JSON_ARRAYAGG() function is not available in YugabyteDB", "https://github.com/yugabyte/yb-voyager/issues/1542", `Rename the function to YugabyteDB's equivalent JSON_AGG()`, strings.ToUpper(regMatch[2]), regMatch[3], sqlInfo.formattedStmt, UNSUPPORTED_FEATURES)
->>>>>>> 4ffab591
+			reportCase(fpath, "JSON_ARRAYAGG() function is not available in YugabyteDB", "https://github.com/yugabyte/yb-voyager/issues/1542", `Rename the function to YugabyteDB's equivalent JSON_AGG()`, strings.ToUpper(regMatch[2]), regMatch[3], sqlInfo.formattedStmt, UNSUPPORTED_FEATURES, "")
 		}
 
 	}
