/*
Copyright (c) YugabyteDB, Inc.

Licensed under the Apache License, Version 2.0 (the "License");
you may not use this file except in compliance with the License.
You may obtain a copy of the License at

	http://www.apache.org/licenses/LICENSE-2.0

Unless required by applicable law or agreed to in writing, software
distributed under the License is distributed on an "AS IS" BASIS,
WITHOUT WARRANTIES OR CONDITIONS OF ANY KIND, either express or implied.
See the License for the specific language governing permissions and
limitations under the License.
*/
package cmd

import (
	"bytes"
	_ "embed"
	"encoding/json"
	"encoding/xml"
	"fmt"
	"os"
	"path/filepath"
	"regexp"
	"strings"
	"text/template"

	pg_query "github.com/pganalyze/pg_query_go/v5"
	"github.com/samber/lo"
	log "github.com/sirupsen/logrus"
	"github.com/spf13/cobra"
	"golang.org/x/exp/slices"

	"github.com/yugabyte/yb-voyager/yb-voyager/src/callhome"
	"github.com/yugabyte/yb-voyager/yb-voyager/src/cp"
	"github.com/yugabyte/yb-voyager/yb-voyager/src/issue"
	"github.com/yugabyte/yb-voyager/yb-voyager/src/metadb"
	"github.com/yugabyte/yb-voyager/yb-voyager/src/queryissue"
	"github.com/yugabyte/yb-voyager/yb-voyager/src/queryparser"
	"github.com/yugabyte/yb-voyager/yb-voyager/src/srcdb"
	"github.com/yugabyte/yb-voyager/yb-voyager/src/utils"
	"github.com/yugabyte/yb-voyager/yb-voyager/src/utils/sqlname"
	"github.com/yugabyte/yb-voyager/yb-voyager/src/ybversion"
)

type summaryInfo struct {
	totalCount   int
	invalidCount map[string]bool
	objSet       []string        //TODO: fix it with the set and proper names for INDEX, TRIGGER and POLICY types as "obj_name on table_name"
	details      map[string]bool //any details about the object type
}

type sqlInfo struct {
	objName string
	// SQL statement after removing all new-lines from it. Simplifies analyze-schema regex matching.
	stmt string
	// Formatted SQL statement with new-lines and tabs
	formattedStmt string
	fileName      string
}

var (
	anything   = `.*`
	ws         = `[\s\n\t]+`
	optionalWS = `[\s\n\t]*` //optional white spaces
	//TODO: fix this ident regex for the proper PG identifiers syntax - refer: https://github.com/yugabyte/yb-voyager/pull/1547#discussion_r1629282309
	ident                   = `[a-zA-Z0-9_."-]+`
	operatorIdent           = `[a-zA-Z0-9_."-+*/<>=~!@#%^&|` + "`" + `]+` // refer https://www.postgresql.org/docs/current/sql-createoperator.html
	ifExists                = opt("IF", "EXISTS")
	ifNotExists             = opt("IF", "NOT", "EXISTS")
	commaSeperatedTokens    = `[^,]+(?:,[^,]+){1,}`
	unqualifiedIdent        = `[a-zA-Z0-9_]+`
	commonClause            = `[a-zA-Z]+`
	supportedExtensionsOnYB = []string{
		"adminpack", "amcheck", "autoinc", "bloom", "btree_gin", "btree_gist", "citext", "cube",
		"dblink", "dict_int", "dict_xsyn", "earthdistance", "file_fdw", "fuzzystrmatch", "hll", "hstore",
		"hypopg", "insert_username", "intagg", "intarray", "isn", "lo", "ltree", "moddatetime",
		"orafce", "pageinspect", "pg_buffercache", "pg_cron", "pg_freespacemap", "pg_hint_plan", "pg_prewarm", "pg_stat_monitor",
		"pg_stat_statements", "pg_trgm", "pg_visibility", "pgaudit", "pgcrypto", "pgrowlocks", "pgstattuple", "plpgsql",
		"postgres_fdw", "refint", "seg", "sslinfo", "tablefunc", "tcn", "timetravel", "tsm_system_rows",
		"tsm_system_time", "unaccent", `"uuid-ossp"`, "yb_pg_metrics", "yb_test_extension",
	}
)

func cat(tokens ...string) string {
	str := ""
	for idx, token := range tokens {
		str += token
		nextToken := ""
		if idx < len(tokens)-1 {
			nextToken = tokens[idx+1]
		} else {
			break
		}

		if strings.HasSuffix(token, optionalWS) ||
			strings.HasPrefix(nextToken, optionalWS) || strings.HasSuffix(token, anything) {
			// White space already part of tokens. Nothing to do.
		} else {
			str += ws
		}
	}
	return str
}

func opt(tokens ...string) string {
	return fmt.Sprintf("(%s)?%s", cat(tokens...), optionalWS)
}

func capture(str string) string {
	return "(" + str + ")"
}

func re(tokens ...string) *regexp.Regexp {
	s := cat(tokens...)
	s = "(?i)" + s
	return regexp.MustCompile(s)
}

//commenting it as currently not used.
// func parenth(s string) string {
// 	return `\(` + s + `\)`
// }

var (
	analyzeSchemaReportFormat string
	sourceObjList             []string
	schemaAnalysisReport      utils.SchemaReport
	partitionTablesMap        = make(map[string]bool)
	// key is partitioned table, value is sqlInfo (sqlstmt, fpath) where the ADD PRIMARY KEY statement resides
	summaryMap          = make(map[string]*summaryInfo)
	parserIssueDetector = queryissue.NewParserIssueDetector()
	multiRegex          = regexp.MustCompile(`([a-zA-Z0-9_\.]+[,|;])`)
	dollarQuoteRegex    = regexp.MustCompile(`(\$.*\$)`)
	//TODO: optional but replace every possible space or new line char with [\s\n]+ in all regexs
	viewWithCheckRegex        = re("VIEW", capture(ident), anything, "WITH", opt(commonClause), "CHECK", "OPTION")
	rangeRegex                = re("PRECEDING", "and", anything, ":float")
	fetchRegex                = re("FETCH", capture(commonClause), "FROM")
	notSupportedFetchLocation = []string{"FIRST", "LAST", "NEXT", "PRIOR", "RELATIVE", "ABSOLUTE", "NEXT", "FORWARD", "BACKWARD"}
	alterAggRegex             = re("ALTER", "AGGREGATE", capture(ident))
	dropCollRegex             = re("DROP", "COLLATION", ifExists, capture(commaSeperatedTokens))
	dropIdxRegex              = re("DROP", "INDEX", ifExists, capture(commaSeperatedTokens))
	dropViewRegex             = re("DROP", "VIEW", ifExists, capture(commaSeperatedTokens))
	dropSeqRegex              = re("DROP", "SEQUENCE", ifExists, capture(commaSeperatedTokens))
	dropForeignRegex          = re("DROP", "FOREIGN", "TABLE", ifExists, capture(commaSeperatedTokens))
	dropIdxConcurRegex        = re("DROP", "INDEX", "CONCURRENTLY", ifExists, capture(ident))
	currentOfRegex            = re("WHERE", "CURRENT", "OF")
	amRegex                   = re("CREATE", "ACCESS", "METHOD", capture(ident))
	idxConcRegex              = re("REINDEX", anything, capture(ident))
	likeAllRegex              = re("CREATE", "TABLE", ifNotExists, capture(ident), anything, "LIKE", anything, "INCLUDING ALL")
	likeRegex                 = re("CREATE", "TABLE", ifNotExists, capture(ident), anything, `\(LIKE`)
	inheritRegex              = re("CREATE", opt(capture(unqualifiedIdent)), "TABLE", ifNotExists, capture(ident), anything, "INHERITS", "[ |(]")
	withOidsRegex             = re("CREATE", "TABLE", ifNotExists, capture(ident), anything, "WITH", anything, "OIDS")
	anydataRegex              = re("CREATE", "TABLE", ifNotExists, capture(ident), anything, "AnyData", anything)
	anydatasetRegex           = re("CREATE", "TABLE", ifNotExists, capture(ident), anything, "AnyDataSet", anything)
	anyTypeRegex              = re("CREATE", "TABLE", ifNotExists, capture(ident), anything, "AnyType", anything)
	uriTypeRegex              = re("CREATE", "TABLE", ifNotExists, capture(ident), anything, "URIType", anything)
	//super user role required, language c is errored as unsafe
	cLangRegex = re("CREATE", opt("OR REPLACE"), "FUNCTION", capture(ident), anything, "language c")

	alterOfRegex                    = re("ALTER", "TABLE", opt("ONLY"), ifExists, capture(ident), anything, "OF", anything)
	alterSchemaRegex                = re("ALTER", "TABLE", opt("ONLY"), ifExists, capture(ident), anything, "SET SCHEMA")
	createSchemaRegex               = re("CREATE", "SCHEMA", anything, "CREATE", "TABLE")
	alterNotOfRegex                 = re("ALTER", "TABLE", opt("ONLY"), ifExists, capture(ident), anything, "NOT OF")
	alterColumnStatsRegex           = re("ALTER", "TABLE", opt("ONLY"), ifExists, capture(ident), anything, "ALTER", "COLUMN", capture(ident), anything, "SET STATISTICS")
	alterColumnStorageRegex         = re("ALTER", "TABLE", opt("ONLY"), ifExists, capture(ident), anything, "ALTER", "COLUMN", capture(ident), anything, "SET STORAGE")
	alterColumnResetAttributesRegex = re("ALTER", "TABLE", opt("ONLY"), ifExists, capture(ident), anything, "ALTER", "COLUMN", capture(ident), anything, "RESET", anything)
	alterConstrRegex                = re("ALTER", opt(capture(unqualifiedIdent)), ifExists, "TABLE", capture(ident), anything, "ALTER", "CONSTRAINT")
	setOidsRegex                    = re("ALTER", opt(capture(unqualifiedIdent)), "TABLE", ifExists, capture(ident), anything, "SET WITH OIDS")
	withoutClusterRegex             = re("ALTER", "TABLE", opt("ONLY"), ifExists, capture(ident), anything, "SET WITHOUT CLUSTER")
	alterSetRegex                   = re("ALTER", "TABLE", opt("ONLY"), ifExists, capture(ident), "SET")
	alterIdxRegex                   = re("ALTER", "INDEX", capture(ident), "SET")
	alterResetRegex                 = re("ALTER", "TABLE", opt("ONLY"), ifExists, capture(ident), "RESET")
	alterOptionsRegex               = re("ALTER", opt(capture(unqualifiedIdent)), "TABLE", ifExists, capture(ident), "OPTIONS")
	alterInhRegex                   = re("ALTER", opt(capture(unqualifiedIdent)), "TABLE", ifExists, capture(ident), "INHERIT")
	valConstrRegex                  = re("ALTER", opt(capture(unqualifiedIdent)), "TABLE", ifExists, capture(ident), "VALIDATE CONSTRAINT")
	alterViewRegex                  = re("ALTER", "VIEW", capture(ident))
	dropAttrRegex                   = re("ALTER", "TYPE", capture(ident), "DROP ATTRIBUTE")
	alterTypeRegex                  = re("ALTER", "TYPE", capture(ident))
	alterTblSpcRegex                = re("ALTER", "TABLESPACE", capture(ident), "SET")

	primRegex       = re("CREATE", "FOREIGN", "TABLE", capture(ident)+`\(`, anything, "PRIMARY KEY")
	foreignKeyRegex = re("CREATE", "FOREIGN", "TABLE", capture(ident)+`\(`, anything, "REFERENCES", anything)

	// unsupported SQLs exported by ora2pg
	compoundTrigRegex          = re("CREATE", opt("OR REPLACE"), "TRIGGER", capture(ident), anything, "COMPOUND", anything)
	unsupportedCommentRegex1   = re("--", anything, "(unsupported)")
	packageSupportCommentRegex = re("--", anything, "Oracle package ", "'"+capture(ident)+"'", anything, "please edit to match PostgreSQL syntax")
	unsupportedCommentRegex2   = re("--", anything, "please edit to match PostgreSQL syntax")
	typeUnsupportedRegex       = re("Inherited types are not supported", anything, "replacing with inherited table")
	bulkCollectRegex           = re("BULK COLLECT") // ora2pg unable to convert this oracle feature into a PostgreSQL compatible syntax
	jsonFuncRegex              = re("CREATE", opt("OR REPLACE"), capture(unqualifiedIdent), capture(ident), anything, "JSON_ARRAYAGG")
	alterConvRegex             = re("ALTER", "CONVERSION", capture(ident), anything)
)

const (
	CONVERSION_ISSUE_REASON                           = "CREATE CONVERSION is not supported yet"
	GIN_INDEX_MULTI_COLUMN_ISSUE_REASON               = "Schema contains gin index on multi column which is not supported."
	ADDING_PK_TO_PARTITIONED_TABLE_ISSUE_REASON       = "Adding primary key to a partitioned table is not supported yet."
	INHERITANCE_ISSUE_REASON                          = "TABLE INHERITANCE not supported in YugabyteDB"
	CONSTRAINT_TRIGGER_ISSUE_REASON                   = "CONSTRAINT TRIGGER not supported yet."
	REFERENCING_CLAUSE_FOR_TRIGGERS                   = "REFERENCING clause (transition tables) not supported yet."
	BEFORE_FOR_EACH_ROW_TRIGGERS_ON_PARTITIONED_TABLE = "Partitioned tables cannot have BEFORE / FOR EACH ROW triggers."
	COMPOUND_TRIGGER_ISSUE_REASON                     = "COMPOUND TRIGGER not supported in YugabyteDB."

	STORED_GENERATED_COLUMN_ISSUE_REASON           = "Stored generated columns are not supported."
	UNSUPPORTED_EXTENSION_ISSUE                    = "This extension is not supported in YugabyteDB by default."
	EXCLUSION_CONSTRAINT_ISSUE                     = "Exclusion constraint is not supported yet"
	ALTER_TABLE_DISABLE_RULE_ISSUE                 = "ALTER TABLE name DISABLE RULE not supported yet"
	STORAGE_PARAMETERS_DDL_STMT_ISSUE              = "Storage parameters are not supported yet."
	ALTER_TABLE_SET_ATTRIBUTE_ISSUE                = "ALTER TABLE .. ALTER COLUMN .. SET ( attribute = value )	 not supported yet"
	FOREIGN_TABLE_ISSUE_REASON                     = "Foreign tables require manual intervention."
	ALTER_TABLE_CLUSTER_ON_ISSUE                   = "ALTER TABLE CLUSTER not supported yet."
	DEFERRABLE_CONSTRAINT_ISSUE                    = "DEFERRABLE constraints not supported yet"
	POLICY_ROLE_ISSUE                              = "Policy require roles to be created."
	VIEW_CHECK_OPTION_ISSUE                        = "Schema containing VIEW WITH CHECK OPTION is not supported yet."
	ISSUE_INDEX_WITH_COMPLEX_DATATYPES             = `INDEX on column '%s' not yet supported`
	ISSUE_PK_UK_CONSTRAINT_WITH_COMPLEX_DATATYPES  = `Primary key and Unique constraint on column '%s' not yet supported`
	ISSUE_UNLOGGED_TABLE                           = "UNLOGGED tables are not supported yet."
	UNSUPPORTED_DATATYPE                           = "Unsupported datatype"
	UNSUPPORTED_DATATYPE_LIVE_MIGRATION            = "Unsupported datatype for Live migration"
	UNSUPPORTED_DATATYPE_LIVE_MIGRATION_WITH_FF_FB = "Unsupported datatype for Live migration with fall-forward/fallback"
	UNSUPPORTED_PG_SYNTAX                          = "Unsupported PG syntax"

	INDEX_METHOD_ISSUE_REASON                = "Schema contains %s index which is not supported."
	INSUFFICIENT_COLUMNS_IN_PK_FOR_PARTITION = "insufficient columns in the PRIMARY KEY constraint definition in CREATE TABLE"
	GIN_INDEX_DETAILS                        = "There are some GIN indexes present in the schema, but GIN indexes are partially supported in YugabyteDB as mentioned in (https://github.com/yugabyte/yugabyte-db/issues/7850) so take a look and modify them if not supported."
)

// Reports one case in JSON
func reportCase(filePath string, reason string, ghIssue string, suggestion string, objType string, objName string, sqlStmt string, issueType string, docsLink string) {
	var issue utils.Issue
	issue.FilePath = filePath
	issue.Reason = reason
	issue.GH = ghIssue
	issue.Suggestion = suggestion
	issue.ObjectType = objType
	issue.ObjectName = objName
	issue.SqlStatement = sqlStmt
	issue.IssueType = issueType
	if sourceDBType == POSTGRESQL {
		issue.DocsLink = docsLink
	}

	schemaAnalysisReport.Issues = append(schemaAnalysisReport.Issues, issue)
}

func reportBasedOnComment(comment int, fpath string, issue string, suggestion string, objName string, objType string, line string) {
	if comment == 1 {
		reportCase(fpath, "Unsupported, please edit to match PostgreSQL syntax", "https://github.com/yugabyte/yb-voyager/issues/1625", suggestion, objType, objName, line, UNSUPPORTED_FEATURES, "")
		summaryMap[objType].invalidCount[objName] = true
	} else if comment == 2 {
		// reportCase(fpath, "PACKAGE in oracle are exported as Schema, please review and edit to match PostgreSQL syntax if required, Package is "+objName, issue, suggestion, objType)
		summaryMap["PACKAGE"].objSet = append(summaryMap["PACKAGE"].objSet, objName)
	} else if comment == 3 {
		reportCase(fpath, "SQLs in file might be unsupported please review and edit to match PostgreSQL syntax if required. ", "https://github.com/yugabyte/yb-voyager/issues/1625", suggestion, objType, objName, line, UNSUPPORTED_FEATURES, "")
	} else if comment == 4 {
		summaryMap[objType].details["Inherited Types are present which are not supported in PostgreSQL syntax, so exported as Inherited Tables"] = true
	}

}

// return summary about the schema objects like tables, indexes, functions, sequences
func reportSchemaSummary(sourceDBConf *srcdb.Source) utils.SchemaSummary {
	var schemaSummary utils.SchemaSummary

	schemaSummary.Description = SCHEMA_SUMMARY_DESCRIPTION
	if sourceDBConf.DBType == ORACLE {
		schemaSummary.Description = SCHEMA_SUMMARY_DESCRIPTION_ORACLE
	}
	if !tconf.ImportMode && sourceDBConf != nil { // this info is available only if we are exporting from source
		schemaSummary.DBName = sourceDBConf.DBName
		schemaSummary.SchemaNames = strings.Split(sourceDBConf.Schema, "|")
		schemaSummary.DBVersion = sourceDBConf.DBVersion
	}

	addSummaryDetailsForIndexes()
	for _, objType := range sourceObjList {
		if summaryMap[objType].totalCount == 0 {
			continue
		}

		var dbObject utils.DBObject
		dbObject.ObjectType = objType
		dbObject.TotalCount = summaryMap[objType].totalCount
		dbObject.InvalidCount = len(lo.Keys(summaryMap[objType].invalidCount))
		dbObject.ObjectNames = strings.Join(summaryMap[objType].objSet, ", ")
		dbObject.Details = strings.Join(lo.Keys(summaryMap[objType].details), "\n")
		schemaSummary.DBObjects = append(schemaSummary.DBObjects, dbObject)
	}

	filePath := filepath.Join(exportDir, "schema", "uncategorized.sql")
	if utils.FileOrFolderExists(filePath) {
		note := fmt.Sprintf("Review and manually import the DDL statements from the file %s", filePath)
		schemaSummary.Notes = append(schemaAnalysisReport.SchemaSummary.Notes, note)
	}

	return schemaSummary
}

func addSummaryDetailsForIndexes() {
	var indexesInfo []utils.IndexInfo
	found, err := metaDB.GetJsonObject(nil, metadb.SOURCE_INDEXES_INFO_KEY, &indexesInfo)
	if err != nil {
		utils.ErrExit("analyze schema report summary: load indexes info: %s", err)
	}
	if !found {
		return
	}
	exportedIndexes := summaryMap["INDEX"].objSet
	unexportedIdxsMsg := "Indexes which are neither exported by yb-voyager as they are unsupported in YB and needs to be handled manually:\n"
	unexportedIdxsPresent := false
	for _, indexInfo := range indexesInfo {
		sourceIdxName := indexInfo.TableName + "_" + strings.Join(indexInfo.Columns, "_")
		if !slices.Contains(exportedIndexes, strings.ToLower(sourceIdxName)) {
			unexportedIdxsPresent = true
			unexportedIdxsMsg += fmt.Sprintf("\t\tIndex Name=%s, Index Type=%s\n", indexInfo.IndexName, indexInfo.IndexType)
		}
	}
	if unexportedIdxsPresent {
		summaryMap["INDEX"].details[unexportedIdxsMsg] = true
	}
}

func checkStmtsUsingParser(sqlInfoArr []sqlInfo, fpath string, objType string) {
	for _, sqlStmtInfo := range sqlInfoArr {
		parseTree, err := queryparser.Parse(sqlStmtInfo.stmt)
		if err != nil { //if the Stmt is not already report by any of the regexes
			if !summaryMap[objType].invalidCount[sqlStmtInfo.objName] {
				reason := fmt.Sprintf("%s - '%s'", UNSUPPORTED_PG_SYNTAX, err.Error())
				reportCase(fpath, reason, "https://github.com/yugabyte/yb-voyager/issues/1625",
					"Fix the schema as per PG syntax", objType, sqlStmtInfo.objName, sqlStmtInfo.formattedStmt, UNSUPPORTED_FEATURES, "")
			}
			continue
		}
<<<<<<< HEAD
		if queryparser.IsCreateIndex(parseTree) {
			//TODO : error hanfling
			indexParser, err := queryparser.GetDDLParser(parseTree)
			if err != nil {
				continue
			}
			obj, err := indexParser.Parse(parseTree)
			if err != nil {
				continue
=======
		createTableNode, isCreateTable := parseTree.Stmts[0].Stmt.Node.(*pg_query.Node_CreateStmt)
		alterTableNode, isAlterTable := parseTree.Stmts[0].Stmt.Node.(*pg_query.Node_AlterTableStmt)
		createIndexNode, isCreateIndex := parseTree.Stmts[0].Stmt.Node.(*pg_query.Node_IndexStmt)
		createPolicyNode, isCreatePolicy := parseTree.Stmts[0].Stmt.Node.(*pg_query.Node_CreatePolicyStmt)
		createCompositeTypeNode, isCreateCompositeType := parseTree.Stmts[0].Stmt.Node.(*pg_query.Node_CompositeTypeStmt)
		createEnumTypeNode, isCreateEnumType := parseTree.Stmts[0].Stmt.Node.(*pg_query.Node_CreateEnumStmt)
		createTriggerNode, isCreateTrigger := parseTree.Stmts[0].Stmt.Node.(*pg_query.Node_CreateTrigStmt)

		if objType == TABLE && isCreateTable {
			reportPartitionsRelatedIssues(createTableNode, sqlStmtInfo, fpath)
			reportGeneratedStoredColumnTables(createTableNode, sqlStmtInfo, fpath)
			reportExclusionConstraintCreateTable(createTableNode, sqlStmtInfo, fpath)
			reportDeferrableConstraintCreateTable(createTableNode, sqlStmtInfo, fpath)
			reportUnsupportedDatatypes(createTableNode.CreateStmt.Relation, createTableNode.CreateStmt.TableElts, sqlStmtInfo, fpath, objType)
			parseColumnsWithUnsupportedIndexDatatypes(createTableNode)
			reportUnsupportedConstraintsOnComplexDatatypesInCreate(createTableNode, sqlStmtInfo, fpath)
			reportUnloggedTable(createTableNode, sqlStmtInfo, fpath)
		}
		if isAlterTable {
			reportUnsupportedConstraintsOnComplexDatatypesInAlter(alterTableNode, sqlStmtInfo, fpath)
			reportAlterAddPKOnPartition(alterTableNode, sqlStmtInfo, fpath)
			reportAlterTableVariants(alterTableNode, sqlStmtInfo, fpath, objType)
			reportExclusionConstraintAlterTable(alterTableNode, sqlStmtInfo, fpath)
			reportDeferrableConstraintAlterTable(alterTableNode, sqlStmtInfo, fpath)
		}
		if isCreateIndex {
			reportIndexMethods(createIndexNode, sqlStmtInfo, fpath)
			reportCreateIndexStorageParameter(createIndexNode, sqlStmtInfo, fpath)
			reportUnsupportedIndexesOnComplexDatatypes(createIndexNode, sqlStmtInfo, fpath)
			checkGinVariations(createIndexNode, sqlStmtInfo, fpath)
		}

		if isCreatePolicy {
			reportPolicyRequireRolesOrGrants(createPolicyNode, sqlStmtInfo, fpath)
		}

		if isCreateTrigger {
			reportUnsupportedTriggers(createTriggerNode, sqlStmtInfo, fpath)
		}

		if isCreateCompositeType {
			//Adding the composite types (UDTs) in the list
			/*
				e.g. CREATE TYPE non_public."Address_type" AS (
						street VARCHAR(100),
						city VARCHAR(50),
						state VARCHAR(50),
						zip_code VARCHAR(10)
					);
				stmt:{composite_type_stmt:{typevar:{schemaname:"non_public"  relname:"Address_type"  relpersistence:"p"  location:14}  coldeflist:{column_def:{colname:"street"
				type_name:{names:{string:{sval:"pg_catalog"}}  names:{string:{sval:"varchar"}}  typmods:{a_const:{ival:{ival:100}  location:65}}  typemod:-1  location:57} ...

				Here the type name is required which is available in typevar->relname typevar->schemaname for qualified name
			*/
			typeName := createCompositeTypeNode.CompositeTypeStmt.Typevar.GetRelname()
			typeSchemaName := createCompositeTypeNode.CompositeTypeStmt.Typevar.GetSchemaname()
			fullTypeName := lo.Ternary(typeSchemaName != "", typeSchemaName+"."+typeName, typeName)
			compositeTypes = append(compositeTypes, fullTypeName)
		}
		if isCreateEnumType {
			//Adding the composite types (UDTs) in the list
			/*
				e.g. CREATE TYPE decline_reason AS ENUM (
						'duplicate_payment_method',
						'server_failure'
					);
				stmt:{create_enum_stmt:{type_name:{string:{sval:"decline_reason"}} vals:{string:{sval:"duplicate_payment_method"}} vals:{string:{sval:"server_failure"}}}}
				stmt_len:101}

				Here the type name is required which is available in typevar->relname typevar->schemaname for qualified name
			*/
			typeNames := createEnumTypeNode.CreateEnumStmt.GetTypeName()
			typeName, typeSchemaName := getTypeNameAndSchema(typeNames)
			fullTypeName := lo.Ternary(typeSchemaName != "", typeSchemaName+"."+typeName, typeName)
			enumTypes = append(enumTypes, fullTypeName)
		}
	}
}

func reportUnsupportedTriggers(createTriggerNode *pg_query.Node_CreateTrigStmt, sqlStmtInfo sqlInfo, fpath string) {
	schemaName := createTriggerNode.CreateTrigStmt.Relation.Schemaname
	tableName := createTriggerNode.CreateTrigStmt.Relation.Relname
	fullyQualifiedName := lo.Ternary(schemaName != "", schemaName+"."+tableName, tableName)
	trigName := createTriggerNode.CreateTrigStmt.Trigname
	displayObjectName := fmt.Sprintf("%s ON %s", trigName, fullyQualifiedName)

	/*
		e.g.CREATE CONSTRAINT TRIGGER some_trig
			AFTER DELETE ON xyz_schema.abc
			DEFERRABLE INITIALLY DEFERRED
			FOR EACH ROW EXECUTE PROCEDURE xyz_schema.some_trig();
		create_trig_stmt:{isconstraint:true trigname:"some_trig" relation:{schemaname:"xyz_schema" relname:"abc" inh:true relpersistence:"p"
		location:56} funcname:{string:{sval:"xyz_schema"}} funcname:{string:{sval:"some_trig"}} row:true events:8 deferrable:true initdeferred:true}}
		stmt_len:160}
	*/
	if createTriggerNode.CreateTrigStmt.Isconstraint {
		reportCase(fpath, CONSTRAINT_TRIGGER_ISSUE_REASON,
			"https://github.com/YugaByte/yugabyte-db/issues/1709", "", "TRIGGER", displayObjectName,
			sqlStmtInfo.formattedStmt, UNSUPPORTED_FEATURES, CONSTRAINT_TRIGGER_DOC_LINK)
	}

	/*
		e.g. CREATE TRIGGER projects_loose_fk_trigger
			AFTER DELETE ON public.projects
			REFERENCING OLD TABLE AS old_table
			FOR EACH STATEMENT EXECUTE FUNCTION xyz_schema.some_trig();
		stmt:{create_trig_stmt:{trigname:"projects_loose_fk_trigger" relation:{schemaname:"public" relname:"projects" inh:true
		relpersistence:"p" location:58} funcname:{string:{sval:"xyz_schema"}} funcname:{string:{sval:"some_trig"}} events:8
		transition_rels:{trigger_transition:{name:"old_table" is_table:true}}}} stmt_len:167}
	*/
	if createTriggerNode.CreateTrigStmt.GetTransitionRels() != nil {
		summaryMap["TRIGGER"].invalidCount[displayObjectName] = true
		reportCase(fpath, REFERENCING_CLAUSE_FOR_TRIGGERS,
			"https://github.com/YugaByte/yugabyte-db/issues/1668", "", "TRIGGER", displayObjectName, sqlStmtInfo.formattedStmt,
			UNSUPPORTED_FEATURES, REFERENCING_CLAUSE_TRIGGER_DOC_LINK)
	}

	/*
		e.g.CREATE TRIGGER after_insert_or_delete_trigger
			BEFORE INSERT OR DELETE ON main_table
			FOR EACH ROW
			EXECUTE FUNCTION handle_insert_or_delete();
		stmt:{create_trig_stmt:{trigname:"after_insert_or_delete_trigger" relation:{relname:"main_table" inh:true relpersistence:"p"
		location:111} funcname:{string:{sval:"handle_insert_or_delete"}} row:true timing:2 events:12}} stmt_len:177}

		here,
		timing - bits of BEFORE/AFTER/INSTEAD
		events - bits of "OR" INSERT/UPDATE/DELETE/TRUNCATE
		row - FOR EACH ROW (true), FOR EACH STATEMENT (false)
		refer - https://github.com/pganalyze/pg_query_go/blob/c3a818d346a927c18469460bb18acb397f4f4301/parser/include/postgres/catalog/pg_trigger_d.h#L49
			TRIGGER_TYPE_BEFORE				(1 << 1)
			TRIGGER_TYPE_INSERT				(1 << 2)
			TRIGGER_TYPE_DELETE				(1 << 3)
			TRIGGER_TYPE_UPDATE				(1 << 4)
			TRIGGER_TYPE_TRUNCATE			(1 << 5)
			TRIGGER_TYPE_INSTEAD			(1 << 6)
	*/

	timing := createTriggerNode.CreateTrigStmt.Timing
	isSecondBitSet := timing&(1<<1) != 0
	if isSecondBitSet && createTriggerNode.CreateTrigStmt.Row {
		// BEFORE clause will have the bits in timing as 1<<1
		// BEFORE and FOR EACH ROW on partitioned table is not supported in PG<=12
		if partitionTablesMap[fullyQualifiedName] {
			summaryMap["TRIGGER"].invalidCount[displayObjectName] = true
			reportCase(fpath, BEFORE_FOR_EACH_ROW_TRIGGERS_ON_PARTITIONED_TABLE,
				"https://github.com/yugabyte/yugabyte-db/issues/24830", "Create the triggers on individual partitions.", "TRIGGER", displayObjectName, sqlStmtInfo.formattedStmt,
				UNSUPPORTED_FEATURES, BEFORE_ROW_TRIGGER_PARTITIONED_TABLE_DOC_LINK)
		}
	}

}

func reportAlterAddPKOnPartition(alterTableNode *pg_query.Node_AlterTableStmt, sqlStmtInfo sqlInfo, fpath string) {
	schemaName := alterTableNode.AlterTableStmt.Relation.Schemaname
	tableName := alterTableNode.AlterTableStmt.Relation.Relname
	fullyQualifiedName := lo.Ternary(schemaName != "", schemaName+"."+tableName, tableName)

	alterCmd := alterTableNode.AlterTableStmt.Cmds[0].GetAlterTableCmd()
	/*
			e.g.
			ALTER TABLE example2
		 		ADD CONSTRAINT example2_pkey PRIMARY KEY (id);
			tmts:{stmt:{alter_table_stmt:{relation:{relname:"example2"  inh:true  relpersistence:"p"  location:693}
			cmds:{alter_table_cmd:{subtype:AT_AddConstraint  def:{constraint:{contype:CONSTR_PRIMARY  conname:"example2_pkey"
			location:710  keys:{string:{sval:"id"}}}}  behavior:DROP_RESTRICT}}  objtype:OBJECT_TABLE}}  stmt_location:679  stmt_len:72}

	*/

	constraint := alterCmd.GetDef().GetConstraint()

	if constraint != nil && constraint.Contype == pg_query.ConstrType_CONSTR_PRIMARY {
		if partitionTablesMap[fullyQualifiedName] {
			reportCase(fpath, ADDING_PK_TO_PARTITIONED_TABLE_ISSUE_REASON,
				"https://github.com/yugabyte/yugabyte-db/issues/10074", "", "TABLE", fullyQualifiedName, sqlStmtInfo.formattedStmt, MIGRATION_CAVEATS, ADDING_PK_TO_PARTITIONED_TABLE_DOC_LINK)
		} else {
			primaryConsInAlter[fullyQualifiedName] = &sqlStmtInfo
		}
	}
}

/*
This functions reports multiple issues -
1. Adding PK to Partitioned  Table (in cases where ALTER is before create)
2. Expression partitions are not allowed if PK/UNIQUE columns are there is table
3. List partition strategy is not allowed with multi-column partitions.
4. Partition columns should all be included in Primary key set if any on table.
*/
func reportPartitionsRelatedIssues(createTableNode *pg_query.Node_CreateStmt, sqlStmtInfo sqlInfo, fpath string) {
	schemaName := createTableNode.CreateStmt.Relation.Schemaname
	tableName := createTableNode.CreateStmt.Relation.Relname
	columns := createTableNode.CreateStmt.TableElts
	fullyQualifiedName := lo.Ternary(schemaName != "", schemaName+"."+tableName, tableName)

	/*
		e.g. In case if PRIMARY KEY is included in column definition
		 CREATE TABLE example2 (
		 	id numeric NOT NULL PRIMARY KEY,
			country_code varchar(3),
			record_type varchar(5)
		) PARTITION BY RANGE (country_code, record_type) ;
		stmts:{stmt:{create_stmt:{relation:{relname:"example2"  inh:true  relpersistence:"p"  location:193}  table_elts:{column_def:{colname:"id"
		type_name:{names:{string:{sval:"pg_catalog"}}  names:{string:{sval:"numeric"}}  typemod:-1  location:208}  is_local:true
		constraints:{constraint:{contype:CONSTR_NOTNULL  location:216}}  constraints:{constraint:{contype:CONSTR_PRIMARY  location:225}}
		location:205}}  ...  partspec:{strategy:PARTITION_STRATEGY_RANGE
		part_params:{partition_elem:{name:"country_code"  location:310}}  part_params:{partition_elem:{name:"record_type"  location:324}}
		location:290}  oncommit:ONCOMMIT_NOOP}}  stmt_location:178  stmt_len:159}

		In case if PRIMARY KEY in column list CREATE TABLE example1 (..., PRIMARY KEY(id,country_code) ) PARTITION BY RANGE (country_code, record_type);
		stmts:{stmt:{create_stmt:{relation:{relname:"example1"  inh:true  relpersistence:"p"  location:15}  table_elts:{column_def:{colname:"id"
		type_name:{names:{string:{sval:"pg_catalog"}}  names:{string:{sval:"numeric"}}  ... table_elts:{constraint:{contype:CONSTR_PRIMARY
		location:98  keys:{string:{sval:"id"}} keys:{string:{sval:"country_code"}}}}  partspec:{strategy:PARTITION_STRATEGY_RANGE
		part_params:{partition_elem:{name:"country_code" location:150}}  part_params:{partition_elem:{name:"record_type"  ...
	*/
	if createTableNode.CreateStmt.GetPartspec() == nil {
		//If not partition table then no need to proceed
		return
	}

	if primaryConsInAlter[fullyQualifiedName] != nil {
		//reporting the ALTER TABLE ADD PK on partition table here in case the order is different if ALTER is before the CREATE
		alterTableSqlInfo := primaryConsInAlter[fullyQualifiedName]
		reportCase(alterTableSqlInfo.fileName, ADDING_PK_TO_PARTITIONED_TABLE_ISSUE_REASON,
			"https://github.com/yugabyte/yugabyte-db/issues/10074", "", "TABLE", fullyQualifiedName, alterTableSqlInfo.formattedStmt, MIGRATION_CAVEATS, ADDING_PK_TO_PARTITIONED_TABLE_DOC_LINK)
	}

	partitionTablesMap[fullyQualifiedName] = true // marking the partition tables in the map

	var primaryKeyColumns, partitionColumns, uniqueKeyColumns []string

	for _, column := range columns {
		if column.GetColumnDef() != nil { //In case PRIMARY KEY constraint is added with column definition
			constraints := column.GetColumnDef().Constraints
			for _, constraint := range constraints {
				if constraint.GetConstraint().Contype == pg_query.ConstrType_CONSTR_PRIMARY {
					primaryKeyColumns = []string{column.GetColumnDef().Colname}
				}
				if constraint.GetConstraint().Contype == pg_query.ConstrType_CONSTR_UNIQUE {
					uniqueKeyColumns = append(uniqueKeyColumns, column.GetColumnDef().Colname)
				}
			}
		} else if column.GetConstraint() != nil {
			//In case CREATE DDL has PRIMARY KEY(column_name) - it will be included in columns but won't have columnDef as its a constraint
			for _, key := range column.GetConstraint().GetKeys() {
				if column.GetConstraint().Contype == pg_query.ConstrType_CONSTR_PRIMARY {
					primaryKeyColumns = append(primaryKeyColumns, key.GetString_().Sval)
				} else if column.GetConstraint().Contype == pg_query.ConstrType_CONSTR_UNIQUE {
					uniqueKeyColumns = append(uniqueKeyColumns, key.GetString_().Sval)
				}
			}
		}
	}

	partitionElements := createTableNode.CreateStmt.GetPartspec().GetPartParams()

	for _, partElem := range partitionElements {
		if partElem.GetPartitionElem().GetExpr() != nil {
			//Expression partitions
			if len(primaryKeyColumns) > 0 || len(uniqueKeyColumns) > 0 {
				summaryMap["TABLE"].invalidCount[fullyQualifiedName] = true
				reportCase(fpath, "Issue with Partition using Expression on a table which cannot contain Primary Key / Unique Key on any column",
					"https://github.com/yugabyte/yb-voyager/issues/698", "Remove the Constriant from the table definition", "TABLE", fullyQualifiedName, sqlStmtInfo.formattedStmt, UNSUPPORTED_FEATURES, EXPRESSION_PARTIITON_DOC_LINK)
			}
		} else {
			partitionColumns = append(partitionColumns, partElem.GetPartitionElem().GetName())
		}
	}

	if len(partitionColumns) > 1 && createTableNode.CreateStmt.GetPartspec().GetStrategy() == pg_query.PartitionStrategy_PARTITION_STRATEGY_LIST {
		summaryMap["TABLE"].invalidCount[fullyQualifiedName] = true
		reportCase(fpath, `cannot use "list" partition strategy with more than one column`,
			"https://github.com/yugabyte/yb-voyager/issues/699", "Make it a single column partition by list or choose other supported Partitioning methods", "TABLE", fullyQualifiedName, sqlStmtInfo.formattedStmt, UNSUPPORTED_FEATURES, LIST_PARTIION_MULTI_COLUMN_DOC_LINK)
	}

	if len(primaryKeyColumns) == 0 { // no need to report in case of non-PK tables
		return
	}

	partitionColumnsNotInPK, _ := lo.Difference(partitionColumns, primaryKeyColumns)
	if len(partitionColumnsNotInPK) > 0 {
		summaryMap["TABLE"].invalidCount[fullyQualifiedName] = true
		reportCase(fpath, fmt.Sprintf("%s - (%s)", INSUFFICIENT_COLUMNS_IN_PK_FOR_PARTITION, strings.Join(partitionColumnsNotInPK, ", ")),
			"https://github.com/yugabyte/yb-voyager/issues/578", "Add all Partition columns to Primary Key", "TABLE", fullyQualifiedName, sqlStmtInfo.formattedStmt, UNSUPPORTED_FEATURES, PARTITION_KEY_NOT_PK_DOC_LINK)
	}

}

// Reference for some of the types https://docs.yugabyte.com/stable/api/ysql/datatypes/ (datatypes with type 1)
var UnsupportedIndexDatatypes = []string{
	"citext",
	"tsvector",
	"tsquery",
	"jsonb",
	"inet",
	"json",
	"macaddr",
	"macaddr8",
	"cidr",
	"bit",    // for BIT (n)
	"varbit", // for BIT varying (n)
	"daterange",
	"tsrange",
	"tstzrange",
	"numrange",
	"int4range",
	"int8range",
	"interval", // same for INTERVAL YEAR TO MONTH and INTERVAL DAY TO SECOND
	//Below ones are not supported on PG as well with atleast btree access method. Better to have in our list though
	//Need to understand if there is other method or way available in PG to have these index key [TODO]
	"circle",
	"box",
	"line",
	"lseg",
	"point",
	"pg_lsn",
	"path",
	"polygon",
	"txid_snapshot",
	// array as well but no need to add it in the list as fetching this type is a different way TODO: handle better with specific types
}

func reportUnsupportedConstraintsOnComplexDatatypesInAlter(alterTableNode *pg_query.Node_AlterTableStmt, sqlStmtInfo sqlInfo, fpath string) {
	schemaName := alterTableNode.AlterTableStmt.Relation.Schemaname
	tableName := alterTableNode.AlterTableStmt.Relation.Relname
	fullyQualifiedName := lo.Ternary(schemaName != "", schemaName+"."+tableName, tableName)
	alterCmd := alterTableNode.AlterTableStmt.Cmds[0].GetAlterTableCmd()
	unsupportedColumnsForTable, ok := columnsWithUnsupportedIndexDatatypes[fullyQualifiedName]
	if !ok {
		return
	}
	if alterCmd.GetSubtype() != pg_query.AlterTableType_AT_AddConstraint {
		return
	}
	if !slices.Contains([]pg_query.ConstrType{pg_query.ConstrType_CONSTR_PRIMARY, pg_query.ConstrType_CONSTR_UNIQUE},
		alterCmd.GetDef().GetConstraint().GetContype()) {
		return
	}
	columns := alterCmd.GetDef().GetConstraint().GetKeys()
	for _, col := range columns {
		colName := col.GetString_().Sval
		typeName, ok := unsupportedColumnsForTable[colName]
		if ok {
			displayName := fmt.Sprintf("%s, constraint: %s", fullyQualifiedName, alterCmd.GetDef().GetConstraint().GetConname())
			reportCase(fpath, fmt.Sprintf(ISSUE_PK_UK_CONSTRAINT_WITH_COMPLEX_DATATYPES, typeName), "https://github.com/yugabyte/yugabyte-db/issues/25003",
				"Refer to the docs link for the workaround", "TABLE", displayName, sqlStmtInfo.formattedStmt,
				UNSUPPORTED_FEATURES, PK_UK_CONSTRAINT_ON_UNSUPPORTED_TYPE)
			return
		}
	}
}

func reportUnsupportedConstraintsOnComplexDatatypesInCreate(createTableNode *pg_query.Node_CreateStmt, sqlStmtInfo sqlInfo, fpath string) {
	schemaName := createTableNode.CreateStmt.Relation.Schemaname
	tableName := createTableNode.CreateStmt.Relation.Relname
	columns := createTableNode.CreateStmt.TableElts
	fullyQualifiedName := lo.Ternary(schemaName != "", schemaName+"."+tableName, tableName)
	unsupportedColumnsForTable, ok := columnsWithUnsupportedIndexDatatypes[fullyQualifiedName]
	if !ok {
		return
	}
	reportConstraintIfrequired := func(con *pg_query.Constraint, colNames []string, typeName string) {
		conType := con.GetContype()
		if !slices.Contains([]pg_query.ConstrType{pg_query.ConstrType_CONSTR_PRIMARY, pg_query.ConstrType_CONSTR_UNIQUE}, conType) {
			return
		}
		generatedConName := generateConstraintName(conType, fullyQualifiedName, colNames)
		specifiedConstraintName := con.GetConname()
		conName := lo.Ternary(specifiedConstraintName == "", generatedConName, specifiedConstraintName)
		//report the PK / Unique constraint in CREATE TABLE on this column
		summaryMap["TABLE"].invalidCount[fullyQualifiedName] = true
		reportCase(fpath, fmt.Sprintf(ISSUE_PK_UK_CONSTRAINT_WITH_COMPLEX_DATATYPES, typeName), "https://github.com/yugabyte/yugabyte-db/issues/25003",
			"Refer to the docs link for the workaround", "TABLE", fmt.Sprintf("%s, constraint: %s", fullyQualifiedName, conName), sqlStmtInfo.formattedStmt,
			UNSUPPORTED_FEATURES, PK_UK_CONSTRAINT_ON_UNSUPPORTED_TYPE)

	}
	for _, column := range columns {
		if column.GetColumnDef() != nil {
			/*
				e.g. create table unique_def_test(id int, d daterange UNIQUE, c1 int);
				create_stmt:{relation:{relname:"unique_def_test"  inh:true  relpersistence:"p"  location:15}...
				table_elts:{column_def:{colname:"d"  type_name:{names:{string:{sval:"pg_catalog"}}  names:{string:{sval:"int4"}}
				typemod:-1  location:34}  is_local:true  constraints:{constraint:{contype:CONSTR_UNIQUE  location:38}} ....

				here checking the case where this clause is in column definition so iterating over each column_def and in that
				constraint type is UNIQUE/ PK reporting that
				supported.
			*/
			colName := column.GetColumnDef().GetColname()
			typeName, ok := unsupportedColumnsForTable[colName]
			if !ok {
				continue
			}
			constraints := column.GetColumnDef().GetConstraints()
			for _, c := range constraints {
				reportConstraintIfrequired(c.GetConstraint(), []string{colName}, typeName)
			}
		} else if column.GetConstraint() != nil {
			/*
				e.g. create table uniquen_def_test1(id int, c1 citext, CONSTRAINT pk PRIMARY KEY(id, c));
				{create_stmt:{relation:{relname:"unique_def_test1"  inh:true  relpersistence:"p"  location:80}  table_elts:{column_def:{colname:"id"
				type_name:{....  names:{string:{sval:"int4"}}  typemod:-1  location:108}  is_local:true  location:105}}
				table_elts:{constraint:{contype:CONSTR_UNIQUE  deferrable:true  initdeferred:true location:113  keys:{string:{sval:"id"}}}} ..

				here checking the case where this UK/ PK is at the end of column definition as a separate constraint
			*/
			keys := column.GetConstraint().GetKeys()
			columns := []string{}
			for _, k := range keys {
				colName := k.GetString_().Sval
				columns = append(columns, colName)
>>>>>>> ee4cc053
			}
			indexObj, _ := obj.(*queryparser.Index)
			if indexObj.AccessMethod == "gin" {
				summaryMap["INDEX"].details[GIN_INDEX_DETAILS] = true
			}
		}
		err = parserIssueDetector.ParseRequiredDDLs(sqlStmtInfo.formattedStmt)
		if err != nil {
			log.Infof("error parsing query-%s: %v ", err)
			continue
		}
		ddlIssues, err := parserIssueDetector.GetDDLIssues(sqlStmtInfo.formattedStmt)
		if err != nil {
			log.Infof("error getting ddl issues for query-%s: %v ", err)
			continue
		}
		for _, i := range ddlIssues {
			schemaAnalysisReport.Issues = append(schemaAnalysisReport.Issues, convertIssueInstanceToAnalyzeIssue(i, fpath, false))
		}
	}
}

func getTypeNameAndSchema(typeNames []*pg_query.Node) (string, string) {
	typeName := ""
	typeSchemaName := ""
	if len(typeNames) > 0 {
		typeName = typeNames[len(typeNames)-1].GetString_().Sval // type name can be qualified / unqualifed or native / non-native proper type name will always be available at last index
	}
	if len(typeNames) >= 2 { // Names list will have all the parts of qualified type name
		typeSchemaName = typeNames[len(typeNames)-2].GetString_().Sval // // type name can be qualified / unqualifed or native / non-native proper schema name will always be available at last 2nd index
	}

	return typeName, typeSchemaName
}

func generateConstraintName(conType pg_query.ConstrType, tableName string, columns []string) string {
	suffix := ""
	//Deferrable is only applicable to following constraint
	//https://www.postgresql.org/docs/current/sql-createtable.html#:~:text=Currently%2C%20only%20UNIQUE%2C%20PRIMARY%20KEY%2C%20EXCLUDE%2C%20and%20REFERENCES
	switch conType {
	case pg_query.ConstrType_CONSTR_UNIQUE:
		suffix = "_key"
	case pg_query.ConstrType_CONSTR_PRIMARY:
		suffix = "_pkey"
	case pg_query.ConstrType_CONSTR_EXCLUSION:
		suffix = "_excl"
	case pg_query.ConstrType_CONSTR_FOREIGN:
		suffix = "_fkey"
	}

	return fmt.Sprintf("%s_%s%s", tableName, strings.Join(columns, "_"), suffix)
}

func getColumnNames(keys []*pg_query.Node) []string {
	var res []string
	for _, k := range keys {
		res = append(res, k.GetString_().Sval)
	}
	return res
}

// Checks compatibility of views
func checkViews(sqlInfoArr []sqlInfo, fpath string) {
	for _, sqlInfo := range sqlInfoArr {
		/*if dropMatViewRegex.MatchString(sqlInfo.stmt) {
			reportCase(fpath, "DROP MATERIALIZED VIEW not supported yet.",a
				"https://github.com/YugaByte/yugabyte-db/issues/10102", "")
		} else if view := matViewRegex.FindStringSubmatch(sqlInfo.stmt); view != nil {
			reportCase(fpath, "Schema contains materialized view which is not supported. The view is: "+view[1],
				"https://github.com/yugabyte/yugabyte-db/issues/10102", "")
		} else */
		if view := viewWithCheckRegex.FindStringSubmatch(sqlInfo.stmt); view != nil {
			summaryMap["VIEW"].invalidCount[sqlInfo.objName] = true
			reportCase(fpath, VIEW_CHECK_OPTION_ISSUE, "https://github.com/yugabyte/yugabyte-db/issues/22716",
				"Use Trigger with INSTEAD OF clause on INSERT/UPDATE on view to get this functionality", "VIEW", view[1], sqlInfo.formattedStmt, UNSUPPORTED_FEATURES, VIEW_CHECK_OPTION_DOC_LINK)
		}
	}
}

// Separates the input line into multiple statements which are accepted by YB.
func separateMultiObj(objType string, line string) string {
	indexes := multiRegex.FindAllStringSubmatchIndex(line, -1)
	suggestion := ""
	for _, match := range indexes {
		start := match[2]
		end := match[3]
		obj := strings.Replace(line[start:end], ",", ";", -1)
		suggestion += objType + " " + obj
	}
	return suggestion
}

// Checks compatibility of SQL statements
func checkSql(sqlInfoArr []sqlInfo, fpath string) {
	for _, sqlInfo := range sqlInfoArr {
		if rangeRegex.MatchString(sqlInfo.stmt) {
			reportCase(fpath,
				"RANGE with offset PRECEDING/FOLLOWING is not supported for column type numeric and offset type double precision",
				"https://github.com/yugabyte/yugabyte-db/issues/10692", "", "TABLE", "", sqlInfo.formattedStmt, UNSUPPORTED_FEATURES, "")
		} else if stmt := fetchRegex.FindStringSubmatch(sqlInfo.stmt); stmt != nil {
			location := strings.ToUpper(stmt[1])
			if slices.Contains(notSupportedFetchLocation, location) {
				summaryMap["PROCEDURE"].invalidCount[sqlInfo.objName] = true
				reportCase(fpath, "This FETCH clause might not be supported yet", "https://github.com/YugaByte/yugabyte-db/issues/6514",
					"Please verify the DDL on your YugabyteDB version before proceeding", "CURSOR", sqlInfo.objName, sqlInfo.formattedStmt, UNSUPPORTED_FEATURES, "")
			}
		} else if stmt := alterAggRegex.FindStringSubmatch(sqlInfo.stmt); stmt != nil {
			reportCase(fpath, "ALTER AGGREGATE not supported yet.",
				"https://github.com/YugaByte/yugabyte-db/issues/2717", "", "AGGREGATE", stmt[1], sqlInfo.formattedStmt, UNSUPPORTED_FEATURES, "")
		} else if dropCollRegex.MatchString(sqlInfo.stmt) {
			reportCase(fpath, "DROP multiple objects not supported yet.",
				"https://github.com/YugaByte/yugabyte-db/issues/880", separateMultiObj("DROP COLLATION", sqlInfo.formattedStmt), "COLLATION", "", sqlInfo.formattedStmt, UNSUPPORTED_FEATURES, "")
		} else if dropIdxRegex.MatchString(sqlInfo.stmt) {
			reportCase(fpath, "DROP multiple objects not supported yet.",
				"https://github.com/YugaByte/yugabyte-db/issues/880", separateMultiObj("DROP INDEX", sqlInfo.formattedStmt), "INDEX", "", sqlInfo.formattedStmt, UNSUPPORTED_FEATURES, "")
		} else if dropViewRegex.MatchString(sqlInfo.stmt) {
			reportCase(fpath, "DROP multiple objects not supported yet.",
				"https://github.com/YugaByte/yugabyte-db/issues/880", separateMultiObj("DROP VIEW", sqlInfo.formattedStmt), "VIEW", "", sqlInfo.formattedStmt, UNSUPPORTED_FEATURES, "")
		} else if dropSeqRegex.MatchString(sqlInfo.stmt) {
			reportCase(fpath, "DROP multiple objects not supported yet.",
				"https://github.com/YugaByte/yugabyte-db/issues/880", separateMultiObj("DROP SEQUENCE", sqlInfo.formattedStmt), "SEQUENCE", "", sqlInfo.formattedStmt, UNSUPPORTED_FEATURES, "")
		} else if dropForeignRegex.MatchString(sqlInfo.stmt) {
			reportCase(fpath, "DROP multiple objects not supported yet.",
				"https://github.com/YugaByte/yugabyte-db/issues/880", separateMultiObj("DROP FOREIGN TABLE", sqlInfo.formattedStmt), "FOREIGN TABLE", "", sqlInfo.formattedStmt, UNSUPPORTED_FEATURES, "")
		} else if idx := dropIdxConcurRegex.FindStringSubmatch(sqlInfo.stmt); idx != nil {
			reportCase(fpath, "DROP INDEX CONCURRENTLY not supported yet",
				"https://github.com/yugabyte/yugabyte-db/issues/22717", "", "INDEX", idx[2], sqlInfo.formattedStmt, UNSUPPORTED_FEATURES, "")
		} else if currentOfRegex.MatchString(sqlInfo.stmt) {
			reportCase(fpath, "WHERE CURRENT OF not supported yet", "https://github.com/YugaByte/yugabyte-db/issues/737", "", "CURSOR", "", sqlInfo.formattedStmt, UNSUPPORTED_FEATURES, "")
		} else if bulkCollectRegex.MatchString(sqlInfo.stmt) {
			reportCase(fpath, "BULK COLLECT keyword of oracle is not converted into PostgreSQL compatible syntax", "https://github.com/yugabyte/yb-voyager/issues/1539", "", "", "", sqlInfo.formattedStmt, UNSUPPORTED_FEATURES, "")
		}
	}
}

// Checks unsupported DDL statements
func checkDDL(sqlInfoArr []sqlInfo, fpath string, objType string) {

	for _, sqlInfo := range sqlInfoArr {
		if am := amRegex.FindStringSubmatch(sqlInfo.stmt); am != nil {
			summaryMap["TABLE"].invalidCount[sqlInfo.objName] = true
			reportCase(fpath, "CREATE ACCESS METHOD is not supported.",
				"https://github.com/yugabyte/yugabyte-db/issues/10693", "", "ACCESS METHOD", am[1], sqlInfo.formattedStmt, UNSUPPORTED_FEATURES, "")
		} else if tbl := idxConcRegex.FindStringSubmatch(sqlInfo.stmt); tbl != nil {
			summaryMap["TABLE"].invalidCount[sqlInfo.objName] = true
			reportCase(fpath, "REINDEX is not supported.",
				"https://github.com/yugabyte/yugabyte-db/issues/10267", "", "TABLE", tbl[1], sqlInfo.formattedStmt, UNSUPPORTED_FEATURES, "")
		} else if tbl := likeAllRegex.FindStringSubmatch(sqlInfo.stmt); tbl != nil {
			summaryMap["TABLE"].invalidCount[sqlInfo.objName] = true
			reportCase(fpath, "LIKE ALL is not supported yet.",
				"https://github.com/yugabyte/yugabyte-db/issues/10697", "", "TABLE", tbl[2], sqlInfo.formattedStmt, UNSUPPORTED_FEATURES, "")
		} else if tbl := likeRegex.FindStringSubmatch(sqlInfo.stmt); tbl != nil {
			summaryMap["TABLE"].invalidCount[sqlInfo.objName] = true
			reportCase(fpath, "LIKE clause not supported yet.",
				"https://github.com/YugaByte/yugabyte-db/issues/1129", "", "TABLE", tbl[2], sqlInfo.formattedStmt, UNSUPPORTED_FEATURES, "")
		} else if tbl := inheritRegex.FindStringSubmatch(sqlInfo.stmt); tbl != nil {
			summaryMap["TABLE"].invalidCount[sqlInfo.objName] = true
			reportCase(fpath, INHERITANCE_ISSUE_REASON,
				"https://github.com/YugaByte/yugabyte-db/issues/1129", "", "TABLE", tbl[4], sqlInfo.formattedStmt, UNSUPPORTED_FEATURES, INHERITANCE_DOC_LINK)
		} else if tbl := withOidsRegex.FindStringSubmatch(sqlInfo.stmt); tbl != nil {
			summaryMap["TABLE"].invalidCount[sqlInfo.objName] = true
			reportCase(fpath, "OIDs are not supported for user tables.",
				"https://github.com/yugabyte/yugabyte-db/issues/10273", "", "TABLE", tbl[2], sqlInfo.formattedStmt, UNSUPPORTED_FEATURES, "")
		} else if tbl := alterOfRegex.FindStringSubmatch(sqlInfo.stmt); tbl != nil {
			reportCase(fpath, "ALTER TABLE OF not supported yet.",
				"https://github.com/YugaByte/yugabyte-db/issues/1124", "", "TABLE", tbl[3], sqlInfo.formattedStmt, UNSUPPORTED_FEATURES, "")
		} else if tbl := alterSchemaRegex.FindStringSubmatch(sqlInfo.stmt); tbl != nil {
			reportCase(fpath, "ALTER TABLE SET SCHEMA not supported yet.",
				"https://github.com/YugaByte/yugabyte-db/issues/3947", "", "TABLE", tbl[3], sqlInfo.formattedStmt, UNSUPPORTED_FEATURES, "")
		} else if createSchemaRegex.MatchString(sqlInfo.stmt) {
			reportCase(fpath, "CREATE SCHEMA with elements not supported yet.",
				"https://github.com/YugaByte/yugabyte-db/issues/10865", "", "SCHEMA", "", sqlInfo.formattedStmt, UNSUPPORTED_FEATURES, "")
		} else if tbl := alterNotOfRegex.FindStringSubmatch(sqlInfo.stmt); tbl != nil {
			reportCase(fpath, "ALTER TABLE NOT OF not supported yet.",
				"https://github.com/YugaByte/yugabyte-db/issues/1124", "", "TABLE", tbl[3], sqlInfo.formattedStmt, UNSUPPORTED_FEATURES, "")
		} else if tbl := alterColumnStatsRegex.FindStringSubmatch(sqlInfo.stmt); tbl != nil {
			reportCase(fpath, "ALTER TABLE ALTER column SET STATISTICS not supported yet.",
				"https://github.com/YugaByte/yugabyte-db/issues/1124", "", "TABLE", tbl[3], sqlInfo.formattedStmt, UNSUPPORTED_FEATURES, "")
		} else if tbl := alterColumnStorageRegex.FindStringSubmatch(sqlInfo.stmt); tbl != nil {
			reportCase(fpath, "ALTER TABLE ALTER column SET STORAGE not supported yet.",
				"https://github.com/YugaByte/yugabyte-db/issues/1124", "", "TABLE", tbl[3], sqlInfo.formattedStmt, UNSUPPORTED_FEATURES, "")
		} else if tbl := alterColumnResetAttributesRegex.FindStringSubmatch(sqlInfo.stmt); tbl != nil {
			reportCase(fpath, "ALTER TABLE ALTER column RESET (attribute) not supported yet.",
				"https://github.com/YugaByte/yugabyte-db/issues/1124", "", "TABLE", tbl[3], sqlInfo.formattedStmt, UNSUPPORTED_FEATURES, "")
		} else if tbl := alterConstrRegex.FindStringSubmatch(sqlInfo.stmt); tbl != nil {
			reportCase(fpath, "ALTER TABLE ALTER CONSTRAINT not supported yet.",
				"https://github.com/YugaByte/yugabyte-db/issues/1124", "", "TABLE", tbl[3], sqlInfo.formattedStmt, UNSUPPORTED_FEATURES, "")
		} else if tbl := setOidsRegex.FindStringSubmatch(sqlInfo.stmt); tbl != nil {
			reportCase(fpath, "ALTER TABLE SET WITH OIDS not supported yet.",
				"https://github.com/YugaByte/yugabyte-db/issues/1124", "", "TABLE", tbl[4], sqlInfo.formattedStmt, UNSUPPORTED_FEATURES, "")
		} else if tbl := withoutClusterRegex.FindStringSubmatch(sqlInfo.stmt); tbl != nil {
			reportCase(fpath, "ALTER TABLE SET WITHOUT CLUSTER not supported yet.",
				"https://github.com/YugaByte/yugabyte-db/issues/1124", "", "TABLE", tbl[2], sqlInfo.formattedStmt, UNSUPPORTED_FEATURES, "")
		} else if tbl := alterSetRegex.FindStringSubmatch(sqlInfo.stmt); tbl != nil {
			reportCase(fpath, "ALTER TABLE SET not supported yet.",
				"https://github.com/YugaByte/yugabyte-db/issues/1124", "", "TABLE", tbl[2], sqlInfo.formattedStmt, UNSUPPORTED_FEATURES, "")
		} else if tbl := alterIdxRegex.FindStringSubmatch(sqlInfo.stmt); tbl != nil {
			reportCase(fpath, "ALTER INDEX SET not supported yet.",
				"https://github.com/YugaByte/yugabyte-db/issues/1124", "", "INDEX", tbl[1], sqlInfo.formattedStmt, UNSUPPORTED_FEATURES, "")
		} else if tbl := alterResetRegex.FindStringSubmatch(sqlInfo.stmt); tbl != nil {
			reportCase(fpath, "ALTER TABLE RESET not supported yet.",
				"https://github.com/YugaByte/yugabyte-db/issues/1124", "", "TABLE", tbl[2], sqlInfo.formattedStmt, UNSUPPORTED_FEATURES, "")
		} else if tbl := alterOptionsRegex.FindStringSubmatch(sqlInfo.stmt); tbl != nil {
			reportCase(fpath, "ALTER TABLE not supported yet.",
				"https://github.com/YugaByte/yugabyte-db/issues/1124", "", "TABLE", tbl[3], sqlInfo.formattedStmt, UNSUPPORTED_FEATURES, "")
		} else if typ := dropAttrRegex.FindStringSubmatch(sqlInfo.stmt); typ != nil {
			reportCase(fpath, "ALTER TYPE DROP ATTRIBUTE not supported yet.",
				"https://github.com/YugaByte/yugabyte-db/issues/1893", "", "TYPE", typ[1], sqlInfo.formattedStmt, UNSUPPORTED_FEATURES, "")
		} else if typ := alterTypeRegex.FindStringSubmatch(sqlInfo.stmt); typ != nil {
			reportCase(fpath, "ALTER TYPE not supported yet.",
				"https://github.com/YugaByte/yugabyte-db/issues/1893", "", "TYPE", typ[1], sqlInfo.formattedStmt, UNSUPPORTED_FEATURES, "")
		} else if tbl := alterInhRegex.FindStringSubmatch(sqlInfo.stmt); tbl != nil {
			reportCase(fpath, "ALTER TABLE INHERIT not supported yet.",
				"https://github.com/YugaByte/yugabyte-db/issues/1124", "", "TABLE", tbl[3], sqlInfo.formattedStmt, UNSUPPORTED_FEATURES, "")
		} else if tbl := valConstrRegex.FindStringSubmatch(sqlInfo.stmt); tbl != nil {
			reportCase(fpath, "ALTER TABLE VALIDATE CONSTRAINT not supported yet.",
				"https://github.com/YugaByte/yugabyte-db/issues/1124", "", "TABLE", tbl[3], sqlInfo.formattedStmt, UNSUPPORTED_FEATURES, "")
		} else if spc := alterTblSpcRegex.FindStringSubmatch(sqlInfo.stmt); spc != nil {
			reportCase(fpath, "ALTER TABLESPACE not supported yet.",
				"https://github.com/YugaByte/yugabyte-db/issues/1153", "", "TABLESPACE", spc[1], sqlInfo.formattedStmt, UNSUPPORTED_FEATURES, "")
		} else if spc := alterViewRegex.FindStringSubmatch(sqlInfo.stmt); spc != nil {
			reportCase(fpath, "ALTER VIEW not supported yet.",
				"https://github.com/YugaByte/yugabyte-db/issues/1131", "", "VIEW", spc[1], sqlInfo.formattedStmt, UNSUPPORTED_FEATURES, "")
		} else if tbl := cLangRegex.FindStringSubmatch(sqlInfo.stmt); tbl != nil {
			reportCase(fpath, "LANGUAGE C not supported yet.",
				"https://github.com/yugabyte/yb-voyager/issues/1540", "", "FUNCTION", tbl[2], sqlInfo.formattedStmt, UNSUPPORTED_FEATURES, "")
			summaryMap["FUNCTION"].invalidCount[sqlInfo.objName] = true
		} else if strings.Contains(strings.ToLower(sqlInfo.stmt), "drop temporary table") {
			filePath := strings.Split(fpath, "/")
			fileName := filePath[len(filePath)-1]
			objType := strings.ToUpper(strings.Split(fileName, ".")[0])
			summaryMap[objType].invalidCount[sqlInfo.objName] = true
			reportCase(fpath, `temporary table is not a supported clause for drop`,
				"https://github.com/yugabyte/yb-voyager/issues/705", `remove "temporary" and change it to "drop table"`, objType, sqlInfo.objName, sqlInfo.formattedStmt, UNSUPPORTED_FEATURES, DROP_TEMP_TABLE_DOC_LINK)
		} else if regMatch := anydataRegex.FindStringSubmatch(sqlInfo.stmt); regMatch != nil {
			summaryMap["TABLE"].invalidCount[sqlInfo.objName] = true
			reportCase(fpath, "AnyData datatype doesn't have a mapping in YugabyteDB", "https://github.com/yugabyte/yb-voyager/issues/1541", `Remove the column with AnyData datatype or change it to a relevant supported datatype`, "TABLE", regMatch[2], sqlInfo.formattedStmt, UNSUPPORTED_FEATURES, "")
		} else if regMatch := anydatasetRegex.FindStringSubmatch(sqlInfo.stmt); regMatch != nil {
			summaryMap["TABLE"].invalidCount[sqlInfo.objName] = true
			reportCase(fpath, "AnyDataSet datatype doesn't have a mapping in YugabyteDB", "https://github.com/yugabyte/yb-voyager/issues/1541", `Remove the column with AnyDataSet datatype or change it to a relevant supported datatype`, "TABLE", regMatch[2], sqlInfo.formattedStmt, UNSUPPORTED_FEATURES, "")
		} else if regMatch := anyTypeRegex.FindStringSubmatch(sqlInfo.stmt); regMatch != nil {
			summaryMap["TABLE"].invalidCount[sqlInfo.objName] = true
			reportCase(fpath, "AnyType datatype doesn't have a mapping in YugabyteDB", "https://github.com/yugabyte/yb-voyager/issues/1541", `Remove the column with AnyType datatype or change it to a relevant supported datatype`, "TABLE", regMatch[2], sqlInfo.formattedStmt, UNSUPPORTED_FEATURES, "")
		} else if regMatch := uriTypeRegex.FindStringSubmatch(sqlInfo.stmt); regMatch != nil {
			summaryMap["TABLE"].invalidCount[sqlInfo.objName] = true
			reportCase(fpath, "URIType datatype doesn't have a mapping in YugabyteDB", "https://github.com/yugabyte/yb-voyager/issues/1541", `Remove the column with URIType datatype or change it to a relevant supported datatype`, "TABLE", regMatch[2], sqlInfo.formattedStmt, UNSUPPORTED_FEATURES, "")
		} else if regMatch := jsonFuncRegex.FindStringSubmatch(sqlInfo.stmt); regMatch != nil {
			summaryMap[objType].invalidCount[sqlInfo.objName] = true
			reportCase(fpath, "JSON_ARRAYAGG() function is not available in YugabyteDB", "https://github.com/yugabyte/yb-voyager/issues/1542", `Rename the function to YugabyteDB's equivalent JSON_AGG()`, objType, regMatch[3], sqlInfo.formattedStmt, UNSUPPORTED_FEATURES, "")
		}

	}
}

// check foreign table
func checkForeign(sqlInfoArr []sqlInfo, fpath string) {
	for _, sqlInfo := range sqlInfoArr {
		//TODO: refactor it later to remove all the unneccessary regexes
		if tbl := primRegex.FindStringSubmatch(sqlInfo.stmt); tbl != nil {
			reportCase(fpath, "Primary key constraints are not supported on foreign tables.",
				"https://github.com/yugabyte/yugabyte-db/issues/10698", "", "TABLE", tbl[1], sqlInfo.formattedStmt, UNSUPPORTED_FEATURES, "")
		} else if tbl := foreignKeyRegex.FindStringSubmatch(sqlInfo.stmt); tbl != nil {
			reportCase(fpath, "Foreign key constraints are not supported on foreign tables.",
				"https://github.com/yugabyte/yugabyte-db/issues/10699", "", "TABLE", tbl[1], sqlInfo.formattedStmt, UNSUPPORTED_FEATURES, "")
		}
	}
}

// all other cases to check
func checkRemaining(sqlInfoArr []sqlInfo, fpath string) {
	for _, sqlInfo := range sqlInfoArr {
		if trig := compoundTrigRegex.FindStringSubmatch(sqlInfo.stmt); trig != nil {
			reportCase(fpath, COMPOUND_TRIGGER_ISSUE_REASON,
				"https://github.com/yugabyte/yb-voyager/issues/1543", "", "TRIGGER", trig[2], sqlInfo.formattedStmt, UNSUPPORTED_FEATURES, "")
			summaryMap["TRIGGER"].invalidCount[sqlInfo.objName] = true
		}
	}

}

// Checks whether the script, fpath, can be migrated to YB
func checker(sqlInfoArr []sqlInfo, fpath string, objType string) {
	if !utils.FileOrFolderExists(fpath) {
		return
	}
	checkViews(sqlInfoArr, fpath)
	checkSql(sqlInfoArr, fpath)
	checkDDL(sqlInfoArr, fpath, objType)
	checkForeign(sqlInfoArr, fpath)
	checkRemaining(sqlInfoArr, fpath)
	checkStmtsUsingParser(sqlInfoArr, fpath, objType)
	if utils.GetEnvAsBool("REPORT_UNSUPPORTED_PLPGSQL_OBJECTS", true) {
		checkPlPgSQLStmtsUsingParser(sqlInfoArr, fpath, objType)
	}
}

func checkPlPgSQLStmtsUsingParser(sqlInfoArr []sqlInfo, fpath string, objType string) {
	for _, sqlInfoStmt := range sqlInfoArr {
<<<<<<< HEAD
		issues, err := parserIssueDetector.GetAllPLPGSQLIssues(sqlInfoStmt.formattedStmt)
=======
		issues, err := parserIssueDetector.GetAllIssues(sqlInfoStmt.formattedStmt, targetDbVersion)
>>>>>>> ee4cc053
		if err != nil {
			log.Infof("error in getting the issues-%s: %v", sqlInfoStmt.formattedStmt, err)
			continue
		}
		for _, issueInstance := range issues {
			issue := convertIssueInstanceToAnalyzeIssue(issueInstance, fpath, true)
			schemaAnalysisReport.Issues = append(schemaAnalysisReport.Issues, issue)
		}
	}

}

var MigrationCaveatsIssues = []string{
	ADDING_PK_TO_PARTITIONED_TABLE_ISSUE_REASON,
	FOREIGN_TABLE_ISSUE_REASON,
	POLICY_ROLE_ISSUE,
	UNSUPPORTED_DATATYPE_LIVE_MIGRATION,
	UNSUPPORTED_DATATYPE_LIVE_MIGRATION_WITH_FF_FB,
}

func convertIssueInstanceToAnalyzeIssue(issueInstance issue.IssueInstance, fileName string, isPlPgSQLIssue bool) utils.Issue {
	issueType := UNSUPPORTED_FEATURES
	switch true {
	case slices.ContainsFunc(MigrationCaveatsIssues, func(i string) bool {
		return strings.Contains(issueInstance.TypeName, i)
	}):
		issueType = MIGRATION_CAVEATS
	case strings.HasPrefix(issueInstance.TypeName, UNSUPPORTED_DATATYPE):
		issueType = UNSUPPORTED_DATATYPES
	case isPlPgSQLIssue:
		issueType = UNSUPPORTED_PLPGSQL_OBEJCTS
	}
	
	//TODO: how to different between same issue on differnt obejct types like ALTER/INDEX for not adding it ot invalid count map
	increaseInvalidCount, ok := issueInstance.Details["INCREASE_INVALID_COUNT"]
	if !ok || (increaseInvalidCount.(bool)) {
		summaryMap[issueInstance.ObjectType].invalidCount[issueInstance.ObjectName] = true
	}

	return utils.Issue{
		ObjectType:   issueInstance.ObjectType,
		ObjectName:   issueInstance.ObjectName,
		Reason:       issueInstance.TypeName,
		SqlStatement: issueInstance.SqlStatement,
		DocsLink:     issueInstance.DocsLink,
		FilePath:     fileName,
		IssueType:    issueType,
		Suggestion:   issueInstance.Suggestion,
		GH:           issueInstance.GH,
	}
}

func checkExtensions(sqlInfoArr []sqlInfo, fpath string) {
	for _, sqlInfo := range sqlInfoArr {
		if sqlInfo.objName != "" && !slices.Contains(supportedExtensionsOnYB, sqlInfo.objName) {
			summaryMap["EXTENSION"].invalidCount[sqlInfo.objName] = true
			reportCase(fpath, UNSUPPORTED_EXTENSION_ISSUE+" Refer to the docs link for the more information on supported extensions.", "https://github.com/yugabyte/yb-voyager/issues/1538", "", "EXTENSION",
				sqlInfo.objName, sqlInfo.formattedStmt, UNSUPPORTED_FEATURES, EXTENSION_DOC_LINK)
		}
		if strings.ToLower(sqlInfo.objName) == "hll" {
			summaryMap["EXTENSION"].details[`'hll' extension is supported in YugabyteDB v2.18 onwards. Please verify this extension as per the target YugabyteDB version.`] = true
		}
	}
}

func invalidSqlComment(line string) int {
	if cmt := unsupportedCommentRegex1.FindStringSubmatch(line); cmt != nil {
		return 1
	} else if cmt := packageSupportCommentRegex.FindStringSubmatch(line); cmt != nil {
		return 2
	} else if cmt := unsupportedCommentRegex2.FindStringSubmatch(line); cmt != nil {
		return 3
	} else if cmt := typeUnsupportedRegex.FindStringSubmatch(line); cmt != nil {
		return 4
	}
	return 0
}

func getCreateObjRegex(objType string) (*regexp.Regexp, int) {
	var createObjRegex *regexp.Regexp
	var objNameIndex int
	//replacing every possible space or new line char with [\s\n]+ in all regexs
	if objType == "MVIEW" {
		createObjRegex = re("CREATE", opt("OR REPLACE"), "MATERIALIZED", "VIEW", capture(ident))
		objNameIndex = 2
	} else if objType == "PACKAGE" {
		createObjRegex = re("CREATE", "SCHEMA", ifNotExists, capture(ident))
		objNameIndex = 2
	} else if objType == "SYNONYM" {
		createObjRegex = re("CREATE", opt("OR REPLACE"), "VIEW", capture(ident))
		objNameIndex = 2
	} else if objType == "INDEX" || objType == "PARTITION_INDEX" || objType == "FTS_INDEX" {
		createObjRegex = re("CREATE", opt("UNIQUE"), "INDEX", ifNotExists, capture(ident))
		objNameIndex = 3
	} else if objType == "TABLE" || objType == "PARTITION" {
		createObjRegex = re("CREATE", opt("OR REPLACE"), "TABLE", ifNotExists, capture(ident))
		objNameIndex = 3
	} else if objType == "FOREIGN TABLE" {
		createObjRegex = re("CREATE", opt("OR REPLACE"), "FOREIGN", "TABLE", ifNotExists, capture(ident))
		objNameIndex = 3
	} else if objType == "OPERATOR" {
		// to include all three types of OPERATOR DDL
		// CREATE OPERATOR / CREATE OPERATOR FAMILY / CREATE OPERATOR CLASS
		createObjRegex = re("CREATE", opt("OR REPLACE"), "OPERATOR", opt("FAMILY"), opt("CLASS"), ifNotExists, capture(operatorIdent))
		objNameIndex = 5
	} else { //TODO: check syntaxes for other objects and add more cases if required
		createObjRegex = re("CREATE", opt("OR REPLACE"), objType, ifNotExists, capture(ident))
		objNameIndex = 3
	}

	return createObjRegex, objNameIndex
}

func processCollectedSql(fpath string, stmt string, formattedStmt string, objType string, reportNextSql *int) sqlInfo {
	createObjRegex, objNameIndex := getCreateObjRegex(objType)
	var objName = "" // to extract from sql statement

	//update about sqlStmt in the summary variable for the report generation part
	createObjStmt := createObjRegex.FindStringSubmatch(formattedStmt)
	if createObjStmt != nil {
		if slices.Contains([]string{"INDEX", "POLICY", "TRIGGER"}, objType) {
			//For the cases where index, trigger and policy names can be same as they are uniquely
			//identified by table name so adding that in object name
			// using parser for this case as the regex is complicated to handle all the cases for TRIGGER syntax
			objName = getObjectNameWithTable(stmt, createObjStmt[objNameIndex])
		} else {
			objName = createObjStmt[objNameIndex]
		}

		if objType == "PARTITION" || objType == "TABLE" {
			if summaryMap != nil && summaryMap["TABLE"] != nil {
				summaryMap["TABLE"].totalCount += 1
				summaryMap["TABLE"].objSet = append(summaryMap["TABLE"].objSet, objName)
			}
		} else {
			if summaryMap != nil && summaryMap[objType] != nil { //when just createSqlStrArray() is called from someother file, then no summaryMap exists
				summaryMap[objType].totalCount += 1
				summaryMap[objType].objSet = append(summaryMap[objType].objSet, objName)
			}
		}
	} else {
		if objType == "TYPE" {
			//in case of oracle there are some inherited types which can be exported as inherited tables but will be dumped in type.sql
			createObjRegex, objNameIndex = getCreateObjRegex("TABLE")
			createObjStmt = createObjRegex.FindStringSubmatch(formattedStmt)
			if createObjStmt != nil {
				objName = createObjStmt[objNameIndex]
				if summaryMap != nil && summaryMap["TABLE"] != nil {
					summaryMap["TABLE"].totalCount += 1
					summaryMap["TABLE"].objSet = append(summaryMap["TABLE"].objSet, objName)
				}
			}
		}
	}

	if *reportNextSql > 0 && (summaryMap != nil && summaryMap[objType] != nil) {
		reportBasedOnComment(*reportNextSql, fpath, "", "", objName, objType, formattedStmt)
		*reportNextSql = 0 //reset flag
	}

	formattedStmt = strings.TrimRight(formattedStmt, "\n") //removing new line from end

	sqlInfo := sqlInfo{
		objName:       objName,
		stmt:          stmt,
		formattedStmt: formattedStmt,
		fileName:      fpath,
	}
	return sqlInfo
}

func getObjectNameWithTable(stmt string, regexObjName string) string {
	parsedTree, err := pg_query.Parse(stmt)
	if err != nil {
		// in case it is not able to parse stmt as its not in PG syntax so returning the regex name
		log.Errorf("Error parsing the the stmt %s - %v", stmt, err)
		return regexObjName
	}
	var objectName *sqlname.ObjectName
	var relName *pg_query.RangeVar
	createTriggerNode, isCreateTrigger := parsedTree.Stmts[0].Stmt.Node.(*pg_query.Node_CreateTrigStmt)
	createIndexNode, isCreateIndex := parsedTree.Stmts[0].Stmt.Node.(*pg_query.Node_IndexStmt)
	createPolicyNode, isCreatePolicy := parsedTree.Stmts[0].Stmt.Node.(*pg_query.Node_CreatePolicyStmt)
	if isCreateTrigger {
		relName = createTriggerNode.CreateTrigStmt.Relation
		trigName := createTriggerNode.CreateTrigStmt.Trigname
		objectName = sqlname.NewObjectName(POSTGRESQL, "", relName.Schemaname, trigName)
	} else if isCreateIndex {
		relName = createIndexNode.IndexStmt.Relation
		indexName := createIndexNode.IndexStmt.Idxname
		objectName = sqlname.NewObjectName(POSTGRESQL, "", relName.Schemaname, indexName)
	} else if isCreatePolicy {
		relName = createPolicyNode.CreatePolicyStmt.GetTable()
		policyName := createPolicyNode.CreatePolicyStmt.PolicyName
		objectName = sqlname.NewObjectName(POSTGRESQL, "", relName.Schemaname, policyName)
	}

	if isCreateIndex || isCreatePolicy || isCreateTrigger {
		schemaName := relName.Schemaname
		tableName := relName.Relname
		tableObjectName := sqlname.NewObjectName(POSTGRESQL, "", schemaName, tableName)
		return fmt.Sprintf(`%s ON %s`, objectName.Unqualified.MinQuoted, tableObjectName.MinQualified.MinQuoted)
	}
	return regexObjName

}

func parseSqlFileForObjectType(path string, objType string) []sqlInfo {
	log.Infof("Reading %s DDLs in file %s", objType, path)
	var sqlInfoArr []sqlInfo
	if !utils.FileOrFolderExists(path) {
		return sqlInfoArr
	}
	reportNextSql := 0
	file, err := os.ReadFile(path)
	if err != nil {
		utils.ErrExit("Error while reading %q: %s", path, err)
	}

	lines := strings.Split(string(file), "\n")
	for i := 0; i < len(lines); i++ {
		currLine := strings.TrimRight(lines[i], " ")
		if len(currLine) == 0 {
			continue
		}

		if strings.Contains(strings.TrimLeft(currLine, " "), "--") {
			reportNextSql = invalidSqlComment(currLine)
			continue
		}

		var stmt, formattedStmt string
		if isStartOfCodeBlockSqlStmt(currLine) {
			stmt, formattedStmt = collectSqlStmtContainingCode(lines, &i)
		} else {
			stmt, formattedStmt = collectSqlStmt(lines, &i)
		}
		sqlInfo := processCollectedSql(path, stmt, formattedStmt, objType, &reportNextSql)
		sqlInfoArr = append(sqlInfoArr, sqlInfo)
	}

	return sqlInfoArr
}

var reCreateProc, _ = getCreateObjRegex("PROCEDURE")
var reCreateFunc, _ = getCreateObjRegex("FUNCTION")
var reCreateTrigger, _ = getCreateObjRegex("TRIGGER")

// returns true when sql stmt is a CREATE statement for TRIGGER, FUNCTION, PROCEDURE
func isStartOfCodeBlockSqlStmt(line string) bool {
	return reCreateProc.MatchString(line) || reCreateFunc.MatchString(line) || reCreateTrigger.MatchString(line)
}

const (
	CODE_BLOCK_NOT_STARTED = 0
	CODE_BLOCK_STARTED     = 1
	CODE_BLOCK_COMPLETED   = 2
)

func collectSqlStmtContainingCode(lines []string, i *int) (string, string) {
	dollarQuoteFlag := CODE_BLOCK_NOT_STARTED
	// Delimiter to outermost Code Block if nested Code Blocks present
	codeBlockDelimiter := ""

	stmt := ""
	formattedStmt := ""

sqlParsingLoop:
	for ; *i < len(lines); *i++ {
		currLine := strings.TrimRight(lines[*i], " ")
		if len(currLine) == 0 {
			continue
		}

		stmt += currLine + " "
		formattedStmt += currLine + "\n"

		// Assuming that both the dollar quote strings will not be in same line
		switch dollarQuoteFlag {
		case CODE_BLOCK_NOT_STARTED:
			if isEndOfSqlStmt(currLine) { // in case, there is no body part or body part is in single line
				break sqlParsingLoop
			} else if matches := dollarQuoteRegex.FindStringSubmatch(currLine); matches != nil {
				dollarQuoteFlag = 1 //denotes start of the code/body part
				codeBlockDelimiter = matches[0]
			}
		case CODE_BLOCK_STARTED:
			if strings.Contains(currLine, codeBlockDelimiter) {
				dollarQuoteFlag = 2 //denotes end of code/body part
				if isEndOfSqlStmt(currLine) {
					break sqlParsingLoop
				}
			}
		case CODE_BLOCK_COMPLETED:
			if isEndOfSqlStmt(currLine) {
				break sqlParsingLoop
			}
		}
	}

	return stmt, formattedStmt
}

func collectSqlStmt(lines []string, i *int) (string, string) {
	stmt := ""
	formattedStmt := ""
	for ; *i < len(lines); *i++ {
		currLine := strings.TrimRight(lines[*i], " ")
		if len(currLine) == 0 {
			continue
		}

		stmt += currLine + " "
		formattedStmt += currLine + "\n"

		if isEndOfSqlStmt(currLine) {
			break
		}
	}
	return stmt, formattedStmt
}

func isEndOfSqlStmt(line string) bool {
	/*	checking for string with ending with `;`
		Also, cover cases like comment at the end after `;`
		example: "CREATE TABLE t1 (c1 int); -- table t1" */
	line = strings.TrimRight(line, " ")
	if line[len(line)-1] == ';' {
		return true
	}

	cmtStartIdx := strings.LastIndex(line, "--")
	if cmtStartIdx != -1 {
		line = line[0:cmtStartIdx] // ignore comment
		line = strings.TrimRight(line, " ")
	}
	return line[len(line)-1] == ';'
}

func initializeSummaryMap() {
	log.Infof("initializing report summary map")
	for _, objType := range sourceObjList {
		summaryMap[objType] = &summaryInfo{
			invalidCount: make(map[string]bool),
			objSet:       make([]string, 0),
			details:      make(map[string]bool),
		}

		//executes only in case of oracle
		if objType == "PACKAGE" {
			summaryMap[objType].details["Packages in oracle are exported as schema, please review and edit them(if needed) to match your requirements"] = true
		} else if objType == "SYNONYM" {
			summaryMap[objType].details["Synonyms in oracle are exported as view, please review and edit them(if needed) to match your requirements"] = true
		}
	}

}

//go:embed templates/schema_analysis_report.html
var schemaAnalysisHtmlTmpl string

//go:embed templates/schema_analysis_report.txt
var schemaAnalysisTxtTmpl string

func applyTemplate(Report utils.SchemaReport, templateString string) (string, error) {
	tmpl, err := template.New("schema_analysis_report").Funcs(funcMap).Parse(templateString)
	if err != nil {
		return "", fmt.Errorf("failed to parse template file: %w", err)
	}

	var buf bytes.Buffer
	err = tmpl.Execute(&buf, Report)
	if err != nil {
		return "", fmt.Errorf("failed to execute parse template file: %w", err)
	}

	return buf.String(), nil
}

var funcMap = template.FuncMap{
	"join": func(arr []string, sep string) string {
		return strings.Join(arr, sep)
	},
	"sub": func(a int, b int) int {
		return a - b
	},
	"add": func(a int, b int) int {
		return a + b
	},
	"sumDbObjects": func(dbObjects []utils.DBObject, field string) int {
		total := 0
		for _, obj := range dbObjects {
			switch field {
			case "TotalCount":
				total += obj.TotalCount
			case "InvalidCount":
				total += obj.InvalidCount
			case "ValidCount":
				total += obj.TotalCount - obj.InvalidCount
			}
		}
		return total
	},
	"split": split,
}

// add info to the 'reportStruct' variable and return
func analyzeSchemaInternal(sourceDBConf *srcdb.Source) utils.SchemaReport {
	/*
		NOTE: Don't create local var with name 'schemaAnalysisReport' since global one
		is used across all the internal functions called by analyzeSchemaInternal()
	*/
	sourceDBType = sourceDBConf.DBType
	schemaAnalysisReport = utils.SchemaReport{}
	sourceObjList = utils.GetSchemaObjectList(sourceDBConf.DBType)
	initializeSummaryMap()
	for _, objType := range sourceObjList {
		var sqlInfoArr []sqlInfo
		filePath := utils.GetObjectFilePath(schemaDir, objType)
		if objType != "INDEX" {
			sqlInfoArr = parseSqlFileForObjectType(filePath, objType)
		} else {
			sqlInfoArr = parseSqlFileForObjectType(filePath, objType)
			otherFPaths := utils.GetObjectFilePath(schemaDir, "PARTITION_INDEX")
			sqlInfoArr = append(sqlInfoArr, parseSqlFileForObjectType(otherFPaths, "PARTITION_INDEX")...)
			otherFPaths = utils.GetObjectFilePath(schemaDir, "FTS_INDEX")
			sqlInfoArr = append(sqlInfoArr, parseSqlFileForObjectType(otherFPaths, "FTS_INDEX")...)
		}
		if objType == "EXTENSION" {
			checkExtensions(sqlInfoArr, filePath)
		}
		checker(sqlInfoArr, filePath, objType)

		if objType == "CONVERSION" {
			checkConversions(sqlInfoArr, filePath)
		}
	}

	schemaAnalysisReport.SchemaSummary = reportSchemaSummary(sourceDBConf)
	schemaAnalysisReport.VoyagerVersion = utils.YB_VOYAGER_VERSION
	schemaAnalysisReport.MigrationComplexity = getMigrationComplexity(sourceDBConf.DBType, schemaDir, schemaAnalysisReport)
	return schemaAnalysisReport
}

func checkConversions(sqlInfoArr []sqlInfo, filePath string) {
	for _, sqlStmtInfo := range sqlInfoArr {
		parseTree, err := pg_query.Parse(sqlStmtInfo.stmt)
		if err != nil {
			utils.ErrExit("failed to parse the stmt %v: %v", sqlStmtInfo.stmt, err)
		}

		createConvNode, ok := parseTree.Stmts[0].Stmt.Node.(*pg_query.Node_CreateConversionStmt)
		if ok {
			createConvStmt := createConvNode.CreateConversionStmt
			//Conversion name here is a list of items which are '.' separated
			//so 0th and 1st indexes are Schema and conv name respectively
			nameList := createConvStmt.GetConversionName()
			convName := nameList[0].GetString_().Sval
			if len(nameList) > 1 {
				convName = fmt.Sprintf("%s.%s", convName, nameList[1].GetString_().Sval)
			}
			reportCase(filePath, CONVERSION_ISSUE_REASON, "https://github.com/yugabyte/yugabyte-db/issues/10866",
				"Remove it from the exported schema", "CONVERSION", convName, sqlStmtInfo.formattedStmt, UNSUPPORTED_FEATURES, CREATE_CONVERSION_DOC_LINK)
		} else {
			//pg_query doesn't seem to have a Node type of AlterConversionStmt so using regex for now
			if stmt := alterConvRegex.FindStringSubmatch(sqlStmtInfo.stmt); stmt != nil {
				reportCase(filePath, "ALTER CONVERSION is not supported yet", "https://github.com/YugaByte/yugabyte-db/issues/10866",
					"Remove it from the exported schema", "CONVERSION", stmt[1], sqlStmtInfo.formattedStmt, UNSUPPORTED_FEATURES, CREATE_CONVERSION_DOC_LINK)
			}
		}

	}
}

func analyzeSchema() {
	err := retrieveMigrationUUID()
	if err != nil {
		utils.ErrExit("failed to get migration UUID: %w", err)
	}

	schemaAnalysisStartedEvent := createSchemaAnalysisStartedEvent()
	controlPlane.SchemaAnalysisStarted(&schemaAnalysisStartedEvent)

	if !schemaIsExported() {
		utils.ErrExit("run export schema before running analyze-schema")
	}

	msr, err := metaDB.GetMigrationStatusRecord()
	if err != nil {
		utils.ErrExit("analyze schema : load migration status record: %s", err)
	}
	analyzeSchemaInternal(msr.SourceDBConf)

	if analyzeSchemaReportFormat != "" {
		generateAnalyzeSchemaReport(msr, analyzeSchemaReportFormat)
	} else {
		generateAnalyzeSchemaReport(msr, HTML)
		generateAnalyzeSchemaReport(msr, JSON)
	}

	packAndSendAnalyzeSchemaPayload(COMPLETE)

	schemaAnalysisReport := createSchemaAnalysisIterationCompletedEvent(schemaAnalysisReport)
	controlPlane.SchemaAnalysisIterationCompleted(&schemaAnalysisReport)
}

func generateAnalyzeSchemaReport(msr *metadb.MigrationStatusRecord, reportFormat string) (err error) {
	var finalReport string
	switch reportFormat {
	case "html":
		var schemaNames = schemaAnalysisReport.SchemaSummary.SchemaNames
		if msr.SourceDBConf.DBType == POSTGRESQL {
			// marking this as empty to not display this in html report for PG
			schemaAnalysisReport.SchemaSummary.SchemaNames = []string{}
		}
		finalReport, err = applyTemplate(schemaAnalysisReport, schemaAnalysisHtmlTmpl)
		if err != nil {
			utils.ErrExit("failed to apply template for html schema analysis report: %v", err)
		}
		// restorting the value in struct for generating other format reports
		schemaAnalysisReport.SchemaSummary.SchemaNames = schemaNames
	case "json":
		jsonReportBytes, err := json.MarshalIndent(schemaAnalysisReport, "", "    ")
		if err != nil {
			utils.ErrExit("failed to marshal the report struct into json schema analysis report: %v", err)
		}
		finalReport = string(jsonReportBytes)
	case "txt":
		finalReport, err = applyTemplate(schemaAnalysisReport, schemaAnalysisTxtTmpl)
		if err != nil {
			utils.ErrExit("failed to apply template for txt schema analysis report: %v", err)
		}
	case "xml":
		xmlReportBytes, err := xml.MarshalIndent(schemaAnalysisReport, "", "\t")
		if err != nil {
			utils.ErrExit("failed to marshal the report struct into xml schema analysis report: %v", err)
		}
		finalReport = string(xmlReportBytes)
	default:
		panic(fmt.Sprintf("invalid report format: %q", reportFormat))
	}

	reportFile := fmt.Sprintf("%s.%s", ANALYSIS_REPORT_FILE_NAME, reportFormat)
	reportPath := filepath.Join(exportDir, "reports", reportFile)
	//check & inform if file already exists
	if utils.FileOrFolderExists(reportPath) {
		fmt.Printf("\n%s already exists, overwriting it with a new generated report\n", reportFile)
	}

	file, err := os.OpenFile(reportPath, os.O_WRONLY|os.O_CREATE|os.O_TRUNC, 0644)
	if err != nil {
		utils.ErrExit("Error while opening %q: %s", reportPath, err)
	}
	defer func() {
		if err := file.Close(); err != nil {
			log.Errorf("Error while closing file %s: %v", reportPath, err)
		}
	}()

	_, err = file.WriteString(finalReport)
	if err != nil {
		utils.ErrExit("failed to write report to %q: %s", reportPath, err)
	}
	fmt.Printf("-- find schema analysis report at: %s\n", reportPath)
	return nil
}

// analyze issue reasons to modify the reason before sending to callhome as will have sensitive information
var reasonsIncludingSensitiveInformationToCallhome = []string{
	UNSUPPORTED_PG_SYNTAX,
	POLICY_ROLE_ISSUE,
	UNSUPPORTED_DATATYPE,
	UNSUPPORTED_DATATYPE_LIVE_MIGRATION,
	UNSUPPORTED_DATATYPE_LIVE_MIGRATION_WITH_FF_FB,
	STORED_GENERATED_COLUMN_ISSUE_REASON,
	INSUFFICIENT_COLUMNS_IN_PK_FOR_PARTITION,
}

// analyze issue reasons to send the object names for to callhome
var reasonsToSendObjectNameToCallhome = []string{
	UNSUPPORTED_EXTENSION_ISSUE,
}

func packAndSendAnalyzeSchemaPayload(status string) {
	if !shouldSendCallhome() {
		return
	}
	payload := createCallhomePayload()

	payload.MigrationPhase = ANALYZE_PHASE
	var callhomeIssues []utils.Issue
	for _, issue := range schemaAnalysisReport.Issues {
		issue.SqlStatement = "" // Obfuscate sensitive information before sending to callhome cluster
		if !lo.ContainsBy(reasonsToSendObjectNameToCallhome, func(r string) bool {
			return strings.Contains(issue.Reason, r)
		}) {
			issue.ObjectName = "XXX" // Redacting object name before sending in case reason is not in list
		}
		for _, sensitiveReason := range reasonsIncludingSensitiveInformationToCallhome {
			if strings.Contains(issue.Reason, sensitiveReason) {
				switch sensitiveReason {
				case UNSUPPORTED_DATATYPE, UNSUPPORTED_DATATYPE_LIVE_MIGRATION:
					//e.g. Reason "Unsupported datatype - xml on column - data"
					//sending only "Unsupported datatype - xml"
					issue.Reason = strings.Split(issue.Reason, "on column -")[0]
				default:
					issue.Reason = sensitiveReason
				}
			}
		}
		//no need to send this in callhome as we already have it documented.
		issue.Suggestion = "XXX"
		callhomeIssues = append(callhomeIssues, issue)
	}

	analyzePayload := callhome.AnalyzePhasePayload{
		Issues: callhome.MarshalledJsonString(callhomeIssues),
		DatabaseObjects: callhome.MarshalledJsonString(lo.Map(schemaAnalysisReport.SchemaSummary.DBObjects, func(dbObject utils.DBObject, _ int) utils.DBObject {
			dbObject.ObjectNames = ""
			return dbObject
		})),
	}
	payload.PhasePayload = callhome.MarshalledJsonString(analyzePayload)
	payload.Status = status

	err := callhome.SendPayload(&payload)
	if err == nil && (status == COMPLETE || status == ERROR) {
		callHomeErrorOrCompletePayloadSent = true
	}
}

var analyzeSchemaCmd = &cobra.Command{
	Use: "analyze-schema",
	Short: "Analyze converted source database schema and generate a report about YB incompatible constructs.\n" +
		"For more details and examples, visit https://docs.yugabyte.com/preview/yugabyte-voyager/reference/schema-migration/analyze-schema/",
	Long: ``,
	PreRun: func(cmd *cobra.Command, args []string) {
		validOutputFormats := []string{"html", "json", "txt", "xml"}
		validateReportOutputFormat(validOutputFormats, analyzeSchemaReportFormat)
		err := validateAndSetTargetDbVersionFlag()
		if err != nil {
			utils.ErrExit("%v", err)
		}
	},

	Run: func(cmd *cobra.Command, args []string) {
		analyzeSchema()
	},
}

func init() {
	rootCmd.AddCommand(analyzeSchemaCmd)
	registerCommonGlobalFlags(analyzeSchemaCmd)
	analyzeSchemaCmd.PersistentFlags().StringVar(&analyzeSchemaReportFormat, "output-format", "",
		"format in which report can be generated: ('html', 'txt', 'json', 'xml'). If not provided, reports will be generated in both 'json' and 'html' formats by default.")

	analyzeSchemaCmd.Flags().StringVar(&targetDbVersionStrFlag, "target-db-version", "",
		fmt.Sprintf("Target YugabyteDB version to analyze schema for. Defaults to latest stable version (%s)", ybversion.LatestStable.String()))
	analyzeSchemaCmd.Flags().MarkHidden("target-db-version")
}

func validateReportOutputFormat(validOutputFormats []string, format string) {
	if format == "" {
		return
	}
	format = strings.ToLower(format)
	for i := 0; i < len(validOutputFormats); i++ {
		if format == validOutputFormats[i] {
			return
		}
	}
	utils.ErrExit("Error: Invalid output format: %s. Supported formats are %v", format, validOutputFormats)
}

func schemaIsAnalyzed() bool {
	path := filepath.Join(exportDir, "reports", fmt.Sprintf("%s.*", ANALYSIS_REPORT_FILE_NAME))
	return utils.FileOrFolderExistsWithGlobPattern(path)
}

func createSchemaAnalysisStartedEvent() cp.SchemaAnalysisStartedEvent {
	result := cp.SchemaAnalysisStartedEvent{}
	initBaseSourceEvent(&result.BaseEvent, "ANALYZE SCHEMA")
	return result
}

func createSchemaAnalysisIterationCompletedEvent(report utils.SchemaReport) cp.SchemaAnalysisIterationCompletedEvent {
	result := cp.SchemaAnalysisIterationCompletedEvent{}
	initBaseSourceEvent(&result.BaseEvent, "ANALYZE SCHEMA")
	result.AnalysisReport = report
	return result
}<|MERGE_RESOLUTION|>--- conflicted
+++ resolved
@@ -335,7 +335,6 @@
 			}
 			continue
 		}
-<<<<<<< HEAD
 		if queryparser.IsCreateIndex(parseTree) {
 			//TODO : error hanfling
 			indexParser, err := queryparser.GetDDLParser(parseTree)
@@ -345,418 +344,6 @@
 			obj, err := indexParser.Parse(parseTree)
 			if err != nil {
 				continue
-=======
-		createTableNode, isCreateTable := parseTree.Stmts[0].Stmt.Node.(*pg_query.Node_CreateStmt)
-		alterTableNode, isAlterTable := parseTree.Stmts[0].Stmt.Node.(*pg_query.Node_AlterTableStmt)
-		createIndexNode, isCreateIndex := parseTree.Stmts[0].Stmt.Node.(*pg_query.Node_IndexStmt)
-		createPolicyNode, isCreatePolicy := parseTree.Stmts[0].Stmt.Node.(*pg_query.Node_CreatePolicyStmt)
-		createCompositeTypeNode, isCreateCompositeType := parseTree.Stmts[0].Stmt.Node.(*pg_query.Node_CompositeTypeStmt)
-		createEnumTypeNode, isCreateEnumType := parseTree.Stmts[0].Stmt.Node.(*pg_query.Node_CreateEnumStmt)
-		createTriggerNode, isCreateTrigger := parseTree.Stmts[0].Stmt.Node.(*pg_query.Node_CreateTrigStmt)
-
-		if objType == TABLE && isCreateTable {
-			reportPartitionsRelatedIssues(createTableNode, sqlStmtInfo, fpath)
-			reportGeneratedStoredColumnTables(createTableNode, sqlStmtInfo, fpath)
-			reportExclusionConstraintCreateTable(createTableNode, sqlStmtInfo, fpath)
-			reportDeferrableConstraintCreateTable(createTableNode, sqlStmtInfo, fpath)
-			reportUnsupportedDatatypes(createTableNode.CreateStmt.Relation, createTableNode.CreateStmt.TableElts, sqlStmtInfo, fpath, objType)
-			parseColumnsWithUnsupportedIndexDatatypes(createTableNode)
-			reportUnsupportedConstraintsOnComplexDatatypesInCreate(createTableNode, sqlStmtInfo, fpath)
-			reportUnloggedTable(createTableNode, sqlStmtInfo, fpath)
-		}
-		if isAlterTable {
-			reportUnsupportedConstraintsOnComplexDatatypesInAlter(alterTableNode, sqlStmtInfo, fpath)
-			reportAlterAddPKOnPartition(alterTableNode, sqlStmtInfo, fpath)
-			reportAlterTableVariants(alterTableNode, sqlStmtInfo, fpath, objType)
-			reportExclusionConstraintAlterTable(alterTableNode, sqlStmtInfo, fpath)
-			reportDeferrableConstraintAlterTable(alterTableNode, sqlStmtInfo, fpath)
-		}
-		if isCreateIndex {
-			reportIndexMethods(createIndexNode, sqlStmtInfo, fpath)
-			reportCreateIndexStorageParameter(createIndexNode, sqlStmtInfo, fpath)
-			reportUnsupportedIndexesOnComplexDatatypes(createIndexNode, sqlStmtInfo, fpath)
-			checkGinVariations(createIndexNode, sqlStmtInfo, fpath)
-		}
-
-		if isCreatePolicy {
-			reportPolicyRequireRolesOrGrants(createPolicyNode, sqlStmtInfo, fpath)
-		}
-
-		if isCreateTrigger {
-			reportUnsupportedTriggers(createTriggerNode, sqlStmtInfo, fpath)
-		}
-
-		if isCreateCompositeType {
-			//Adding the composite types (UDTs) in the list
-			/*
-				e.g. CREATE TYPE non_public."Address_type" AS (
-						street VARCHAR(100),
-						city VARCHAR(50),
-						state VARCHAR(50),
-						zip_code VARCHAR(10)
-					);
-				stmt:{composite_type_stmt:{typevar:{schemaname:"non_public"  relname:"Address_type"  relpersistence:"p"  location:14}  coldeflist:{column_def:{colname:"street"
-				type_name:{names:{string:{sval:"pg_catalog"}}  names:{string:{sval:"varchar"}}  typmods:{a_const:{ival:{ival:100}  location:65}}  typemod:-1  location:57} ...
-
-				Here the type name is required which is available in typevar->relname typevar->schemaname for qualified name
-			*/
-			typeName := createCompositeTypeNode.CompositeTypeStmt.Typevar.GetRelname()
-			typeSchemaName := createCompositeTypeNode.CompositeTypeStmt.Typevar.GetSchemaname()
-			fullTypeName := lo.Ternary(typeSchemaName != "", typeSchemaName+"."+typeName, typeName)
-			compositeTypes = append(compositeTypes, fullTypeName)
-		}
-		if isCreateEnumType {
-			//Adding the composite types (UDTs) in the list
-			/*
-				e.g. CREATE TYPE decline_reason AS ENUM (
-						'duplicate_payment_method',
-						'server_failure'
-					);
-				stmt:{create_enum_stmt:{type_name:{string:{sval:"decline_reason"}} vals:{string:{sval:"duplicate_payment_method"}} vals:{string:{sval:"server_failure"}}}}
-				stmt_len:101}
-
-				Here the type name is required which is available in typevar->relname typevar->schemaname for qualified name
-			*/
-			typeNames := createEnumTypeNode.CreateEnumStmt.GetTypeName()
-			typeName, typeSchemaName := getTypeNameAndSchema(typeNames)
-			fullTypeName := lo.Ternary(typeSchemaName != "", typeSchemaName+"."+typeName, typeName)
-			enumTypes = append(enumTypes, fullTypeName)
-		}
-	}
-}
-
-func reportUnsupportedTriggers(createTriggerNode *pg_query.Node_CreateTrigStmt, sqlStmtInfo sqlInfo, fpath string) {
-	schemaName := createTriggerNode.CreateTrigStmt.Relation.Schemaname
-	tableName := createTriggerNode.CreateTrigStmt.Relation.Relname
-	fullyQualifiedName := lo.Ternary(schemaName != "", schemaName+"."+tableName, tableName)
-	trigName := createTriggerNode.CreateTrigStmt.Trigname
-	displayObjectName := fmt.Sprintf("%s ON %s", trigName, fullyQualifiedName)
-
-	/*
-		e.g.CREATE CONSTRAINT TRIGGER some_trig
-			AFTER DELETE ON xyz_schema.abc
-			DEFERRABLE INITIALLY DEFERRED
-			FOR EACH ROW EXECUTE PROCEDURE xyz_schema.some_trig();
-		create_trig_stmt:{isconstraint:true trigname:"some_trig" relation:{schemaname:"xyz_schema" relname:"abc" inh:true relpersistence:"p"
-		location:56} funcname:{string:{sval:"xyz_schema"}} funcname:{string:{sval:"some_trig"}} row:true events:8 deferrable:true initdeferred:true}}
-		stmt_len:160}
-	*/
-	if createTriggerNode.CreateTrigStmt.Isconstraint {
-		reportCase(fpath, CONSTRAINT_TRIGGER_ISSUE_REASON,
-			"https://github.com/YugaByte/yugabyte-db/issues/1709", "", "TRIGGER", displayObjectName,
-			sqlStmtInfo.formattedStmt, UNSUPPORTED_FEATURES, CONSTRAINT_TRIGGER_DOC_LINK)
-	}
-
-	/*
-		e.g. CREATE TRIGGER projects_loose_fk_trigger
-			AFTER DELETE ON public.projects
-			REFERENCING OLD TABLE AS old_table
-			FOR EACH STATEMENT EXECUTE FUNCTION xyz_schema.some_trig();
-		stmt:{create_trig_stmt:{trigname:"projects_loose_fk_trigger" relation:{schemaname:"public" relname:"projects" inh:true
-		relpersistence:"p" location:58} funcname:{string:{sval:"xyz_schema"}} funcname:{string:{sval:"some_trig"}} events:8
-		transition_rels:{trigger_transition:{name:"old_table" is_table:true}}}} stmt_len:167}
-	*/
-	if createTriggerNode.CreateTrigStmt.GetTransitionRels() != nil {
-		summaryMap["TRIGGER"].invalidCount[displayObjectName] = true
-		reportCase(fpath, REFERENCING_CLAUSE_FOR_TRIGGERS,
-			"https://github.com/YugaByte/yugabyte-db/issues/1668", "", "TRIGGER", displayObjectName, sqlStmtInfo.formattedStmt,
-			UNSUPPORTED_FEATURES, REFERENCING_CLAUSE_TRIGGER_DOC_LINK)
-	}
-
-	/*
-		e.g.CREATE TRIGGER after_insert_or_delete_trigger
-			BEFORE INSERT OR DELETE ON main_table
-			FOR EACH ROW
-			EXECUTE FUNCTION handle_insert_or_delete();
-		stmt:{create_trig_stmt:{trigname:"after_insert_or_delete_trigger" relation:{relname:"main_table" inh:true relpersistence:"p"
-		location:111} funcname:{string:{sval:"handle_insert_or_delete"}} row:true timing:2 events:12}} stmt_len:177}
-
-		here,
-		timing - bits of BEFORE/AFTER/INSTEAD
-		events - bits of "OR" INSERT/UPDATE/DELETE/TRUNCATE
-		row - FOR EACH ROW (true), FOR EACH STATEMENT (false)
-		refer - https://github.com/pganalyze/pg_query_go/blob/c3a818d346a927c18469460bb18acb397f4f4301/parser/include/postgres/catalog/pg_trigger_d.h#L49
-			TRIGGER_TYPE_BEFORE				(1 << 1)
-			TRIGGER_TYPE_INSERT				(1 << 2)
-			TRIGGER_TYPE_DELETE				(1 << 3)
-			TRIGGER_TYPE_UPDATE				(1 << 4)
-			TRIGGER_TYPE_TRUNCATE			(1 << 5)
-			TRIGGER_TYPE_INSTEAD			(1 << 6)
-	*/
-
-	timing := createTriggerNode.CreateTrigStmt.Timing
-	isSecondBitSet := timing&(1<<1) != 0
-	if isSecondBitSet && createTriggerNode.CreateTrigStmt.Row {
-		// BEFORE clause will have the bits in timing as 1<<1
-		// BEFORE and FOR EACH ROW on partitioned table is not supported in PG<=12
-		if partitionTablesMap[fullyQualifiedName] {
-			summaryMap["TRIGGER"].invalidCount[displayObjectName] = true
-			reportCase(fpath, BEFORE_FOR_EACH_ROW_TRIGGERS_ON_PARTITIONED_TABLE,
-				"https://github.com/yugabyte/yugabyte-db/issues/24830", "Create the triggers on individual partitions.", "TRIGGER", displayObjectName, sqlStmtInfo.formattedStmt,
-				UNSUPPORTED_FEATURES, BEFORE_ROW_TRIGGER_PARTITIONED_TABLE_DOC_LINK)
-		}
-	}
-
-}
-
-func reportAlterAddPKOnPartition(alterTableNode *pg_query.Node_AlterTableStmt, sqlStmtInfo sqlInfo, fpath string) {
-	schemaName := alterTableNode.AlterTableStmt.Relation.Schemaname
-	tableName := alterTableNode.AlterTableStmt.Relation.Relname
-	fullyQualifiedName := lo.Ternary(schemaName != "", schemaName+"."+tableName, tableName)
-
-	alterCmd := alterTableNode.AlterTableStmt.Cmds[0].GetAlterTableCmd()
-	/*
-			e.g.
-			ALTER TABLE example2
-		 		ADD CONSTRAINT example2_pkey PRIMARY KEY (id);
-			tmts:{stmt:{alter_table_stmt:{relation:{relname:"example2"  inh:true  relpersistence:"p"  location:693}
-			cmds:{alter_table_cmd:{subtype:AT_AddConstraint  def:{constraint:{contype:CONSTR_PRIMARY  conname:"example2_pkey"
-			location:710  keys:{string:{sval:"id"}}}}  behavior:DROP_RESTRICT}}  objtype:OBJECT_TABLE}}  stmt_location:679  stmt_len:72}
-
-	*/
-
-	constraint := alterCmd.GetDef().GetConstraint()
-
-	if constraint != nil && constraint.Contype == pg_query.ConstrType_CONSTR_PRIMARY {
-		if partitionTablesMap[fullyQualifiedName] {
-			reportCase(fpath, ADDING_PK_TO_PARTITIONED_TABLE_ISSUE_REASON,
-				"https://github.com/yugabyte/yugabyte-db/issues/10074", "", "TABLE", fullyQualifiedName, sqlStmtInfo.formattedStmt, MIGRATION_CAVEATS, ADDING_PK_TO_PARTITIONED_TABLE_DOC_LINK)
-		} else {
-			primaryConsInAlter[fullyQualifiedName] = &sqlStmtInfo
-		}
-	}
-}
-
-/*
-This functions reports multiple issues -
-1. Adding PK to Partitioned  Table (in cases where ALTER is before create)
-2. Expression partitions are not allowed if PK/UNIQUE columns are there is table
-3. List partition strategy is not allowed with multi-column partitions.
-4. Partition columns should all be included in Primary key set if any on table.
-*/
-func reportPartitionsRelatedIssues(createTableNode *pg_query.Node_CreateStmt, sqlStmtInfo sqlInfo, fpath string) {
-	schemaName := createTableNode.CreateStmt.Relation.Schemaname
-	tableName := createTableNode.CreateStmt.Relation.Relname
-	columns := createTableNode.CreateStmt.TableElts
-	fullyQualifiedName := lo.Ternary(schemaName != "", schemaName+"."+tableName, tableName)
-
-	/*
-		e.g. In case if PRIMARY KEY is included in column definition
-		 CREATE TABLE example2 (
-		 	id numeric NOT NULL PRIMARY KEY,
-			country_code varchar(3),
-			record_type varchar(5)
-		) PARTITION BY RANGE (country_code, record_type) ;
-		stmts:{stmt:{create_stmt:{relation:{relname:"example2"  inh:true  relpersistence:"p"  location:193}  table_elts:{column_def:{colname:"id"
-		type_name:{names:{string:{sval:"pg_catalog"}}  names:{string:{sval:"numeric"}}  typemod:-1  location:208}  is_local:true
-		constraints:{constraint:{contype:CONSTR_NOTNULL  location:216}}  constraints:{constraint:{contype:CONSTR_PRIMARY  location:225}}
-		location:205}}  ...  partspec:{strategy:PARTITION_STRATEGY_RANGE
-		part_params:{partition_elem:{name:"country_code"  location:310}}  part_params:{partition_elem:{name:"record_type"  location:324}}
-		location:290}  oncommit:ONCOMMIT_NOOP}}  stmt_location:178  stmt_len:159}
-
-		In case if PRIMARY KEY in column list CREATE TABLE example1 (..., PRIMARY KEY(id,country_code) ) PARTITION BY RANGE (country_code, record_type);
-		stmts:{stmt:{create_stmt:{relation:{relname:"example1"  inh:true  relpersistence:"p"  location:15}  table_elts:{column_def:{colname:"id"
-		type_name:{names:{string:{sval:"pg_catalog"}}  names:{string:{sval:"numeric"}}  ... table_elts:{constraint:{contype:CONSTR_PRIMARY
-		location:98  keys:{string:{sval:"id"}} keys:{string:{sval:"country_code"}}}}  partspec:{strategy:PARTITION_STRATEGY_RANGE
-		part_params:{partition_elem:{name:"country_code" location:150}}  part_params:{partition_elem:{name:"record_type"  ...
-	*/
-	if createTableNode.CreateStmt.GetPartspec() == nil {
-		//If not partition table then no need to proceed
-		return
-	}
-
-	if primaryConsInAlter[fullyQualifiedName] != nil {
-		//reporting the ALTER TABLE ADD PK on partition table here in case the order is different if ALTER is before the CREATE
-		alterTableSqlInfo := primaryConsInAlter[fullyQualifiedName]
-		reportCase(alterTableSqlInfo.fileName, ADDING_PK_TO_PARTITIONED_TABLE_ISSUE_REASON,
-			"https://github.com/yugabyte/yugabyte-db/issues/10074", "", "TABLE", fullyQualifiedName, alterTableSqlInfo.formattedStmt, MIGRATION_CAVEATS, ADDING_PK_TO_PARTITIONED_TABLE_DOC_LINK)
-	}
-
-	partitionTablesMap[fullyQualifiedName] = true // marking the partition tables in the map
-
-	var primaryKeyColumns, partitionColumns, uniqueKeyColumns []string
-
-	for _, column := range columns {
-		if column.GetColumnDef() != nil { //In case PRIMARY KEY constraint is added with column definition
-			constraints := column.GetColumnDef().Constraints
-			for _, constraint := range constraints {
-				if constraint.GetConstraint().Contype == pg_query.ConstrType_CONSTR_PRIMARY {
-					primaryKeyColumns = []string{column.GetColumnDef().Colname}
-				}
-				if constraint.GetConstraint().Contype == pg_query.ConstrType_CONSTR_UNIQUE {
-					uniqueKeyColumns = append(uniqueKeyColumns, column.GetColumnDef().Colname)
-				}
-			}
-		} else if column.GetConstraint() != nil {
-			//In case CREATE DDL has PRIMARY KEY(column_name) - it will be included in columns but won't have columnDef as its a constraint
-			for _, key := range column.GetConstraint().GetKeys() {
-				if column.GetConstraint().Contype == pg_query.ConstrType_CONSTR_PRIMARY {
-					primaryKeyColumns = append(primaryKeyColumns, key.GetString_().Sval)
-				} else if column.GetConstraint().Contype == pg_query.ConstrType_CONSTR_UNIQUE {
-					uniqueKeyColumns = append(uniqueKeyColumns, key.GetString_().Sval)
-				}
-			}
-		}
-	}
-
-	partitionElements := createTableNode.CreateStmt.GetPartspec().GetPartParams()
-
-	for _, partElem := range partitionElements {
-		if partElem.GetPartitionElem().GetExpr() != nil {
-			//Expression partitions
-			if len(primaryKeyColumns) > 0 || len(uniqueKeyColumns) > 0 {
-				summaryMap["TABLE"].invalidCount[fullyQualifiedName] = true
-				reportCase(fpath, "Issue with Partition using Expression on a table which cannot contain Primary Key / Unique Key on any column",
-					"https://github.com/yugabyte/yb-voyager/issues/698", "Remove the Constriant from the table definition", "TABLE", fullyQualifiedName, sqlStmtInfo.formattedStmt, UNSUPPORTED_FEATURES, EXPRESSION_PARTIITON_DOC_LINK)
-			}
-		} else {
-			partitionColumns = append(partitionColumns, partElem.GetPartitionElem().GetName())
-		}
-	}
-
-	if len(partitionColumns) > 1 && createTableNode.CreateStmt.GetPartspec().GetStrategy() == pg_query.PartitionStrategy_PARTITION_STRATEGY_LIST {
-		summaryMap["TABLE"].invalidCount[fullyQualifiedName] = true
-		reportCase(fpath, `cannot use "list" partition strategy with more than one column`,
-			"https://github.com/yugabyte/yb-voyager/issues/699", "Make it a single column partition by list or choose other supported Partitioning methods", "TABLE", fullyQualifiedName, sqlStmtInfo.formattedStmt, UNSUPPORTED_FEATURES, LIST_PARTIION_MULTI_COLUMN_DOC_LINK)
-	}
-
-	if len(primaryKeyColumns) == 0 { // no need to report in case of non-PK tables
-		return
-	}
-
-	partitionColumnsNotInPK, _ := lo.Difference(partitionColumns, primaryKeyColumns)
-	if len(partitionColumnsNotInPK) > 0 {
-		summaryMap["TABLE"].invalidCount[fullyQualifiedName] = true
-		reportCase(fpath, fmt.Sprintf("%s - (%s)", INSUFFICIENT_COLUMNS_IN_PK_FOR_PARTITION, strings.Join(partitionColumnsNotInPK, ", ")),
-			"https://github.com/yugabyte/yb-voyager/issues/578", "Add all Partition columns to Primary Key", "TABLE", fullyQualifiedName, sqlStmtInfo.formattedStmt, UNSUPPORTED_FEATURES, PARTITION_KEY_NOT_PK_DOC_LINK)
-	}
-
-}
-
-// Reference for some of the types https://docs.yugabyte.com/stable/api/ysql/datatypes/ (datatypes with type 1)
-var UnsupportedIndexDatatypes = []string{
-	"citext",
-	"tsvector",
-	"tsquery",
-	"jsonb",
-	"inet",
-	"json",
-	"macaddr",
-	"macaddr8",
-	"cidr",
-	"bit",    // for BIT (n)
-	"varbit", // for BIT varying (n)
-	"daterange",
-	"tsrange",
-	"tstzrange",
-	"numrange",
-	"int4range",
-	"int8range",
-	"interval", // same for INTERVAL YEAR TO MONTH and INTERVAL DAY TO SECOND
-	//Below ones are not supported on PG as well with atleast btree access method. Better to have in our list though
-	//Need to understand if there is other method or way available in PG to have these index key [TODO]
-	"circle",
-	"box",
-	"line",
-	"lseg",
-	"point",
-	"pg_lsn",
-	"path",
-	"polygon",
-	"txid_snapshot",
-	// array as well but no need to add it in the list as fetching this type is a different way TODO: handle better with specific types
-}
-
-func reportUnsupportedConstraintsOnComplexDatatypesInAlter(alterTableNode *pg_query.Node_AlterTableStmt, sqlStmtInfo sqlInfo, fpath string) {
-	schemaName := alterTableNode.AlterTableStmt.Relation.Schemaname
-	tableName := alterTableNode.AlterTableStmt.Relation.Relname
-	fullyQualifiedName := lo.Ternary(schemaName != "", schemaName+"."+tableName, tableName)
-	alterCmd := alterTableNode.AlterTableStmt.Cmds[0].GetAlterTableCmd()
-	unsupportedColumnsForTable, ok := columnsWithUnsupportedIndexDatatypes[fullyQualifiedName]
-	if !ok {
-		return
-	}
-	if alterCmd.GetSubtype() != pg_query.AlterTableType_AT_AddConstraint {
-		return
-	}
-	if !slices.Contains([]pg_query.ConstrType{pg_query.ConstrType_CONSTR_PRIMARY, pg_query.ConstrType_CONSTR_UNIQUE},
-		alterCmd.GetDef().GetConstraint().GetContype()) {
-		return
-	}
-	columns := alterCmd.GetDef().GetConstraint().GetKeys()
-	for _, col := range columns {
-		colName := col.GetString_().Sval
-		typeName, ok := unsupportedColumnsForTable[colName]
-		if ok {
-			displayName := fmt.Sprintf("%s, constraint: %s", fullyQualifiedName, alterCmd.GetDef().GetConstraint().GetConname())
-			reportCase(fpath, fmt.Sprintf(ISSUE_PK_UK_CONSTRAINT_WITH_COMPLEX_DATATYPES, typeName), "https://github.com/yugabyte/yugabyte-db/issues/25003",
-				"Refer to the docs link for the workaround", "TABLE", displayName, sqlStmtInfo.formattedStmt,
-				UNSUPPORTED_FEATURES, PK_UK_CONSTRAINT_ON_UNSUPPORTED_TYPE)
-			return
-		}
-	}
-}
-
-func reportUnsupportedConstraintsOnComplexDatatypesInCreate(createTableNode *pg_query.Node_CreateStmt, sqlStmtInfo sqlInfo, fpath string) {
-	schemaName := createTableNode.CreateStmt.Relation.Schemaname
-	tableName := createTableNode.CreateStmt.Relation.Relname
-	columns := createTableNode.CreateStmt.TableElts
-	fullyQualifiedName := lo.Ternary(schemaName != "", schemaName+"."+tableName, tableName)
-	unsupportedColumnsForTable, ok := columnsWithUnsupportedIndexDatatypes[fullyQualifiedName]
-	if !ok {
-		return
-	}
-	reportConstraintIfrequired := func(con *pg_query.Constraint, colNames []string, typeName string) {
-		conType := con.GetContype()
-		if !slices.Contains([]pg_query.ConstrType{pg_query.ConstrType_CONSTR_PRIMARY, pg_query.ConstrType_CONSTR_UNIQUE}, conType) {
-			return
-		}
-		generatedConName := generateConstraintName(conType, fullyQualifiedName, colNames)
-		specifiedConstraintName := con.GetConname()
-		conName := lo.Ternary(specifiedConstraintName == "", generatedConName, specifiedConstraintName)
-		//report the PK / Unique constraint in CREATE TABLE on this column
-		summaryMap["TABLE"].invalidCount[fullyQualifiedName] = true
-		reportCase(fpath, fmt.Sprintf(ISSUE_PK_UK_CONSTRAINT_WITH_COMPLEX_DATATYPES, typeName), "https://github.com/yugabyte/yugabyte-db/issues/25003",
-			"Refer to the docs link for the workaround", "TABLE", fmt.Sprintf("%s, constraint: %s", fullyQualifiedName, conName), sqlStmtInfo.formattedStmt,
-			UNSUPPORTED_FEATURES, PK_UK_CONSTRAINT_ON_UNSUPPORTED_TYPE)
-
-	}
-	for _, column := range columns {
-		if column.GetColumnDef() != nil {
-			/*
-				e.g. create table unique_def_test(id int, d daterange UNIQUE, c1 int);
-				create_stmt:{relation:{relname:"unique_def_test"  inh:true  relpersistence:"p"  location:15}...
-				table_elts:{column_def:{colname:"d"  type_name:{names:{string:{sval:"pg_catalog"}}  names:{string:{sval:"int4"}}
-				typemod:-1  location:34}  is_local:true  constraints:{constraint:{contype:CONSTR_UNIQUE  location:38}} ....
-
-				here checking the case where this clause is in column definition so iterating over each column_def and in that
-				constraint type is UNIQUE/ PK reporting that
-				supported.
-			*/
-			colName := column.GetColumnDef().GetColname()
-			typeName, ok := unsupportedColumnsForTable[colName]
-			if !ok {
-				continue
-			}
-			constraints := column.GetColumnDef().GetConstraints()
-			for _, c := range constraints {
-				reportConstraintIfrequired(c.GetConstraint(), []string{colName}, typeName)
-			}
-		} else if column.GetConstraint() != nil {
-			/*
-				e.g. create table uniquen_def_test1(id int, c1 citext, CONSTRAINT pk PRIMARY KEY(id, c));
-				{create_stmt:{relation:{relname:"unique_def_test1"  inh:true  relpersistence:"p"  location:80}  table_elts:{column_def:{colname:"id"
-				type_name:{....  names:{string:{sval:"int4"}}  typemod:-1  location:108}  is_local:true  location:105}}
-				table_elts:{constraint:{contype:CONSTR_UNIQUE  deferrable:true  initdeferred:true location:113  keys:{string:{sval:"id"}}}} ..
-
-				here checking the case where this UK/ PK is at the end of column definition as a separate constraint
-			*/
-			keys := column.GetConstraint().GetKeys()
-			columns := []string{}
-			for _, k := range keys {
-				colName := k.GetString_().Sval
-				columns = append(columns, colName)
->>>>>>> ee4cc053
 			}
 			indexObj, _ := obj.(*queryparser.Index)
 			if indexObj.AccessMethod == "gin" {
@@ -768,7 +355,7 @@
 			log.Infof("error parsing query-%s: %v ", err)
 			continue
 		}
-		ddlIssues, err := parserIssueDetector.GetDDLIssues(sqlStmtInfo.formattedStmt)
+		ddlIssues, err := parserIssueDetector.GetDDLIssues(sqlStmtInfo.formattedStmt, targetDbVersion)
 		if err != nil {
 			log.Infof("error getting ddl issues for query-%s: %v ", err)
 			continue
@@ -1055,11 +642,7 @@
 
 func checkPlPgSQLStmtsUsingParser(sqlInfoArr []sqlInfo, fpath string, objType string) {
 	for _, sqlInfoStmt := range sqlInfoArr {
-<<<<<<< HEAD
-		issues, err := parserIssueDetector.GetAllPLPGSQLIssues(sqlInfoStmt.formattedStmt)
-=======
-		issues, err := parserIssueDetector.GetAllIssues(sqlInfoStmt.formattedStmt, targetDbVersion)
->>>>>>> ee4cc053
+		issues, err := parserIssueDetector.GetAllPLPGSQLIssues(sqlInfoStmt.formattedStmt, targetDbVersion)
 		if err != nil {
 			log.Infof("error in getting the issues-%s: %v", sqlInfoStmt.formattedStmt, err)
 			continue
@@ -1092,7 +675,7 @@
 	case isPlPgSQLIssue:
 		issueType = UNSUPPORTED_PLPGSQL_OBEJCTS
 	}
-	
+
 	//TODO: how to different between same issue on differnt obejct types like ALTER/INDEX for not adding it ot invalid count map
 	increaseInvalidCount, ok := issueInstance.Details["INCREASE_INVALID_COUNT"]
 	if !ok || (increaseInvalidCount.(bool)) {
