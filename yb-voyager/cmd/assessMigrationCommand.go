--- conflicted
+++ resolved
@@ -31,6 +31,7 @@
 	"syscall"
 	"text/template"
 
+	//"github.com/fatih/color"
 	"github.com/samber/lo"
 	log "github.com/sirupsen/logrus"
 	"github.com/spf13/cobra"
@@ -303,28 +304,26 @@
 	// setting schemaDir to use later on - gather assessment metadata, segregating into schema files per object etc..
 	schemaDir = filepath.Join(assessmentMetadataDir, "schema")
 
-<<<<<<< HEAD
-	/*
-		checkStartCleanForAssessMigration(assessmentMetadataDirFlag != "")
-		CreateMigrationProjectIfNotExists(source.DBType, exportDir)
-=======
-	checkStartCleanForAssessMigration(assessmentMetadataDirFlag != "")
+	/*checkStartCleanForAssessMigration(assessmentMetadataDirFlag != "")
 	utils.PrintAndLog("Assessing for migration to target YugabyteDB version %s\n", targetDbVersion)
->>>>>>> 7dd54dd0
-
-		err = retrieveMigrationUUID()
+
+	assessmentDir := filepath.Join(exportDir, "assessment")
+	migassessment.AssessmentDir = assessmentDir
+	migassessment.SourceDBType = source.DBType
+
+	if source.Password == "" {
+		source.Password, err = askPassword("source DB", source.User, "SOURCE_DB_PASSWORD")
 		if err != nil {
-			return fmt.Errorf("failed to get migration UUID: %w", err)
-		}
-
-		assessmentDir := filepath.Join(exportDir, "assessment")
-		migassessment.AssessmentDir = assessmentDir
-		migassessment.SourceDBType = source.DBType
-
-<<<<<<< HEAD
-		if source.Password == "" {
-			source.Password, err = askPassword("source DB", source.User, "SOURCE_DB_PASSWORD")
-=======
+			return fmt.Errorf("failed to get source DB password: %w", err)
+		}
+	}
+
+	if assessmentMetadataDirFlag == "" { // only in case of source connectivity
+		err := source.DB().Connect()
+		if err != nil {
+			utils.ErrExit("error connecting source db: %v", err)
+		}
+
 		// We will require source db connection for the below checks
 		// Check if required binaries are installed.
 		if source.RunGuardrailsChecks {
@@ -337,16 +336,13 @@
 
 			// Check if required binaries are installed.
 			binaryCheckIssues, err := checkDependenciesForExport()
->>>>>>> 7dd54dd0
 			if err != nil {
-				return fmt.Errorf("failed to get source DB password: %w", err)
-			}
-		}
-
-<<<<<<< HEAD
-		if assessmentMetadataDirFlag == "" { // only in case of source connectivity
-			err := source.DB().Connect()
-=======
+				return fmt.Errorf("failed to check dependencies for assess migration: %w", err)
+			} else if len(binaryCheckIssues) > 0 {
+				return fmt.Errorf("\n%s\n%s", color.RedString("\nMissing dependencies for assess migration:"), strings.Join(binaryCheckIssues, "\n"))
+			}
+		}
+
 		res := source.DB().CheckSchemaExists()
 		if !res {
 			return fmt.Errorf("schema %q does not exist", source.Schema)
@@ -357,81 +353,52 @@
 			checkIfSchemasHaveUsagePermissions()
 			var missingPerms []string
 			missingPerms, pgssEnabledForAssessment, err = source.DB().GetMissingAssessMigrationPermissions()
->>>>>>> 7dd54dd0
 			if err != nil {
-				utils.ErrExit("error connecting source db: %v", err)
-			}
-
-			// We will require source db connection for the below checks
-			// Check if required binaries are installed.
-			if source.RunGuardrailsChecks {
-				binaryCheckIssues, err := checkDependenciesForExport()
-				if err != nil {
-					return fmt.Errorf("failed to check dependencies for assess migration: %w", err)
-				} else if len(binaryCheckIssues) > 0 {
-					return fmt.Errorf("\n%s\n%s", color.RedString("\nMissing dependencies for assess migration:"), strings.Join(binaryCheckIssues, "\n"))
+				return fmt.Errorf("failed to get missing assess migration permissions: %w", err)
+			}
+			if len(missingPerms) > 0 {
+				color.Red("\nPermissions missing in the source database for assess migration:\n")
+				output := strings.Join(missingPerms, "\n")
+				utils.PrintAndLog("%s\n\n", output)
+
+				link := "https://docs.yugabyte.com/preview/yugabyte-voyager/migrate/migrate-steps/#prepare-the-source-database"
+				fmt.Println("Check the documentation to prepare the database for migration:", color.BlueString(link))
+
+				reply := utils.AskPrompt("\nDo you want to continue anyway")
+				if !reply {
+					return fmt.Errorf("grant the required permissions and try again")
 				}
 			}
-
-			res := source.DB().CheckSchemaExists()
-			if !res {
-				return fmt.Errorf("schema %q does not exist", source.Schema)
-			}
-
-			// Check if source db has permissions to assess migration
-			if source.RunGuardrailsChecks {
-				checkIfSchemasHaveUsagePermissions()
-				missingPerms, err := source.DB().GetMissingAssessMigrationPermissions()
-				if err != nil {
-					return fmt.Errorf("failed to get missing assess migration permissions: %w", err)
-				}
-				if len(missingPerms) > 0 {
-					color.Red("\nPermissions missing in the source database for assess migration:\n")
-					output := strings.Join(missingPerms, "\n")
-					utils.PrintAndLog("%s\n\n", output)
-
-					link := "https://docs.yugabyte.com/preview/yugabyte-voyager/migrate/migrate-steps/#prepare-the-source-database"
-					fmt.Println("Check the documentation to prepare the database for migration:", color.BlueString(link))
-
-					reply := utils.AskPrompt("\nDo you want to continue anyway")
-					if !reply {
-						return fmt.Errorf("grant the required permissions and try again")
-					}
-				}
-			}
-
-			fetchSourceInfo()
-
-			source.DB().Disconnect()
-		}
-
-		startEvent := createMigrationAssessmentStartedEvent()
-		controlPlane.MigrationAssessmentStarted(startEvent)
-
-		initAssessmentDB() // Note: migassessment.AssessmentDir needs to be set beforehand
-
-		err = gatherAssessmentMetadata()
-		if err != nil {
-			return fmt.Errorf("failed to gather assessment metadata: %w", err)
-		}
-
-		parseExportedSchemaFileForAssessmentIfRequired()
-
-		err = populateMetadataCSVIntoAssessmentDB()
-		if err != nil {
-			return fmt.Errorf("failed to populate metadata CSV into SQLite DB: %w", err)
-		}*/
-
-<<<<<<< HEAD
+		}
+
+		fetchSourceInfo()
+
+		source.DB().Disconnect()
+	}
+
+	startEvent := createMigrationAssessmentStartedEvent()
+	controlPlane.MigrationAssessmentStarted(startEvent)
+
+	initAssessmentDB() // Note: migassessment.AssessmentDir needs to be set beforehand
+
+	err = gatherAssessmentMetadata()
+	if err != nil {
+		return fmt.Errorf("failed to gather assessment metadata: %w", err)
+	}
+
+	parseExportedSchemaFileForAssessmentIfRequired()
+
+	err = populateMetadataCSVIntoAssessmentDB()
+	if err != nil {
+		return fmt.Errorf("failed to populate metadata CSV into SQLite DB: %w", err)
+	}
+
+	err = validateSourceDBIOPSForAssessMigration()
+	if err != nil {
+		return fmt.Errorf("failed to validate source database IOPS: %w", err)
+	}
+	*/
 	err = runAssessment(filepath.Join(exportDir, "assessment"))
-=======
-	err = validateSourceDBIOPSForAssessMigration()
-	if err != nil {
-		return fmt.Errorf("failed to validate source database IOPS: %w", err)
-	}
-
-	err = runAssessment()
->>>>>>> 7dd54dd0
 	if err != nil {
 		utils.PrintAndLog("failed to run assessment: %v", err)
 	}
@@ -441,7 +408,7 @@
 		return fmt.Errorf("failed to generate assessment report: %w", err)
 	}
 
-	log.Infof("number of assessment issues detected: %d\n", len(assessmentReport.Issues))
+	//log.Infof("number of assessment issues detected: %d\n", len(assessmentReport.Issues))
 
 	utils.PrintAndLog("Migration assessment completed successfully.")
 	completedEvent := createMigrationAssessmentCompletedEvent()
@@ -880,13 +847,9 @@
 	assessmentReport.TableIndexStats, err = assessmentDB.FetchAllStats()
 	if err != nil {
 		return fmt.Errorf("fetching all stats info from AssessmentDB: %w", err)
-	}*/
-
+	}
+	*/
 	addNotesToAssessmentReport()
-<<<<<<< HEAD
-	//addMigrationCaveatsToAssessmentReport(unsupportedDataTypesForLiveMigration, unsupportedDataTypesForLiveMigrationWithFForFB)
-=======
->>>>>>> 7dd54dd0
 	postProcessingOfAssessmentReport()
 
 	assessmentReportDir := filepath.Join(exportDir, "assessment", "reports")
