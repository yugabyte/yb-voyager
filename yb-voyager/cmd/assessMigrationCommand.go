/*
Copyright (c) YugabyteDB, Inc.

Licensed under the Apache License, Version 2.0 (the "License");
you may not use this file except in compliance with the License.
You may obtain a copy of the License at

	http://www.apache.org/licenses/LICENSE-2.0

Unless required by applicable law or agreed to in writing, software
distributed under the License is distributed on an "AS IS" BASIS,
WITHOUT WARRANTIES OR CONDITIONS OF ANY KIND, either express or implied.
See the License for the specific language governing permissions and
limitations under the License.
*/

package cmd

import (
	"bufio"
	_ "embed"
	"encoding/csv"
	"encoding/json"
	"errors"
	"fmt"
	"os"
	"os/exec"
	"path/filepath"
	"sort"
	"strings"
	"syscall"
	"text/template"

	//"github.com/fatih/color"
	"github.com/samber/lo"
	log "github.com/sirupsen/logrus"
	"github.com/spf13/cobra"
	"golang.org/x/exp/slices"

	"github.com/yugabyte/yb-voyager/yb-voyager/src/constants"
	"github.com/yugabyte/yb-voyager/yb-voyager/src/cp"
	"github.com/yugabyte/yb-voyager/yb-voyager/src/metadb"
	"github.com/yugabyte/yb-voyager/yb-voyager/src/migassessment"
	"github.com/yugabyte/yb-voyager/yb-voyager/src/query/queryissue"
	"github.com/yugabyte/yb-voyager/yb-voyager/src/query/queryparser"
	"github.com/yugabyte/yb-voyager/yb-voyager/src/srcdb"
	"github.com/yugabyte/yb-voyager/yb-voyager/src/utils"
	"github.com/yugabyte/yb-voyager/yb-voyager/src/ybversion"
)

var (
	assessmentMetadataDir            string
	assessmentMetadataDirFlag        string
	assessmentReport                 AssessmentReport
	assessmentDB                     *migassessment.AssessmentDB
	intervalForCapturingIOPS         int64
	assessMigrationSupportedDBTypes  = []string{POSTGRESQL, ORACLE}
	referenceOrTablePartitionPresent = false
	pgssEnabledForAssessment         = false
	invokedByExportSchema            utils.BoolStr
)

var sourceConnectionFlags = []string{
	"source-db-host",
	"source-db-password",
	"source-db-name",
	"source-db-port",
	"source-db-schema",
	"source-db-user",
	"source-ssl-cert",
	"source-ssl-crl",
	"source-ssl-key",
	"source-ssl-mode",
	"source-ssl-root-cert",
}

var assessMigrationCmd = &cobra.Command{
	Use:   "assess-migration",
	Short: fmt.Sprintf("Assess the migration from source (%s) database to YugabyteDB.", strings.Join(assessMigrationSupportedDBTypes, ", ")),
	Long:  fmt.Sprintf("Assess the migration from source (%s) database to YugabyteDB.", strings.Join(assessMigrationSupportedDBTypes, ", ")),

	PreRun: func(cmd *cobra.Command, args []string) {
		CreateMigrationProjectIfNotExists(source.DBType, exportDir)
		err := retrieveMigrationUUID()
		if err != nil {
			utils.ErrExit("failed to get migration UUID: %w", err)
		}
		validateSourceDBTypeForAssessMigration()
		setExportFlagsDefaults()
		validateSourceSchema()
		validatePortRange()
		validateSSLMode()
		validateOracleParams()
		err = validateAndSetTargetDbVersionFlag()
		if err != nil {
			utils.ErrExit("failed to validate target db version: %w", err)
		}
		if cmd.Flags().Changed("assessment-metadata-dir") {
			validateAssessmentMetadataDirFlag()
			for _, f := range sourceConnectionFlags {
				if cmd.Flags().Changed(f) {
					utils.ErrExit("Cannot pass `--source-*` connection related flags when `--assessment-metadata-dir` is provided.\nPlease re-run the command without these flags")
				}
			}
		} else {
			cmd.MarkFlagRequired("source-db-user")
			cmd.MarkFlagRequired("source-db-name")
			//Update this later as per db-types TODO
			cmd.MarkFlagRequired("source-db-schema")
		}
	},

	Run: func(cmd *cobra.Command, args []string) {
		err := assessMigration()
		if err != nil {
			utils.ErrExit("%w", err)
		}
		packAndSendAssessMigrationPayload(COMPLETE, nil)
	},
}

func registerSourceDBConnFlagsForAM(cmd *cobra.Command) {
	cmd.Flags().StringVar(&source.DBType, "source-db-type", "",
		fmt.Sprintf("source database type: (%s)\n", strings.Join(assessMigrationSupportedDBTypes, ", ")))

	cmd.MarkFlagRequired("source-db-type")

	cmd.Flags().StringVar(&source.Host, "source-db-host", "localhost",
		"source database server host")

	cmd.Flags().IntVar(&source.Port, "source-db-port", 0,
		"source database server port number. Default: PostgreSQL(5432), Oracle(1521)")

	cmd.Flags().StringVar(&source.User, "source-db-user", "",
		"connect to source database as the specified user")

	// TODO: All sensitive parameters can be taken from the environment variable
	cmd.Flags().StringVar(&source.Password, "source-db-password", "",
		"source password to connect as the specified user. Alternatively, you can also specify the password by setting the environment variable SOURCE_DB_PASSWORD. If you don't provide a password via the CLI, yb-voyager will prompt you at runtime for a password. If the password contains special characters that are interpreted by the shell (for example, # and $), enclose the password in single quotes.")

	cmd.Flags().StringVar(&source.DBName, "source-db-name", "",
		"source database name to be migrated to YugabyteDB")

	cmd.Flags().StringVar(&source.Schema, "source-db-schema", "",
		"source schema name(s) to export\n"+
			`Note: in case of PostgreSQL, it can be a single or comma separated list of schemas: "schema1,schema2,schema3"`)

	// TODO SSL related more args will come. Explore them later.
	cmd.Flags().StringVar(&source.SSLCertPath, "source-ssl-cert", "",
		"Path of the file containing source SSL Certificate")

	cmd.Flags().StringVar(&source.SSLMode, "source-ssl-mode", "prefer",
		fmt.Sprintf("specify the source SSL mode out of: [%s]",
			strings.Join(supportedSSLModesOnSourceOrSourceReplica, ", ")))

	cmd.Flags().StringVar(&source.SSLKey, "source-ssl-key", "",
		"Path of the file containing source SSL Key")

	cmd.Flags().StringVar(&source.SSLRootCert, "source-ssl-root-cert", "",
		"Path of the file containing source SSL Root Certificate")

	cmd.Flags().StringVar(&source.SSLCRL, "source-ssl-crl", "",
		"Path of the file containing source SSL Root Certificate Revocation List (CRL)")

	cmd.Flags().StringVar(&source.DBSid, "oracle-db-sid", "",
		"[For Oracle Only] Oracle System Identifier (SID) that you wish to use while exporting data from Oracle instances")

	cmd.Flags().StringVar(&source.OracleHome, "oracle-home", "",
		"[For Oracle Only] Path to set $ORACLE_HOME environment variable. tnsnames.ora is found in $ORACLE_HOME/network/admin")

	cmd.Flags().StringVar(&source.TNSAlias, "oracle-tns-alias", "",
		"[For Oracle Only] Name of TNS Alias you wish to use to connect to Oracle instance. Refer to documentation to learn more about configuring tnsnames.ora and aliases")
}

func init() {
	rootCmd.AddCommand(assessMigrationCmd)
	registerCommonGlobalFlags(assessMigrationCmd)
	registerSourceDBConnFlagsForAM(assessMigrationCmd)

	BoolVar(assessMigrationCmd.Flags(), &startClean, "start-clean", false,
		"cleans up the project directory for schema or data files depending on the export command (default false)")

	// optional flag to take metadata and stats directory path in case it is not in exportDir
	assessMigrationCmd.Flags().StringVar(&assessmentMetadataDirFlag, "assessment-metadata-dir", "",
		"Directory path where assessment metadata like source DB metadata and statistics are stored. Optional flag, if not provided, "+
			"it will be assumed to be present at default path inside the export directory.")

	assessMigrationCmd.Flags().Int64Var(&intervalForCapturingIOPS, "iops-capture-interval", 120,
		"Interval (in seconds) at which voyager will gather IOPS metadata from source database for the given schema(s). (only valid for PostgreSQL)")

	BoolVar(assessMigrationCmd.Flags(), &source.RunGuardrailsChecks, "run-guardrails-checks", true, "run guardrails checks before assess migration. (only valid for PostgreSQL)")

	assessMigrationCmd.Flags().StringVar(&targetDbVersionStrFlag, "target-db-version", "",
		fmt.Sprintf("Target YugabyteDB version to assess migration for (in format A.B.C.D). Defaults to latest stable version (%s)", ybversion.LatestStable.String()))

	BoolVar(assessMigrationCmd.Flags(), &invokedByExportSchema, "invoked-by-export-schema", false,
		"Flag to indicate if the assessment is invoked by export schema command. ")
	assessMigrationCmd.Flags().MarkHidden("invoked-by-export-schema") // mark hidden
}

func assessMigration() (err error) {
	assessmentMetadataDir = lo.Ternary(assessmentMetadataDirFlag != "", assessmentMetadataDirFlag,
		filepath.Join(exportDir, "assessment", "metadata"))
	// setting schemaDir to use later on - gather assessment metadata, segregating into schema files per object etc..
	schemaDir = filepath.Join(assessmentMetadataDir, "schema")

<<<<<<< HEAD
	/*checkStartCleanForAssessMigration(assessmentMetadataDirFlag != "")
=======
	err = handleStartCleanIfNeededForAssessMigration(assessmentMetadataDirFlag != "")
	if err != nil {
		return err
	}
>>>>>>> 5e906811
	utils.PrintAndLog("Assessing for migration to target YugabyteDB version %s\n", targetDbVersion)

	assessmentDir := filepath.Join(exportDir, "assessment")
	migassessment.AssessmentDir = assessmentDir
	migassessment.SourceDBType = source.DBType
	migassessment.IntervalForCapturingIops = intervalForCapturingIOPS

	if source.Password == "" {
		source.Password, err = askPassword("source DB", source.User, "SOURCE_DB_PASSWORD")
		if err != nil {
			return fmt.Errorf("failed to get source DB password for assessing migration: %w", err)
		}
	}

	if assessmentMetadataDirFlag == "" { // only in case of source connectivity
		err := source.DB().Connect()
		if err != nil {
			return fmt.Errorf("failed to connect source db for assessing migration: %w", err)
		}

		// We will require source db connection for the below checks
		// Check if required binaries are installed.
		if source.RunGuardrailsChecks {
			// Check source database version.
			log.Info("checking source DB version")
			err = source.DB().CheckSourceDBVersion(exportType)
			if err != nil {
				return fmt.Errorf("failed to check source DB version for assess migration: %w", err)
			}

			// Check if required binaries are installed.
			binaryCheckIssues, err := checkDependenciesForExport()
			if err != nil {
				return fmt.Errorf("failed to check dependencies for assess migration: %w", err)
			} else if len(binaryCheckIssues) > 0 {
				return fmt.Errorf("\n%s\n%s", color.RedString("\nMissing dependencies for assess migration:"), strings.Join(binaryCheckIssues, "\n"))
			}
		}

		res := source.DB().CheckSchemaExists()
		if !res {
			return fmt.Errorf("failed to check if source schema exist: %q", source.Schema)
		}

		// Check if source db has permissions to assess migration
		if source.RunGuardrailsChecks {
			checkIfSchemasHaveUsagePermissions()
			var missingPerms []string
			missingPerms, pgssEnabledForAssessment, err = source.DB().GetMissingAssessMigrationPermissions()
			if err != nil {
				return fmt.Errorf("failed to get missing assess migration permissions: %w", err)
			}
			if len(missingPerms) > 0 {
				color.Red("\nPermissions missing in the source database for assess migration:\n")
				output := strings.Join(missingPerms, "\n")
				utils.PrintAndLog("%s\n\n", output)

				link := "https://docs.yugabyte.com/preview/yugabyte-voyager/migrate/migrate-steps/#prepare-the-source-database"
				fmt.Println("Check the documentation to prepare the database for migration:", color.BlueString(link))

				reply := utils.AskPrompt("\nDo you want to continue anyway")
				if !reply {
					return fmt.Errorf("grant the required permissions and try again")
				}
			}
		}

		fetchSourceInfo()

		source.DB().Disconnect()
	}

	startEvent := createMigrationAssessmentStartedEvent()
	controlPlane.MigrationAssessmentStarted(startEvent)

	initAssessmentDB() // Note: migassessment.AssessmentDir needs to be set beforehand

	err = gatherAssessmentMetadata()
	if err != nil {
		return fmt.Errorf("failed to gather assessment metadata: %w", err)
	}

	parseExportedSchemaFileForAssessmentIfRequired()

	err = populateMetadataCSVIntoAssessmentDB()
	if err != nil {
		return fmt.Errorf("failed to populate metadata CSV into SQLite DB: %w", err)
	}

	err = validateSourceDBIOPSForAssessMigration()
	if err != nil {
		return fmt.Errorf("failed to validate source database IOPS: %w", err)
	}
	*/
	err = runAssessment(filepath.Join(exportDir, "assessment"))
	if err != nil {
		utils.PrintAndLog("failed to run assessment: %v", err)
	}

	err = generateAssessmentReport()
	if err != nil {
		return fmt.Errorf("failed to generate assessment report: %w", err)
	}

	//log.Infof("number of assessment issues detected: %d\n", len(assessmentReport.Issues))

	utils.PrintAndLog("Migration assessment completed successfully.")
	completedEvent := createMigrationAssessmentCompletedEvent()
	controlPlane.MigrationAssessmentCompleted(completedEvent)
	/*err = SetMigrationAssessmentDoneInMSR()
	if err != nil {
		return fmt.Errorf("failed to set migration assessment completed in MSR: %w", err)
	}*/
	return nil
}

func fetchSourceInfo() {
	var err error
	source.DBVersion = source.DB().GetVersion()
	source.DBSize, err = source.DB().GetDatabaseSize()
	if err != nil {
		log.Errorf("error getting database size: %v", err) //can just log as this is used for call-home only
	}
}

func SetMigrationAssessmentDoneInMSR() error {
	err := metaDB.UpdateMigrationStatusRecord(func(record *metadb.MigrationStatusRecord) {
		if invokedByExportSchema {
			record.MigrationAssessmentDoneViaExportSchema = true
			record.MigrationAssessmentDone = false
		} else {
			record.MigrationAssessmentDone = true
			record.MigrationAssessmentDoneViaExportSchema = false
		}
	})
	if err != nil {
		return fmt.Errorf("failed to update migration status record with migration assessment done flag: %w", err)
	}
	return nil
}

func IsMigrationAssessmentDoneDirectly(metaDBInstance *metadb.MetaDB) (bool, error) {
	record, err := metaDBInstance.GetMigrationStatusRecord()
	if err != nil {
		return false, fmt.Errorf("failed to get migration status record: %w", err)
	}
	return record.MigrationAssessmentDone, nil
}

func IsMigrationAssessmentDoneViaExportSchema() (bool, error) {
	if !metaDBIsCreated(exportDir) {
		return false, fmt.Errorf("metaDB is not created in export directory: %s", exportDir)
	}

	msr, err := metaDB.GetMigrationStatusRecord()
	if err != nil {
		return false, fmt.Errorf("failed to get migration status record: %w", err)
	}
	if msr == nil {
		return false, nil
	}

	return msr.MigrationAssessmentDoneViaExportSchema, nil
}

func ClearMigrationAssessmentDone() error {
	err := metaDB.UpdateMigrationStatusRecord(func(record *metadb.MigrationStatusRecord) {
		if record.MigrationAssessmentDone {
			record.MigrationAssessmentDone = false
		}
	})
	if err != nil {
		return fmt.Errorf("failed to clear migration status record with migration assessment done flag: %w", err)
	}
	return nil
}

func createMigrationAssessmentStartedEvent() *cp.MigrationAssessmentStartedEvent {
	ev := &cp.MigrationAssessmentStartedEvent{}
	initBaseSourceEvent(&ev.BaseEvent, "ASSESS MIGRATION")
	return ev
}

func createMigrationAssessmentCompletedEvent() *cp.MigrationAssessmentCompletedEvent {
	ev := &cp.MigrationAssessmentCompletedEvent{}
	initBaseSourceEvent(&ev.BaseEvent, "ASSESS MIGRATION")

	totalColocatedSize, err := assessmentReport.GetTotalColocatedSize(source.DBType)
	if err != nil {
		utils.PrintAndLog("failed to calculate the total colocated table size from tableIndexStats: %v", err)
	}

	totalShardedSize, err := assessmentReport.GetTotalShardedSize(source.DBType)
	if err != nil {
		utils.PrintAndLog("failed to calculate the total sharded table size from tableIndexStats: %v", err)
	}

	assessmentIssues := convertAssessmentIssueToYugabyteDAssessmentIssue(assessmentReport)

	payload := AssessMigrationPayload{
		PayloadVersion:                 ASSESS_MIGRATION_YBD_PAYLOAD_VERSION,
		VoyagerVersion:                 assessmentReport.VoyagerVersion,
		TargetDBVersion:                assessmentReport.TargetDBVersion,
		MigrationComplexity:            assessmentReport.MigrationComplexity,
		MigrationComplexityExplanation: assessmentReport.MigrationComplexityExplanation,
		SchemaSummary:                  assessmentReport.SchemaSummary,
		AssessmentIssues:               assessmentIssues,
		SourceSizeDetails: SourceDBSizeDetails{
			TotalIndexSize:     assessmentReport.GetTotalIndexSize(),
			TotalTableSize:     assessmentReport.GetTotalTableSize(),
			TotalTableRowCount: assessmentReport.GetTotalTableRowCount(),
			TotalDBSize:        source.DBSize,
		},
		TargetRecommendations: TargetSizingRecommendations{
			TotalColocatedSize: totalColocatedSize,
			TotalShardedSize:   totalShardedSize,
		},
		ConversionIssues: schemaAnalysisReport.Issues,
		Sizing:           assessmentReport.Sizing,
		TableIndexStats:  assessmentReport.TableIndexStats,
		Notes:            assessmentReport.Notes,
		AssessmentJsonReport: AssessmentReportYugabyteD{
			VoyagerVersion:             assessmentReport.VoyagerVersion,
			TargetDBVersion:            assessmentReport.TargetDBVersion,
			MigrationComplexity:        assessmentReport.MigrationComplexity,
			SchemaSummary:              assessmentReport.SchemaSummary,
			Sizing:                     assessmentReport.Sizing,
			TableIndexStats:            assessmentReport.TableIndexStats,
			Notes:                      assessmentReport.Notes,
			UnsupportedDataTypes:       assessmentReport.UnsupportedDataTypes,
			UnsupportedDataTypesDesc:   assessmentReport.UnsupportedDataTypesDesc,
			UnsupportedFeatures:        assessmentReport.UnsupportedFeatures,
			UnsupportedFeaturesDesc:    assessmentReport.UnsupportedFeaturesDesc,
			UnsupportedQueryConstructs: assessmentReport.UnsupportedQueryConstructs,
			UnsupportedPlPgSqlObjects:  assessmentReport.UnsupportedPlPgSqlObjects,
			MigrationCaveats:           assessmentReport.MigrationCaveats,
		},
	}

	payloadBytes, err := json.Marshal(payload)
	if err != nil {
		utils.PrintAndLog("Failed to serialise the final report to json (ERR IGNORED): %s", err)
	}

	ev.Report = string(payloadBytes)
	log.Infof("assess migration payload send to yugabyted: %s", ev.Report)
	return ev
}

func convertAssessmentIssueToYugabyteDAssessmentIssue(ar AssessmentReport) []AssessmentIssueYugabyteD {
	var result []AssessmentIssueYugabyteD
	for _, issue := range ar.Issues {

		ybdIssue := AssessmentIssueYugabyteD{
			Category:               issue.Category,
			CategoryDescription:    issue.CategoryDescription,
			Type:                   issue.Type, // Ques: should we be just sending Name in AssessmentIssueYugabyteD payload
			Name:                   issue.Name,
			Description:            issue.Description,
			Impact:                 issue.Impact,
			ObjectType:             issue.ObjectType,
			ObjectName:             issue.ObjectName,
			SqlStatement:           issue.SqlStatement,
			DocsLink:               issue.DocsLink,
			MinimumVersionsFixedIn: issue.MinimumVersionsFixedIn,

			Details: issue.Details,
		}
		result = append(result, ybdIssue)
	}
	return result
}

func runAssessment(assessmentDir string) error {
	log.Infof("running assessment for migration from '%s' to YugabyteDB", source.DBType)
	err := migassessment.SizingAssessment(assessmentDir, targetDbVersion)
	if err != nil {
		log.Errorf("failed to perform sizing and sharding assessment: %v", err)
		return fmt.Errorf("failed to perform sizing and sharding assessment: %w", err)
	}

	assessmentReport.Sizing = migassessment.SizingReport

	shardedTables, _ := assessmentReport.GetShardedTablesRecommendation()
	colocatedTables, _ := assessmentReport.GetColocatedTablesRecommendation()
	log.Infof("Recommendation: colocated tables: %v", colocatedTables)
	log.Infof("Recommendation: sharded tables: %v", shardedTables)
	log.Infof("Recommendation: Cluster size: %s", assessmentReport.GetClusterSizingRecommendation())
	return nil
}

func handleStartCleanIfNeededForAssessMigration(metadataDirPassedByUser bool) error {
	assessmentDir := filepath.Join(exportDir, "assessment")
	reportsFilePattern := filepath.Join(assessmentDir, "reports", fmt.Sprintf("%s.*", ASSESSMENT_FILE_NAME))
	metadataFilesPattern := filepath.Join(assessmentMetadataDir, "*.csv")
	schemaFilesPattern := filepath.Join(assessmentMetadataDir, "schema", "*", "*.sql")
	dbsFilePattern := filepath.Join(assessmentDir, "dbs", "*.db")

	assessmentFilesExists := utils.FileOrFolderExistsWithGlobPattern(reportsFilePattern) || utils.FileOrFolderExistsWithGlobPattern(dbsFilePattern)
	if !metadataDirPassedByUser {
		assessmentFilesExists = assessmentFilesExists || utils.FileOrFolderExistsWithGlobPattern(metadataFilesPattern) ||
			utils.FileOrFolderExistsWithGlobPattern(schemaFilesPattern)
	}

	isAssessmentDone, err := IsMigrationAssessmentDoneDirectly(metaDB)
	if err != nil {
		return fmt.Errorf("failed to check if migration assessment is done: %w", err)
	}

	needCleanupOfLeftoverFiles := assessmentFilesExists && !isAssessmentDone
	if bool(startClean) || needCleanupOfLeftoverFiles {
		utils.CleanDir(filepath.Join(assessmentDir, "metadata"))
		utils.CleanDir(filepath.Join(assessmentDir, "reports"))
		utils.CleanDir(filepath.Join(assessmentDir, "dbs"))
		err := ClearMigrationAssessmentDone()
		if err != nil {
			return fmt.Errorf("failed to start clean for assess migration: %w", err)
		}
	} else if assessmentFilesExists { // if not startClean but assessment files already exist
		return fmt.Errorf("assessment metadata or reports files already exist in the assessment directory: '%s'. Use the --start-clean flag to clear the directory before proceeding.", assessmentDir)
	}

	return nil
}

func gatherAssessmentMetadata() (err error) {
	if assessmentMetadataDirFlag != "" {
		return nil // assessment metadata files are provided by the user inside assessmentMetadataDir
	}

	// setting schema objects types to export before creating the project directories
	source.ExportObjectTypeList = utils.GetExportSchemaObjectList(source.DBType)
	CreateMigrationProjectIfNotExists(source.DBType, exportDir)

	utils.PrintAndLog("gathering metadata and stats from '%s' source database...", source.DBType)
	switch source.DBType {
	case POSTGRESQL:
		err := gatherAssessmentMetadataFromPG()
		if err != nil {
			return fmt.Errorf("error gathering metadata and stats from source PG database: %w", err)
		}
	case ORACLE:
		err := gatherAssessmentMetadataFromOracle()
		if err != nil {
			return fmt.Errorf("error gathering metadata and stats from source Oracle database: %w", err)
		}
	default:
		return fmt.Errorf("source DB Type %s is not yet supported for metadata and stats gathering", source.DBType)
	}
	utils.PrintAndLog("gathered assessment metadata files at '%s'", assessmentMetadataDir)
	return nil
}

func gatherAssessmentMetadataFromOracle() (err error) {
	if assessmentMetadataDirFlag != "" {
		return nil
	}

	scriptPath, err := findGatherMetadataScriptPath(ORACLE)
	if err != nil {
		return err
	}

	tnsAdmin, err := getTNSAdmin(source)
	if err != nil {
		return fmt.Errorf("error getting tnsAdmin: %w", err)
	}
	envVars := []string{fmt.Sprintf("ORACLE_PASSWORD=%s", source.Password),
		fmt.Sprintf("TNS_ADMIN=%s", tnsAdmin),
		fmt.Sprintf("ORACLE_HOME=%s", source.GetOracleHome()),
	}
	log.Infof("environment variables passed to oracle gather metadata script: %v", envVars)
	return runGatherAssessmentMetadataScript(scriptPath, envVars,
		source.DB().GetConnectionUriWithoutPassword(), strings.ToUpper(source.Schema), assessmentMetadataDir)
}

func gatherAssessmentMetadataFromPG() (err error) {
	if assessmentMetadataDirFlag != "" {
		return nil
	}

	scriptPath, err := findGatherMetadataScriptPath(POSTGRESQL)
	if err != nil {
		return err
	}

	yesParam := lo.Ternary(utils.DoNotPrompt, "true", "false")
	return runGatherAssessmentMetadataScript(scriptPath, []string{fmt.Sprintf("PGPASSWORD=%s", source.Password)},
		source.DB().GetConnectionUriWithoutPassword(), source.Schema, assessmentMetadataDir, fmt.Sprintf("%t", pgssEnabledForAssessment), fmt.Sprintf("%d", intervalForCapturingIOPS), yesParam)
}

func findGatherMetadataScriptPath(dbType string) (string, error) {
	var defaultScriptPath string
	switch dbType {
	case POSTGRESQL:
		defaultScriptPath = "/etc/yb-voyager/gather-assessment-metadata/postgresql/yb-voyager-pg-gather-assessment-metadata.sh"
	case ORACLE:
		defaultScriptPath = "/etc/yb-voyager/gather-assessment-metadata/oracle/yb-voyager-oracle-gather-assessment-metadata.sh"
	default:
		panic(fmt.Sprintf("invalid source db type %q", dbType))
	}

	homebrewVoyagerDir := fmt.Sprintf("yb-voyager@%s", utils.YB_VOYAGER_VERSION)
	possiblePathsForScript := []string{
		defaultScriptPath,
		filepath.Join("/", "opt", "homebrew", "Cellar", homebrewVoyagerDir, utils.YB_VOYAGER_VERSION, defaultScriptPath),
		filepath.Join("/", "usr", "local", "Cellar", homebrewVoyagerDir, utils.YB_VOYAGER_VERSION, defaultScriptPath),
	}

	for _, path := range possiblePathsForScript {
		if utils.FileOrFolderExists(path) {
			log.Infof("found the gather assessment metadata script at: %s", path)
			return path, nil
		}
	}

	return "", fmt.Errorf("script not found in possible paths: %v", possiblePathsForScript)
}

func runGatherAssessmentMetadataScript(scriptPath string, envVars []string, scriptArgs ...string) error {
	cmd := exec.Command(scriptPath, scriptArgs...)
	log.Infof("running script: %s", cmd.String())
	cmd.Env = os.Environ()
	cmd.Env = append(cmd.Env, envVars...)
	cmd.Dir = assessmentMetadataDir
	cmd.Stdin = os.Stdin

	stdout, err := cmd.StdoutPipe()
	if err != nil {
		return fmt.Errorf("error creating stdout pipe: %w", err)
	}

	stderr, err := cmd.StderrPipe()
	if err != nil {
		return fmt.Errorf("error creating stderr pipe: %w", err)
	}

	err = cmd.Start()
	if err != nil {
		return fmt.Errorf("error starting gather assessment metadata script: %w", err)
	}

	go func() {
		scanner := bufio.NewScanner(stderr)
		for scanner.Scan() {
			log.Errorf("[stderr of script]: %s", scanner.Text())
			fmt.Printf("%s\n", scanner.Text())
		}
	}()

	scanner := bufio.NewScanner(stdout)
	for scanner.Scan() {
		log.Infof("[stdout of script]: %s", scanner.Text())
		fmt.Printf("%s\n", scanner.Text())
	}

	err = cmd.Wait()
	if err != nil {
		if exiterr, ok := err.(*exec.ExitError); ok {
			if status, ok := exiterr.Sys().(syscall.WaitStatus); ok {
				if status.ExitStatus() == 2 {
					log.Infof("Exit without error as user opted not to continue in the script.")
					os.Exit(0)
				}
			}
		}
		return fmt.Errorf("error waiting for gather assessment metadata script to complete: %w", err)
	}
	return nil
}

/*
It is due to the differences in how tools like ora2pg, and pg_dump exports the schema
pg_dump - export schema in single .sql file which is later on segregated by voyager in respective .sql file
ora2pg - export schema in given .sql file, and we have to call it for each object type to export schema
*/
func parseExportedSchemaFileForAssessmentIfRequired() {
	if source.DBType == ORACLE {
		return // already parsed into schema files while exporting
	}

	log.Infof("set 'schemaDir' as: %s", schemaDir)
	source.ApplyExportSchemaObjectListFilter()
	CreateMigrationProjectIfNotExists(source.DBType, exportDir)
	source.DB().ExportSchema(exportDir, schemaDir)
}

func populateMetadataCSVIntoAssessmentDB() error {
	metadataFilesPath, err := filepath.Glob(filepath.Join(assessmentMetadataDir, "*.csv"))
	if err != nil {
		return fmt.Errorf("error looking for csv files in directory %s: %w", assessmentMetadataDir, err)
	}

	for _, metadataFilePath := range metadataFilesPath {
		baseFileName := filepath.Base(metadataFilePath)
		metric := strings.TrimSuffix(baseFileName, filepath.Ext(baseFileName))
		tableName := strings.Replace(metric, "-", "_", -1)
		// collecting both initial and final measurement in the same table
		tableName = lo.Ternary(strings.Contains(tableName, migassessment.TABLE_INDEX_IOPS),
			migassessment.TABLE_INDEX_IOPS, tableName)

		log.Infof("populating metadata from file %s into table %s", metadataFilePath, tableName)
		file, err := os.Open(metadataFilePath)
		if err != nil {
			log.Warnf("error opening file %s: %v", metadataFilePath, err)
			return nil
		}
		csvReader := csv.NewReader(file)
		csvReader.ReuseRecord = true
		rows, err := csvReader.ReadAll()
		if err != nil {
			log.Errorf("error reading csv file %s: %v", metadataFilePath, err)
			return fmt.Errorf("error reading csv file %s: %w", metadataFilePath, err)
		}

		err = assessmentDB.BulkInsert(tableName, rows)
		if err != nil {
			return fmt.Errorf("error bulk inserting data into %s table: %w", tableName, err)
		}
		log.Infof("populated metadata from file %s into table %s", metadataFilePath, tableName)
	}

	err = assessmentDB.PopulateMigrationAssessmentStats()
	if err != nil {
		return fmt.Errorf("failed to populate migration assessment stats: %w", err)
	}
	return nil
}

//go:embed templates/migration_assessment_report.template
var bytesTemplate []byte

func generateAssessmentReport() (err error) {
	utils.PrintAndLog("Generating assessment report...")

	assessmentReport.VoyagerVersion = utils.YB_VOYAGER_VERSION
	assessmentReport.TargetDBVersion = targetDbVersion

	/*err = getAssessmentReportContentFromAnalyzeSchema()
	if err != nil {
		return fmt.Errorf("failed to generate assessment report content from analyze schema: %w", err)
	}

	unsupportedFeatures, err := fetchUnsupportedObjectTypes()
	if err != nil {
		return fmt.Errorf("failed to fetch unsupported object types: %w", err)
	}
	assessmentReport.UnsupportedFeatures = append(assessmentReport.UnsupportedFeatures, unsupportedFeatures...)

	if utils.GetEnvAsBool("REPORT_UNSUPPORTED_QUERY_CONSTRUCTS", true) {
		unsupportedQueries, err := fetchUnsupportedQueryConstructs()
		if err != nil {
			return fmt.Errorf("failed to fetch unsupported queries on YugabyteDB: %w", err)
		}
		assessmentReport.UnsupportedQueryConstructs = unsupportedQueries
	}

	unsupportedDataTypes, unsupportedDataTypesForLiveMigration, unsupportedDataTypesForLiveMigrationWithFForFB, err := fetchColumnsWithUnsupportedDataTypes()
	if err != nil {
		return fmt.Errorf("failed to fetch columns with unsupported data types: %w", err)
	}
	assessmentReport.UnsupportedDataTypes = unsupportedDataTypes
	assessmentReport.UnsupportedDataTypesDesc = DATATYPE_CATEGORY_DESCRIPTION

	addAssessmentIssuesForUnsupportedDatatypes(unsupportedDataTypes)

	addMigrationCaveatsToAssessmentReport(unsupportedDataTypesForLiveMigration, unsupportedDataTypesForLiveMigrationWithFForFB)
	// calculating migration complexity after collecting all assessment issues
	complexity, explanation := calculateMigrationComplexityAndExplanation(source.DBType, schemaDir, assessmentReport)
	log.Infof("migration complexity: %q and explanation: %q", complexity, explanation)
	assessmentReport.MigrationComplexity = complexity
	assessmentReport.MigrationComplexityExplanation = explanation

	assessmentReport.Sizing = migassessment.SizingReport
	assessmentReport.TableIndexStats, err = assessmentDB.FetchAllStats()
	if err != nil {
		return fmt.Errorf("fetching all stats info from AssessmentDB: %w", err)
	}
	*/
	addNotesToAssessmentReport()
	postProcessingOfAssessmentReport()

	assessmentReportDir := filepath.Join(exportDir, "assessment", "reports")
	err = generateAssessmentReportJson(assessmentReportDir)
	if err != nil {
		return fmt.Errorf("failed to generate assessment report JSON: %w", err)
	}

	err = generateAssessmentReportHtml(assessmentReportDir)
	if err != nil {
		return fmt.Errorf("failed to generate assessment report HTML: %w", err)
	}
	return nil
}

func fetchRedundantIndexInfoFromAssessmentDB() ([]utils.RedundantIndexesInfo, error) {
	query := fmt.Sprintf(`SELECT redundant_schema_name,redundant_table_name,redundant_index_name,
	existing_schema_name,existing_table_name,existing_index_name,
	redundant_ddl,existing_ddl from %s`,
		migassessment.REDUNDANT_INDEXES)
	rows, err := assessmentDB.Query(query)
	if err != nil {
		return nil, fmt.Errorf("error querying-%s on assessmentDB for redundant indexes: %w", query, err)
	}
	defer func() {
		closeErr := rows.Close()
		if closeErr != nil {
			log.Warnf("error closing rows while fetching redundant indexes %v", err)
		}
	}()

	var redundantIndexesInfo []utils.RedundantIndexesInfo
	for rows.Next() {
		var redundantIndex utils.RedundantIndexesInfo
		err := rows.Scan(&redundantIndex.RedundantSchemaName, &redundantIndex.RedundantTableName, &redundantIndex.RedundantIndexName,
			&redundantIndex.ExistingSchemaName, &redundantIndex.ExistingTableName, &redundantIndex.ExistingIndexName,
			&redundantIndex.RedundantIndexDDL, &redundantIndex.ExistingIndexDDL)
		if err != nil {
			return nil, fmt.Errorf("error scanning rows for redundant indexes: %w", err)
		}
		redundantIndex.DBType = source.DBType
		redundantIndexesInfo = append(redundantIndexesInfo, redundantIndex)
	}

	resolvedRedundantIndexes := getResolvedRedundantIndexes(redundantIndexesInfo)

	return resolvedRedundantIndexes, nil
}

func getResolvedRedundantIndexes(redundantIndexes []utils.RedundantIndexesInfo) []utils.RedundantIndexesInfo {

	redundantIndexToInfo := make(map[string]utils.RedundantIndexesInfo)

	//This function helps in resolving the existing index in cases where existing index is also a redundant index on some other index
	//So in such cases we need to report the main existing index.
	/*
		e.g. INDEX idx1 on t(id); INDEX idx2 on t(id, id1); INDEX idx3 on t(id, id1,id2);
		redundant index coming from the script can have
		Redundant - idx1, Existing idx2
		Redundant - idx2, Existing idx3
		So in this case we need to report it like
		Redundant - idx1, Existing idx3
		Redundant - idx2, Existing idx3
	*/
	getRootRedundantIndexInfo := func(currRedundantIndexInfo utils.RedundantIndexesInfo) utils.RedundantIndexesInfo {
		for {
			existingIndexOfCurrRedundant := currRedundantIndexInfo.GetExistingIndexObjectName()
			nextRedundantIndexInfo, ok := redundantIndexToInfo[existingIndexOfCurrRedundant]
			if !ok {
				return currRedundantIndexInfo
			}
			currRedundantIndexInfo = nextRedundantIndexInfo
		}
	}
	for _, redundantIndex := range redundantIndexes {
		redundantIndexToInfo[redundantIndex.GetRedundantIndexObjectName()] = redundantIndex
	}
	for _, redundantIndex := range redundantIndexes {
		rootIndexInfo := getRootRedundantIndexInfo(redundantIndex)
		rootExistingIndex := rootIndexInfo.GetExistingIndexObjectName()
		currentExistingIndex := redundantIndex.GetExistingIndexObjectName()
		if rootExistingIndex != currentExistingIndex {
			//If existing index was redundant index then after figuring out the actual existing index use that to report existing index
			redundantIndex.ExistingIndexName = rootIndexInfo.ExistingIndexName
			redundantIndex.ExistingSchemaName = rootIndexInfo.ExistingSchemaName
			redundantIndex.ExistingTableName = rootIndexInfo.ExistingTableName
			redundantIndex.ExistingIndexDDL = rootIndexInfo.ExistingIndexDDL
			redundantIndexToInfo[redundantIndex.GetRedundantIndexObjectName()] = redundantIndex
		}
	}
	var redundantIndexesRes []utils.RedundantIndexesInfo
	for _, redundantIndexInfo := range redundantIndexToInfo {
		redundantIndexesRes = append(redundantIndexesRes, redundantIndexInfo)
	}
	return redundantIndexesRes
}

func fetchColumnStatisticsInfo() ([]utils.ColumnStatistics, error) {
	query := fmt.Sprintf(`SELECT schema_name, table_name, column_name, null_frac, effective_n_distinct, most_common_freq, most_common_val from %s`,
		migassessment.COLUMN_STATISTICS)
	rows, err := assessmentDB.Query(query)
	if err != nil {
		return nil, fmt.Errorf("error querying-%s on assessmentDB for column statistics: %w", query, err)
	}
	defer func() {
		closeErr := rows.Close()
		if closeErr != nil {
			log.Warnf("error closing rows while fetching column statistics %v", err)
		}
	}()

	var columnStats []utils.ColumnStatistics
	for rows.Next() {
		var stat utils.ColumnStatistics
		err := rows.Scan(&stat.SchemaName, &stat.TableName, &stat.ColumnName, &stat.NullFraction, &stat.DistinctValues, &stat.MostCommonFrequency, &stat.MostCommonValue)
		if err != nil {
			return nil, fmt.Errorf("error scanning rows for most frequent values indexes: %w", err)
		}
		stat.DBType = source.DBType
		columnStats = append(columnStats, stat)
	}
	return columnStats, nil
}

func fetchAndSetColumnStatisticsForIndexIssues() error {
	if source.DBType != POSTGRESQL {
		return nil
	}
	var err error
	//Fetching the column stats from assessment db
	columnStats, err := fetchColumnStatisticsInfo()
	if err != nil {
		return fmt.Errorf("error fetching column stats from assessement db: %w", err)
	}
	//passing it on to the parser issue detector to enable it for detecting issues using this.
	parserIssueDetector.SetColumnStatistics(columnStats)
	return nil
}

func getAssessmentReportContentFromAnalyzeSchema() error {

	var err error
	//fetching column stats from assessment db and then passing it on to the parser issue detector for detecting issues
	err = fetchAndSetColumnStatisticsForIndexIssues()
	if err != nil {
		return fmt.Errorf("error parsing column statistics information: %w", err)
	}

	/*
		Here we are generating analyze schema report which converts issue instance to analyze schema issue
		Then in assessment codepath we extract the required information from analyze schema issue which could have been done directly from issue instance(TODO)

		But current Limitation is analyze schema currently uses regexp etc to detect some issues(not using parser).
	*/
	schemaAnalysisReport := analyzeSchemaInternal(&source, true, true)
	assessmentReport.SchemaSummary = schemaAnalysisReport.SchemaSummary
	assessmentReport.SchemaSummary.Description = lo.Ternary(source.DBType == ORACLE, SCHEMA_SUMMARY_DESCRIPTION_ORACLE, SCHEMA_SUMMARY_DESCRIPTION)

	var unsupportedFeatures []UnsupportedFeature
	switch source.DBType {
	case ORACLE:
		unsupportedFeatures, err = fetchUnsupportedOracleFeaturesFromSchemaReport(schemaAnalysisReport)
	case POSTGRESQL:
		unsupportedFeatures, err = fetchUnsupportedPGFeaturesFromSchemaReport(schemaAnalysisReport)
	default:
		panic(fmt.Sprintf("unsupported source db type %q", source.DBType))
	}
	if err != nil {
		return fmt.Errorf("failed to fetch '%s' unsupported features: %w", source.DBType, err)
	}
	assessmentReport.UnsupportedFeatures = append(assessmentReport.UnsupportedFeatures, unsupportedFeatures...)
	assessmentReport.UnsupportedFeaturesDesc = FEATURE_CATEGORY_DESCRIPTION

	// Ques: Do we still need this and REPORT_UNSUPPORTED_QUERY_CONSTRUCTS env var
	if utils.GetEnvAsBool("REPORT_UNSUPPORTED_PLPGSQL_OBJECTS", true) {
		assessmentReport.UnsupportedPlPgSqlObjects = fetchUnsupportedPlPgSQLObjects(schemaAnalysisReport)
	}
	return nil
}

// when we group multiple Issue instances into a single bucket of UnsupportedFeature.
// Ideally, all the issues in the same bucket should have the same minimum version fixed in.
// We want to validate that and fail if not.
func areMinVersionsFixedInEqual(m1 map[string]*ybversion.YBVersion, m2 map[string]*ybversion.YBVersion) bool {
	if m1 == nil && m2 == nil {
		return true
	}
	if m1 == nil || m2 == nil {
		return false
	}

	if len(m1) != len(m2) {
		return false
	}
	for k, v := range m1 {
		if m2[k] == nil || !m2[k].Equal(v) {
			return false
		}
	}
	return true
}

func getUnsupportedFeaturesFromSchemaAnalysisReport(featureName string, issueDescription string, issueType string, schemaAnalysisReport utils.SchemaReport, displayDDLInHTML bool) UnsupportedFeature {
	log.Info("filtering issues for feature: ", featureName)
	objects := make([]ObjectInfo, 0)
	link := "" // for oracle we shouldn't display any line for links
	var minVersionsFixedIn map[string]*ybversion.YBVersion
	var minVersionsFixedInSet bool

	for _, analyzeIssue := range schemaAnalysisReport.Issues {
		if slices.Contains([]string{UNSUPPORTED_DATATYPES_CATEGORY, UNSUPPORTED_PLPGSQL_OBJECTS_CATEGORY}, analyzeIssue.IssueType) {
			//In case the category is Datatypes or PLPGSQL issues, the no need to check for the issue in those as these are reported separately in other places
			//e.g. fetchUnsupportedPlPgSQLObjects(),fetchColumnsWithUnsupportedDataTypes()
			continue
		}

		// Reason in analyze is equivalent to Description of IssueInstance or AssessmentIssue
		issueMatched := lo.Ternary[bool](issueType != "", issueType == analyzeIssue.Type, strings.Contains(analyzeIssue.Reason, issueDescription))
		if issueMatched {
			if !minVersionsFixedInSet {
				minVersionsFixedIn = analyzeIssue.MinimumVersionsFixedIn
				minVersionsFixedInSet = true
			}
			if !areMinVersionsFixedInEqual(minVersionsFixedIn, analyzeIssue.MinimumVersionsFixedIn) {
				utils.ErrExit("Issues belonging to UnsupportedFeature %s have different minimum versions fixed in: %v, %v", analyzeIssue.Name, minVersionsFixedIn, analyzeIssue.MinimumVersionsFixedIn)
			}

			objectInfo := ObjectInfo{
				ObjectName:   analyzeIssue.ObjectName,
				SqlStatement: analyzeIssue.SqlStatement,
			}
			link = analyzeIssue.DocsLink
			objects = append(objects, objectInfo)
			issueDescription = analyzeIssue.Reason
			assessmentReport.AppendIssues(convertAnalyzeSchemaIssueToAssessmentIssue(analyzeIssue, minVersionsFixedIn))
		}
	}

	return UnsupportedFeature{featureName, objects, displayDDLInHTML, link, issueDescription, minVersionsFixedIn}
}

func convertAnalyzeSchemaIssueToAssessmentIssue(analyzeSchemaIssue utils.AnalyzeSchemaIssue, minVersionsFixedIn map[string]*ybversion.YBVersion) AssessmentIssue {
	return AssessmentIssue{
		Category:            analyzeSchemaIssue.IssueType,
		CategoryDescription: GetCategoryDescription(analyzeSchemaIssue.IssueType),
		Type:                analyzeSchemaIssue.Type,
		Name:                analyzeSchemaIssue.Name,

		// Reason in analyze is equivalent to Description of IssueInstance or AssessmentIssue
		// and we don't use any Suggestion field in AssessmentIssue. Combination of Description + DocsLink should be enough
		Description: lo.Ternary(analyzeSchemaIssue.Suggestion == "", analyzeSchemaIssue.Reason, utils.JoinSentences(analyzeSchemaIssue.Reason, analyzeSchemaIssue.Suggestion)),

		Impact:                 analyzeSchemaIssue.Impact,
		ObjectType:             analyzeSchemaIssue.ObjectType,
		ObjectName:             analyzeSchemaIssue.ObjectName,
		SqlStatement:           analyzeSchemaIssue.SqlStatement,
		DocsLink:               analyzeSchemaIssue.DocsLink,
		MinimumVersionsFixedIn: minVersionsFixedIn,
		Details:                analyzeSchemaIssue.Details,
	}
}

func fetchUnsupportedPGFeaturesFromSchemaReport(schemaAnalysisReport utils.SchemaReport) ([]UnsupportedFeature, error) {
	log.Infof("fetching unsupported features for PG...")
	unsupportedFeatures := make([]UnsupportedFeature, 0)

	for _, indexMethod := range queryissue.UnsupportedIndexMethods {
		displayIndexMethod := strings.ToUpper(indexMethod)
		featureName := fmt.Sprintf("%s indexes", displayIndexMethod)
		reason := fmt.Sprintf(queryissue.UNSUPPORTED_INDEX_METHOD_DESCRIPTION, displayIndexMethod)
		unsupportedFeatures = append(unsupportedFeatures, getUnsupportedFeaturesFromSchemaAnalysisReport(featureName, reason, "", schemaAnalysisReport, false))
	}
	unsupportedFeatures = append(unsupportedFeatures, getUnsupportedFeaturesFromSchemaAnalysisReport(CONSTRAINT_TRIGGERS_FEATURE, "", queryissue.CONSTRAINT_TRIGGER, schemaAnalysisReport, false))
	unsupportedFeatures = append(unsupportedFeatures, getUnsupportedFeaturesFromSchemaAnalysisReport(INHERITED_TABLES_FEATURE, "", queryissue.INHERITANCE, schemaAnalysisReport, false))
	unsupportedFeatures = append(unsupportedFeatures, getUnsupportedFeaturesFromSchemaAnalysisReport(GENERATED_COLUMNS_FEATURE, "", queryissue.STORED_GENERATED_COLUMNS, schemaAnalysisReport, false))
	unsupportedFeatures = append(unsupportedFeatures, getUnsupportedFeaturesFromSchemaAnalysisReport(CONVERSIONS_OBJECTS_FEATURE, "", CREATE_CONVERSION_ISSUE_TYPE, schemaAnalysisReport, false))
	unsupportedFeatures = append(unsupportedFeatures, getUnsupportedFeaturesFromSchemaAnalysisReport(MULTI_COLUMN_GIN_INDEX_FEATURE, "", queryissue.MULTI_COLUMN_GIN_INDEX, schemaAnalysisReport, false))
	unsupportedFeatures = append(unsupportedFeatures, getUnsupportedFeaturesFromSchemaAnalysisReport(ALTER_SETTING_ATTRIBUTE_FEATURE, "", queryissue.ALTER_TABLE_SET_COLUMN_ATTRIBUTE, schemaAnalysisReport, true))
	unsupportedFeatures = append(unsupportedFeatures, getUnsupportedFeaturesFromSchemaAnalysisReport(DISABLING_TABLE_RULE_FEATURE, "", queryissue.ALTER_TABLE_DISABLE_RULE, schemaAnalysisReport, true))
	unsupportedFeatures = append(unsupportedFeatures, getUnsupportedFeaturesFromSchemaAnalysisReport(CLUSTER_ON_FEATURE, "", queryissue.ALTER_TABLE_CLUSTER_ON, schemaAnalysisReport, true))
	unsupportedFeatures = append(unsupportedFeatures, getUnsupportedFeaturesFromSchemaAnalysisReport(STORAGE_PARAMETERS_FEATURE, "", queryissue.STORAGE_PARAMETERS, schemaAnalysisReport, true))
	unsupportedFeatures = append(unsupportedFeatures, getUnsupportedFeaturesFromSchemaAnalysisReport(EXTENSION_FEATURE, "", queryissue.UNSUPPORTED_EXTENSION, schemaAnalysisReport, false))
	unsupportedFeatures = append(unsupportedFeatures, getUnsupportedFeaturesFromSchemaAnalysisReport(EXCLUSION_CONSTRAINT_FEATURE, "", queryissue.EXCLUSION_CONSTRAINTS, schemaAnalysisReport, false))
	unsupportedFeatures = append(unsupportedFeatures, getUnsupportedFeaturesFromSchemaAnalysisReport(DEFERRABLE_CONSTRAINT_FEATURE, "", queryissue.DEFERRABLE_CONSTRAINTS, schemaAnalysisReport, false))
	unsupportedFeatures = append(unsupportedFeatures, getUnsupportedFeaturesFromSchemaAnalysisReport(VIEW_CHECK_FEATURE, "", VIEW_WITH_CHECK_OPTION_ISSUE_TYPE, schemaAnalysisReport, false))
	unsupportedFeatures = append(unsupportedFeatures, getIndexesOnComplexTypeUnsupportedFeature(schemaAnalysisReport)...)
	unsupportedFeatures = append(unsupportedFeatures, getPKandUKOnComplexTypeUnsupportedFeature(schemaAnalysisReport)...)
	unsupportedFeatures = append(unsupportedFeatures, getUnsupportedFeaturesFromSchemaAnalysisReport(UNLOGGED_TABLE_FEATURE, "", queryissue.UNLOGGED_TABLES, schemaAnalysisReport, false))
	unsupportedFeatures = append(unsupportedFeatures, getUnsupportedFeaturesFromSchemaAnalysisReport(REFERENCING_TRIGGER_FEATURE, "", queryissue.REFERENCING_CLAUSE_IN_TRIGGER, schemaAnalysisReport, false))
	unsupportedFeatures = append(unsupportedFeatures, getUnsupportedFeaturesFromSchemaAnalysisReport(BEFORE_FOR_EACH_ROW_TRIGGERS_ON_PARTITIONED_TABLE_FEATURE, "", queryissue.BEFORE_ROW_TRIGGER_ON_PARTITIONED_TABLE, schemaAnalysisReport, false))
	unsupportedFeatures = append(unsupportedFeatures, getUnsupportedFeaturesFromSchemaAnalysisReport(queryissue.ADVISORY_LOCKS_ISSUE_NAME, "", queryissue.ADVISORY_LOCKS, schemaAnalysisReport, false))
	unsupportedFeatures = append(unsupportedFeatures, getUnsupportedFeaturesFromSchemaAnalysisReport(queryissue.XML_FUNCTIONS_ISSUE_NAME, "", queryissue.XML_FUNCTIONS, schemaAnalysisReport, false))

	// TODO: test if the issues are getting populated correctly for UnsupportedFeatures struct wrt system columns
	for _, issueType := range queryissue.UnsupportedSystemColumnsIssueTypes {
		featureName := "System Columns"
		unsupportedFeatures = append(unsupportedFeatures, getUnsupportedFeaturesFromSchemaAnalysisReport(featureName, "", issueType, schemaAnalysisReport, false))
	}

	unsupportedFeatures = append(unsupportedFeatures, getUnsupportedFeaturesFromSchemaAnalysisReport(queryissue.LARGE_OBJECT_FUNCTIONS_ISSUE_NAME, "", queryissue.LARGE_OBJECT_FUNCTIONS, schemaAnalysisReport, false))
	unsupportedFeatures = append(unsupportedFeatures, getUnsupportedFeaturesFromSchemaAnalysisReport(REGEX_FUNCTIONS_FEATURE, "", queryissue.REGEX_FUNCTIONS, schemaAnalysisReport, false))
	unsupportedFeatures = append(unsupportedFeatures, getUnsupportedFeaturesFromSchemaAnalysisReport(FETCH_WITH_TIES_FEATURE, "", queryissue.FETCH_WITH_TIES, schemaAnalysisReport, false))
	unsupportedFeatures = append(unsupportedFeatures, getUnsupportedFeaturesFromSchemaAnalysisReport(queryissue.JSON_QUERY_FUNCTIONS_ISSUE_NAME, "", queryissue.JSON_QUERY_FUNCTION, schemaAnalysisReport, false))
	unsupportedFeatures = append(unsupportedFeatures, getUnsupportedFeaturesFromSchemaAnalysisReport(queryissue.JSON_CONSTRUCTOR_FUNCTION_ISSUE_NAME, "", queryissue.JSON_CONSTRUCTOR_FUNCTION, schemaAnalysisReport, false))
	unsupportedFeatures = append(unsupportedFeatures, getUnsupportedFeaturesFromSchemaAnalysisReport(queryissue.ANY_VALUE_AGGREGATE_FUNCTION_ISSUE_NAME, "", queryissue.ANY_VALUE_AGGREGATE_FUNCTION, schemaAnalysisReport, false))
	unsupportedFeatures = append(unsupportedFeatures, getUnsupportedFeaturesFromSchemaAnalysisReport(queryissue.RANGE_AGGREGATE_FUNCTION_ISSUE_NAME, "", queryissue.RANGE_AGGREGATE_FUNCTION, schemaAnalysisReport, false))
	unsupportedFeatures = append(unsupportedFeatures, getUnsupportedFeaturesFromSchemaAnalysisReport(queryissue.SECURITY_INVOKER_VIEWS_ISSUE_NAME, "", queryissue.SECURITY_INVOKER_VIEWS, schemaAnalysisReport, false))
	unsupportedFeatures = append(unsupportedFeatures, getUnsupportedFeaturesFromSchemaAnalysisReport(queryissue.DETERMINISTIC_OPTION_WITH_COLLATION_ISSUE_NAME, "", queryissue.DETERMINISTIC_OPTION_WITH_COLLATION, schemaAnalysisReport, false))
	unsupportedFeatures = append(unsupportedFeatures, getUnsupportedFeaturesFromSchemaAnalysisReport(queryissue.NON_DETERMINISTIC_COLLATION_ISSUE_NAME, "", queryissue.NON_DETERMINISTIC_COLLATION, schemaAnalysisReport, false))
	unsupportedFeatures = append(unsupportedFeatures, getUnsupportedFeaturesFromSchemaAnalysisReport(queryissue.UNIQUE_NULLS_NOT_DISTINCT_ISSUE_NAME, "", queryissue.UNIQUE_NULLS_NOT_DISTINCT, schemaAnalysisReport, false))
	unsupportedFeatures = append(unsupportedFeatures, getUnsupportedFeaturesFromSchemaAnalysisReport(queryissue.JSONB_SUBSCRIPTING_ISSUE_NAME, "", queryissue.JSONB_SUBSCRIPTING, schemaAnalysisReport, false))
	unsupportedFeatures = append(unsupportedFeatures, getUnsupportedFeaturesFromSchemaAnalysisReport(queryissue.FOREIGN_KEY_REFERENCES_PARTITIONED_TABLE_ISSUE_NAME, "", queryissue.FOREIGN_KEY_REFERENCES_PARTITIONED_TABLE, schemaAnalysisReport, false))
	unsupportedFeatures = append(unsupportedFeatures, getUnsupportedFeaturesFromSchemaAnalysisReport(queryissue.JSON_TYPE_PREDICATE_ISSUE_NAME, "", queryissue.JSON_TYPE_PREDICATE, schemaAnalysisReport, false))
	unsupportedFeatures = append(unsupportedFeatures, getUnsupportedFeaturesFromSchemaAnalysisReport(queryissue.SQL_BODY_IN_FUNCTION_ISSUE_NAME, "", queryissue.SQL_BODY_IN_FUNCTION, schemaAnalysisReport, false))
	unsupportedFeatures = append(unsupportedFeatures, getUnsupportedFeaturesFromSchemaAnalysisReport(queryissue.CTE_WITH_MATERIALIZED_CLAUSE_ISSUE_NAME, "", queryissue.CTE_WITH_MATERIALIZED_CLAUSE, schemaAnalysisReport, false))
	unsupportedFeatures = append(unsupportedFeatures, getUnsupportedFeaturesFromSchemaAnalysisReport(queryissue.NON_DECIMAL_INTEGER_LITERAL_ISSUE_NAME, "", queryissue.NON_DECIMAL_INTEGER_LITERAL, schemaAnalysisReport, false))
	unsupportedFeatures = append(unsupportedFeatures, getUnsupportedFeaturesFromSchemaAnalysisReport(queryissue.COMPRESSION_CLAUSE_IN_TABLE_ISSUE_NAME, "", queryissue.COMPRESSION_CLAUSE_IN_TABLE, schemaAnalysisReport, false))
	unsupportedFeatures = append(unsupportedFeatures, getUnsupportedFeaturesFromSchemaAnalysisReport(queryissue.HOTSPOTS_ON_DATE_INDEX_ISSUE, "", queryissue.HOTSPOTS_ON_DATE_INDEX, schemaAnalysisReport, false))
	unsupportedFeatures = append(unsupportedFeatures, getUnsupportedFeaturesFromSchemaAnalysisReport(queryissue.HOTSPOTS_ON_TIMESTAMP_INDEX_ISSUE, "", queryissue.HOTSPOTS_ON_TIMESTAMP_INDEX, schemaAnalysisReport, false))
	unsupportedFeatures = append(unsupportedFeatures, getUnsupportedFeaturesFromSchemaAnalysisReport(queryissue.LOW_CARDINALITY_INDEX_ISSUE_NAME, "", queryissue.LOW_CARDINALITY_INDEXES, schemaAnalysisReport, false))
	unsupportedFeatures = append(unsupportedFeatures, getUnsupportedFeaturesFromSchemaAnalysisReport(queryissue.MOST_FREQUENT_VALUE_INDEXES_ISSUE_NAME, "", queryissue.MOST_FREQUENT_VALUE_INDEXES, schemaAnalysisReport, false))
	unsupportedFeatures = append(unsupportedFeatures, getUnsupportedFeaturesFromSchemaAnalysisReport(queryissue.NULL_VALUE_INDEXES_ISSUE_NAME, "", queryissue.NULL_VALUE_INDEXES, schemaAnalysisReport, false))
	unsupportedFeatures = append(unsupportedFeatures, getUnsupportedFeaturesFromSchemaAnalysisReport(queryissue.HOTSPOTS_ON_DATE_PK_UK_ISSUE, "", queryissue.HOTSPOTS_ON_DATE_PK_UK, schemaAnalysisReport, false))
	unsupportedFeatures = append(unsupportedFeatures, getUnsupportedFeaturesFromSchemaAnalysisReport(queryissue.HOTSPOTS_ON_TIMESTAMP_PK_UK_ISSUE, "", queryissue.HOTSPOTS_ON_TIMESTAMP_PK_UK, schemaAnalysisReport, false))
	unsupportedFeatures = append(unsupportedFeatures, getUnsupportedFeaturesFromSchemaAnalysisReport(queryissue.FOREIGN_KEY_DATATYPE_MISMATCH_ISSUE_NAME, "", queryissue.FOREIGN_KEY_DATATYPE_MISMATCH, schemaAnalysisReport, false))
	unsupportedFeatures = append(unsupportedFeatures, getUnsupportedFeaturesFromSchemaAnalysisReport(queryissue.MISSING_FOREIGN_KEY_INDEX_ISSUE_NAME, "", queryissue.MISSING_FOREIGN_KEY_INDEX, schemaAnalysisReport, false))

	return lo.Filter(unsupportedFeatures, func(f UnsupportedFeature, _ int) bool {
		return len(f.Objects) > 0
	}), nil
}

func getPKandUKOnComplexTypeUnsupportedFeature(schemaAnalysisReport utils.SchemaReport) []UnsupportedFeature {
	log.Infof("fetching unsupported features for PK/UK on complex datatypes...")
	unsupportedFeatures := make([]UnsupportedFeature, 0)

	for _, issueTypeAndName := range queryissue.PkOrUkOnComplexDatatypesIssues {
		unsupportedFeatures = append(unsupportedFeatures, getUnsupportedFeaturesFromSchemaAnalysisReport(issueTypeAndName.IssueName, "", issueTypeAndName.IssueType, schemaAnalysisReport, false))
	}

	return lo.Filter(unsupportedFeatures, func(f UnsupportedFeature, _ int) bool {
		return len(f.Objects) > 0
	})
}

func getIndexesOnComplexTypeUnsupportedFeature(schemaAnalysisReport utils.SchemaReport) []UnsupportedFeature {
	// TODO: include MinimumVersionsFixedIn
	log.Infof("fetching unsupported features for Index on complex datatypes...")
	unsupportedFeatures := make([]UnsupportedFeature, 0)

	for _, issueTypeAndName := range queryissue.IndexOnComplexDatatypesIssues {
		unsupportedFeatures = append(unsupportedFeatures, getUnsupportedFeaturesFromSchemaAnalysisReport(issueTypeAndName.IssueName, "", issueTypeAndName.IssueType, schemaAnalysisReport, false))
	}

	return lo.Filter(unsupportedFeatures, func(f UnsupportedFeature, _ int) bool {
		return len(f.Objects) > 0
	})
}

func fetchUnsupportedOracleFeaturesFromSchemaReport(schemaAnalysisReport utils.SchemaReport) ([]UnsupportedFeature, error) {
	log.Infof("fetching unsupported features for Oracle...")
	unsupportedFeatures := make([]UnsupportedFeature, 0)
	unsupportedFeatures = append(unsupportedFeatures, getUnsupportedFeaturesFromSchemaAnalysisReport(COMPOUND_TRIGGER_FEATURE, "", COMPOUND_TRIGGER_ISSUE_TYPE, schemaAnalysisReport, false))
	return lo.Filter(unsupportedFeatures, func(f UnsupportedFeature, _ int) bool {
		return len(f.Objects) > 0
	}), nil
}

var OracleUnsupportedIndexTypes = []string{"CLUSTER INDEX", "DOMAIN INDEX", "FUNCTION-BASED DOMAIN INDEX", "IOT - TOP INDEX", "NORMAL/REV INDEX", "FUNCTION-BASED NORMAL/REV INDEX"}

func fetchUnsupportedObjectTypes() ([]UnsupportedFeature, error) {
	if source.DBType != ORACLE {
		return nil, nil
	}

	query := fmt.Sprintf(`SELECT schema_name, object_name, object_type FROM %s`, migassessment.OBJECT_TYPE_MAPPING)
	rows, err := assessmentDB.Query(query)
	if err != nil {
		return nil, fmt.Errorf("error querying-%s: %w", query, err)
	}
	defer func() {
		closeErr := rows.Close()
		if closeErr != nil {
			log.Warnf("error closing rows while fetching object type mapping metadata: %v", err)
		}
	}()

	var unsupportedIndexes, virtualColumns, inheritedTypes, unsupportedPartitionTypes []ObjectInfo
	for rows.Next() {
		var schemaName, objectName, objectType string
		err = rows.Scan(&schemaName, &objectName, &objectType)
		if err != nil {
			return nil, fmt.Errorf("error scanning rows:%w", err)
		}

		if slices.Contains(OracleUnsupportedIndexTypes, objectType) {
			unsupportedIndexes = append(unsupportedIndexes, ObjectInfo{
				ObjectName: fmt.Sprintf("Index Name: %s, Index Type=%s", objectName, objectType),
			})
			// For oracle migration complexity comes from ora2pg, so defining Impact not required right now
			assessmentReport.AppendIssues(AssessmentIssue{
				Category:            UNSUPPORTED_FEATURES_CATEGORY,
				CategoryDescription: GetCategoryDescription(UNSUPPORTED_FEATURES_CATEGORY),
				Type:                UNSUPPORTED_INDEXES_ISSUE_TYPE,
				Name:                UNSUPPORTED_INDEXES_FEATURE,
				Description:         "", // TODO
				ObjectType:          constants.INDEX,
				// TODO: here it should be only ObjectName, to populate Index Type there should be a separate field
				ObjectName: fmt.Sprintf("Index Name: %s, Index Type=%s", objectName, objectType),
			})
		} else if objectType == VIRTUAL_COLUMN {
			virtualColumns = append(virtualColumns, ObjectInfo{ObjectName: objectName})
			assessmentReport.AppendIssues(AssessmentIssue{
				Category:            UNSUPPORTED_FEATURES_CATEGORY,
				CategoryDescription: GetCategoryDescription(UNSUPPORTED_FEATURES_CATEGORY),
				Type:                VIRTUAL_COLUMNS_ISSUE_TYPE,
				Name:                VIRTUAL_COLUMNS_FEATURE,
				Description:         "", // TODO
				ObjectType:          constants.COLUMN,
				ObjectName:          objectName,
			})
		} else if objectType == INHERITED_TYPE {
			inheritedTypes = append(inheritedTypes, ObjectInfo{ObjectName: objectName})
			assessmentReport.AppendIssues(AssessmentIssue{
				Category:            UNSUPPORTED_FEATURES_CATEGORY,
				CategoryDescription: GetCategoryDescription(UNSUPPORTED_FEATURES_CATEGORY),
				Type:                INHERITED_TYPES_ISSUE_TYPE,
				Name:                INHERITED_TYPES_FEATURE,
				Description:         "", // TODO
				ObjectType:          constants.TYPE,
				ObjectName:          objectName,
			})
		} else if objectType == REFERENCE_PARTITION || objectType == SYSTEM_PARTITION {
			referenceOrTablePartitionPresent = true
			unsupportedPartitionTypes = append(unsupportedPartitionTypes, ObjectInfo{ObjectName: fmt.Sprintf("Table Name: %s, Partition Method: %s", objectName, objectType)})

			assessmentReport.AppendIssues(AssessmentIssue{
				Category:            UNSUPPORTED_FEATURES_CATEGORY,
				CategoryDescription: GetCategoryDescription(UNSUPPORTED_FEATURES_CATEGORY),
				Type:                UNSUPPORTED_PARTITIONING_METHODS_ISSUE_TYPE,
				Name:                UNSUPPORTED_PARTITIONING_METHODS_FEATURE,
				Description:         "", // TODO
				ObjectType:          constants.TABLE,
				// TODO: here it should be only ObjectName, to populate Partition Method there should be a separate field
				ObjectName: fmt.Sprintf("Table Name: %s, Partition Method: %s", objectName, objectType),
			})
		}
	}

	unsupportedFeatures := make([]UnsupportedFeature, 0)
	unsupportedFeatures = append(unsupportedFeatures, UnsupportedFeature{UNSUPPORTED_INDEXES_FEATURE, unsupportedIndexes, false, "", "", nil})
	unsupportedFeatures = append(unsupportedFeatures, UnsupportedFeature{VIRTUAL_COLUMNS_FEATURE, virtualColumns, false, "", "", nil})
	unsupportedFeatures = append(unsupportedFeatures, UnsupportedFeature{INHERITED_TYPES_FEATURE, inheritedTypes, false, "", "", nil})
	unsupportedFeatures = append(unsupportedFeatures, UnsupportedFeature{UNSUPPORTED_PARTITIONING_METHODS_FEATURE, unsupportedPartitionTypes, false, "", "", nil})
	return lo.Filter(unsupportedFeatures, func(f UnsupportedFeature, _ int) bool {
		return len(f.Objects) > 0
	}), nil
}

func fetchUnsupportedPlPgSQLObjects(schemaAnalysisReport utils.SchemaReport) []UnsupportedFeature {
	if source.DBType != POSTGRESQL {
		return nil
	}

	plpgsqlIssues := lo.Filter(schemaAnalysisReport.Issues, func(issue utils.AnalyzeSchemaIssue, _ int) bool {
		return issue.IssueType == UNSUPPORTED_PLPGSQL_OBJECTS_CATEGORY
	})
	groupPlpgsqlIssuesByIssueName := lo.GroupBy(plpgsqlIssues, func(issue utils.AnalyzeSchemaIssue) string {
		return issue.Name
	})
	var unsupportedPlpgSqlObjects []UnsupportedFeature
	for issueName, analyzeSchemaIssues := range groupPlpgsqlIssuesByIssueName {
		var objects []ObjectInfo
		var docsLink string
		var minVersionsFixedIn map[string]*ybversion.YBVersion
		var minVersionsFixedInSet bool

		for _, issue := range analyzeSchemaIssues {
			if !minVersionsFixedInSet {
				minVersionsFixedIn = issue.MinimumVersionsFixedIn
				minVersionsFixedInSet = true
			}
			if !areMinVersionsFixedInEqual(minVersionsFixedIn, issue.MinimumVersionsFixedIn) {
				utils.ErrExit("Issues belonging to UnsupportedFeature %s have different minimum versions fixed in: %v, %v", issueName, minVersionsFixedIn, issue.MinimumVersionsFixedIn)
			}

			objects = append(objects, ObjectInfo{
				ObjectType:   issue.ObjectType,
				ObjectName:   issue.ObjectName,
				SqlStatement: issue.SqlStatement,
			})
			docsLink = issue.DocsLink
			assessmentReport.AppendIssues(convertAnalyzeSchemaIssueToAssessmentIssue(issue, issue.MinimumVersionsFixedIn))
		}
		feature := UnsupportedFeature{
			FeatureName:            issueName,
			DisplayDDL:             true,
			DocsLink:               docsLink,
			Objects:                objects,
			MinimumVersionsFixedIn: minVersionsFixedIn,
		}
		unsupportedPlpgSqlObjects = append(unsupportedPlpgSqlObjects, feature)
	}

	return unsupportedPlpgSqlObjects
}

func fetchUnsupportedQueryConstructs() ([]utils.UnsupportedQueryConstruct, error) {
	if source.DBType != POSTGRESQL {
		return nil, nil
	}
	query := fmt.Sprintf("SELECT DISTINCT query from %s", migassessment.DB_QUERIES_SUMMARY)
	rows, err := assessmentDB.Query(query)
	if err != nil {
		return nil, fmt.Errorf("error querying=%s on assessmentDB: %w", query, err)
	}
	defer func() {
		closeErr := rows.Close()
		if closeErr != nil {
			log.Warnf("error closing rows while fetching database queries summary metadata: %v", err)
		}
	}()

	var executedQueries []string
	for rows.Next() {
		var executedQuery string
		err := rows.Scan(&executedQuery)
		if err != nil {
			return nil, fmt.Errorf("error scanning rows: %w", err)
		}
		executedQueries = append(executedQueries, executedQuery)
	}

	if len(executedQueries) == 0 {
		log.Infof("queries info not present in the assessment metadata for detecting unsupported query constructs")
		return nil, nil
	}

	var result []utils.UnsupportedQueryConstruct
	for i := 0; i < len(executedQueries); i++ {
		query := executedQueries[i]
		log.Debugf("fetching unsupported query constructs for query - [%s]", query)
		collectedSchemaList, err := queryparser.GetSchemaUsed(query)
		if err != nil { // no need to error out if failed to get schemas for a query
			log.Errorf("failed to get schemas used for query [%s]: %v", query, err)
			continue
		}

		log.Infof("collected schema list %v(len=%d) for query [%s]", collectedSchemaList, len(collectedSchemaList), query)
		if !considerQueryForIssueDetection(collectedSchemaList) {
			log.Infof("ignoring query due to difference in collected schema list %v(len=%d) vs source schema list %v(len=%d)",
				collectedSchemaList, len(collectedSchemaList), source.GetSchemaList(), len(source.GetSchemaList()))
			continue
		}

		issues, err := parserIssueDetector.GetDMLIssues(query, targetDbVersion)
		if err != nil {
			log.Errorf("failed while trying to fetch query issues in query - [%s]: %v",
				query, err)
		}

		for _, issue := range issues {
			uqc := utils.UnsupportedQueryConstruct{
				Query:                  issue.SqlStatement,
				ConstructTypeName:      issue.Name,
				DocsLink:               issue.DocsLink,
				MinimumVersionsFixedIn: issue.MinimumVersionsFixedIn,
			}
			result = append(result, uqc)

			assessmentReport.AppendIssues(AssessmentIssue{
				Category:               UNSUPPORTED_QUERY_CONSTRUCTS_CATEGORY,
				CategoryDescription:    GetCategoryDescription(UNSUPPORTED_QUERY_CONSTRUCTS_CATEGORY),
				Type:                   issue.Type,
				Name:                   issue.Name,
				Impact:                 issue.Impact,
				Description:            issue.Description,
				SqlStatement:           issue.SqlStatement,
				DocsLink:               issue.DocsLink,
				MinimumVersionsFixedIn: issue.MinimumVersionsFixedIn,
			})
		}
	}

	// sort the slice to group same constructType in html and json reports
	log.Infof("sorting the result slice based on construct type")
	sort.Slice(result, func(i, j int) bool {
		return result[i].ConstructTypeName <= result[j].ConstructTypeName
	})
	return result, nil
}

func fetchColumnsWithUnsupportedDataTypes() ([]utils.TableColumnsDataTypes, []utils.TableColumnsDataTypes, []utils.TableColumnsDataTypes, error) {
	var unsupportedDataTypes, unsupportedDataTypesForLiveMigration, unsupportedDataTypesForLiveMigrationWithFForFB []utils.TableColumnsDataTypes

	query := fmt.Sprintf(`SELECT schema_name, table_name, column_name, data_type FROM %s`,
		migassessment.TABLE_COLUMNS_DATA_TYPES)
	rows, err := assessmentDB.Query(query)
	if err != nil {
		return nil, nil, nil, fmt.Errorf("error querying-%s on assessmentDB: %w", query, err)
	}
	defer func() {
		closeErr := rows.Close()
		if closeErr != nil {
			log.Warnf("error closing rows while fetching unsupported datatypes metadata: %v", err)
		}
	}()

	var allColumnsDataTypes []utils.TableColumnsDataTypes
	for rows.Next() {
		var columnDataTypes utils.TableColumnsDataTypes
		err := rows.Scan(&columnDataTypes.SchemaName, &columnDataTypes.TableName,
			&columnDataTypes.ColumnName, &columnDataTypes.DataType)
		if err != nil {
			return nil, nil, nil, fmt.Errorf("error scanning rows: %w", err)
		}

		allColumnsDataTypes = append(allColumnsDataTypes, columnDataTypes)
	}

	var sourceUnsupportedDatatypes, liveUnsupportedDatatypes, liveWithFForFBUnsupportedDatatypes []string

	switch source.DBType {
	case POSTGRESQL:
		sourceUnsupportedDatatypes = srcdb.PostgresUnsupportedDataTypes
		liveUnsupportedDatatypes = srcdb.GetPGLiveMigrationUnsupportedDatatypes()
		liveWithFForFBUnsupportedDatatypes = srcdb.GetPGLiveMigrationWithFFOrFBUnsupportedDatatypes()
	case ORACLE:
		sourceUnsupportedDatatypes = srcdb.OracleUnsupportedDataTypes
	default:
		panic(fmt.Sprintf("invalid source db type %q", source.DBType))
	}
	// filter columns with unsupported data types using sourceUnsupportedDataTypes
	for i := 0; i < len(allColumnsDataTypes); i++ {
		//Using this ContainsAnyStringFromSlice as the catalog we use for fetching datatypes uses the data_type only
		// which just contains the base type for example VARCHARs it won't include any length, precision or scale information
		//of these types there are other columns available for these information so we just do string match of types with our list
		baseTypeName := allColumnsDataTypes[i].GetBaseTypeNameFromDatatype() // baseType of the db e.g. for xml[] -> xml / public.geometry -> geomtetry

		isUnsupportedDatatype := utils.ContainsAnyStringFromSlice(sourceUnsupportedDatatypes, baseTypeName)
		isUnsupportedDatatypeInLive := utils.ContainsAnyStringFromSlice(liveUnsupportedDatatypes, baseTypeName)

		isUnsupportedDatatypeInLiveWithFFOrFBList := utils.ContainsAnyStringFromSlice(liveWithFForFBUnsupportedDatatypes, baseTypeName)
		isUDTDatatype := utils.ContainsAnyStringFromSlice(parserIssueDetector.GetCompositeTypes(), allColumnsDataTypes[i].DataType)
		isArrayDatatype := strings.HasSuffix(allColumnsDataTypes[i].DataType, "[]")                                                                       //if type is array
		isEnumDatatype := utils.ContainsAnyStringFromSlice(parserIssueDetector.GetEnumTypes(), strings.TrimSuffix(allColumnsDataTypes[i].DataType, "[]")) //is ENUM type
		isArrayOfEnumsDatatype := isArrayDatatype && isEnumDatatype

		allColumnsDataTypes[i].IsArrayType = isArrayDatatype
		allColumnsDataTypes[i].IsEnumType = isEnumDatatype
		allColumnsDataTypes[i].IsUDTType = isUDTDatatype

		isUnsupportedDatatypeInLiveWithFFOrFB := isUnsupportedDatatypeInLiveWithFFOrFBList || isUDTDatatype || isArrayOfEnumsDatatype

		switch true {
		case isUnsupportedDatatype:
			unsupportedDataTypes = append(unsupportedDataTypes, allColumnsDataTypes[i])
		case isUnsupportedDatatypeInLive:
			unsupportedDataTypesForLiveMigration = append(unsupportedDataTypesForLiveMigration, allColumnsDataTypes[i])
		case isUnsupportedDatatypeInLiveWithFFOrFB:
			/*
				TODO test this for Oracle case if there is any special handling required
				For Live mgiration with FF or FB, It is meant to be for the datatypes that are going to be in YB after migration
				so it makes sense to use the analyzeSchema `compositeTypes` or `enumTypes` and check from there but some information
				we are still using from Source which might need a better way in case of Oracle as for PG it doesn't really makes a difference in
				source or analyzeSchema's results.
			*/
			//reporting types in the list YugabyteUnsupportedDataTypesForDbzm, UDT and array on ENUMs columns as unsupported with live migration with ff/fb
			unsupportedDataTypesForLiveMigrationWithFForFB = append(unsupportedDataTypesForLiveMigrationWithFForFB, allColumnsDataTypes[i])

		}
	}

	return unsupportedDataTypes, unsupportedDataTypesForLiveMigration, unsupportedDataTypesForLiveMigrationWithFForFB, nil
}

func addAssessmentIssuesForUnsupportedDatatypes(unsupportedDatatypes []utils.TableColumnsDataTypes) {
	for _, colInfo := range unsupportedDatatypes {
		qualifiedColName := fmt.Sprintf("%s.%s.%s", colInfo.SchemaName, colInfo.TableName, colInfo.ColumnName)
		switch source.DBType {
		case ORACLE:
			issue := AssessmentIssue{
				Category:               UNSUPPORTED_DATATYPES_CATEGORY,
				CategoryDescription:    GetCategoryDescription(UNSUPPORTED_DATATYPES_CATEGORY),
				Type:                   colInfo.DataType, // TODO: maybe name it like "unsupported datatype - geometry"
				Name:                   colInfo.DataType, // TODO: maybe name it like "unsupported datatype - geometry"
				Description:            "",               // TODO
				Impact:                 constants.IMPACT_LEVEL_3,
				ObjectType:             constants.COLUMN,
				ObjectName:             qualifiedColName,
				DocsLink:               "",  // TODO
				MinimumVersionsFixedIn: nil, // TODO
			}
			assessmentReport.AppendIssues(issue)
		case POSTGRESQL:
			// Datatypes can be of form public.geometry, so we need to extract the datatype from it
			// for the array types we add the '[]' to the type for distinguish between normal type and array based datatype
			baseTypeName := colInfo.GetBaseTypeNameFromDatatype() // baseType of the db e.g. for xml[] -> xml / public.geometry -> geometry

			// We obtain the queryissue from the Report function. This queryissue is first converted to AnalyzeIssue and then to AssessmentIssue using pre existing function
			// Coneverting queryissue directly to AssessmentIssue would have lead to the creation of a new function which would have required a lot of cases to be handled and led to code duplication
			// This converted AssessmentIssue is then appended to the assessmentIssues slice
			queryissue := queryissue.ReportUnsupportedDatatypes(baseTypeName, colInfo.ColumnName, constants.COLUMN, qualifiedColName)
			checkIsFixedInAndAddIssueToAssessmentIssues(queryissue)

		default:
			panic(fmt.Sprintf("invalid source db type %q", source.DBType))
		}

	}
}

func checkIsFixedInAndAddIssueToAssessmentIssues(queryIssue queryissue.QueryIssue) {
	fixed, err := queryIssue.IsFixedIn(targetDbVersion)
	if err != nil {
		log.Warnf("checking if issue %v is supported: %v", queryIssue, err)
	}
	if !fixed {
		convertedAnalyzeIssue := convertIssueInstanceToAnalyzeIssue(queryIssue, "", false, false)
		issue := convertAnalyzeSchemaIssueToAssessmentIssue(convertedAnalyzeIssue, queryIssue.MinimumVersionsFixedIn)
		assessmentReport.AppendIssues(issue)
	}
}

/*
Queries to ignore:
- Collected schemas is totally different than source schema list, not containing ""

Queries to consider:
- Collected schemas subset of source schema list
- Collected schemas contains some from source schema list and some extras

Caveats:
There can be a lot of false positives.
For example: standard sql functions like sum(), count() won't be qualified(pg_catalog) in queries generally.
Making the schema unknown for that object, resulting in query consider
*/
func considerQueryForIssueDetection(collectedSchemaList []string) bool {
	// filtering out pg_catalog schema, since it doesn't impact query consideration decision
	collectedSchemaList = lo.Filter(collectedSchemaList, func(item string, _ int) bool {
		return item != "pg_catalog"
	})

	sourceSchemaList := strings.Split(source.Schema, "|")

	// fallback in case: unable to collect objects or there are no object(s) in the query
	if len(collectedSchemaList) == 0 {
		return true
	}

	// empty schemaname indicates presence of unqualified objectnames in query
	if slices.Contains(collectedSchemaList, "") {
		log.Debug("considering due to empty schema\n")
		return true
	}

	for _, collectedSchema := range collectedSchemaList {
		if slices.Contains(sourceSchemaList, collectedSchema) {
			log.Debugf("considering due to '%s' schema\n", collectedSchema)
			return true
		}
	}
	return false
}

const (
	PREVIEW_FEATURES_NOTE                = `Some features listed in this report may be supported under a preview flag in the specified target-db-version of YugabyteDB. Please refer to the official <a class="highlight-link" target="_blank" href="https://docs.yugabyte.com/preview/releases/ybdb-releases/">release notes</a> for detailed information and usage guidelines.`
	RANGE_SHARDED_INDEXES_RECOMMENDATION = `If indexes are created on columns commonly used in range-based queries (e.g. timestamp columns), it is recommended to explicitly configure these indexes with range sharding. This ensures efficient data access for range queries.
By default, YugabyteDB uses hash sharding for indexes, which distributes data randomly and is not ideal for range-based predicates potentially degrading query performance. Note that range sharding is enabled by default only in <a class="highlight-link" target="_blank" href="https://docs.yugabyte.com/preview/develop/postgresql-compatibility/">PostgreSQL compatibility mode</a> in YugabyteDB.`
	COLOCATED_TABLE_RECOMMENDATION_CAVEAT = `If there are any tables that receive disproportionately high load, ensure that they are NOT colocated to avoid the colocated tablet becoming a hotspot.
For additional considerations related to colocated tables, refer to the documentation at: https://docs.yugabyte.com/preview/explore/colocation/#limitations-and-considerations`
	ORACLE_PARTITION_DEFAULT_COLOCATION = `For sharding/colocation recommendations, each partition is treated individually. During the export schema phase, all the partitions of a partitioned table are currently created as colocated by default.
To manually modify the schema, please refer: <a class="highlight-link" href="https://github.com/yugabyte/yb-voyager/issues/1581">https://github.com/yugabyte/yb-voyager/issues/1581</a>.`

	ORACLE_UNSUPPPORTED_PARTITIONING = `Reference and System Partitioned tables are created as normal tables, but are not considered for target cluster sizing recommendations.`

	GIN_INDEXES                = `There are some BITMAP indexes present in the schema that will get converted to GIN indexes, but GIN indexes are partially supported in YugabyteDB as mentioned in <a class="highlight-link" href="https://github.com/yugabyte/yugabyte-db/issues/7850">https://github.com/yugabyte/yugabyte-db/issues/7850</a> so take a look and modify them if not supported.`
	UNLOGGED_TABLE_NOTE        = `There are some Unlogged tables in the schema. They will be created as regular LOGGED tables in YugabyteDB as unlogged tables are not supported.`
	REPORTING_LIMITATIONS_NOTE = `<a class="highlight-link" target="_blank"  href="https://docs.yugabyte.com/preview/yugabyte-voyager/known-issues/#assessment-and-schema-analysis-limitations">Limitations in assessment</a>`
)

const FOREIGN_TABLE_NOTE = `There are some Foreign tables in the schema, but during the export schema phase, exported schema does not include the SERVER and USER MAPPING objects. Therefore, you must manually create these objects before import schema. For more information on each of them, run analyze-schema. `

// TODO: fix notes handling for html tags just for html and not for json
func addNotesToAssessmentReport() {
	log.Infof("adding notes to assessment report")

	assessmentReport.Notes = append(assessmentReport.Notes, PREVIEW_FEATURES_NOTE)
	// keep it as the first point in Notes
	if len(assessmentReport.Sizing.SizingRecommendation.ColocatedTables) > 0 {
		assessmentReport.Notes = append(assessmentReport.Notes, COLOCATED_TABLE_RECOMMENDATION_CAVEAT)
	}
	for _, dbObj := range schemaAnalysisReport.SchemaSummary.DBObjects {
		if dbObj.ObjectType == "INDEX" && dbObj.TotalCount > 0 {
			assessmentReport.Notes = append(assessmentReport.Notes, RANGE_SHARDED_INDEXES_RECOMMENDATION)
			break
		}
	}
	switch source.DBType {
	case ORACLE:
		partitionSqlFPath := filepath.Join(assessmentMetadataDir, "schema", "partitions", "partition.sql")
		// file exists and isn't empty (containing PARTITIONs DDLs)
		if utils.FileOrFolderExists(partitionSqlFPath) && !utils.IsFileEmpty(partitionSqlFPath) {
			assessmentReport.Notes = append(assessmentReport.Notes, ORACLE_PARTITION_DEFAULT_COLOCATION)
		}
		if referenceOrTablePartitionPresent {
			assessmentReport.Notes = append(assessmentReport.Notes, ORACLE_UNSUPPPORTED_PARTITIONING)
		}

		// checking if gin indexes are present.
		for _, dbObj := range schemaAnalysisReport.SchemaSummary.DBObjects {
			if dbObj.ObjectType == "INDEX" {
				if strings.Contains(dbObj.Details, GIN_INDEX_DETAILS) {
					assessmentReport.Notes = append(assessmentReport.Notes, GIN_INDEXES)
					break
				}
			}
		}
	case POSTGRESQL:
		if parserIssueDetector.IsUnloggedTablesIssueFiltered() {
			assessmentReport.Notes = append(assessmentReport.Notes, UNLOGGED_TABLE_NOTE)
		}
		assessmentReport.Notes = append(assessmentReport.Notes, REPORTING_LIMITATIONS_NOTE)
	}

}

func addMigrationCaveatsToAssessmentReport(unsupportedDataTypesForLiveMigration []utils.TableColumnsDataTypes, unsupportedDataTypesForLiveMigrationWithFForFB []utils.TableColumnsDataTypes) {
	switch source.DBType {
	case POSTGRESQL:
		log.Infof("add migration caveats to assessment report")
		migrationCaveats := make([]UnsupportedFeature, 0)
		migrationCaveats = append(migrationCaveats, getUnsupportedFeaturesFromSchemaAnalysisReport(ALTER_PARTITION_ADD_PK_CAVEAT_FEATURE, "", queryissue.ALTER_TABLE_ADD_PK_ON_PARTITIONED_TABLE,
			schemaAnalysisReport, true))
		migrationCaveats = append(migrationCaveats, getUnsupportedFeaturesFromSchemaAnalysisReport(FOREIGN_TABLE_CAVEAT_FEATURE, "", queryissue.FOREIGN_TABLE,
			schemaAnalysisReport, false))
		migrationCaveats = append(migrationCaveats, getUnsupportedFeaturesFromSchemaAnalysisReport(POLICIES_CAVEAT_FEATURE, "", queryissue.POLICY_WITH_ROLES,
			schemaAnalysisReport, false))

		if len(unsupportedDataTypesForLiveMigration) > 0 {
			columns := make([]ObjectInfo, 0)
			for _, colInfo := range unsupportedDataTypesForLiveMigration {
				qualifiedColName := fmt.Sprintf("%s.%s.%s", colInfo.SchemaName, colInfo.TableName, colInfo.ColumnName)
				columns = append(columns, ObjectInfo{ObjectName: fmt.Sprintf("%s (%s)", qualifiedColName, colInfo.DataType)})

				baseTypeName := colInfo.GetBaseTypeNameFromDatatype() // baseType of the db e.g. for xml[] -> xml / public.geometry -> geometry

				// We obtain the queryissue from the Report function. This queryissue is first converted to AnalyzeIssue and then to AssessmentIssue using pre existing function
				// Coneverting queryissue directly to AssessmentIssue would have lead to the creation of a new function which would have required a lot of cases to be handled and led to code duplication
				// This converted AssessmentIssue is then appended to the assessmentIssues slice
				queryIssue := queryissue.ReportUnsupportedDatatypesInLive(baseTypeName, colInfo.ColumnName, constants.COLUMN, qualifiedColName)
				checkIsFixedInAndAddIssueToAssessmentIssues(queryIssue)
			}
			if len(columns) > 0 {
				migrationCaveats = append(migrationCaveats, UnsupportedFeature{UNSUPPORTED_DATATYPES_LIVE_CAVEAT_FEATURE, columns, false, UNSUPPORTED_DATATYPE_LIVE_MIGRATION_DOC_LINK, UNSUPPORTED_DATATYPES_FOR_LIVE_MIGRATION_DESCRIPTION, nil})
			}
		}
		if len(unsupportedDataTypesForLiveMigrationWithFForFB) > 0 {
			columns := make([]ObjectInfo, 0)
			for _, colInfo := range unsupportedDataTypesForLiveMigrationWithFForFB {
				qualifiedColName := fmt.Sprintf("%s.%s.%s", colInfo.SchemaName, colInfo.TableName, colInfo.ColumnName)
				columns = append(columns, ObjectInfo{ObjectName: fmt.Sprintf("%s (%s)", qualifiedColName, colInfo.DataType)})

				baseTypeName := colInfo.GetBaseTypeNameFromDatatype() // baseType of the db e.g. for xml[] -> xml / public.geometry -> geometry

				var queryIssue queryissue.QueryIssue

				if colInfo.IsArrayType && colInfo.IsEnumType {
					queryIssue = queryissue.NewArrayOfEnumDatatypeIssue(
						constants.COLUMN,
						qualifiedColName,
						"",
						fmt.Sprintf("%s[]", baseTypeName), //so the user can understand this is an array type
						colInfo.ColumnName,
					)
				} else if colInfo.IsUDTType {
					queryIssue = queryissue.NewUserDefinedDatatypeIssue(
						constants.COLUMN,
						qualifiedColName,
						"",
						baseTypeName,
						colInfo.ColumnName,
					)
				} else {
					queryIssue = queryissue.ReportUnsupportedDatatypesInLiveWithFFOrFB(baseTypeName, colInfo.ColumnName, constants.COLUMN, qualifiedColName)
				}
				checkIsFixedInAndAddIssueToAssessmentIssues(queryIssue)

			}
			if len(columns) > 0 {
				migrationCaveats = append(migrationCaveats, UnsupportedFeature{UNSUPPORTED_DATATYPES_LIVE_WITH_FF_FB_CAVEAT_FEATURE, columns, false, UNSUPPORTED_DATATYPE_LIVE_MIGRATION_DOC_LINK, UNSUPPORTED_DATATYPES_FOR_LIVE_MIGRATION_WITH_FF_FB_DESCRIPTION, nil})
			}
		}
		migrationCaveats = lo.Filter(migrationCaveats, func(m UnsupportedFeature, _ int) bool {
			return len(m.Objects) > 0
		})
		if len(migrationCaveats) > 0 {
			assessmentReport.MigrationCaveats = migrationCaveats
		}

	}
}

func postProcessingOfAssessmentReport() {
	switch source.DBType {
	case ORACLE:
		log.Infof("post processing of assessment report to remove the schema name from fully qualified table names")
		for i := range assessmentReport.Sizing.SizingRecommendation.ShardedTables {
			parts := strings.Split(assessmentReport.Sizing.SizingRecommendation.ShardedTables[i], ".")
			if len(parts) > 1 {
				assessmentReport.Sizing.SizingRecommendation.ShardedTables[i] = parts[1]
			}
		}

		for i := range assessmentReport.Sizing.SizingRecommendation.ColocatedTables {
			parts := strings.Split(assessmentReport.Sizing.SizingRecommendation.ColocatedTables[i], ".")
			if len(parts) > 1 {
				assessmentReport.Sizing.SizingRecommendation.ColocatedTables[i] = parts[1]
			}
		}

		// redact Impact info from the assessment report for Oracle
		// TODO: Remove this processing step in future when supporting Explanation for Oracle
		for i := range assessmentReport.Issues {
			assessmentReport.Issues[i].Impact = "-"
		}
	case POSTGRESQL:
		//sort issues based on Category with a defined order and keep all the Performance Optimization ones at the last
		var categoryOrder = map[string]int{
			UNSUPPORTED_DATATYPES_CATEGORY:        0,
			UNSUPPORTED_FEATURES_CATEGORY:         1,
			UNSUPPORTED_QUERY_CONSTRUCTS_CATEGORY: 2,
			UNSUPPORTED_PLPGSQL_OBJECTS_CATEGORY:  3,
			MIGRATION_CAVEATS_CATEGORY:            4,
			PERFORMANCE_OPTIMIZATIONS_CATEGORY:    5,
		}

		sort.Slice(assessmentReport.Issues, func(i, j int) bool {
			rank := func(cat string) int {
				if r, ok := categoryOrder[cat]; ok {
					return r
				}
				//New categories are considered last in the ordering
				return len(categoryOrder)
			}
			return rank(assessmentReport.Issues[i].Category) < rank(assessmentReport.Issues[j].Category)
		})
	}

}

func generateAssessmentReportJson(reportDir string) error {
	jsonReportFilePath := filepath.Join(reportDir, fmt.Sprintf("%s%s", ASSESSMENT_FILE_NAME, JSON_EXTENSION))
	log.Infof("writing assessment report to file: %s", jsonReportFilePath)

	strReport, err := json.MarshalIndent(assessmentReport, "", "\t")
	if err != nil {
		return fmt.Errorf("failed to marshal the assessment report: %w", err)
	}

	err = os.WriteFile(jsonReportFilePath, strReport, 0644)
	if err != nil {
		return fmt.Errorf("failed to write assessment report to file: %w", err)
	}

	utils.PrintAndLog("generated JSON assessment report at: %s", jsonReportFilePath)
	return nil
}

/*
	   Template: issuesTable

		Description:
		------------
		This Go template partial renders a dynamic table for displaying assessment issues or performance optimizations in a migration assessment report. The table adapts its headings, columns, and button controls based on the context (general issues vs. performance optimizations), as determined by the `.onlyPerf` flag.

		Features:
		---------
		- Dynamically sets headings, keywords, and button IDs based on the type of issues being displayed.
		- Provides "Expand All" and "Collapse All" buttons for toggling the visibility of detailed issue information.
		- Supports sorting by category, name, and impact via clickable table headers.
		- For each issue/optimization:
			- Displays a summary row with key information (category, name, object/SQL preview, impact).
			- Allows expanding to show detailed information, including category description, object type/name, SQL statement, supported versions, description, documentation link, and additional details.
		- Handles cases where no issues are found, displaying an appropriate message.
		- Utilizes helper functions such as `filterOutPerformanceOptimizationIssues`, `getPerformanceOptimizationIssues`, `snakeCaseToTitleCase`, `camelCaseToTitleCase`, and `getSupportedVersionString` for data formatting and filtering.

		Usage:
		------
		- Include this template in a parent template using `{{ template "issuesTable" . }}`.
		- Expects the following data structure in the context:
			- .Issues: List of issue objects with fields like Category, Name, Impact, ObjectType, ObjectName, SqlStatement, Description, DocsLink, Details, MinimumVersionsFixedIn, CategoryDescription.
			- .onlyPerf: Boolean flag indicating whether to show performance optimizations or general issues.

			Differences Between the Two Tables Rendered by issuesTable
			----------------------------------------------------------

			The `issuesTable` template is used twice in the report: once for general assessment issues and once for performance optimizations. The differences between the two tables are as follows:

			1. Heading and Labels:
			- The heading is "Assessment Issues" for general issues and "Performance Optimizations" for performance-related issues.
			- The count label is "Total issues" for general issues and "Total optimizations" for performance optimizations.
			- The keyword in the table header is "Issue" or "Optimization" accordingly.

			2. Data Source:
			- For general issues, the table uses `filterOutPerformanceOptimizationIssues .Issues` to exclude performance optimizations.
			- For performance optimizations, the table uses `getPerformanceOptimizationIssues .Issues` to include only those.

			3. Table Columns:
			- The general issues table includes a "Category" column (with an expand/collapse arrow).
			- The performance optimizations table omits the "Category" column and places the expand/collapse arrow in the "Optimization" column.

			4. Button IDs:
			- The "Expand All" and "Collapse All" buttons have different IDs for each table to allow independent control.

			5. Details Display:
			- The details rows for general issues may include a "Category Description" field, which is omitted for performance optimizations.

			6. Empty State:
			- If there are no general issues, a message "No issues were found in the assessment." is shown.
			- If there are no performance optimizations, no message is shown (the table is simply omitted).

			7. Sorting:
			- Sorting by "Category" is only available in the Assessment issues table only i.e. not onlyPerf case.
			- Sorting by "Issue" / "Optimization" is available in both the tables
			- Sorting by "Impact" is available in both tables.

			These differences are controlled by the `.onlyPerf` flag passed to the template and are reflected in both the Go template logic and the rendered HTML structure.
*/
func generateAssessmentReportHtml(reportDir string) error {
	htmlReportFilePath := filepath.Join(reportDir, fmt.Sprintf("%s%s", ASSESSMENT_FILE_NAME, HTML_EXTENSION))
	log.Infof("writing assessment report to file: %s", htmlReportFilePath)

	file, err := os.Create(htmlReportFilePath)
	if err != nil {
		return fmt.Errorf("failed to create file for %q: %w", filepath.Base(htmlReportFilePath), err)
	}
	defer func() {
		err := file.Close()
		if err != nil {
			log.Errorf("failed to close file %q: %v", htmlReportFilePath, err)
		}
	}()

	log.Infof("creating template for assessment report...")
	funcMap := template.FuncMap{
		"split":                                  split,
		"groupByObjectType":                      groupByObjectType,
		"numKeysInMapStringObjectInfo":           numKeysInMapStringObjectInfo,
		"groupByObjectName":                      groupByObjectName,
		"totalUniqueObjectNamesOfAllTypes":       totalUniqueObjectNamesOfAllTypes,
		"getSupportedVersionString":              getSupportedVersionString,
		"snakeCaseToTitleCase":                   utils.SnakeCaseToTitleCase,
		"camelCaseToTitleCase":                   utils.CamelCaseToTitleCase,
		"getSqlPreview":                          utils.GetSqlStmtToPrint,
		"filterOutPerformanceOptimizationIssues": filterOutPerformanceOptimizationIssues,
		"getPerformanceOptimizationIssues":       getPerformanceOptimizationIssues,
		"dict":                                   dict,
	}

	tmpl := template.Must(template.New("report").Funcs(funcMap).Parse(string(bytesTemplate)))

	log.Infof("execute template for assessment report...")
	if source.DBType == POSTGRESQL {
		// marking this as empty to not display this in html report for PG
		assessmentReport.SchemaSummary.SchemaNames = []string{}
	}

	type CombinedStruct struct {
		AssessmentReport
		MigrationComplexityCategorySummary []MigrationComplexityCategorySummary
	}
	combined := CombinedStruct{
		AssessmentReport:                   assessmentReport,
		MigrationComplexityCategorySummary: buildCategorySummary(source.DBType, assessmentReport.Issues),
	}

	err = tmpl.Execute(file, combined)
	if err != nil {
		return fmt.Errorf("failed to render the assessment report: %w", err)
	}

	utils.PrintAndLog("generated HTML assessment report at: %s", htmlReportFilePath)
	return nil
}

func dict(values ...interface{}) map[string]interface{} {
	if len(values)%2 != 0 {
		panic("invalid dict call: uneven key-value pairs")
	}
	m := make(map[string]interface{}, len(values)/2)
	for i := 0; i < len(values); i += 2 {
		key, ok := values[i].(string)
		if !ok {
			panic("dict keys must be strings")
		}
		m[key] = values[i+1]
	}
	return m
}

func filterOutPerformanceOptimizationIssues(issues []AssessmentIssue) []AssessmentIssue {
	withoutPerfOptimzationIssues := lo.Filter(issues, func(issue AssessmentIssue, _ int) bool {
		return issue.Category != PERFORMANCE_OPTIMIZATIONS_CATEGORY
	})
	return withoutPerfOptimzationIssues
}

func getPerformanceOptimizationIssues(issues []AssessmentIssue) []AssessmentIssue {
	perfOptimzationIssues := lo.Filter(issues, func(issue AssessmentIssue, _ int) bool {
		return issue.Category == PERFORMANCE_OPTIMIZATIONS_CATEGORY
	})
	return perfOptimzationIssues
}

func groupByObjectType(objects []ObjectInfo) map[string][]ObjectInfo {
	return lo.GroupBy(objects, func(object ObjectInfo) string {
		return object.ObjectType
	})
}

func groupByObjectName(objects []ObjectInfo) map[string][]ObjectInfo {
	return lo.GroupBy(objects, func(object ObjectInfo) string {
		return object.ObjectName
	})
}

func totalUniqueObjectNamesOfAllTypes(m map[string][]ObjectInfo) int {
	totalObjectNames := 0
	for _, objects := range m {
		totalObjectNames += len(lo.Keys(groupByObjectName(objects)))
	}
	return totalObjectNames
}

func numKeysInMapStringObjectInfo(m map[string][]ObjectInfo) int {
	return len(lo.Keys(m))
}

func split(value string, delimiter string) []string {
	return strings.Split(value, delimiter)
}

func getSupportedVersionString(minimumVersionsFixedIn map[string]*ybversion.YBVersion) string {
	if minimumVersionsFixedIn == nil {
		return ""
	}
	supportedVersions := []string{}
	for series, minVersionFixedIn := range minimumVersionsFixedIn {
		if minVersionFixedIn == nil {
			continue
		}
		supportedVersions = append(supportedVersions, fmt.Sprintf(">=%s (%s series)", minVersionFixedIn.String(), series))
	}
	return strings.Join(supportedVersions, ", ")
}

func validateSourceDBTypeForAssessMigration() {
	if source.DBType == "" {
		utils.ErrExit("Error required flag \"source-db-type\" not set")
	}

	source.DBType = strings.ToLower(source.DBType)
	if !slices.Contains(assessMigrationSupportedDBTypes, source.DBType) {
		utils.ErrExit("Error Invalid source-db-type: %q. Supported source db types for assess-migration are: [%v]",
			source.DBType, strings.Join(assessMigrationSupportedDBTypes, ", "))
	}
}

func validateAssessmentMetadataDirFlag() {
	if assessmentMetadataDirFlag != "" {
		if !utils.FileOrFolderExists(assessmentMetadataDirFlag) {
			utils.ErrExit("provided with `--assessment-metadata-dir` flag does not exist: %q ", assessmentMetadataDirFlag)
		} else {
			log.Infof("using provided assessment metadata directory: %s", assessmentMetadataDirFlag)
		}
	}
}

func validateAndSetTargetDbVersionFlag() error {
	if targetDbVersionStrFlag == "" {
		if utils.AskPrompt("No target-db-version has been specified.\nDo you want to continue with the latest stable YugabyteDB version:", ybversion.LatestStable.String()) {
			targetDbVersion = ybversion.LatestStable
			return nil
		} else {
			utils.ErrExit("Aborting..")
			return nil
		}
	}

	var err error
	targetDbVersion, err = ybversion.NewYBVersion(targetDbVersionStrFlag)

	if err == nil || !errors.Is(err, ybversion.ErrUnsupportedSeries) {
		return err
	}

	// error is ErrUnsupportedSeries
	utils.PrintAndLog("%v", err)
	if utils.AskPrompt("Do you want to continue with the latest stable YugabyteDB version:", ybversion.LatestStable.String()) {
		targetDbVersion = ybversion.LatestStable
		return nil
	} else {
		utils.ErrExit("Aborting..")
		return nil
	}
}

func validateSourceDBIOPSForAssessMigration() error {
	var totalIOPS int64

	tableIndexStats, err := assessmentDB.FetchAllStats()
	if err != nil {
		return fmt.Errorf("fetching all stats info from AssessmentDB: %w", err)
	}

	// Checking if source schema has zero objects.
	if tableIndexStats == nil || len(*tableIndexStats) == 0 {
		if utils.AskPrompt("No objects found in the specified schema(s). Do you want to continue anyway") {
			return nil
		} else {
			utils.ErrExit("Aborting..")
			return nil
		}
	}

	for _, stat := range *tableIndexStats {
		totalIOPS += utils.SafeDereferenceInt64(stat.ReadsPerSecond)
		totalIOPS += utils.SafeDereferenceInt64(stat.WritesPerSecond)
	}

	// Checking if source schema IOPS is not zero.
	if totalIOPS == 0 {
		if utils.AskPrompt("Detected 0 read/write IOPS on the tables in specified schema(s). In order to get an accurate assessment, it is recommended that the source database is actively handling its typical workloads. Do you want to continue anyway") {
			return nil
		} else {
			utils.ErrExit("Aborting..")
			return nil
		}
	}

	return nil
}<|MERGE_RESOLUTION|>--- conflicted
+++ resolved
@@ -204,14 +204,11 @@
 	// setting schemaDir to use later on - gather assessment metadata, segregating into schema files per object etc..
 	schemaDir = filepath.Join(assessmentMetadataDir, "schema")
 
-<<<<<<< HEAD
-	/*checkStartCleanForAssessMigration(assessmentMetadataDirFlag != "")
-=======
+	/*
 	err = handleStartCleanIfNeededForAssessMigration(assessmentMetadataDirFlag != "")
 	if err != nil {
 		return err
 	}
->>>>>>> 5e906811
 	utils.PrintAndLog("Assessing for migration to target YugabyteDB version %s\n", targetDbVersion)
 
 	assessmentDir := filepath.Join(exportDir, "assessment")
