/*
Copyright (c) YugabyteDB, Inc.

Licensed under the Apache License, Version 2.0 (the "License");
you may not use this file except in compliance with the License.
You may obtain a copy of the License at

	http://www.apache.org/licenses/LICENSE-2.0

Unless required by applicable law or agreed to in writing, software
distributed under the License is distributed on an "AS IS" BASIS,
WITHOUT WARRANTIES OR CONDITIONS OF ANY KIND, either express or implied.
See the License for the specific language governing permissions and
limitations under the License.
*/

package cmd

import (
	"bufio"
	_ "embed"
	"encoding/csv"
	"encoding/json"
	"errors"
	"fmt"
	"os"
	"os/exec"
	"path/filepath"
	"sort"
	"strings"
	"syscall"
	"text/template"

	//"github.com/fatih/color"
	"github.com/samber/lo"
	log "github.com/sirupsen/logrus"
	"github.com/spf13/cobra"
	"golang.org/x/exp/slices"

	"github.com/yugabyte/yb-voyager/yb-voyager/src/constants"
	"github.com/yugabyte/yb-voyager/yb-voyager/src/metadb"
	"github.com/yugabyte/yb-voyager/yb-voyager/src/migassessment"
	"github.com/yugabyte/yb-voyager/yb-voyager/src/query/queryissue"
	"github.com/yugabyte/yb-voyager/yb-voyager/src/query/queryparser"
	"github.com/yugabyte/yb-voyager/yb-voyager/src/srcdb"
	"github.com/yugabyte/yb-voyager/yb-voyager/src/utils"
	"github.com/yugabyte/yb-voyager/yb-voyager/src/ybversion"
)

var (
	assessmentMetadataDir            string
	assessmentMetadataDirFlag        string
	assessmentReport                 AssessmentReport
	assessmentDB                     *migassessment.AssessmentDB
	intervalForCapturingIOPS         int64
	assessMigrationSupportedDBTypes  = []string{POSTGRESQL, ORACLE}
	referenceOrTablePartitionPresent = false
	pgssEnabledForAssessment         = false
	invokedByExportSchema            utils.BoolStr
)

var sourceConnectionFlags = []string{
	"source-db-host",
	"source-db-password",
	"source-db-name",
	"source-db-port",
	"source-db-schema",
	"source-db-user",
	"source-ssl-cert",
	"source-ssl-crl",
	"source-ssl-key",
	"source-ssl-mode",
	"source-ssl-root-cert",
}

var assessMigrationCmd = &cobra.Command{
	Use:   "assess-migration",
	Short: fmt.Sprintf("Assess the migration from source (%s) database to YugabyteDB.", strings.Join(assessMigrationSupportedDBTypes, ", ")),
	Long:  fmt.Sprintf("Assess the migration from source (%s) database to YugabyteDB.", strings.Join(assessMigrationSupportedDBTypes, ", ")),

	PreRun: func(cmd *cobra.Command, args []string) {
		CreateMigrationProjectIfNotExists(source.DBType, exportDir)
		err := retrieveMigrationUUID()
		if err != nil {
			utils.ErrExit("failed to get migration UUID: %w", err)
		}
		validateSourceDBTypeForAssessMigration()
		setExportFlagsDefaults()
		validateSourceSchema()
		validatePortRange()
		validateSSLMode()
		validateOracleParams()
		err = validateAndSetTargetDbVersionFlag()
		if err != nil {
			utils.ErrExit("failed to validate target db version: %w", err)
		}
		if cmd.Flags().Changed("assessment-metadata-dir") {
			validateAssessmentMetadataDirFlag()
			for _, f := range sourceConnectionFlags {
				if cmd.Flags().Changed(f) {
					utils.ErrExit("Cannot pass `--source-*` connection related flags when `--assessment-metadata-dir` is provided.\nPlease re-run the command without these flags")
				}
			}
		} else {
			cmd.MarkFlagRequired("source-db-user")
			cmd.MarkFlagRequired("source-db-name")
			//Update this later as per db-types TODO
			cmd.MarkFlagRequired("source-db-schema")
		}
	},

	Run: func(cmd *cobra.Command, args []string) {
		err := assessMigration()
		if err != nil {
			utils.ErrExit("%w", err)
		}
		packAndSendAssessMigrationPayload(COMPLETE, nil)
	},
}

func registerSourceDBConnFlagsForAM(cmd *cobra.Command) {
	cmd.Flags().StringVar(&source.DBType, "source-db-type", "",
		fmt.Sprintf("source database type: (%s)\n", strings.Join(assessMigrationSupportedDBTypes, ", ")))

	cmd.MarkFlagRequired("source-db-type")

	cmd.Flags().StringVar(&source.Host, "source-db-host", "localhost",
		"source database server host")

	cmd.Flags().IntVar(&source.Port, "source-db-port", 0,
		"source database server port number. Default: PostgreSQL(5432), Oracle(1521)")

	cmd.Flags().StringVar(&source.User, "source-db-user", "",
		"connect to source database as the specified user")

	// TODO: All sensitive parameters can be taken from the environment variable
	cmd.Flags().StringVar(&source.Password, "source-db-password", "",
		"source password to connect as the specified user. Alternatively, you can also specify the password by setting the environment variable SOURCE_DB_PASSWORD. If you don't provide a password via the CLI, yb-voyager will prompt you at runtime for a password. If the password contains special characters that are interpreted by the shell (for example, # and $), enclose the password in single quotes.")

	cmd.Flags().StringVar(&source.DBName, "source-db-name", "",
		"source database name to be migrated to YugabyteDB")

	cmd.Flags().StringVar(&source.Schema, "source-db-schema", "",
		"source schema name(s) to export\n"+
			`Note: in case of PostgreSQL, it can be a single or comma separated list of schemas: "schema1,schema2,schema3"`)

	// TODO SSL related more args will come. Explore them later.
	cmd.Flags().StringVar(&source.SSLCertPath, "source-ssl-cert", "",
		"Path of the file containing source SSL Certificate")

	cmd.Flags().StringVar(&source.SSLMode, "source-ssl-mode", "prefer",
		fmt.Sprintf("specify the source SSL mode out of: [%s]",
			strings.Join(supportedSSLModesOnSourceOrSourceReplica, ", ")))

	cmd.Flags().StringVar(&source.SSLKey, "source-ssl-key", "",
		"Path of the file containing source SSL Key")

	cmd.Flags().StringVar(&source.SSLRootCert, "source-ssl-root-cert", "",
		"Path of the file containing source SSL Root Certificate")

	cmd.Flags().StringVar(&source.SSLCRL, "source-ssl-crl", "",
		"Path of the file containing source SSL Root Certificate Revocation List (CRL)")

	cmd.Flags().StringVar(&source.DBSid, "oracle-db-sid", "",
		"[For Oracle Only] Oracle System Identifier (SID) that you wish to use while exporting data from Oracle instances")

	cmd.Flags().StringVar(&source.OracleHome, "oracle-home", "",
		"[For Oracle Only] Path to set $ORACLE_HOME environment variable. tnsnames.ora is found in $ORACLE_HOME/network/admin")

	cmd.Flags().StringVar(&source.TNSAlias, "oracle-tns-alias", "",
		"[For Oracle Only] Name of TNS Alias you wish to use to connect to Oracle instance. Refer to documentation to learn more about configuring tnsnames.ora and aliases")
}

func init() {
	rootCmd.AddCommand(assessMigrationCmd)
	registerCommonGlobalFlags(assessMigrationCmd)
	registerSourceDBConnFlagsForAM(assessMigrationCmd)

	BoolVar(assessMigrationCmd.Flags(), &startClean, "start-clean", false,
		"cleans up the project directory for schema or data files depending on the export command (default false)")

	// optional flag to take metadata and stats directory path in case it is not in exportDir
	assessMigrationCmd.Flags().StringVar(&assessmentMetadataDirFlag, "assessment-metadata-dir", "",
		"Directory path where assessment metadata like source DB metadata and statistics are stored. Optional flag, if not provided, "+
			"it will be assumed to be present at default path inside the export directory.")

	assessMigrationCmd.Flags().Int64Var(&intervalForCapturingIOPS, "iops-capture-interval", 120,
		"Interval (in seconds) at which voyager will gather IOPS metadata from source database for the given schema(s). (only valid for PostgreSQL)")

	BoolVar(assessMigrationCmd.Flags(), &source.RunGuardrailsChecks, "run-guardrails-checks", true, "run guardrails checks before assess migration. (only valid for PostgreSQL)")

	assessMigrationCmd.Flags().StringVar(&targetDbVersionStrFlag, "target-db-version", "",
		fmt.Sprintf("Target YugabyteDB version to assess migration for (in format A.B.C.D). Defaults to latest stable version (%s)", ybversion.LatestStable.String()))

	BoolVar(assessMigrationCmd.Flags(), &invokedByExportSchema, "invoked-by-export-schema", false,
		"Flag to indicate if the assessment is invoked by export schema command. ")
	assessMigrationCmd.Flags().MarkHidden("invoked-by-export-schema") // mark hidden
}

func assessMigration() (err error) {
	assessmentMetadataDir = lo.Ternary(assessmentMetadataDirFlag != "", assessmentMetadataDirFlag,
		filepath.Join(exportDir, "assessment", "metadata"))
	// setting schemaDir to use later on - gather assessment metadata, segregating into schema files per object etc..
	schemaDir = filepath.Join(assessmentMetadataDir, "schema")

	/*
<<<<<<< HEAD
	err = handleStartCleanIfNeededForAssessMigration(assessmentMetadataDirFlag != "")
	if err != nil {
		return err
	}
	utils.PrintAndLog("Assessing for migration to target YugabyteDB version %s\n", targetDbVersion)

	assessmentDir := filepath.Join(exportDir, "assessment")
	migassessment.AssessmentDir = assessmentDir
	migassessment.SourceDBType = source.DBType
	migassessment.IntervalForCapturingIops = intervalForCapturingIOPS

	if source.Password == "" {
		source.Password, err = askPassword("source DB", source.User, "SOURCE_DB_PASSWORD")
=======
		err = handleStartCleanIfNeededForAssessMigration(assessmentMetadataDirFlag != "")
>>>>>>> 1bbcb164
		if err != nil {
			return err
		}
		utils.PrintAndLog("Assessing for migration to target YugabyteDB version %s\n", targetDbVersion)

		assessmentDir := filepath.Join(exportDir, "assessment")
		migassessment.AssessmentDir = assessmentDir
		migassessment.SourceDBType = source.DBType
		migassessment.IntervalForCapturingIops = intervalForCapturingIOPS

		if source.Password == "" {
			source.Password, err = askPassword("source DB", source.User, "SOURCE_DB_PASSWORD")
			if err != nil {
				return fmt.Errorf("failed to get source DB password for assessing migration: %w", err)
			}
		}

		if assessmentMetadataDirFlag == "" { // only in case of source connectivity
			err := source.DB().Connect()
			if err != nil {
				return fmt.Errorf("failed to connect source db for assessing migration: %w", err)
			}

			// We will require source db connection for the below checks
			// Check if required binaries are installed.
			if source.RunGuardrailsChecks {
				// Check source database version.
				log.Info("checking source DB version")
				err = source.DB().CheckSourceDBVersion(exportType)
				if err != nil {
					return fmt.Errorf("failed to check source DB version for assess migration: %w", err)
				}

				// Check if required binaries are installed.
				binaryCheckIssues, err := checkDependenciesForExport()
				if err != nil {
					return fmt.Errorf("failed to check dependencies for assess migration: %w", err)
				} else if len(binaryCheckIssues) > 0 {
					return fmt.Errorf("\n%s\n%s", color.RedString("\nMissing dependencies for assess migration:"), strings.Join(binaryCheckIssues, "\n"))
				}
			}

			res := source.DB().CheckSchemaExists()
			if !res {
				return fmt.Errorf("failed to check if source schema exist: %q", source.Schema)
			}

			// Check if source db has permissions to assess migration
			if source.RunGuardrailsChecks {
				checkIfSchemasHaveUsagePermissions()
				var missingPerms []string
				missingPerms, pgssEnabledForAssessment, err = source.DB().GetMissingAssessMigrationPermissions()
				if err != nil {
					return fmt.Errorf("failed to get missing assess migration permissions: %w", err)
				}
				if len(missingPerms) > 0 {
					color.Red("\nPermissions missing in the source database for assess migration:\n")
					output := strings.Join(missingPerms, "\n")
					utils.PrintAndLog("%s\n\n", output)

					link := "https://docs.yugabyte.com/preview/yugabyte-voyager/migrate/migrate-steps/#prepare-the-source-database"
					fmt.Println("Check the documentation to prepare the database for migration:", color.BlueString(link))

					reply := utils.AskPrompt("\nDo you want to continue anyway")
					if !reply {
						return fmt.Errorf("grant the required permissions and try again")
					}
				}
			}

			fetchSourceInfo()

			source.DB().Disconnect()
		}

		startEvent := createMigrationAssessmentStartedEvent()
		controlPlane.MigrationAssessmentStarted(startEvent)

		initAssessmentDB() // Note: migassessment.AssessmentDir needs to be set beforehand

		err = gatherAssessmentMetadata()
		if err != nil {
			return fmt.Errorf("failed to gather assessment metadata: %w", err)
		}

		parseExportedSchemaFileForAssessmentIfRequired()

<<<<<<< HEAD
	err = validateSourceDBIOPSForAssessMigration()
	if err != nil {
		return fmt.Errorf("failed to validate source database IOPS: %w", err)
	}
=======
		err = populateMetadataCSVIntoAssessmentDB()
		if err != nil {
			return fmt.Errorf("failed to populate metadata CSV into SQLite DB: %w", err)
		}

		err = validateSourceDBIOPSForAssessMigration()
		if err != nil {
			return fmt.Errorf("failed to validate source database IOPS: %w", err)
		}
>>>>>>> 1bbcb164
	*/
	err = runAssessment(filepath.Join(exportDir, "assessment"))
	if err != nil {
		utils.PrintAndLog("failed to run assessment: %v", err)
	}

	err = generateAssessmentReport()
	if err != nil {
		return fmt.Errorf("failed to generate assessment report: %w", err)
	}

	//log.Infof("number of assessment issues detected: %d\n", len(assessmentReport.Issues))

	utils.PrintAndLog("Migration assessment completed successfully.")
	completedEvent := createMigrationAssessmentCompletedEvent()
	controlPlane.MigrationAssessmentCompleted(completedEvent)
	/*err = SetMigrationAssessmentDoneInMSR()
	if err != nil {
		return fmt.Errorf("failed to set migration assessment completed in MSR: %w", err)
	}*/
	return nil
}

func fetchSourceInfo() {
	var err error
	source.DBVersion = source.DB().GetVersion()
	source.DBSize, err = source.DB().GetDatabaseSize()
	if err != nil {
		log.Errorf("error getting database size: %v", err) //can just log as this is used for call-home only
	}

	// Get PostgreSQL system identifier
	source.FetchDBSystemIdentifier()
}

func SetMigrationAssessmentDoneInMSR() error {
	err := metaDB.UpdateMigrationStatusRecord(func(record *metadb.MigrationStatusRecord) {
		if invokedByExportSchema {
			record.MigrationAssessmentDoneViaExportSchema = true
			record.MigrationAssessmentDone = false
		} else {
			record.MigrationAssessmentDone = true
			record.MigrationAssessmentDoneViaExportSchema = false
		}
	})
	if err != nil {
		return fmt.Errorf("failed to update migration status record with migration assessment done flag: %w", err)
	}
	return nil
}

func IsMigrationAssessmentDoneDirectly(metaDBInstance *metadb.MetaDB) (bool, error) {
	record, err := metaDBInstance.GetMigrationStatusRecord()
	if err != nil {
		return false, fmt.Errorf("failed to get migration status record: %w", err)
	}
	return record.MigrationAssessmentDone, nil
}

func IsMigrationAssessmentDoneViaExportSchema() (bool, error) {
	if !metaDBIsCreated(exportDir) {
		return false, fmt.Errorf("metaDB is not created in export directory: %s", exportDir)
	}

	msr, err := metaDB.GetMigrationStatusRecord()
	if err != nil {
		return false, fmt.Errorf("failed to get migration status record: %w", err)
	}
	if msr == nil {
		return false, nil
	}

	return msr.MigrationAssessmentDoneViaExportSchema, nil
}

func ClearMigrationAssessmentDone() error {
	err := metaDB.UpdateMigrationStatusRecord(func(record *metadb.MigrationStatusRecord) {
		record.MigrationAssessmentDone = false
		record.MigrationAssessmentDoneViaExportSchema = false
	})
	if err != nil {
		return fmt.Errorf("failed to clear migration status record with migration assessment done flag: %w", err)
	}
	return nil
}

func convertAssessmentIssueToYugabyteDAssessmentIssue(ar AssessmentReport) []AssessmentIssueYugabyteD {
	var result []AssessmentIssueYugabyteD
	for _, issue := range ar.Issues {

		ybdIssue := AssessmentIssueYugabyteD{
			Category:               issue.Category,
			CategoryDescription:    issue.CategoryDescription,
			Type:                   issue.Type, // Ques: should we be just sending Name in AssessmentIssueYugabyteD payload
			Name:                   issue.Name,
			Description:            issue.Description,
			Impact:                 issue.Impact,
			ObjectType:             issue.ObjectType,
			ObjectName:             issue.ObjectName,
			SqlStatement:           issue.SqlStatement,
			DocsLink:               issue.DocsLink,
			MinimumVersionsFixedIn: issue.MinimumVersionsFixedIn,

			Details: issue.Details,
		}
		result = append(result, ybdIssue)
	}
	return result
}

func runAssessment(assessmentDir string) error {
	log.Infof("running assessment for migration from '%s' to YugabyteDB", source.DBType)
<<<<<<< HEAD
	err := migassessment.SizingAssessment(assessmentDir, targetDbVersion)
=======
	err := migassessment.SizingAssessment(targetDbVersion, source.DBType, assessmentDir)
>>>>>>> 1bbcb164
	if err != nil {
		log.Errorf("failed to perform sizing and sharding assessment: %v", err)
		return fmt.Errorf("failed to perform sizing and sharding assessment: %w", err)
	}

	assessmentReport.Sizing = migassessment.SizingReport

	shardedTables, _ := assessmentReport.GetShardedTablesRecommendation()
	colocatedTables, _ := assessmentReport.GetColocatedTablesRecommendation()
	log.Infof("Recommendation: colocated tables: %v", colocatedTables)
	log.Infof("Recommendation: sharded tables: %v", shardedTables)
	log.Infof("Recommendation: Cluster size: %s", assessmentReport.GetClusterSizingRecommendation())
	return nil
}

func handleStartCleanIfNeededForAssessMigration(metadataDirPassedByUser bool) error {
	assessmentDir := filepath.Join(exportDir, "assessment")
	reportsFilePattern := filepath.Join(assessmentDir, "reports", fmt.Sprintf("%s.*", ASSESSMENT_FILE_NAME))
	metadataFilesPattern := filepath.Join(assessmentMetadataDir, "*.csv")
	schemaFilesPattern := filepath.Join(assessmentMetadataDir, "schema", "*", "*.sql")
	dbsFilePattern := filepath.Join(assessmentDir, "dbs", "*.db")

	assessmentFilesExists := utils.FileOrFolderExistsWithGlobPattern(reportsFilePattern) || utils.FileOrFolderExistsWithGlobPattern(dbsFilePattern)
	if !metadataDirPassedByUser {
		assessmentFilesExists = assessmentFilesExists || utils.FileOrFolderExistsWithGlobPattern(metadataFilesPattern) ||
			utils.FileOrFolderExistsWithGlobPattern(schemaFilesPattern)
	}

	isAssessmentDone, err := IsMigrationAssessmentDoneDirectly(metaDB)
	if err != nil {
		return fmt.Errorf("failed to check if migration assessment is done: %w", err)
	}

	needCleanupOfLeftoverFiles := assessmentFilesExists && !isAssessmentDone
	if bool(startClean) || needCleanupOfLeftoverFiles {
		utils.CleanDir(filepath.Join(assessmentDir, "metadata"))
		utils.CleanDir(filepath.Join(assessmentDir, "reports"))
		utils.CleanDir(filepath.Join(assessmentDir, "dbs"))
		err := ClearMigrationAssessmentDone()
		if err != nil {
			return fmt.Errorf("failed to start clean for assess migration: %w", err)
		}
	} else if assessmentFilesExists { // if not startClean but assessment files already exist
		return fmt.Errorf("assessment metadata or reports files already exist in the assessment directory: '%s'. Use the --start-clean flag to clear the directory before proceeding.", assessmentDir)
	}

	return nil
}

func gatherAssessmentMetadata() (err error) {
	if assessmentMetadataDirFlag != "" {
		return nil // assessment metadata files are provided by the user inside assessmentMetadataDir
	}

	// setting schema objects types to export before creating the project directories
	source.ExportObjectTypeList = utils.GetExportSchemaObjectList(source.DBType)
	CreateMigrationProjectIfNotExists(source.DBType, exportDir)

	utils.PrintAndLog("gathering metadata and stats from '%s' source database...", source.DBType)
	switch source.DBType {
	case POSTGRESQL:
		err := gatherAssessmentMetadataFromPG()
		if err != nil {
			return fmt.Errorf("error gathering metadata and stats from source PG database: %w", err)
		}
	case ORACLE:
		err := gatherAssessmentMetadataFromOracle()
		if err != nil {
			return fmt.Errorf("error gathering metadata and stats from source Oracle database: %w", err)
		}
	default:
		return fmt.Errorf("source DB Type %s is not yet supported for metadata and stats gathering", source.DBType)
	}
	utils.PrintAndLog("gathered assessment metadata files at '%s'", assessmentMetadataDir)
	return nil
}

func gatherAssessmentMetadataFromOracle() (err error) {
	if assessmentMetadataDirFlag != "" {
		return nil
	}

	scriptPath, err := findGatherMetadataScriptPath(ORACLE)
	if err != nil {
		return err
	}

	tnsAdmin, err := getTNSAdmin(source)
	if err != nil {
		return fmt.Errorf("error getting tnsAdmin: %w", err)
	}
	envVars := []string{fmt.Sprintf("ORACLE_PASSWORD=%s", source.Password),
		fmt.Sprintf("TNS_ADMIN=%s", tnsAdmin),
		fmt.Sprintf("ORACLE_HOME=%s", source.GetOracleHome()),
	}
	log.Infof("environment variables passed to oracle gather metadata script: %v", envVars)
	return runGatherAssessmentMetadataScript(scriptPath, envVars,
		source.DB().GetConnectionUriWithoutPassword(), strings.ToUpper(source.Schema), assessmentMetadataDir)
}

func gatherAssessmentMetadataFromPG() (err error) {
	if assessmentMetadataDirFlag != "" {
		return nil
	}

	scriptPath, err := findGatherMetadataScriptPath(POSTGRESQL)
	if err != nil {
		return err
	}

	yesParam := lo.Ternary(utils.DoNotPrompt, "true", "false")
	return runGatherAssessmentMetadataScript(scriptPath, []string{fmt.Sprintf("PGPASSWORD=%s", source.Password)},
		source.DB().GetConnectionUriWithoutPassword(), source.Schema, assessmentMetadataDir, fmt.Sprintf("%t", pgssEnabledForAssessment), fmt.Sprintf("%d", intervalForCapturingIOPS), yesParam)
}

func findGatherMetadataScriptPath(dbType string) (string, error) {
	var defaultScriptPath string
	switch dbType {
	case POSTGRESQL:
		defaultScriptPath = "/etc/yb-voyager/gather-assessment-metadata/postgresql/yb-voyager-pg-gather-assessment-metadata.sh"
	case ORACLE:
		defaultScriptPath = "/etc/yb-voyager/gather-assessment-metadata/oracle/yb-voyager-oracle-gather-assessment-metadata.sh"
	default:
		panic(fmt.Sprintf("invalid source db type %q", dbType))
	}

	homebrewVoyagerDir := fmt.Sprintf("yb-voyager@%s", utils.YB_VOYAGER_VERSION)
	possiblePathsForScript := []string{
		defaultScriptPath,
		filepath.Join("/", "opt", "homebrew", "Cellar", homebrewVoyagerDir, utils.YB_VOYAGER_VERSION, defaultScriptPath),
		filepath.Join("/", "usr", "local", "Cellar", homebrewVoyagerDir, utils.YB_VOYAGER_VERSION, defaultScriptPath),
	}

	for _, path := range possiblePathsForScript {
		if utils.FileOrFolderExists(path) {
			log.Infof("found the gather assessment metadata script at: %s", path)
			return path, nil
		}
	}

	return "", fmt.Errorf("script not found in possible paths: %v", possiblePathsForScript)
}

func runGatherAssessmentMetadataScript(scriptPath string, envVars []string, scriptArgs ...string) error {
	cmd := exec.Command(scriptPath, scriptArgs...)
	log.Infof("running script: %s", cmd.String())
	cmd.Env = os.Environ()
	cmd.Env = append(cmd.Env, envVars...)
	cmd.Dir = assessmentMetadataDir
	cmd.Stdin = os.Stdin

	stdout, err := cmd.StdoutPipe()
	if err != nil {
		return fmt.Errorf("error creating stdout pipe: %w", err)
	}

	stderr, err := cmd.StderrPipe()
	if err != nil {
		return fmt.Errorf("error creating stderr pipe: %w", err)
	}

	err = cmd.Start()
	if err != nil {
		return fmt.Errorf("error starting gather assessment metadata script: %w", err)
	}

	go func() {
		scanner := bufio.NewScanner(stderr)
		for scanner.Scan() {
			log.Errorf("[stderr of script]: %s", scanner.Text())
			fmt.Printf("%s\n", scanner.Text())
		}
	}()

	scanner := bufio.NewScanner(stdout)
	for scanner.Scan() {
		log.Infof("[stdout of script]: %s", scanner.Text())
		fmt.Printf("%s\n", scanner.Text())
	}

	err = cmd.Wait()
	if err != nil {
		if exiterr, ok := err.(*exec.ExitError); ok {
			if status, ok := exiterr.Sys().(syscall.WaitStatus); ok {
				if status.ExitStatus() == 2 {
					log.Infof("Exit without error as user opted not to continue in the script.")
					os.Exit(0)
				}
			}
		}
		return fmt.Errorf("error waiting for gather assessment metadata script to complete: %w", err)
	}
	return nil
}

/*
It is due to the differences in how tools like ora2pg, and pg_dump exports the schema
pg_dump - export schema in single .sql file which is later on segregated by voyager in respective .sql file
ora2pg - export schema in given .sql file, and we have to call it for each object type to export schema
*/
func parseExportedSchemaFileForAssessmentIfRequired() {
	if source.DBType == ORACLE {
		return // already parsed into schema files while exporting
	}

	log.Infof("set 'schemaDir' as: %s", schemaDir)
	source.ApplyExportSchemaObjectListFilter()
	CreateMigrationProjectIfNotExists(source.DBType, exportDir)
	source.DB().ExportSchema(exportDir, schemaDir)
}

func populateMetadataCSVIntoAssessmentDB() error {
	metadataFilesPath, err := filepath.Glob(filepath.Join(assessmentMetadataDir, "*.csv"))
	if err != nil {
		return fmt.Errorf("error looking for csv files in directory %s: %w", assessmentMetadataDir, err)
	}

	for _, metadataFilePath := range metadataFilesPath {
		baseFileName := filepath.Base(metadataFilePath)
		metric := strings.TrimSuffix(baseFileName, filepath.Ext(baseFileName))
		tableName := strings.Replace(metric, "-", "_", -1)
		// collecting both initial and final measurement in the same table
		tableName = lo.Ternary(strings.Contains(tableName, migassessment.TABLE_INDEX_IOPS),
			migassessment.TABLE_INDEX_IOPS, tableName)

		log.Infof("populating metadata from file %s into table %s", metadataFilePath, tableName)
		file, err := os.Open(metadataFilePath)
		if err != nil {
			log.Warnf("error opening file %s: %v", metadataFilePath, err)
			return nil
		}
		csvReader := csv.NewReader(file)
		csvReader.ReuseRecord = true
		rows, err := csvReader.ReadAll()
		if err != nil {
			log.Errorf("error reading csv file %s: %v", metadataFilePath, err)
			return fmt.Errorf("error reading csv file %s: %w", metadataFilePath, err)
		}

		err = assessmentDB.BulkInsert(tableName, rows)
		if err != nil {
			return fmt.Errorf("error bulk inserting data into %s table: %w", tableName, err)
		}
		log.Infof("populated metadata from file %s into table %s", metadataFilePath, tableName)
	}

	err = assessmentDB.PopulateMigrationAssessmentStats()
	if err != nil {
		return fmt.Errorf("failed to populate migration assessment stats: %w", err)
	}
	return nil
}

//go:embed templates/migration_assessment_report.template
var bytesTemplate []byte

func generateAssessmentReport() (err error) {
	utils.PrintAndLog("Generating assessment report...")

	assessmentReport.VoyagerVersion = utils.YB_VOYAGER_VERSION
	assessmentReport.TargetDBVersion = targetDbVersion

	/*err = getAssessmentReportContentFromAnalyzeSchema()
	if err != nil {
		return fmt.Errorf("failed to generate assessment report content from analyze schema: %w", err)
	}

	unsupportedFeatures, err := fetchUnsupportedObjectTypes()
	if err != nil {
		return fmt.Errorf("failed to fetch unsupported object types: %w", err)
	}
	assessmentReport.UnsupportedFeatures = append(assessmentReport.UnsupportedFeatures, unsupportedFeatures...)

	if utils.GetEnvAsBool("REPORT_UNSUPPORTED_QUERY_CONSTRUCTS", true) {
		unsupportedQueries, err := fetchUnsupportedQueryConstructs()
		if err != nil {
			return fmt.Errorf("failed to fetch unsupported queries on YugabyteDB: %w", err)
		}
		assessmentReport.UnsupportedQueryConstructs = unsupportedQueries
	}

	unsupportedDataTypes, unsupportedDataTypesForLiveMigration, unsupportedDataTypesForLiveMigrationWithFForFB, err := fetchColumnsWithUnsupportedDataTypes()
	if err != nil {
		return fmt.Errorf("failed to fetch columns with unsupported data types: %w", err)
	}
	assessmentReport.UnsupportedDataTypes = unsupportedDataTypes
	assessmentReport.UnsupportedDataTypesDesc = DATATYPE_CATEGORY_DESCRIPTION

	addAssessmentIssuesForUnsupportedDatatypes(unsupportedDataTypes)

	addMigrationCaveatsToAssessmentReport(unsupportedDataTypesForLiveMigration, unsupportedDataTypesForLiveMigrationWithFForFB)
	// calculating migration complexity after collecting all assessment issues
	complexity, explanation := calculateMigrationComplexityAndExplanation(source.DBType, schemaDir, assessmentReport)
	log.Infof("migration complexity: %q and explanation: %q", complexity, explanation)
	assessmentReport.MigrationComplexity = complexity
	assessmentReport.MigrationComplexityExplanation = explanation

	assessmentReport.Sizing = migassessment.SizingReport
	assessmentReport.TableIndexStats, err = assessmentDB.FetchAllStats()
	if err != nil {
		return fmt.Errorf("fetching all stats info from AssessmentDB: %w", err)
	}
	*/
	addNotesToAssessmentReport()
	postProcessingOfAssessmentReport()

	assessmentReportDir := filepath.Join(exportDir, "assessment", "reports")
	err = generateAssessmentReportJson(assessmentReportDir)
	if err != nil {
		return fmt.Errorf("failed to generate assessment report JSON: %w", err)
	}

	err = generateAssessmentReportHtml(assessmentReportDir)
	if err != nil {
		return fmt.Errorf("failed to generate assessment report HTML: %w", err)
	}
	return nil
}

func fetchRedundantIndexInfoFromAssessmentDB() ([]utils.RedundantIndexesInfo, error) {
	query := fmt.Sprintf(`SELECT redundant_schema_name,redundant_table_name,redundant_index_name,
	existing_schema_name,existing_table_name,existing_index_name,
	redundant_ddl,existing_ddl from %s`,
		migassessment.REDUNDANT_INDEXES)
	rows, err := assessmentDB.Query(query)
	if err != nil {
		return nil, fmt.Errorf("error querying-%s on assessmentDB for redundant indexes: %w", query, err)
	}
	defer func() {
		closeErr := rows.Close()
		if closeErr != nil {
			log.Warnf("error closing rows while fetching redundant indexes %v", err)
		}
	}()

	var redundantIndexesInfo []utils.RedundantIndexesInfo
	for rows.Next() {
		var redundantIndex utils.RedundantIndexesInfo
		err := rows.Scan(&redundantIndex.RedundantSchemaName, &redundantIndex.RedundantTableName, &redundantIndex.RedundantIndexName,
			&redundantIndex.ExistingSchemaName, &redundantIndex.ExistingTableName, &redundantIndex.ExistingIndexName,
			&redundantIndex.RedundantIndexDDL, &redundantIndex.ExistingIndexDDL)
		if err != nil {
			return nil, fmt.Errorf("error scanning rows for redundant indexes: %w", err)
		}
		redundantIndex.DBType = source.DBType
		redundantIndexesInfo = append(redundantIndexesInfo, redundantIndex)
	}

	resolvedRedundantIndexes := getResolvedRedundantIndexes(redundantIndexesInfo)

	return resolvedRedundantIndexes, nil
}

func getResolvedRedundantIndexes(redundantIndexes []utils.RedundantIndexesInfo) []utils.RedundantIndexesInfo {

	redundantIndexToInfo := make(map[string]utils.RedundantIndexesInfo)

	//This function helps in resolving the existing index in cases where existing index is also a redundant index on some other index
	//So in such cases we need to report the main existing index.
	/*
		e.g. INDEX idx1 on t(id); INDEX idx2 on t(id, id1); INDEX idx3 on t(id, id1,id2);
		redundant index coming from the script can have
		Redundant - idx1, Existing idx2
		Redundant - idx2, Existing idx3
		So in this case we need to report it like
		Redundant - idx1, Existing idx3
		Redundant - idx2, Existing idx3
	*/
	getRootRedundantIndexInfo := func(currRedundantIndexInfo utils.RedundantIndexesInfo) utils.RedundantIndexesInfo {
		for {
			existingIndexOfCurrRedundant := currRedundantIndexInfo.GetExistingIndexObjectName()
			nextRedundantIndexInfo, ok := redundantIndexToInfo[existingIndexOfCurrRedundant]
			if !ok {
				return currRedundantIndexInfo
			}
			currRedundantIndexInfo = nextRedundantIndexInfo
		}
	}
	for _, redundantIndex := range redundantIndexes {
		redundantIndexToInfo[redundantIndex.GetRedundantIndexObjectName()] = redundantIndex
	}
	for _, redundantIndex := range redundantIndexes {
		rootIndexInfo := getRootRedundantIndexInfo(redundantIndex)
		rootExistingIndex := rootIndexInfo.GetExistingIndexObjectName()
		currentExistingIndex := redundantIndex.GetExistingIndexObjectName()
		if rootExistingIndex != currentExistingIndex {
			//If existing index was redundant index then after figuring out the actual existing index use that to report existing index
			redundantIndex.ExistingIndexName = rootIndexInfo.ExistingIndexName
			redundantIndex.ExistingSchemaName = rootIndexInfo.ExistingSchemaName
			redundantIndex.ExistingTableName = rootIndexInfo.ExistingTableName
			redundantIndex.ExistingIndexDDL = rootIndexInfo.ExistingIndexDDL
			redundantIndexToInfo[redundantIndex.GetRedundantIndexObjectName()] = redundantIndex
		}
	}
	var redundantIndexesRes []utils.RedundantIndexesInfo
	for _, redundantIndexInfo := range redundantIndexToInfo {
		redundantIndexesRes = append(redundantIndexesRes, redundantIndexInfo)
	}
	return redundantIndexesRes
}

func fetchColumnStatisticsInfo() ([]utils.ColumnStatistics, error) {
	query := fmt.Sprintf(`SELECT schema_name, table_name, column_name, null_frac, effective_n_distinct, most_common_freq, most_common_val from %s`,
		migassessment.COLUMN_STATISTICS)
	rows, err := assessmentDB.Query(query)
	if err != nil {
		return nil, fmt.Errorf("error querying-%s on assessmentDB for column statistics: %w", query, err)
	}
	defer func() {
		closeErr := rows.Close()
		if closeErr != nil {
			log.Warnf("error closing rows while fetching column statistics %v", err)
		}
	}()

	var columnStats []utils.ColumnStatistics
	for rows.Next() {
		var stat utils.ColumnStatistics
		err := rows.Scan(&stat.SchemaName, &stat.TableName, &stat.ColumnName, &stat.NullFraction, &stat.DistinctValues, &stat.MostCommonFrequency, &stat.MostCommonValue)
		if err != nil {
			return nil, fmt.Errorf("error scanning rows for most frequent values indexes: %w", err)
		}
		stat.DBType = source.DBType
		columnStats = append(columnStats, stat)
	}
	return columnStats, nil
}

func fetchAndSetColumnStatisticsForIndexIssues() error {
	if source.DBType != POSTGRESQL {
		return nil
	}
	var err error
	//Fetching the column stats from assessment db
	columnStats, err := fetchColumnStatisticsInfo()
	if err != nil {
		return fmt.Errorf("error fetching column stats from assessement db: %w", err)
	}
	//passing it on to the parser issue detector to enable it for detecting issues using this.
	parserIssueDetector.SetColumnStatistics(columnStats)
	return nil
}

func getAssessmentReportContentFromAnalyzeSchema() error {

	var err error
	//fetching column stats from assessment db and then passing it on to the parser issue detector for detecting issues
	err = fetchAndSetColumnStatisticsForIndexIssues()
	if err != nil {
		return fmt.Errorf("error parsing column statistics information: %w", err)
	}

	/*
		Here we are generating analyze schema report which converts issue instance to analyze schema issue
		Then in assessment codepath we extract the required information from analyze schema issue which could have been done directly from issue instance(TODO)

		But current Limitation is analyze schema currently uses regexp etc to detect some issues(not using parser).
	*/
	schemaAnalysisReport := analyzeSchemaInternal(&source, true, true)
	assessmentReport.SchemaSummary = schemaAnalysisReport.SchemaSummary
	assessmentReport.SchemaSummary.Description = lo.Ternary(source.DBType == ORACLE, SCHEMA_SUMMARY_DESCRIPTION_ORACLE, SCHEMA_SUMMARY_DESCRIPTION)

	var unsupportedFeatures []UnsupportedFeature
	switch source.DBType {
	case ORACLE:
		unsupportedFeatures, err = fetchUnsupportedOracleFeaturesFromSchemaReport(schemaAnalysisReport)
	case POSTGRESQL:
		unsupportedFeatures, err = fetchUnsupportedPGFeaturesFromSchemaReport(schemaAnalysisReport)
	default:
		panic(fmt.Sprintf("unsupported source db type %q", source.DBType))
	}
	if err != nil {
		return fmt.Errorf("failed to fetch '%s' unsupported features: %w", source.DBType, err)
	}
	assessmentReport.UnsupportedFeatures = append(assessmentReport.UnsupportedFeatures, unsupportedFeatures...)
	assessmentReport.UnsupportedFeaturesDesc = FEATURE_CATEGORY_DESCRIPTION

	// Ques: Do we still need this and REPORT_UNSUPPORTED_QUERY_CONSTRUCTS env var
	if utils.GetEnvAsBool("REPORT_UNSUPPORTED_PLPGSQL_OBJECTS", true) {
		assessmentReport.UnsupportedPlPgSqlObjects = fetchUnsupportedPlPgSQLObjects(schemaAnalysisReport)
	}
	return nil
}

// when we group multiple Issue instances into a single bucket of UnsupportedFeature.
// Ideally, all the issues in the same bucket should have the same minimum version fixed in.
// We want to validate that and fail if not.
func areMinVersionsFixedInEqual(m1 map[string]*ybversion.YBVersion, m2 map[string]*ybversion.YBVersion) bool {
	if m1 == nil && m2 == nil {
		return true
	}
	if m1 == nil || m2 == nil {
		return false
	}

	if len(m1) != len(m2) {
		return false
	}
	for k, v := range m1 {
		if m2[k] == nil || !m2[k].Equal(v) {
			return false
		}
	}
	return true
}

func getUnsupportedFeaturesFromSchemaAnalysisReport(featureName string, issueDescription string, issueType string, schemaAnalysisReport utils.SchemaReport, displayDDLInHTML bool) UnsupportedFeature {
	log.Info("filtering issues for feature: ", featureName)
	objects := make([]ObjectInfo, 0)
	link := "" // for oracle we shouldn't display any line for links
	var minVersionsFixedIn map[string]*ybversion.YBVersion
	var minVersionsFixedInSet bool

	for _, analyzeIssue := range schemaAnalysisReport.Issues {
		if slices.Contains([]string{UNSUPPORTED_DATATYPES_CATEGORY, UNSUPPORTED_PLPGSQL_OBJECTS_CATEGORY}, analyzeIssue.IssueType) {
			//In case the category is Datatypes or PLPGSQL issues, the no need to check for the issue in those as these are reported separately in other places
			//e.g. fetchUnsupportedPlPgSQLObjects(),fetchColumnsWithUnsupportedDataTypes()
			continue
		}

		// Reason in analyze is equivalent to Description of IssueInstance or AssessmentIssue
		issueMatched := lo.Ternary[bool](issueType != "", issueType == analyzeIssue.Type, strings.Contains(analyzeIssue.Reason, issueDescription))
		if issueMatched {
			if !minVersionsFixedInSet {
				minVersionsFixedIn = analyzeIssue.MinimumVersionsFixedIn
				minVersionsFixedInSet = true
			}
			if !areMinVersionsFixedInEqual(minVersionsFixedIn, analyzeIssue.MinimumVersionsFixedIn) {
				utils.ErrExit("Issues belonging to UnsupportedFeature %s have different minimum versions fixed in: %v, %v", analyzeIssue.Name, minVersionsFixedIn, analyzeIssue.MinimumVersionsFixedIn)
			}

			objectInfo := ObjectInfo{
				ObjectName:   analyzeIssue.ObjectName,
				SqlStatement: analyzeIssue.SqlStatement,
			}
			link = analyzeIssue.DocsLink
			objects = append(objects, objectInfo)
			issueDescription = analyzeIssue.Reason
			assessmentReport.AppendIssues(convertAnalyzeSchemaIssueToAssessmentIssue(analyzeIssue, minVersionsFixedIn))
		}
	}

	return UnsupportedFeature{featureName, objects, displayDDLInHTML, link, issueDescription, minVersionsFixedIn}
}

func convertAnalyzeSchemaIssueToAssessmentIssue(analyzeSchemaIssue utils.AnalyzeSchemaIssue, minVersionsFixedIn map[string]*ybversion.YBVersion) AssessmentIssue {
	return AssessmentIssue{
		Category:            analyzeSchemaIssue.IssueType,
		CategoryDescription: GetCategoryDescription(analyzeSchemaIssue.IssueType),
		Type:                analyzeSchemaIssue.Type,
		Name:                analyzeSchemaIssue.Name,

		// Reason in analyze is equivalent to Description of IssueInstance or AssessmentIssue
		// and we don't use any Suggestion field in AssessmentIssue. Combination of Description + DocsLink should be enough
		Description: lo.Ternary(analyzeSchemaIssue.Suggestion == "", analyzeSchemaIssue.Reason, utils.JoinSentences(analyzeSchemaIssue.Reason, analyzeSchemaIssue.Suggestion)),

		Impact:                 analyzeSchemaIssue.Impact,
		ObjectType:             analyzeSchemaIssue.ObjectType,
		ObjectName:             analyzeSchemaIssue.ObjectName,
		SqlStatement:           analyzeSchemaIssue.SqlStatement,
		DocsLink:               analyzeSchemaIssue.DocsLink,
		MinimumVersionsFixedIn: minVersionsFixedIn,
		Details:                analyzeSchemaIssue.Details,
	}
}

func fetchUnsupportedPGFeaturesFromSchemaReport(schemaAnalysisReport utils.SchemaReport) ([]UnsupportedFeature, error) {
	log.Infof("fetching unsupported features for PG...")
	unsupportedFeatures := make([]UnsupportedFeature, 0)

	for _, indexMethod := range queryissue.UnsupportedIndexMethods {
		displayIndexMethod := strings.ToUpper(indexMethod)
		featureName := fmt.Sprintf("%s indexes", displayIndexMethod)
		reason := fmt.Sprintf(queryissue.UNSUPPORTED_INDEX_METHOD_DESCRIPTION, displayIndexMethod)
		unsupportedFeatures = append(unsupportedFeatures, getUnsupportedFeaturesFromSchemaAnalysisReport(featureName, reason, "", schemaAnalysisReport, false))
	}
	unsupportedFeatures = append(unsupportedFeatures, getUnsupportedFeaturesFromSchemaAnalysisReport(CONSTRAINT_TRIGGERS_FEATURE, "", queryissue.CONSTRAINT_TRIGGER, schemaAnalysisReport, false))
	unsupportedFeatures = append(unsupportedFeatures, getUnsupportedFeaturesFromSchemaAnalysisReport(INHERITED_TABLES_FEATURE, "", queryissue.INHERITANCE, schemaAnalysisReport, false))
	unsupportedFeatures = append(unsupportedFeatures, getUnsupportedFeaturesFromSchemaAnalysisReport(GENERATED_COLUMNS_FEATURE, "", queryissue.STORED_GENERATED_COLUMNS, schemaAnalysisReport, false))
	unsupportedFeatures = append(unsupportedFeatures, getUnsupportedFeaturesFromSchemaAnalysisReport(CONVERSIONS_OBJECTS_FEATURE, "", CREATE_CONVERSION_ISSUE_TYPE, schemaAnalysisReport, false))
	unsupportedFeatures = append(unsupportedFeatures, getUnsupportedFeaturesFromSchemaAnalysisReport(MULTI_COLUMN_GIN_INDEX_FEATURE, "", queryissue.MULTI_COLUMN_GIN_INDEX, schemaAnalysisReport, false))
	unsupportedFeatures = append(unsupportedFeatures, getUnsupportedFeaturesFromSchemaAnalysisReport(ALTER_SETTING_ATTRIBUTE_FEATURE, "", queryissue.ALTER_TABLE_SET_COLUMN_ATTRIBUTE, schemaAnalysisReport, true))
	unsupportedFeatures = append(unsupportedFeatures, getUnsupportedFeaturesFromSchemaAnalysisReport(DISABLING_TABLE_RULE_FEATURE, "", queryissue.ALTER_TABLE_DISABLE_RULE, schemaAnalysisReport, true))
	unsupportedFeatures = append(unsupportedFeatures, getUnsupportedFeaturesFromSchemaAnalysisReport(CLUSTER_ON_FEATURE, "", queryissue.ALTER_TABLE_CLUSTER_ON, schemaAnalysisReport, true))
	unsupportedFeatures = append(unsupportedFeatures, getUnsupportedFeaturesFromSchemaAnalysisReport(STORAGE_PARAMETERS_FEATURE, "", queryissue.STORAGE_PARAMETERS, schemaAnalysisReport, true))
	unsupportedFeatures = append(unsupportedFeatures, getUnsupportedFeaturesFromSchemaAnalysisReport(EXTENSION_FEATURE, "", queryissue.UNSUPPORTED_EXTENSION, schemaAnalysisReport, false))
	unsupportedFeatures = append(unsupportedFeatures, getUnsupportedFeaturesFromSchemaAnalysisReport(EXCLUSION_CONSTRAINT_FEATURE, "", queryissue.EXCLUSION_CONSTRAINTS, schemaAnalysisReport, false))
	unsupportedFeatures = append(unsupportedFeatures, getUnsupportedFeaturesFromSchemaAnalysisReport(DEFERRABLE_CONSTRAINT_FEATURE, "", queryissue.DEFERRABLE_CONSTRAINTS, schemaAnalysisReport, false))
	unsupportedFeatures = append(unsupportedFeatures, getUnsupportedFeaturesFromSchemaAnalysisReport(VIEW_CHECK_FEATURE, "", VIEW_WITH_CHECK_OPTION_ISSUE_TYPE, schemaAnalysisReport, false))
	unsupportedFeatures = append(unsupportedFeatures, getIndexesOnComplexTypeUnsupportedFeature(schemaAnalysisReport)...)
	unsupportedFeatures = append(unsupportedFeatures, getPKandUKOnComplexTypeUnsupportedFeature(schemaAnalysisReport)...)
	unsupportedFeatures = append(unsupportedFeatures, getUnsupportedFeaturesFromSchemaAnalysisReport(UNLOGGED_TABLE_FEATURE, "", queryissue.UNLOGGED_TABLES, schemaAnalysisReport, false))
	unsupportedFeatures = append(unsupportedFeatures, getUnsupportedFeaturesFromSchemaAnalysisReport(REFERENCING_TRIGGER_FEATURE, "", queryissue.REFERENCING_CLAUSE_IN_TRIGGER, schemaAnalysisReport, false))
	unsupportedFeatures = append(unsupportedFeatures, getUnsupportedFeaturesFromSchemaAnalysisReport(BEFORE_FOR_EACH_ROW_TRIGGERS_ON_PARTITIONED_TABLE_FEATURE, "", queryissue.BEFORE_ROW_TRIGGER_ON_PARTITIONED_TABLE, schemaAnalysisReport, false))
	unsupportedFeatures = append(unsupportedFeatures, getUnsupportedFeaturesFromSchemaAnalysisReport(queryissue.ADVISORY_LOCKS_ISSUE_NAME, "", queryissue.ADVISORY_LOCKS, schemaAnalysisReport, false))
	unsupportedFeatures = append(unsupportedFeatures, getUnsupportedFeaturesFromSchemaAnalysisReport(queryissue.XML_FUNCTIONS_ISSUE_NAME, "", queryissue.XML_FUNCTIONS, schemaAnalysisReport, false))

	// TODO: test if the issues are getting populated correctly for UnsupportedFeatures struct wrt system columns
	for _, issueType := range queryissue.UnsupportedSystemColumnsIssueTypes {
		featureName := "System Columns"
		unsupportedFeatures = append(unsupportedFeatures, getUnsupportedFeaturesFromSchemaAnalysisReport(featureName, "", issueType, schemaAnalysisReport, false))
	}

	unsupportedFeatures = append(unsupportedFeatures, getUnsupportedFeaturesFromSchemaAnalysisReport(queryissue.LARGE_OBJECT_FUNCTIONS_ISSUE_NAME, "", queryissue.LARGE_OBJECT_FUNCTIONS, schemaAnalysisReport, false))
	unsupportedFeatures = append(unsupportedFeatures, getUnsupportedFeaturesFromSchemaAnalysisReport(REGEX_FUNCTIONS_FEATURE, "", queryissue.REGEX_FUNCTIONS, schemaAnalysisReport, false))
	unsupportedFeatures = append(unsupportedFeatures, getUnsupportedFeaturesFromSchemaAnalysisReport(FETCH_WITH_TIES_FEATURE, "", queryissue.FETCH_WITH_TIES, schemaAnalysisReport, false))
	unsupportedFeatures = append(unsupportedFeatures, getUnsupportedFeaturesFromSchemaAnalysisReport(queryissue.JSON_QUERY_FUNCTIONS_ISSUE_NAME, "", queryissue.JSON_QUERY_FUNCTION, schemaAnalysisReport, false))
	unsupportedFeatures = append(unsupportedFeatures, getUnsupportedFeaturesFromSchemaAnalysisReport(queryissue.JSON_CONSTRUCTOR_FUNCTION_ISSUE_NAME, "", queryissue.JSON_CONSTRUCTOR_FUNCTION, schemaAnalysisReport, false))
	unsupportedFeatures = append(unsupportedFeatures, getUnsupportedFeaturesFromSchemaAnalysisReport(queryissue.ANY_VALUE_AGGREGATE_FUNCTION_ISSUE_NAME, "", queryissue.ANY_VALUE_AGGREGATE_FUNCTION, schemaAnalysisReport, false))
	unsupportedFeatures = append(unsupportedFeatures, getUnsupportedFeaturesFromSchemaAnalysisReport(queryissue.RANGE_AGGREGATE_FUNCTION_ISSUE_NAME, "", queryissue.RANGE_AGGREGATE_FUNCTION, schemaAnalysisReport, false))
	unsupportedFeatures = append(unsupportedFeatures, getUnsupportedFeaturesFromSchemaAnalysisReport(queryissue.SECURITY_INVOKER_VIEWS_ISSUE_NAME, "", queryissue.SECURITY_INVOKER_VIEWS, schemaAnalysisReport, false))
	unsupportedFeatures = append(unsupportedFeatures, getUnsupportedFeaturesFromSchemaAnalysisReport(queryissue.DETERMINISTIC_OPTION_WITH_COLLATION_ISSUE_NAME, "", queryissue.DETERMINISTIC_OPTION_WITH_COLLATION, schemaAnalysisReport, false))
	unsupportedFeatures = append(unsupportedFeatures, getUnsupportedFeaturesFromSchemaAnalysisReport(queryissue.NON_DETERMINISTIC_COLLATION_ISSUE_NAME, "", queryissue.NON_DETERMINISTIC_COLLATION, schemaAnalysisReport, false))
	unsupportedFeatures = append(unsupportedFeatures, getUnsupportedFeaturesFromSchemaAnalysisReport(queryissue.UNIQUE_NULLS_NOT_DISTINCT_ISSUE_NAME, "", queryissue.UNIQUE_NULLS_NOT_DISTINCT, schemaAnalysisReport, false))
	unsupportedFeatures = append(unsupportedFeatures, getUnsupportedFeaturesFromSchemaAnalysisReport(queryissue.JSONB_SUBSCRIPTING_ISSUE_NAME, "", queryissue.JSONB_SUBSCRIPTING, schemaAnalysisReport, false))
	unsupportedFeatures = append(unsupportedFeatures, getUnsupportedFeaturesFromSchemaAnalysisReport(queryissue.FOREIGN_KEY_REFERENCES_PARTITIONED_TABLE_ISSUE_NAME, "", queryissue.FOREIGN_KEY_REFERENCES_PARTITIONED_TABLE, schemaAnalysisReport, false))
	unsupportedFeatures = append(unsupportedFeatures, getUnsupportedFeaturesFromSchemaAnalysisReport(queryissue.JSON_TYPE_PREDICATE_ISSUE_NAME, "", queryissue.JSON_TYPE_PREDICATE, schemaAnalysisReport, false))
	unsupportedFeatures = append(unsupportedFeatures, getUnsupportedFeaturesFromSchemaAnalysisReport(queryissue.SQL_BODY_IN_FUNCTION_ISSUE_NAME, "", queryissue.SQL_BODY_IN_FUNCTION, schemaAnalysisReport, false))
	unsupportedFeatures = append(unsupportedFeatures, getUnsupportedFeaturesFromSchemaAnalysisReport(queryissue.CTE_WITH_MATERIALIZED_CLAUSE_ISSUE_NAME, "", queryissue.CTE_WITH_MATERIALIZED_CLAUSE, schemaAnalysisReport, false))
	unsupportedFeatures = append(unsupportedFeatures, getUnsupportedFeaturesFromSchemaAnalysisReport(queryissue.NON_DECIMAL_INTEGER_LITERAL_ISSUE_NAME, "", queryissue.NON_DECIMAL_INTEGER_LITERAL, schemaAnalysisReport, false))
	unsupportedFeatures = append(unsupportedFeatures, getUnsupportedFeaturesFromSchemaAnalysisReport(queryissue.COMPRESSION_CLAUSE_IN_TABLE_ISSUE_NAME, "", queryissue.COMPRESSION_CLAUSE_IN_TABLE, schemaAnalysisReport, false))
	unsupportedFeatures = append(unsupportedFeatures, getUnsupportedFeaturesFromSchemaAnalysisReport(queryissue.HOTSPOTS_ON_DATE_INDEX_ISSUE, "", queryissue.HOTSPOTS_ON_DATE_INDEX, schemaAnalysisReport, false))
	unsupportedFeatures = append(unsupportedFeatures, getUnsupportedFeaturesFromSchemaAnalysisReport(queryissue.HOTSPOTS_ON_TIMESTAMP_INDEX_ISSUE, "", queryissue.HOTSPOTS_ON_TIMESTAMP_INDEX, schemaAnalysisReport, false))
	unsupportedFeatures = append(unsupportedFeatures, getUnsupportedFeaturesFromSchemaAnalysisReport(queryissue.LOW_CARDINALITY_INDEX_ISSUE_NAME, "", queryissue.LOW_CARDINALITY_INDEXES, schemaAnalysisReport, false))
	unsupportedFeatures = append(unsupportedFeatures, getUnsupportedFeaturesFromSchemaAnalysisReport(queryissue.MOST_FREQUENT_VALUE_INDEXES_ISSUE_NAME, "", queryissue.MOST_FREQUENT_VALUE_INDEXES, schemaAnalysisReport, false))
	unsupportedFeatures = append(unsupportedFeatures, getUnsupportedFeaturesFromSchemaAnalysisReport(queryissue.NULL_VALUE_INDEXES_ISSUE_NAME, "", queryissue.NULL_VALUE_INDEXES, schemaAnalysisReport, false))
	unsupportedFeatures = append(unsupportedFeatures, getUnsupportedFeaturesFromSchemaAnalysisReport(queryissue.HOTSPOTS_ON_DATE_PK_UK_ISSUE, "", queryissue.HOTSPOTS_ON_DATE_PK_UK, schemaAnalysisReport, false))
	unsupportedFeatures = append(unsupportedFeatures, getUnsupportedFeaturesFromSchemaAnalysisReport(queryissue.HOTSPOTS_ON_TIMESTAMP_PK_UK_ISSUE, "", queryissue.HOTSPOTS_ON_TIMESTAMP_PK_UK, schemaAnalysisReport, false))
	unsupportedFeatures = append(unsupportedFeatures, getUnsupportedFeaturesFromSchemaAnalysisReport(queryissue.FOREIGN_KEY_DATATYPE_MISMATCH_ISSUE_NAME, "", queryissue.FOREIGN_KEY_DATATYPE_MISMATCH, schemaAnalysisReport, false))
	unsupportedFeatures = append(unsupportedFeatures, getUnsupportedFeaturesFromSchemaAnalysisReport(queryissue.MISSING_FOREIGN_KEY_INDEX_ISSUE_NAME, "", queryissue.MISSING_FOREIGN_KEY_INDEX, schemaAnalysisReport, false))
	unsupportedFeatures = append(unsupportedFeatures, getUnsupportedFeaturesFromSchemaAnalysisReport(queryissue.MISSING_PRIMARY_KEY_WHEN_UNIQUE_NOT_NULL_ISSUE_NAME, "", queryissue.MISSING_PRIMARY_KEY_WHEN_UNIQUE_NOT_NULL, schemaAnalysisReport, false))

	return lo.Filter(unsupportedFeatures, func(f UnsupportedFeature, _ int) bool {
		return len(f.Objects) > 0
	}), nil
}

func getPKandUKOnComplexTypeUnsupportedFeature(schemaAnalysisReport utils.SchemaReport) []UnsupportedFeature {
	log.Infof("fetching unsupported features for PK/UK on complex datatypes...")
	unsupportedFeatures := make([]UnsupportedFeature, 0)

	for _, issueTypeAndName := range queryissue.PkOrUkOnComplexDatatypesIssues {
		unsupportedFeatures = append(unsupportedFeatures, getUnsupportedFeaturesFromSchemaAnalysisReport(issueTypeAndName.IssueName, "", issueTypeAndName.IssueType, schemaAnalysisReport, false))
	}

	return lo.Filter(unsupportedFeatures, func(f UnsupportedFeature, _ int) bool {
		return len(f.Objects) > 0
	})
}

func getIndexesOnComplexTypeUnsupportedFeature(schemaAnalysisReport utils.SchemaReport) []UnsupportedFeature {
	// TODO: include MinimumVersionsFixedIn
	log.Infof("fetching unsupported features for Index on complex datatypes...")
	unsupportedFeatures := make([]UnsupportedFeature, 0)

	for _, issueTypeAndName := range queryissue.IndexOnComplexDatatypesIssues {
		unsupportedFeatures = append(unsupportedFeatures, getUnsupportedFeaturesFromSchemaAnalysisReport(issueTypeAndName.IssueName, "", issueTypeAndName.IssueType, schemaAnalysisReport, false))
	}

	return lo.Filter(unsupportedFeatures, func(f UnsupportedFeature, _ int) bool {
		return len(f.Objects) > 0
	})
}

func fetchUnsupportedOracleFeaturesFromSchemaReport(schemaAnalysisReport utils.SchemaReport) ([]UnsupportedFeature, error) {
	log.Infof("fetching unsupported features for Oracle...")
	unsupportedFeatures := make([]UnsupportedFeature, 0)
	unsupportedFeatures = append(unsupportedFeatures, getUnsupportedFeaturesFromSchemaAnalysisReport(COMPOUND_TRIGGER_FEATURE, "", COMPOUND_TRIGGER_ISSUE_TYPE, schemaAnalysisReport, false))
	return lo.Filter(unsupportedFeatures, func(f UnsupportedFeature, _ int) bool {
		return len(f.Objects) > 0
	}), nil
}

var OracleUnsupportedIndexTypes = []string{"CLUSTER INDEX", "DOMAIN INDEX", "FUNCTION-BASED DOMAIN INDEX", "IOT - TOP INDEX", "NORMAL/REV INDEX", "FUNCTION-BASED NORMAL/REV INDEX"}

func fetchUnsupportedObjectTypes() ([]UnsupportedFeature, error) {
	if source.DBType != ORACLE {
		return nil, nil
	}

	query := fmt.Sprintf(`SELECT schema_name, object_name, object_type FROM %s`, migassessment.OBJECT_TYPE_MAPPING)
	rows, err := assessmentDB.Query(query)
	if err != nil {
		return nil, fmt.Errorf("error querying-%s: %w", query, err)
	}
	defer func() {
		closeErr := rows.Close()
		if closeErr != nil {
			log.Warnf("error closing rows while fetching object type mapping metadata: %v", err)
		}
	}()

	var unsupportedIndexes, virtualColumns, inheritedTypes, unsupportedPartitionTypes []ObjectInfo
	for rows.Next() {
		var schemaName, objectName, objectType string
		err = rows.Scan(&schemaName, &objectName, &objectType)
		if err != nil {
			return nil, fmt.Errorf("error scanning rows:%w", err)
		}

		if slices.Contains(OracleUnsupportedIndexTypes, objectType) {
			unsupportedIndexes = append(unsupportedIndexes, ObjectInfo{
				ObjectName: fmt.Sprintf("Index Name: %s, Index Type=%s", objectName, objectType),
			})
			// For oracle migration complexity comes from ora2pg, so defining Impact not required right now
			assessmentReport.AppendIssues(AssessmentIssue{
				Category:            UNSUPPORTED_FEATURES_CATEGORY,
				CategoryDescription: GetCategoryDescription(UNSUPPORTED_FEATURES_CATEGORY),
				Type:                UNSUPPORTED_INDEXES_ISSUE_TYPE,
				Name:                UNSUPPORTED_INDEXES_FEATURE,
				Description:         "", // TODO
				ObjectType:          constants.INDEX,
				// TODO: here it should be only ObjectName, to populate Index Type there should be a separate field
				ObjectName: fmt.Sprintf("Index Name: %s, Index Type=%s", objectName, objectType),
			})
		} else if objectType == VIRTUAL_COLUMN {
			virtualColumns = append(virtualColumns, ObjectInfo{ObjectName: objectName})
			assessmentReport.AppendIssues(AssessmentIssue{
				Category:            UNSUPPORTED_FEATURES_CATEGORY,
				CategoryDescription: GetCategoryDescription(UNSUPPORTED_FEATURES_CATEGORY),
				Type:                VIRTUAL_COLUMNS_ISSUE_TYPE,
				Name:                VIRTUAL_COLUMNS_FEATURE,
				Description:         "", // TODO
				ObjectType:          constants.COLUMN,
				ObjectName:          objectName,
			})
		} else if objectType == INHERITED_TYPE {
			inheritedTypes = append(inheritedTypes, ObjectInfo{ObjectName: objectName})
			assessmentReport.AppendIssues(AssessmentIssue{
				Category:            UNSUPPORTED_FEATURES_CATEGORY,
				CategoryDescription: GetCategoryDescription(UNSUPPORTED_FEATURES_CATEGORY),
				Type:                INHERITED_TYPES_ISSUE_TYPE,
				Name:                INHERITED_TYPES_FEATURE,
				Description:         "", // TODO
				ObjectType:          constants.TYPE,
				ObjectName:          objectName,
			})
		} else if objectType == REFERENCE_PARTITION || objectType == SYSTEM_PARTITION {
			referenceOrTablePartitionPresent = true
			unsupportedPartitionTypes = append(unsupportedPartitionTypes, ObjectInfo{ObjectName: fmt.Sprintf("Table Name: %s, Partition Method: %s", objectName, objectType)})

			assessmentReport.AppendIssues(AssessmentIssue{
				Category:            UNSUPPORTED_FEATURES_CATEGORY,
				CategoryDescription: GetCategoryDescription(UNSUPPORTED_FEATURES_CATEGORY),
				Type:                UNSUPPORTED_PARTITIONING_METHODS_ISSUE_TYPE,
				Name:                UNSUPPORTED_PARTITIONING_METHODS_FEATURE,
				Description:         "", // TODO
				ObjectType:          constants.TABLE,
				// TODO: here it should be only ObjectName, to populate Partition Method there should be a separate field
				ObjectName: fmt.Sprintf("Table Name: %s, Partition Method: %s", objectName, objectType),
			})
		}
	}

	unsupportedFeatures := make([]UnsupportedFeature, 0)
	unsupportedFeatures = append(unsupportedFeatures, UnsupportedFeature{UNSUPPORTED_INDEXES_FEATURE, unsupportedIndexes, false, "", "", nil})
	unsupportedFeatures = append(unsupportedFeatures, UnsupportedFeature{VIRTUAL_COLUMNS_FEATURE, virtualColumns, false, "", "", nil})
	unsupportedFeatures = append(unsupportedFeatures, UnsupportedFeature{INHERITED_TYPES_FEATURE, inheritedTypes, false, "", "", nil})
	unsupportedFeatures = append(unsupportedFeatures, UnsupportedFeature{UNSUPPORTED_PARTITIONING_METHODS_FEATURE, unsupportedPartitionTypes, false, "", "", nil})
	return lo.Filter(unsupportedFeatures, func(f UnsupportedFeature, _ int) bool {
		return len(f.Objects) > 0
	}), nil
}

func fetchUnsupportedPlPgSQLObjects(schemaAnalysisReport utils.SchemaReport) []UnsupportedFeature {
	if source.DBType != POSTGRESQL {
		return nil
	}

	plpgsqlIssues := lo.Filter(schemaAnalysisReport.Issues, func(issue utils.AnalyzeSchemaIssue, _ int) bool {
		return issue.IssueType == UNSUPPORTED_PLPGSQL_OBJECTS_CATEGORY
	})
	groupPlpgsqlIssuesByIssueName := lo.GroupBy(plpgsqlIssues, func(issue utils.AnalyzeSchemaIssue) string {
		return issue.Name
	})
	var unsupportedPlpgSqlObjects []UnsupportedFeature
	for issueName, analyzeSchemaIssues := range groupPlpgsqlIssuesByIssueName {
		var objects []ObjectInfo
		var docsLink string
		var minVersionsFixedIn map[string]*ybversion.YBVersion
		var minVersionsFixedInSet bool

		for _, issue := range analyzeSchemaIssues {
			if !minVersionsFixedInSet {
				minVersionsFixedIn = issue.MinimumVersionsFixedIn
				minVersionsFixedInSet = true
			}
			if !areMinVersionsFixedInEqual(minVersionsFixedIn, issue.MinimumVersionsFixedIn) {
				utils.ErrExit("Issues belonging to UnsupportedFeature %s have different minimum versions fixed in: %v, %v", issueName, minVersionsFixedIn, issue.MinimumVersionsFixedIn)
			}

			objects = append(objects, ObjectInfo{
				ObjectType:   issue.ObjectType,
				ObjectName:   issue.ObjectName,
				SqlStatement: issue.SqlStatement,
			})
			docsLink = issue.DocsLink
			assessmentReport.AppendIssues(convertAnalyzeSchemaIssueToAssessmentIssue(issue, issue.MinimumVersionsFixedIn))
		}
		feature := UnsupportedFeature{
			FeatureName:            issueName,
			DisplayDDL:             true,
			DocsLink:               docsLink,
			Objects:                objects,
			MinimumVersionsFixedIn: minVersionsFixedIn,
		}
		unsupportedPlpgSqlObjects = append(unsupportedPlpgSqlObjects, feature)
	}

	return unsupportedPlpgSqlObjects
}

func fetchUnsupportedQueryConstructs() ([]utils.UnsupportedQueryConstruct, error) {
	if source.DBType != POSTGRESQL {
		return nil, nil
	}
	query := fmt.Sprintf("SELECT DISTINCT query from %s", migassessment.DB_QUERIES_SUMMARY)
	rows, err := assessmentDB.Query(query)
	if err != nil {
		return nil, fmt.Errorf("error querying=%s on assessmentDB: %w", query, err)
	}
	defer func() {
		closeErr := rows.Close()
		if closeErr != nil {
			log.Warnf("error closing rows while fetching database queries summary metadata: %v", err)
		}
	}()

	var executedQueries []string
	for rows.Next() {
		var executedQuery string
		err := rows.Scan(&executedQuery)
		if err != nil {
			return nil, fmt.Errorf("error scanning rows: %w", err)
		}
		executedQueries = append(executedQueries, executedQuery)
	}

	if len(executedQueries) == 0 {
		log.Infof("queries info not present in the assessment metadata for detecting unsupported query constructs")
		return nil, nil
	}

	var result []utils.UnsupportedQueryConstruct
	for i := 0; i < len(executedQueries); i++ {
		query := executedQueries[i]
		log.Debugf("fetching unsupported query constructs for query - [%s]", query)
		collectedSchemaList, err := queryparser.GetSchemaUsed(query)
		if err != nil { // no need to error out if failed to get schemas for a query
			log.Errorf("failed to get schemas used for query [%s]: %v", query, err)
			continue
		}

		log.Infof("collected schema list %v(len=%d) for query [%s]", collectedSchemaList, len(collectedSchemaList), query)
		if !considerQueryForIssueDetection(collectedSchemaList) {
			log.Infof("ignoring query due to difference in collected schema list %v(len=%d) vs source schema list %v(len=%d)",
				collectedSchemaList, len(collectedSchemaList), source.GetSchemaList(), len(source.GetSchemaList()))
			continue
		}

		issues, err := parserIssueDetector.GetDMLIssues(query, targetDbVersion)
		if err != nil {
			log.Errorf("failed while trying to fetch query issues in query - [%s]: %v",
				query, err)
		}

		for _, issue := range issues {
			uqc := utils.UnsupportedQueryConstruct{
				Query:                  issue.SqlStatement,
				ConstructTypeName:      issue.Name,
				DocsLink:               issue.DocsLink,
				MinimumVersionsFixedIn: issue.MinimumVersionsFixedIn,
			}
			result = append(result, uqc)

			assessmentReport.AppendIssues(AssessmentIssue{
				Category:               UNSUPPORTED_QUERY_CONSTRUCTS_CATEGORY,
				CategoryDescription:    GetCategoryDescription(UNSUPPORTED_QUERY_CONSTRUCTS_CATEGORY),
				Type:                   issue.Type,
				Name:                   issue.Name,
				Impact:                 issue.Impact,
				Description:            issue.Description,
				SqlStatement:           issue.SqlStatement,
				DocsLink:               issue.DocsLink,
				MinimumVersionsFixedIn: issue.MinimumVersionsFixedIn,
			})
		}
	}

	// sort the slice to group same constructType in html and json reports
	log.Infof("sorting the result slice based on construct type")
	sort.Slice(result, func(i, j int) bool {
		return result[i].ConstructTypeName <= result[j].ConstructTypeName
	})
	return result, nil
}

func fetchColumnsWithUnsupportedDataTypes() ([]utils.TableColumnsDataTypes, []utils.TableColumnsDataTypes, []utils.TableColumnsDataTypes, error) {
	var unsupportedDataTypes, unsupportedDataTypesForLiveMigration, unsupportedDataTypesForLiveMigrationWithFForFB []utils.TableColumnsDataTypes

	query := fmt.Sprintf(`SELECT schema_name, table_name, column_name, data_type FROM %s`,
		migassessment.TABLE_COLUMNS_DATA_TYPES)
	rows, err := assessmentDB.Query(query)
	if err != nil {
		return nil, nil, nil, fmt.Errorf("error querying-%s on assessmentDB: %w", query, err)
	}
	defer func() {
		closeErr := rows.Close()
		if closeErr != nil {
			log.Warnf("error closing rows while fetching unsupported datatypes metadata: %v", err)
		}
	}()

	var allColumnsDataTypes []utils.TableColumnsDataTypes
	for rows.Next() {
		var columnDataTypes utils.TableColumnsDataTypes
		err := rows.Scan(&columnDataTypes.SchemaName, &columnDataTypes.TableName,
			&columnDataTypes.ColumnName, &columnDataTypes.DataType)
		if err != nil {
			return nil, nil, nil, fmt.Errorf("error scanning rows: %w", err)
		}

		allColumnsDataTypes = append(allColumnsDataTypes, columnDataTypes)
	}

	var sourceUnsupportedDatatypes, liveUnsupportedDatatypes, liveWithFForFBUnsupportedDatatypes []string

	switch source.DBType {
	case POSTGRESQL:
		sourceUnsupportedDatatypes = srcdb.PostgresUnsupportedDataTypes
		liveUnsupportedDatatypes = srcdb.GetPGLiveMigrationUnsupportedDatatypes()
		liveWithFForFBUnsupportedDatatypes = srcdb.GetPGLiveMigrationWithFFOrFBUnsupportedDatatypes()
	case ORACLE:
		sourceUnsupportedDatatypes = srcdb.OracleUnsupportedDataTypes
	default:
		panic(fmt.Sprintf("invalid source db type %q", source.DBType))
	}
	// filter columns with unsupported data types using sourceUnsupportedDataTypes
	for i := 0; i < len(allColumnsDataTypes); i++ {
		//Using this ContainsAnyStringFromSlice as the catalog we use for fetching datatypes uses the data_type only
		// which just contains the base type for example VARCHARs it won't include any length, precision or scale information
		//of these types there are other columns available for these information so we just do string match of types with our list
		baseTypeName := allColumnsDataTypes[i].GetBaseTypeNameFromDatatype() // baseType of the db e.g. for xml[] -> xml / public.geometry -> geomtetry

		isUnsupportedDatatype := utils.ContainsAnyStringFromSlice(sourceUnsupportedDatatypes, baseTypeName)
		isUnsupportedDatatypeInLive := utils.ContainsAnyStringFromSlice(liveUnsupportedDatatypes, baseTypeName)

		isUnsupportedDatatypeInLiveWithFFOrFBList := utils.ContainsAnyStringFromSlice(liveWithFForFBUnsupportedDatatypes, baseTypeName)
		isUDTDatatype := utils.ContainsAnyStringFromSlice(parserIssueDetector.GetCompositeTypes(), allColumnsDataTypes[i].DataType)
		isArrayDatatype := strings.HasSuffix(allColumnsDataTypes[i].DataType, "[]")                                                                       //if type is array
		isEnumDatatype := utils.ContainsAnyStringFromSlice(parserIssueDetector.GetEnumTypes(), strings.TrimSuffix(allColumnsDataTypes[i].DataType, "[]")) //is ENUM type
		isArrayOfEnumsDatatype := isArrayDatatype && isEnumDatatype

		allColumnsDataTypes[i].IsArrayType = isArrayDatatype
		allColumnsDataTypes[i].IsEnumType = isEnumDatatype
		allColumnsDataTypes[i].IsUDTType = isUDTDatatype

		isUnsupportedDatatypeInLiveWithFFOrFB := isUnsupportedDatatypeInLiveWithFFOrFBList || isUDTDatatype || isArrayOfEnumsDatatype

		switch true {
		case isUnsupportedDatatype:
			unsupportedDataTypes = append(unsupportedDataTypes, allColumnsDataTypes[i])
		case isUnsupportedDatatypeInLive:
			unsupportedDataTypesForLiveMigration = append(unsupportedDataTypesForLiveMigration, allColumnsDataTypes[i])
		case isUnsupportedDatatypeInLiveWithFFOrFB:
			/*
				TODO test this for Oracle case if there is any special handling required
				For Live mgiration with FF or FB, It is meant to be for the datatypes that are going to be in YB after migration
				so it makes sense to use the analyzeSchema `compositeTypes` or `enumTypes` and check from there but some information
				we are still using from Source which might need a better way in case of Oracle as for PG it doesn't really makes a difference in
				source or analyzeSchema's results.
			*/
			//reporting types in the list YugabyteUnsupportedDataTypesForDbzm, UDT and array on ENUMs columns as unsupported with live migration with ff/fb
			unsupportedDataTypesForLiveMigrationWithFForFB = append(unsupportedDataTypesForLiveMigrationWithFForFB, allColumnsDataTypes[i])

		}
	}

	return unsupportedDataTypes, unsupportedDataTypesForLiveMigration, unsupportedDataTypesForLiveMigrationWithFForFB, nil
}

func addAssessmentIssuesForUnsupportedDatatypes(unsupportedDatatypes []utils.TableColumnsDataTypes) {
	for _, colInfo := range unsupportedDatatypes {
		qualifiedColName := fmt.Sprintf("%s.%s.%s", colInfo.SchemaName, colInfo.TableName, colInfo.ColumnName)
		switch source.DBType {
		case ORACLE:
			issue := AssessmentIssue{
				Category:               UNSUPPORTED_DATATYPES_CATEGORY,
				CategoryDescription:    GetCategoryDescription(UNSUPPORTED_DATATYPES_CATEGORY),
				Type:                   colInfo.DataType, // TODO: maybe name it like "unsupported datatype - geometry"
				Name:                   colInfo.DataType, // TODO: maybe name it like "unsupported datatype - geometry"
				Description:            "",               // TODO
				Impact:                 constants.IMPACT_LEVEL_3,
				ObjectType:             constants.COLUMN,
				ObjectName:             qualifiedColName,
				DocsLink:               "",  // TODO
				MinimumVersionsFixedIn: nil, // TODO
			}
			assessmentReport.AppendIssues(issue)
		case POSTGRESQL:
			// Datatypes can be of form public.geometry, so we need to extract the datatype from it
			// for the array types we add the '[]' to the type for distinguish between normal type and array based datatype
			baseTypeName := colInfo.GetBaseTypeNameFromDatatype() // baseType of the db e.g. for xml[] -> xml / public.geometry -> geometry

			// We obtain the queryissue from the Report function. This queryissue is first converted to AnalyzeIssue and then to AssessmentIssue using pre existing function
			// Coneverting queryissue directly to AssessmentIssue would have lead to the creation of a new function which would have required a lot of cases to be handled and led to code duplication
			// This converted AssessmentIssue is then appended to the assessmentIssues slice
			queryissue := queryissue.ReportUnsupportedDatatypes(baseTypeName, colInfo.ColumnName, constants.COLUMN, qualifiedColName)
			checkIsFixedInAndAddIssueToAssessmentIssues(queryissue)

		default:
			panic(fmt.Sprintf("invalid source db type %q", source.DBType))
		}

	}
}

func checkIsFixedInAndAddIssueToAssessmentIssues(queryIssue queryissue.QueryIssue) {
	fixed, err := queryIssue.IsFixedIn(targetDbVersion)
	if err != nil {
		log.Warnf("checking if issue %v is supported: %v", queryIssue, err)
	}
	if !fixed {
		convertedAnalyzeIssue := convertIssueInstanceToAnalyzeIssue(queryIssue, "", false, false)
		issue := convertAnalyzeSchemaIssueToAssessmentIssue(convertedAnalyzeIssue, queryIssue.MinimumVersionsFixedIn)
		assessmentReport.AppendIssues(issue)
	}
}

/*
Queries to ignore:
- Collected schemas is totally different than source schema list, not containing ""

Queries to consider:
- Collected schemas subset of source schema list
- Collected schemas contains some from source schema list and some extras

Caveats:
There can be a lot of false positives.
For example: standard sql functions like sum(), count() won't be qualified(pg_catalog) in queries generally.
Making the schema unknown for that object, resulting in query consider
*/
func considerQueryForIssueDetection(collectedSchemaList []string) bool {
	// filtering out pg_catalog schema, since it doesn't impact query consideration decision
	collectedSchemaList = lo.Filter(collectedSchemaList, func(item string, _ int) bool {
		return item != "pg_catalog"
	})

	sourceSchemaList := strings.Split(source.Schema, "|")

	// fallback in case: unable to collect objects or there are no object(s) in the query
	if len(collectedSchemaList) == 0 {
		return true
	}

	// empty schemaname indicates presence of unqualified objectnames in query
	if slices.Contains(collectedSchemaList, "") {
		log.Debug("considering due to empty schema\n")
		return true
	}

	for _, collectedSchema := range collectedSchemaList {
		if slices.Contains(sourceSchemaList, collectedSchema) {
			log.Debugf("considering due to '%s' schema\n", collectedSchema)
			return true
		}
	}
	return false
}

var (
	// GeneralNotes
	PREVIEW_FEATURES_NOTE = NoteInfo{
		Type: GeneralNotes,
		Text: `Some features listed in this report may be supported under a preview flag in the specified target-db-version of YugabyteDB. Please refer to the official <a class="highlight-link" target="_blank" href="https://docs.yugabyte.com/preview/releases/ybdb-releases/">release notes</a> for detailed information and usage guidelines.`,
	}
	RANGE_SHARDED_INDEXES_RECOMMENDATION = NoteInfo{
		Type: GeneralNotes,
		Text: `If indexes are created on columns commonly used in range-based queries (e.g. timestamp columns), it is recommended to explicitly configure these indexes with range sharding. This ensures efficient data access for range queries.
By default, YugabyteDB uses hash sharding for indexes, which distributes data randomly and is not ideal for range-based predicates potentially degrading query performance. Note that range sharding is enabled by default only in <a class="highlight-link" target="_blank" href="https://docs.yugabyte.com/preview/develop/postgresql-compatibility/">PostgreSQL compatibility mode</a> in YugabyteDB.`,
	}
	GIN_INDEXES = NoteInfo{
		Type: GeneralNotes,
		Text: `There are some BITMAP indexes present in the schema that will get converted to GIN indexes, but GIN indexes are partially supported in YugabyteDB as mentioned in <a class="highlight-link" href="https://github.com/yugabyte/yugabyte-db/issues/7850">https://github.com/yugabyte/yugabyte-db/issues/7850</a> so take a look and modify them if not supported.`,
	}
	UNLOGGED_TABLE_NOTE = NoteInfo{
		Type: GeneralNotes,
		Text: `There are some Unlogged tables in the schema. They will be created as regular LOGGED tables in YugabyteDB as unlogged tables are not supported.`,
	}
	REPORTING_LIMITATIONS_NOTE = NoteInfo{
		Type: GeneralNotes,
		Text: `<a class="highlight-link" target="_blank"  href="https://docs.yugabyte.com/preview/yugabyte-voyager/known-issues/#assessment-and-schema-analysis-limitations">Limitations in assessment</a>`,
	}
	FOREIGN_TABLE_NOTE = NoteInfo{
		Type: GeneralNotes,
		Text: `There are some Foreign tables in the schema, but during the export schema phase, exported schema does not include the SERVER and USER MAPPING objects. Therefore, you must manually create these objects before import schema. For more information on each of them, run analyze-schema. `,
	}

	// ColocatedShardedNotes
	COLOCATED_TABLE_RECOMMENDATION_CAVEAT = NoteInfo{
		Type: ColocatedShardedNotes,
		Text: `If there are any tables that receive disproportionately high load, ensure that they are NOT colocated to avoid the colocated tablet becoming a hotspot.
For additional considerations related to colocated tables, refer to the documentation at: https://docs.yugabyte.com/preview/explore/colocation/#limitations-and-considerations`,
	}
	ORACLE_PARTITION_DEFAULT_COLOCATION = NoteInfo{
		Type: ColocatedShardedNotes,
		Text: `For sharding/colocation recommendations, each partition is treated individually. During the export schema phase, all the partitions of a partitioned table are currently created as colocated by default.
To manually modify the schema, please refer: <a class="highlight-link" href="https://github.com/yugabyte/yb-voyager/issues/1581">https://github.com/yugabyte/yb-voyager/issues/1581</a>.`,
	}

	// SizingNotes
	ORACLE_UNSUPPPORTED_PARTITIONING = NoteInfo{
		Type: SizingNotes,
		Text: `Reference and System Partitioned tables are created as normal tables, but are not considered for target cluster sizing recommendations.`,
	}
)

// TODO: fix notes handling for html tags just for html and not for json
func addNotesToAssessmentReport() {
	log.Infof("adding notes to assessment report")

	assessmentReport.Notes = append(assessmentReport.Notes, PREVIEW_FEATURES_NOTE)
	// keep it as the first point in Notes
	if len(assessmentReport.Sizing.SizingRecommendation.ColocatedTables) > 0 {
		assessmentReport.Notes = append(assessmentReport.Notes, COLOCATED_TABLE_RECOMMENDATION_CAVEAT)
	}
	for _, dbObj := range schemaAnalysisReport.SchemaSummary.DBObjects {
		if dbObj.ObjectType == "INDEX" && dbObj.TotalCount > 0 {
			assessmentReport.Notes = append(assessmentReport.Notes, RANGE_SHARDED_INDEXES_RECOMMENDATION)
			break
		}
	}
	switch source.DBType {
	case ORACLE:
		partitionSqlFPath := filepath.Join(assessmentMetadataDir, "schema", "partitions", "partition.sql")
		// file exists and isn't empty (containing PARTITIONs DDLs)
		if utils.FileOrFolderExists(partitionSqlFPath) && !utils.IsFileEmpty(partitionSqlFPath) {
			assessmentReport.Notes = append(assessmentReport.Notes, ORACLE_PARTITION_DEFAULT_COLOCATION)
		}
		if referenceOrTablePartitionPresent {
			assessmentReport.Notes = append(assessmentReport.Notes, ORACLE_UNSUPPPORTED_PARTITIONING)
		}

		// checking if gin indexes are present.
		for _, dbObj := range schemaAnalysisReport.SchemaSummary.DBObjects {
			if dbObj.ObjectType == "INDEX" {
				if strings.Contains(dbObj.Details, GIN_INDEX_DETAILS) {
					assessmentReport.Notes = append(assessmentReport.Notes, GIN_INDEXES)
					break
				}
			}
		}
	case POSTGRESQL:
		if parserIssueDetector.IsUnloggedTablesIssueFiltered() {
			assessmentReport.Notes = append(assessmentReport.Notes, UNLOGGED_TABLE_NOTE)
		}
		assessmentReport.Notes = append(assessmentReport.Notes, REPORTING_LIMITATIONS_NOTE)
	}

}

func addMigrationCaveatsToAssessmentReport(unsupportedDataTypesForLiveMigration []utils.TableColumnsDataTypes, unsupportedDataTypesForLiveMigrationWithFForFB []utils.TableColumnsDataTypes) {
	switch source.DBType {
	case POSTGRESQL:
		log.Infof("add migration caveats to assessment report")
		migrationCaveats := make([]UnsupportedFeature, 0)
		migrationCaveats = append(migrationCaveats, getUnsupportedFeaturesFromSchemaAnalysisReport(ALTER_PARTITION_ADD_PK_CAVEAT_FEATURE, "", queryissue.ALTER_TABLE_ADD_PK_ON_PARTITIONED_TABLE,
			schemaAnalysisReport, true))
		migrationCaveats = append(migrationCaveats, getUnsupportedFeaturesFromSchemaAnalysisReport(FOREIGN_TABLE_CAVEAT_FEATURE, "", queryissue.FOREIGN_TABLE,
			schemaAnalysisReport, false))
		migrationCaveats = append(migrationCaveats, getUnsupportedFeaturesFromSchemaAnalysisReport(POLICIES_CAVEAT_FEATURE, "", queryissue.POLICY_WITH_ROLES,
			schemaAnalysisReport, false))

		if len(unsupportedDataTypesForLiveMigration) > 0 {
			columns := make([]ObjectInfo, 0)
			for _, colInfo := range unsupportedDataTypesForLiveMigration {
				qualifiedColName := fmt.Sprintf("%s.%s.%s", colInfo.SchemaName, colInfo.TableName, colInfo.ColumnName)
				columns = append(columns, ObjectInfo{ObjectName: fmt.Sprintf("%s (%s)", qualifiedColName, colInfo.DataType)})

				baseTypeName := colInfo.GetBaseTypeNameFromDatatype() // baseType of the db e.g. for xml[] -> xml / public.geometry -> geometry

				// We obtain the queryissue from the Report function. This queryissue is first converted to AnalyzeIssue and then to AssessmentIssue using pre existing function
				// Coneverting queryissue directly to AssessmentIssue would have lead to the creation of a new function which would have required a lot of cases to be handled and led to code duplication
				// This converted AssessmentIssue is then appended to the assessmentIssues slice
				queryIssue := queryissue.ReportUnsupportedDatatypesInLive(baseTypeName, colInfo.ColumnName, constants.COLUMN, qualifiedColName)
				checkIsFixedInAndAddIssueToAssessmentIssues(queryIssue)
			}
			if len(columns) > 0 {
				migrationCaveats = append(migrationCaveats, UnsupportedFeature{UNSUPPORTED_DATATYPES_LIVE_CAVEAT_FEATURE, columns, false, UNSUPPORTED_DATATYPE_LIVE_MIGRATION_DOC_LINK, UNSUPPORTED_DATATYPES_FOR_LIVE_MIGRATION_DESCRIPTION, nil})
			}
		}
		if len(unsupportedDataTypesForLiveMigrationWithFForFB) > 0 {
			columns := make([]ObjectInfo, 0)
			for _, colInfo := range unsupportedDataTypesForLiveMigrationWithFForFB {
				qualifiedColName := fmt.Sprintf("%s.%s.%s", colInfo.SchemaName, colInfo.TableName, colInfo.ColumnName)
				columns = append(columns, ObjectInfo{ObjectName: fmt.Sprintf("%s (%s)", qualifiedColName, colInfo.DataType)})

				baseTypeName := colInfo.GetBaseTypeNameFromDatatype() // baseType of the db e.g. for xml[] -> xml / public.geometry -> geometry

				var queryIssue queryissue.QueryIssue

				if colInfo.IsArrayType && colInfo.IsEnumType {
					queryIssue = queryissue.NewArrayOfEnumDatatypeIssue(
						constants.COLUMN,
						qualifiedColName,
						"",
						fmt.Sprintf("%s[]", baseTypeName), //so the user can understand this is an array type
						colInfo.ColumnName,
					)
				} else if colInfo.IsUDTType {
					queryIssue = queryissue.NewUserDefinedDatatypeIssue(
						constants.COLUMN,
						qualifiedColName,
						"",
						baseTypeName,
						colInfo.ColumnName,
					)
				} else {
					queryIssue = queryissue.ReportUnsupportedDatatypesInLiveWithFFOrFB(baseTypeName, colInfo.ColumnName, constants.COLUMN, qualifiedColName)
				}
				checkIsFixedInAndAddIssueToAssessmentIssues(queryIssue)

			}
			if len(columns) > 0 {
				migrationCaveats = append(migrationCaveats, UnsupportedFeature{UNSUPPORTED_DATATYPES_LIVE_WITH_FF_FB_CAVEAT_FEATURE, columns, false, UNSUPPORTED_DATATYPE_LIVE_MIGRATION_DOC_LINK, UNSUPPORTED_DATATYPES_FOR_LIVE_MIGRATION_WITH_FF_FB_DESCRIPTION, nil})
			}
		}
		migrationCaveats = lo.Filter(migrationCaveats, func(m UnsupportedFeature, _ int) bool {
			return len(m.Objects) > 0
		})
		if len(migrationCaveats) > 0 {
			assessmentReport.MigrationCaveats = migrationCaveats
		}

	}
}

func postProcessingOfAssessmentReport() {
	switch source.DBType {
	case ORACLE:
		log.Infof("post processing of assessment report to remove the schema name from fully qualified table names")
		for i := range assessmentReport.Sizing.SizingRecommendation.ShardedTables {
			parts := strings.Split(assessmentReport.Sizing.SizingRecommendation.ShardedTables[i], ".")
			if len(parts) > 1 {
				assessmentReport.Sizing.SizingRecommendation.ShardedTables[i] = parts[1]
			}
		}

		for i := range assessmentReport.Sizing.SizingRecommendation.ColocatedTables {
			parts := strings.Split(assessmentReport.Sizing.SizingRecommendation.ColocatedTables[i], ".")
			if len(parts) > 1 {
				assessmentReport.Sizing.SizingRecommendation.ColocatedTables[i] = parts[1]
			}
		}

		// redact Impact info from the assessment report for Oracle
		// TODO: Remove this processing step in future when supporting Explanation for Oracle
		for i := range assessmentReport.Issues {
			assessmentReport.Issues[i].Impact = "-"
		}
	case POSTGRESQL:
		//sort issues based on Category with a defined order and keep all the Performance Optimization ones at the last
		var categoryOrder = map[string]int{
			UNSUPPORTED_DATATYPES_CATEGORY:        0,
			UNSUPPORTED_FEATURES_CATEGORY:         1,
			UNSUPPORTED_QUERY_CONSTRUCTS_CATEGORY: 2,
			UNSUPPORTED_PLPGSQL_OBJECTS_CATEGORY:  3,
			MIGRATION_CAVEATS_CATEGORY:            4,
			PERFORMANCE_OPTIMIZATIONS_CATEGORY:    5,
		}

		sort.Slice(assessmentReport.Issues, func(i, j int) bool {
			rank := func(cat string) int {
				if r, ok := categoryOrder[cat]; ok {
					return r
				}
				//New categories are considered last in the ordering
				return len(categoryOrder)
			}
			return rank(assessmentReport.Issues[i].Category) < rank(assessmentReport.Issues[j].Category)
		})
	}

}

func generateAssessmentReportJson(reportDir string) error {
	jsonReportFilePath := filepath.Join(reportDir, fmt.Sprintf("%s%s", ASSESSMENT_FILE_NAME, JSON_EXTENSION))
	log.Infof("writing assessment report to file: %s", jsonReportFilePath)

	strReport, err := json.MarshalIndent(assessmentReport, "", "\t")
	if err != nil {
		return fmt.Errorf("failed to marshal the assessment report: %w", err)
	}

	err = os.WriteFile(jsonReportFilePath, strReport, 0644)
	if err != nil {
		return fmt.Errorf("failed to write assessment report to file: %w", err)
	}

	utils.PrintAndLog("generated JSON assessment report at: %s", jsonReportFilePath)
	return nil
}

/*
	   Template: issuesTable

		Description:
		------------
		This Go template partial renders a dynamic table for displaying assessment issues or performance optimizations in a migration assessment report. The table adapts its headings, columns, and button controls based on the context (general issues vs. performance optimizations), as determined by the `.onlyPerf` flag.

		Features:
		---------
		- Dynamically sets headings, keywords, and button IDs based on the type of issues being displayed.
		- Provides "Expand All" and "Collapse All" buttons for toggling the visibility of detailed issue information.
		- Supports sorting by category, name, and impact via clickable table headers.
		- For each issue/optimization:
			- Displays a summary row with key information (category, name, object/SQL preview, impact).
			- Allows expanding to show detailed information, including category description, object type/name, SQL statement, supported versions, description, documentation link, and additional details.
		- Handles cases where no issues are found, displaying an appropriate message.
		- Utilizes helper functions such as `filterOutPerformanceOptimizationIssues`, `getPerformanceOptimizationIssues`, `snakeCaseToTitleCase`, `camelCaseToTitleCase`, and `getSupportedVersionString` for data formatting and filtering.

		Usage:
		------
		- Include this template in a parent template using `{{ template "issuesTable" . }}`.
		- Expects the following data structure in the context:
			- .Issues: List of issue objects with fields like Category, Name, Impact, ObjectType, ObjectName, SqlStatement, Description, DocsLink, Details, MinimumVersionsFixedIn, CategoryDescription.
			- .onlyPerf: Boolean flag indicating whether to show performance optimizations or general issues.

			Differences Between the Two Tables Rendered by issuesTable
			----------------------------------------------------------

			The `issuesTable` template is used twice in the report: once for general assessment issues and once for performance optimizations. The differences between the two tables are as follows:

			1. Heading and Labels:
			- The heading is "Assessment Issues" for general issues and "Performance Optimizations" for performance-related issues.
			- The count label is "Total issues" for general issues and "Total optimizations" for performance optimizations.
			- The keyword in the table header is "Issue" or "Optimization" accordingly.

			2. Data Source:
			- For general issues, the table uses `filterOutPerformanceOptimizationIssues .Issues` to exclude performance optimizations.
			- For performance optimizations, the table uses `getPerformanceOptimizationIssues .Issues` to include only those.

			3. Table Columns:
			- The general issues table includes a "Category" column (with an expand/collapse arrow).
			- The performance optimizations table omits the "Category" column and places the expand/collapse arrow in the "Optimization" column.

			4. Button IDs:
			- The "Expand All" and "Collapse All" buttons have different IDs for each table to allow independent control.

			5. Details Display:
			- The details rows for general issues may include a "Category Description" field, which is omitted for performance optimizations.

			6. Empty State:
			- If there are no general issues, a message "No issues were found in the assessment." is shown.
			- If there are no performance optimizations, no message is shown (the table is simply omitted).

			7. Sorting:
			- Sorting by "Category" is only available in the Assessment issues table only i.e. not onlyPerf case.
			- Sorting by "Issue" / "Optimization" is available in both the tables
			- Sorting by "Impact" is available in both tables.

			These differences are controlled by the `.onlyPerf` flag passed to the template and are reflected in both the Go template logic and the rendered HTML structure.
*/
func generateAssessmentReportHtml(reportDir string) error {
	htmlReportFilePath := filepath.Join(reportDir, fmt.Sprintf("%s%s", ASSESSMENT_FILE_NAME, HTML_EXTENSION))
	log.Infof("writing assessment report to file: %s", htmlReportFilePath)

	file, err := os.Create(htmlReportFilePath)
	if err != nil {
		return fmt.Errorf("failed to create file for %q: %w", filepath.Base(htmlReportFilePath), err)
	}
	defer func() {
		err := file.Close()
		if err != nil {
			log.Errorf("failed to close file %q: %v", htmlReportFilePath, err)
		}
	}()

	log.Infof("creating template for assessment report...")
	funcMap := template.FuncMap{
		"split":                                  split,
		"groupByObjectType":                      groupByObjectType,
		"numKeysInMapStringObjectInfo":           numKeysInMapStringObjectInfo,
		"groupByObjectName":                      groupByObjectName,
		"totalUniqueObjectNamesOfAllTypes":       totalUniqueObjectNamesOfAllTypes,
		"getSupportedVersionString":              getSupportedVersionString,
		"snakeCaseToTitleCase":                   utils.SnakeCaseToTitleCase,
		"camelCaseToTitleCase":                   utils.CamelCaseToTitleCase,
		"getSqlPreview":                          utils.GetSqlStmtToPrint,
		"filterOutPerformanceOptimizationIssues": filterOutPerformanceOptimizationIssues,
		"getPerformanceOptimizationIssues":       getPerformanceOptimizationIssues,
		"dict":                                   dict,
	}

	tmpl := template.Must(template.New("report").Funcs(funcMap).Parse(string(bytesTemplate)))

	log.Infof("execute template for assessment report...")
	if source.DBType == POSTGRESQL {
		// marking this as empty to not display this in html report for PG
		assessmentReport.SchemaSummary.SchemaNames = []string{}
	}

	type CombinedStruct struct {
		AssessmentReport
		MigrationComplexityCategorySummary []MigrationComplexityCategorySummary
	}
	combined := CombinedStruct{
		AssessmentReport:                   assessmentReport,
		MigrationComplexityCategorySummary: buildCategorySummary(source.DBType, assessmentReport.Issues),
	}

	err = tmpl.Execute(file, combined)
	if err != nil {
		return fmt.Errorf("failed to render the assessment report: %w", err)
	}

	utils.PrintAndLog("generated HTML assessment report at: %s", htmlReportFilePath)
	return nil
}

func dict(values ...interface{}) map[string]interface{} {
	if len(values)%2 != 0 {
		panic("invalid dict call: uneven key-value pairs")
	}
	m := make(map[string]interface{}, len(values)/2)
	for i := 0; i < len(values); i += 2 {
		key, ok := values[i].(string)
		if !ok {
			panic("dict keys must be strings")
		}
		m[key] = values[i+1]
	}
	return m
}

func filterOutPerformanceOptimizationIssues(issues []AssessmentIssue) []AssessmentIssue {
	withoutPerfOptimzationIssues := lo.Filter(issues, func(issue AssessmentIssue, _ int) bool {
		return issue.Category != PERFORMANCE_OPTIMIZATIONS_CATEGORY
	})
	return withoutPerfOptimzationIssues
}

func getPerformanceOptimizationIssues(issues []AssessmentIssue) []AssessmentIssue {
	perfOptimzationIssues := lo.Filter(issues, func(issue AssessmentIssue, _ int) bool {
		return issue.Category == PERFORMANCE_OPTIMIZATIONS_CATEGORY
	})
	return perfOptimzationIssues
}

func groupByObjectType(objects []ObjectInfo) map[string][]ObjectInfo {
	return lo.GroupBy(objects, func(object ObjectInfo) string {
		return object.ObjectType
	})
}

func groupByObjectName(objects []ObjectInfo) map[string][]ObjectInfo {
	return lo.GroupBy(objects, func(object ObjectInfo) string {
		return object.ObjectName
	})
}

func totalUniqueObjectNamesOfAllTypes(m map[string][]ObjectInfo) int {
	totalObjectNames := 0
	for _, objects := range m {
		totalObjectNames += len(lo.Keys(groupByObjectName(objects)))
	}
	return totalObjectNames
}

func numKeysInMapStringObjectInfo(m map[string][]ObjectInfo) int {
	return len(lo.Keys(m))
}

func split(value string, delimiter string) []string {
	return strings.Split(value, delimiter)
}

func getSupportedVersionString(minimumVersionsFixedIn map[string]*ybversion.YBVersion) string {
	if minimumVersionsFixedIn == nil {
		return ""
	}
	supportedVersions := []string{}
	for series, minVersionFixedIn := range minimumVersionsFixedIn {
		if minVersionFixedIn == nil {
			continue
		}
		supportedVersions = append(supportedVersions, fmt.Sprintf(">=%s (%s series)", minVersionFixedIn.String(), series))
	}
	return strings.Join(supportedVersions, ", ")
}

func validateSourceDBTypeForAssessMigration() {
	if source.DBType == "" {
		utils.ErrExit("Error required flag \"source-db-type\" not set")
	}

	source.DBType = strings.ToLower(source.DBType)
	if !slices.Contains(assessMigrationSupportedDBTypes, source.DBType) {
		utils.ErrExit("Error Invalid source-db-type: %q. Supported source db types for assess-migration are: [%v]",
			source.DBType, strings.Join(assessMigrationSupportedDBTypes, ", "))
	}
}

func validateAssessmentMetadataDirFlag() {
	if assessmentMetadataDirFlag != "" {
		if !utils.FileOrFolderExists(assessmentMetadataDirFlag) {
			utils.ErrExit("provided with `--assessment-metadata-dir` flag does not exist: %q ", assessmentMetadataDirFlag)
		} else {
			log.Infof("using provided assessment metadata directory: %s", assessmentMetadataDirFlag)
		}
	}
}

func validateAndSetTargetDbVersionFlag() error {
	if targetDbVersionStrFlag == "" {
		if utils.AskPrompt("No target-db-version has been specified.\nDo you want to continue with the latest stable YugabyteDB version:", ybversion.LatestStable.String()) {
			targetDbVersion = ybversion.LatestStable
			return nil
		} else {
			utils.ErrExit("Aborting..")
			return nil
		}
	}

	var err error
	targetDbVersion, err = ybversion.NewYBVersion(targetDbVersionStrFlag)

	if err == nil || !errors.Is(err, ybversion.ErrUnsupportedSeries) {
		return err
	}

	// error is ErrUnsupportedSeries
	utils.PrintAndLog("%v", err)
	if utils.AskPrompt("Do you want to continue with the latest stable YugabyteDB version:", ybversion.LatestStable.String()) {
		targetDbVersion = ybversion.LatestStable
		return nil
	} else {
		utils.ErrExit("Aborting..")
		return nil
	}
}

func validateSourceDBIOPSForAssessMigration() error {
	var totalIOPS int64

	tableIndexStats, err := assessmentDB.FetchAllStats()
	if err != nil {
		return fmt.Errorf("fetching all stats info from AssessmentDB: %w", err)
	}

	// Checking if source schema has zero objects.
	if tableIndexStats == nil || len(*tableIndexStats) == 0 {
		if utils.AskPrompt("No objects found in the specified schema(s). Do you want to continue anyway") {
			return nil
		} else {
			utils.ErrExit("Aborting..")
			return nil
		}
	}

	for _, stat := range *tableIndexStats {
		totalIOPS += utils.SafeDereferenceInt64(stat.ReadsPerSecond)
		totalIOPS += utils.SafeDereferenceInt64(stat.WritesPerSecond)
	}

	// Checking if source schema IOPS is not zero.
	if totalIOPS == 0 {
		if utils.AskPrompt("Detected 0 read/write IOPS on the tables in specified schema(s). In order to get an accurate assessment, it is recommended that the source database is actively handling its typical workloads. Do you want to continue anyway") {
			return nil
		} else {
			utils.ErrExit("Aborting..")
			return nil
		}
	}

	return nil
}<|MERGE_RESOLUTION|>--- conflicted
+++ resolved
@@ -204,23 +204,7 @@
 	schemaDir = filepath.Join(assessmentMetadataDir, "schema")
 
 	/*
-<<<<<<< HEAD
-	err = handleStartCleanIfNeededForAssessMigration(assessmentMetadataDirFlag != "")
-	if err != nil {
-		return err
-	}
-	utils.PrintAndLog("Assessing for migration to target YugabyteDB version %s\n", targetDbVersion)
-
-	assessmentDir := filepath.Join(exportDir, "assessment")
-	migassessment.AssessmentDir = assessmentDir
-	migassessment.SourceDBType = source.DBType
-	migassessment.IntervalForCapturingIops = intervalForCapturingIOPS
-
-	if source.Password == "" {
-		source.Password, err = askPassword("source DB", source.User, "SOURCE_DB_PASSWORD")
-=======
 		err = handleStartCleanIfNeededForAssessMigration(assessmentMetadataDirFlag != "")
->>>>>>> 1bbcb164
 		if err != nil {
 			return err
 		}
@@ -308,12 +292,6 @@
 
 		parseExportedSchemaFileForAssessmentIfRequired()
 
-<<<<<<< HEAD
-	err = validateSourceDBIOPSForAssessMigration()
-	if err != nil {
-		return fmt.Errorf("failed to validate source database IOPS: %w", err)
-	}
-=======
 		err = populateMetadataCSVIntoAssessmentDB()
 		if err != nil {
 			return fmt.Errorf("failed to populate metadata CSV into SQLite DB: %w", err)
@@ -323,7 +301,6 @@
 		if err != nil {
 			return fmt.Errorf("failed to validate source database IOPS: %w", err)
 		}
->>>>>>> 1bbcb164
 	*/
 	err = runAssessment(filepath.Join(exportDir, "assessment"))
 	if err != nil {
@@ -436,11 +413,7 @@
 
 func runAssessment(assessmentDir string) error {
 	log.Infof("running assessment for migration from '%s' to YugabyteDB", source.DBType)
-<<<<<<< HEAD
-	err := migassessment.SizingAssessment(assessmentDir, targetDbVersion)
-=======
 	err := migassessment.SizingAssessment(targetDbVersion, source.DBType, assessmentDir)
->>>>>>> 1bbcb164
 	if err != nil {
 		log.Errorf("failed to perform sizing and sharding assessment: %v", err)
 		return fmt.Errorf("failed to perform sizing and sharding assessment: %w", err)
