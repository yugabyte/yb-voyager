/*
Copyright (c) YugabyteDB, Inc.

Licensed under the Apache License, Version 2.0 (the "License");
you may not use this file except in compliance with the License.
You may obtain a copy of the License at

	http://www.apache.org/licenses/LICENSE-2.0

Unless required by applicable law or agreed to in writing, software
distributed under the License is distributed on an "AS IS" BASIS,
WITHOUT WARRANTIES OR CONDITIONS OF ANY KIND, either express or implied.
See the License for the specific language governing permissions and
limitations under the License.
*/

package cmd

import (
	"bufio"
	_ "embed"
	"encoding/csv"
	"encoding/json"
	"errors"
	"fmt"
	"os"
	"os/exec"
	"path/filepath"
	"sort"
	"strings"
	"syscall"
	"text/template"

	//"github.com/fatih/color"
	"github.com/samber/lo"
	log "github.com/sirupsen/logrus"
	"github.com/spf13/cobra"
	"golang.org/x/exp/slices"

	"github.com/yugabyte/yb-voyager/yb-voyager/src/callhome"
	"github.com/yugabyte/yb-voyager/yb-voyager/src/constants"
	"github.com/yugabyte/yb-voyager/yb-voyager/src/cp"
	"github.com/yugabyte/yb-voyager/yb-voyager/src/metadb"
	"github.com/yugabyte/yb-voyager/yb-voyager/src/migassessment"
	"github.com/yugabyte/yb-voyager/yb-voyager/src/query/queryissue"
	"github.com/yugabyte/yb-voyager/yb-voyager/src/query/queryparser"
	"github.com/yugabyte/yb-voyager/yb-voyager/src/srcdb"
	"github.com/yugabyte/yb-voyager/yb-voyager/src/utils"
	"github.com/yugabyte/yb-voyager/yb-voyager/src/ybversion"
)

var (
	assessmentMetadataDir            string
	assessmentMetadataDirFlag        string
	assessmentReport                 AssessmentReport
	assessmentDB                     *migassessment.AssessmentDB
	intervalForCapturingIOPS         int64
	assessMigrationSupportedDBTypes  = []string{POSTGRESQL, ORACLE}
	referenceOrTablePartitionPresent = false
	pgssEnabledForAssessment         = false
)

var sourceConnectionFlags = []string{
	"source-db-host",
	"source-db-password",
	"source-db-name",
	"source-db-port",
	"source-db-schema",
	"source-db-user",
	"source-ssl-cert",
	"source-ssl-crl",
	"source-ssl-key",
	"source-ssl-mode",
	"source-ssl-root-cert",
}

var assessMigrationCmd = &cobra.Command{
	Use:   "assess-migration",
	Short: fmt.Sprintf("Assess the migration from source (%s) database to YugabyteDB.", strings.Join(assessMigrationSupportedDBTypes, ", ")),
	Long:  fmt.Sprintf("Assess the migration from source (%s) database to YugabyteDB.", strings.Join(assessMigrationSupportedDBTypes, ", ")),

	PreRun: func(cmd *cobra.Command, args []string) {
		CreateMigrationProjectIfNotExists(source.DBType, exportDir)
		err := retrieveMigrationUUID()
		if err != nil {
			utils.ErrExit("failed to get migration UUID: %w", err)
		}
		validateSourceDBTypeForAssessMigration()
		setExportFlagsDefaults()
		validateSourceSchema()
		validatePortRange()
		validateSSLMode()
		validateOracleParams()
		err = validateAndSetTargetDbVersionFlag()
		if err != nil {
			utils.ErrExit("failed to validate target db version: %v", err)
		}
		if cmd.Flags().Changed("assessment-metadata-dir") {
			validateAssessmentMetadataDirFlag()
			for _, f := range sourceConnectionFlags {
				if cmd.Flags().Changed(f) {
					utils.ErrExit("Cannot pass `--source-*` connection related flags when `--assessment-metadata-dir` is provided.\nPlease re-run the command without these flags")
				}
			}
		} else {
			cmd.MarkFlagRequired("source-db-user")
			cmd.MarkFlagRequired("source-db-name")
			//Update this later as per db-types TODO
			cmd.MarkFlagRequired("source-db-schema")
		}
	},

	Run: func(cmd *cobra.Command, args []string) {
		err := assessMigration()
		if err != nil {
			utils.ErrExit("%s", err)
		}
		packAndSendAssessMigrationPayload(COMPLETE, "")
	},
}

func packAndSendAssessMigrationPayload(status string, errMsg string) {
	if !shouldSendCallhome() {
		return
	}

	payload := createCallhomePayload()
	payload.MigrationPhase = ASSESS_MIGRATION_PHASE
	payload.Status = status
	if assessmentMetadataDirFlag == "" {
		sourceDBDetails := callhome.SourceDBDetails{
			DBType:    source.DBType,
			DBVersion: source.DBVersion,
			DBSize:    source.DBSize,
		}
		payload.SourceDBDetails = callhome.MarshalledJsonString(sourceDBDetails)
	}

	var tableSizingStats, indexSizingStats []callhome.ObjectSizingStats
	if assessmentReport.TableIndexStats != nil {
		for _, stat := range *assessmentReport.TableIndexStats {
			newStat := callhome.ObjectSizingStats{
				//redacting schema and object name
				ObjectName:      constants.OBFUSCATE_STRING,
				ReadsPerSecond:  utils.SafeDereferenceInt64(stat.ReadsPerSecond),
				WritesPerSecond: utils.SafeDereferenceInt64(stat.WritesPerSecond),
				SizeInBytes:     utils.SafeDereferenceInt64(stat.SizeInBytes),
			}
			if stat.IsIndex {
				indexSizingStats = append(indexSizingStats, newStat)
			} else {
				tableSizingStats = append(tableSizingStats, newStat)
			}
		}
	}
	schemaSummaryCopy := utils.SchemaSummary{
		Notes: assessmentReport.SchemaSummary.Notes,
		DBObjects: lo.Map(schemaAnalysisReport.SchemaSummary.DBObjects, func(dbObject utils.DBObject, _ int) utils.DBObject {
			dbObject.ObjectNames = ""
			dbObject.Details = "" // not useful, either static or sometimes sensitive(oracle indexes) information
			return dbObject
		}),
	}

	var obfuscatedIssues []callhome.AssessmentIssueCallhome
	for _, issue := range assessmentReport.Issues {
		obfuscatedIssue := callhome.AssessmentIssueCallhome{
			Category:            issue.Category,
			CategoryDescription: issue.CategoryDescription,
			Type:                issue.Type,
			Name:                issue.Name,
			Impact:              issue.Impact,
			ObjectType:          issue.ObjectType,
		}

		// special handling for extensions issue: adding extname to issue.Name
		if issue.Type == queryissue.UNSUPPORTED_EXTENSION {
			obfuscatedIssue.Name = queryissue.AppendObjectNameToIssueName(issue.Name, issue.ObjectName)
		}

		// appending the issue after obfuscating sensitive information
		obfuscatedIssues = append(obfuscatedIssues, obfuscatedIssue)
	}

	var callhomeSizingAssessment callhome.SizingCallhome
	if assessmentReport.Sizing != nil {
		sizingRecommedation := &assessmentReport.Sizing.SizingRecommendation
		callhomeSizingAssessment = callhome.SizingCallhome{
			NumColocatedTables:              len(sizingRecommedation.ColocatedTables),
			ColocatedReasoning:              sizingRecommedation.ColocatedReasoning,
			NumShardedTables:                len(sizingRecommedation.ShardedTables),
			NumNodes:                        sizingRecommedation.NumNodes,
			VCPUsPerInstance:                sizingRecommedation.VCPUsPerInstance,
			MemoryPerInstance:               sizingRecommedation.MemoryPerInstance,
			OptimalSelectConnectionsPerNode: sizingRecommedation.OptimalSelectConnectionsPerNode,
			OptimalInsertConnectionsPerNode: sizingRecommedation.OptimalInsertConnectionsPerNode,
			EstimatedTimeInMinForImport:     sizingRecommedation.EstimatedTimeInMinForImport,
		}
	}

	assessPayload := callhome.AssessMigrationPhasePayload{
		PayloadVersion:                 callhome.ASSESS_MIGRATION_CALLHOME_PAYLOAD_VERSION,
		TargetDBVersion:                assessmentReport.TargetDBVersion,
		Sizing:                         &callhomeSizingAssessment,
		MigrationComplexity:            assessmentReport.MigrationComplexity,
		MigrationComplexityExplanation: assessmentReport.MigrationComplexityExplanation,
		SchemaSummary:                  callhome.MarshalledJsonString(schemaSummaryCopy),
		Issues:                         obfuscatedIssues,
		Error:                          callhome.SanitizeErrorMsg(errMsg),
		TableSizingStats:               callhome.MarshalledJsonString(tableSizingStats),
		IndexSizingStats:               callhome.MarshalledJsonString(indexSizingStats),
		SourceConnectivity:             assessmentMetadataDirFlag == "",
		IopsInterval:                   intervalForCapturingIOPS,
		ControlPlaneType:               getControlPlaneType(),
	}

	payload.PhasePayload = callhome.MarshalledJsonString(assessPayload)
	err := callhome.SendPayload(&payload)
	if err == nil && (status == COMPLETE || status == ERROR) {
		callHomeErrorOrCompletePayloadSent = true
	}
}

func registerSourceDBConnFlagsForAM(cmd *cobra.Command) {
	cmd.Flags().StringVar(&source.DBType, "source-db-type", "",
		fmt.Sprintf("source database type: (%s)\n", strings.Join(assessMigrationSupportedDBTypes, ", ")))

	cmd.MarkFlagRequired("source-db-type")

	cmd.Flags().StringVar(&source.Host, "source-db-host", "localhost",
		"source database server host")

	cmd.Flags().IntVar(&source.Port, "source-db-port", 0,
		"source database server port number. Default: PostgreSQL(5432), Oracle(1521)")

	cmd.Flags().StringVar(&source.User, "source-db-user", "",
		"connect to source database as the specified user")

	// TODO: All sensitive parameters can be taken from the environment variable
	cmd.Flags().StringVar(&source.Password, "source-db-password", "",
		"source password to connect as the specified user. Alternatively, you can also specify the password by setting the environment variable SOURCE_DB_PASSWORD. If you don't provide a password via the CLI, yb-voyager will prompt you at runtime for a password. If the password contains special characters that are interpreted by the shell (for example, # and $), enclose the password in single quotes.")

	cmd.Flags().StringVar(&source.DBName, "source-db-name", "",
		"source database name to be migrated to YugabyteDB")

	cmd.Flags().StringVar(&source.Schema, "source-db-schema", "",
		"source schema name(s) to export\n"+
			`Note: in case of PostgreSQL, it can be a single or comma separated list of schemas: "schema1,schema2,schema3"`)

	// TODO SSL related more args will come. Explore them later.
	cmd.Flags().StringVar(&source.SSLCertPath, "source-ssl-cert", "",
		"Path of the file containing source SSL Certificate")

	cmd.Flags().StringVar(&source.SSLMode, "source-ssl-mode", "prefer",
		"specify the source SSL mode out of: (disable, allow, prefer, require, verify-ca, verify-full)")

	cmd.Flags().StringVar(&source.SSLKey, "source-ssl-key", "",
		"Path of the file containing source SSL Key")

	cmd.Flags().StringVar(&source.SSLRootCert, "source-ssl-root-cert", "",
		"Path of the file containing source SSL Root Certificate")

	cmd.Flags().StringVar(&source.SSLCRL, "source-ssl-crl", "",
		"Path of the file containing source SSL Root Certificate Revocation List (CRL)")

	cmd.Flags().StringVar(&source.DBSid, "oracle-db-sid", "",
		"[For Oracle Only] Oracle System Identifier (SID) that you wish to use while exporting data from Oracle instances")

	cmd.Flags().StringVar(&source.OracleHome, "oracle-home", "",
		"[For Oracle Only] Path to set $ORACLE_HOME environment variable. tnsnames.ora is found in $ORACLE_HOME/network/admin")

	cmd.Flags().StringVar(&source.TNSAlias, "oracle-tns-alias", "",
		"[For Oracle Only] Name of TNS Alias you wish to use to connect to Oracle instance. Refer to documentation to learn more about configuring tnsnames.ora and aliases")
}

func init() {
	rootCmd.AddCommand(assessMigrationCmd)
	registerCommonGlobalFlags(assessMigrationCmd)
	registerSourceDBConnFlagsForAM(assessMigrationCmd)

	BoolVar(assessMigrationCmd.Flags(), &startClean, "start-clean", false,
		"cleans up the project directory for schema or data files depending on the export command (default false)")

	// optional flag to take metadata and stats directory path in case it is not in exportDir
	assessMigrationCmd.Flags().StringVar(&assessmentMetadataDirFlag, "assessment-metadata-dir", "",
		"Directory path where assessment metadata like source DB metadata and statistics are stored. Optional flag, if not provided, "+
			"it will be assumed to be present at default path inside the export directory.")

	assessMigrationCmd.Flags().Int64Var(&intervalForCapturingIOPS, "iops-capture-interval", 120,
		"Interval (in seconds) at which voyager will gather IOPS metadata from source database for the given schema(s). (only valid for PostgreSQL)")

	BoolVar(assessMigrationCmd.Flags(), &source.RunGuardrailsChecks, "run-guardrails-checks", true, "run guardrails checks before assess migration. (only valid for PostgreSQL)")

	assessMigrationCmd.Flags().StringVar(&targetDbVersionStrFlag, "target-db-version", "",
		fmt.Sprintf("Target YugabyteDB version to assess migration for (in format A.B.C.D). Defaults to latest stable version (%s)", ybversion.LatestStable.String()))
}

func assessMigration() (err error) {
	assessmentMetadataDir = lo.Ternary(assessmentMetadataDirFlag != "", assessmentMetadataDirFlag,
		filepath.Join(exportDir, "assessment", "metadata"))
	// setting schemaDir to use later on - gather assessment metadata, segregating into schema files per object etc..
	schemaDir = filepath.Join(assessmentMetadataDir, "schema")

	/*checkStartCleanForAssessMigration(assessmentMetadataDirFlag != "")
	utils.PrintAndLog("Assessing for migration to target YugabyteDB version %s\n", targetDbVersion)

	assessmentDir := filepath.Join(exportDir, "assessment")
	migassessment.AssessmentDir = assessmentDir
	migassessment.SourceDBType = source.DBType
	migassessment.IntervalForCapturingIops = intervalForCapturingIOPS

	if source.Password == "" {
		source.Password, err = askPassword("source DB", source.User, "SOURCE_DB_PASSWORD")
		if err != nil {
			return fmt.Errorf("failed to get source DB password for assessing migration: %w", err)
		}
	}

	if assessmentMetadataDirFlag == "" { // only in case of source connectivity
		err := source.DB().Connect()
		if err != nil {
			return fmt.Errorf("failed to connect source db for assessing migration: %v", err)
		}

		// We will require source db connection for the below checks
		// Check if required binaries are installed.
		if source.RunGuardrailsChecks {
			// Check source database version.
			log.Info("checking source DB version")
			err = source.DB().CheckSourceDBVersion(exportType)
			if err != nil {
				return fmt.Errorf("failed to check source DB version for assess migration: %w", err)
			}

			// Check if required binaries are installed.
			binaryCheckIssues, err := checkDependenciesForExport()
			if err != nil {
				return fmt.Errorf("failed to check dependencies for assess migration: %w", err)
			} else if len(binaryCheckIssues) > 0 {
				return fmt.Errorf("\n%s\n%s", color.RedString("\nMissing dependencies for assess migration:"), strings.Join(binaryCheckIssues, "\n"))
			}
		}

		res := source.DB().CheckSchemaExists()
		if !res {
			return fmt.Errorf("failed to check if source schema exist: %q", source.Schema)
		}

		// Check if source db has permissions to assess migration
		if source.RunGuardrailsChecks {
			checkIfSchemasHaveUsagePermissions()
			var missingPerms []string
			missingPerms, pgssEnabledForAssessment, err = source.DB().GetMissingAssessMigrationPermissions()
			if err != nil {
				return fmt.Errorf("failed to get missing assess migration permissions: %w", err)
			}
			if len(missingPerms) > 0 {
				color.Red("\nPermissions missing in the source database for assess migration:\n")
				output := strings.Join(missingPerms, "\n")
				utils.PrintAndLog("%s\n\n", output)

				link := "https://docs.yugabyte.com/preview/yugabyte-voyager/migrate/migrate-steps/#prepare-the-source-database"
				fmt.Println("Check the documentation to prepare the database for migration:", color.BlueString(link))

				reply := utils.AskPrompt("\nDo you want to continue anyway")
				if !reply {
					return fmt.Errorf("grant the required permissions and try again")
				}
			}
		}

		fetchSourceInfo()

		source.DB().Disconnect()
	}

	startEvent := createMigrationAssessmentStartedEvent()
	controlPlane.MigrationAssessmentStarted(startEvent)

	initAssessmentDB() // Note: migassessment.AssessmentDir needs to be set beforehand

	err = gatherAssessmentMetadata()
	if err != nil {
		return fmt.Errorf("failed to gather assessment metadata: %w", err)
	}

	parseExportedSchemaFileForAssessmentIfRequired()

	err = populateMetadataCSVIntoAssessmentDB()
	if err != nil {
		return fmt.Errorf("failed to populate metadata CSV into SQLite DB: %w", err)
	}

	err = validateSourceDBIOPSForAssessMigration()
	if err != nil {
		return fmt.Errorf("failed to validate source database IOPS: %w", err)
	}
	*/
	err = runAssessment(filepath.Join(exportDir, "assessment"))
	if err != nil {
		utils.PrintAndLog("failed to run assessment: %v", err)
	}

	err = generateAssessmentReport()
	if err != nil {
		return fmt.Errorf("failed to generate assessment report: %w", err)
	}

	//log.Infof("number of assessment issues detected: %d\n", len(assessmentReport.Issues))

	utils.PrintAndLog("Migration assessment completed successfully.")
	completedEvent := createMigrationAssessmentCompletedEvent()
	controlPlane.MigrationAssessmentCompleted(completedEvent)
	/*err = SetMigrationAssessmentDoneInMSR()
	if err != nil {
		return fmt.Errorf("failed to set migration assessment completed in MSR: %w", err)
	}*/
	return nil
}

func fetchSourceInfo() {
	var err error
	source.DBVersion = source.DB().GetVersion()
	source.DBSize, err = source.DB().GetDatabaseSize()
	if err != nil {
		log.Errorf("error getting database size: %v", err) //can just log as this is used for call-home only
	}
}

func SetMigrationAssessmentDoneInMSR() error {
	err := metaDB.UpdateMigrationStatusRecord(func(record *metadb.MigrationStatusRecord) {
		record.MigrationAssessmentDone = true
	})
	if err != nil {
		return fmt.Errorf("failed to update migration status record with migration assessment done flag: %w", err)
	}
	return nil
}

func IsMigrationAssessmentDone(metaDBInstance *metadb.MetaDB) (bool, error) {
	record, err := metaDBInstance.GetMigrationStatusRecord()
	if err != nil {
		return false, fmt.Errorf("failed to get migration status record: %w", err)
	}
	return record.MigrationAssessmentDone, nil
}

func ClearMigrationAssessmentDone() error {
	err := metaDB.UpdateMigrationStatusRecord(func(record *metadb.MigrationStatusRecord) {
		if record.MigrationAssessmentDone {
			record.MigrationAssessmentDone = false
		}
	})
	if err != nil {
		return fmt.Errorf("failed to clear migration status record with migration assessment done flag: %w", err)
	}
	return nil
}

func createMigrationAssessmentStartedEvent() *cp.MigrationAssessmentStartedEvent {
	ev := &cp.MigrationAssessmentStartedEvent{}
	initBaseSourceEvent(&ev.BaseEvent, "ASSESS MIGRATION")
	return ev
}

func createMigrationAssessmentCompletedEvent() *cp.MigrationAssessmentCompletedEvent {
	ev := &cp.MigrationAssessmentCompletedEvent{}
	initBaseSourceEvent(&ev.BaseEvent, "ASSESS MIGRATION")

	totalColocatedSize, err := assessmentReport.GetTotalColocatedSize(source.DBType)
	if err != nil {
		utils.PrintAndLog("failed to calculate the total colocated table size from tableIndexStats: %v", err)
	}

	totalShardedSize, err := assessmentReport.GetTotalShardedSize(source.DBType)
	if err != nil {
		utils.PrintAndLog("failed to calculate the total sharded table size from tableIndexStats: %v", err)
	}

	assessmentIssues := convertAssessmentIssueToYugabyteDAssessmentIssue(assessmentReport)

	payload := AssessMigrationPayload{
		PayloadVersion:                 ASSESS_MIGRATION_YBD_PAYLOAD_VERSION,
		VoyagerVersion:                 assessmentReport.VoyagerVersion,
		TargetDBVersion:                assessmentReport.TargetDBVersion,
		MigrationComplexity:            assessmentReport.MigrationComplexity,
		MigrationComplexityExplanation: assessmentReport.MigrationComplexityExplanation,
		SchemaSummary:                  assessmentReport.SchemaSummary,
		AssessmentIssues:               assessmentIssues,
		SourceSizeDetails: SourceDBSizeDetails{
			TotalIndexSize:     assessmentReport.GetTotalIndexSize(),
			TotalTableSize:     assessmentReport.GetTotalTableSize(),
			TotalTableRowCount: assessmentReport.GetTotalTableRowCount(),
			TotalDBSize:        source.DBSize,
		},
		TargetRecommendations: TargetSizingRecommendations{
			TotalColocatedSize: totalColocatedSize,
			TotalShardedSize:   totalShardedSize,
		},
		ConversionIssues: schemaAnalysisReport.Issues,
		Sizing:           assessmentReport.Sizing,
		TableIndexStats:  assessmentReport.TableIndexStats,
		Notes:            assessmentReport.Notes,
		AssessmentJsonReport: AssessmentReportYugabyteD{
			VoyagerVersion:             assessmentReport.VoyagerVersion,
			TargetDBVersion:            assessmentReport.TargetDBVersion,
			MigrationComplexity:        assessmentReport.MigrationComplexity,
			SchemaSummary:              assessmentReport.SchemaSummary,
			Sizing:                     assessmentReport.Sizing,
			TableIndexStats:            assessmentReport.TableIndexStats,
			Notes:                      assessmentReport.Notes,
			UnsupportedDataTypes:       assessmentReport.UnsupportedDataTypes,
			UnsupportedDataTypesDesc:   assessmentReport.UnsupportedDataTypesDesc,
			UnsupportedFeatures:        assessmentReport.UnsupportedFeatures,
			UnsupportedFeaturesDesc:    assessmentReport.UnsupportedFeaturesDesc,
			UnsupportedQueryConstructs: assessmentReport.UnsupportedQueryConstructs,
			UnsupportedPlPgSqlObjects:  assessmentReport.UnsupportedPlPgSqlObjects,
			MigrationCaveats:           assessmentReport.MigrationCaveats,
		},
	}

	payloadBytes, err := json.Marshal(payload)
	if err != nil {
		utils.PrintAndLog("Failed to serialise the final report to json (ERR IGNORED): %s", err)
	}

	ev.Report = string(payloadBytes)
	log.Infof("assess migration payload send to yugabyted: %s", ev.Report)
	return ev
}

func convertAssessmentIssueToYugabyteDAssessmentIssue(ar AssessmentReport) []AssessmentIssueYugabyteD {
	var result []AssessmentIssueYugabyteD
	for _, issue := range ar.Issues {
		ybdIssue := AssessmentIssueYugabyteD{
			Category:               issue.Category,
			CategoryDescription:    issue.CategoryDescription,
			Type:                   issue.Type, // Ques: should we be just sending Name in AssessmentIssueYugabyteD payload
			Name:                   issue.Name,
			Description:            issue.Description,
			Impact:                 issue.Impact,
			ObjectType:             issue.ObjectType,
			ObjectName:             issue.ObjectName,
			SqlStatement:           issue.SqlStatement,
			DocsLink:               issue.DocsLink,
			MinimumVersionsFixedIn: issue.MinimumVersionsFixedIn,
		}
		result = append(result, ybdIssue)
	}
	return result
}

func runAssessment(assessmentDir string) error {
	log.Infof("running assessment for migration from '%s' to YugabyteDB", source.DBType)
<<<<<<< HEAD
	err := migassessment.SizingAssessment(assessmentDir)
=======

	err := migassessment.SizingAssessment(targetDbVersion)
>>>>>>> 220ed39a
	if err != nil {
		log.Errorf("failed to perform sizing and sharding assessment: %v", err)
		return fmt.Errorf("failed to perform sizing and sharding assessment: %w", err)
	}

	assessmentReport.Sizing = migassessment.SizingReport

	shardedTables, _ := assessmentReport.GetShardedTablesRecommendation()
	colocatedTables, _ := assessmentReport.GetColocatedTablesRecommendation()
	log.Infof("Recommendation: colocated tables: %v", colocatedTables)
	log.Infof("Recommendation: sharded tables: %v", shardedTables)
	log.Infof("Recommendation: Cluster size: %s", assessmentReport.GetClusterSizingRecommendation())
	return nil
}

func checkStartCleanForAssessMigration(metadataDirPassedByUser bool) {
	assessmentDir := filepath.Join(exportDir, "assessment")
	reportsFilePattern := filepath.Join(assessmentDir, "reports", fmt.Sprintf("%s.*", ASSESSMENT_FILE_NAME))
	metadataFilesPattern := filepath.Join(assessmentMetadataDir, "*.csv")
	schemaFilesPattern := filepath.Join(assessmentMetadataDir, "schema", "*", "*.sql")
	dbsFilePattern := filepath.Join(assessmentDir, "dbs", "*.db")

	assessmentAlreadyDone := utils.FileOrFolderExistsWithGlobPattern(reportsFilePattern) || utils.FileOrFolderExistsWithGlobPattern(dbsFilePattern)
	if !metadataDirPassedByUser {
		assessmentAlreadyDone = assessmentAlreadyDone || utils.FileOrFolderExistsWithGlobPattern(metadataFilesPattern) ||
			utils.FileOrFolderExistsWithGlobPattern(schemaFilesPattern)
	}

	if assessmentAlreadyDone {
		if startClean {
			utils.CleanDir(filepath.Join(assessmentDir, "metadata"))
			utils.CleanDir(filepath.Join(assessmentDir, "reports"))
			utils.CleanDir(filepath.Join(assessmentDir, "dbs"))
			err := ClearMigrationAssessmentDone()
			if err != nil {
				utils.ErrExit("failed to clear migration assessment completed flag in msr during start clean: %v", err)
			}
		} else {
			utils.ErrExit("assessment metadata or reports files already exist in the assessment directory: '%s'. Use the --start-clean flag to clear the directory before proceeding.", assessmentDir)
		}
	}
}

func gatherAssessmentMetadata() (err error) {
	if assessmentMetadataDirFlag != "" {
		return nil // assessment metadata files are provided by the user inside assessmentMetadataDir
	}

	// setting schema objects types to export before creating the project directories
	source.ExportObjectTypeList = utils.GetExportSchemaObjectList(source.DBType)
	CreateMigrationProjectIfNotExists(source.DBType, exportDir)

	utils.PrintAndLog("gathering metadata and stats from '%s' source database...", source.DBType)
	switch source.DBType {
	case POSTGRESQL:
		err := gatherAssessmentMetadataFromPG()
		if err != nil {
			return fmt.Errorf("error gathering metadata and stats from source PG database: %w", err)
		}
	case ORACLE:
		err := gatherAssessmentMetadataFromOracle()
		if err != nil {
			return fmt.Errorf("error gathering metadata and stats from source Oracle database: %w", err)
		}
	default:
		return fmt.Errorf("source DB Type %s is not yet supported for metadata and stats gathering", source.DBType)
	}
	utils.PrintAndLog("gathered assessment metadata files at '%s'", assessmentMetadataDir)
	return nil
}

func gatherAssessmentMetadataFromOracle() (err error) {
	if assessmentMetadataDirFlag != "" {
		return nil
	}

	scriptPath, err := findGatherMetadataScriptPath(ORACLE)
	if err != nil {
		return err
	}

	tnsAdmin, err := getTNSAdmin(source)
	if err != nil {
		return fmt.Errorf("error getting tnsAdmin: %v", err)
	}
	envVars := []string{fmt.Sprintf("ORACLE_PASSWORD=%s", source.Password),
		fmt.Sprintf("TNS_ADMIN=%s", tnsAdmin),
		fmt.Sprintf("ORACLE_HOME=%s", source.GetOracleHome()),
	}
	log.Infof("environment variables passed to oracle gather metadata script: %v", envVars)
	return runGatherAssessmentMetadataScript(scriptPath, envVars,
		source.DB().GetConnectionUriWithoutPassword(), strings.ToUpper(source.Schema), assessmentMetadataDir)
}

func gatherAssessmentMetadataFromPG() (err error) {
	if assessmentMetadataDirFlag != "" {
		return nil
	}

	scriptPath, err := findGatherMetadataScriptPath(POSTGRESQL)
	if err != nil {
		return err
	}

	return runGatherAssessmentMetadataScript(scriptPath, []string{fmt.Sprintf("PGPASSWORD=%s", source.Password)},
		source.DB().GetConnectionUriWithoutPassword(), source.Schema, assessmentMetadataDir, fmt.Sprintf("%t", pgssEnabledForAssessment), fmt.Sprintf("%d", intervalForCapturingIOPS))
}

func findGatherMetadataScriptPath(dbType string) (string, error) {
	var defaultScriptPath string
	switch dbType {
	case POSTGRESQL:
		defaultScriptPath = "/etc/yb-voyager/gather-assessment-metadata/postgresql/yb-voyager-pg-gather-assessment-metadata.sh"
	case ORACLE:
		defaultScriptPath = "/etc/yb-voyager/gather-assessment-metadata/oracle/yb-voyager-oracle-gather-assessment-metadata.sh"
	default:
		panic(fmt.Sprintf("invalid source db type %q", dbType))
	}

	homebrewVoyagerDir := fmt.Sprintf("yb-voyager@%s", utils.YB_VOYAGER_VERSION)
	possiblePathsForScript := []string{
		defaultScriptPath,
		filepath.Join("/", "opt", "homebrew", "Cellar", homebrewVoyagerDir, utils.YB_VOYAGER_VERSION, defaultScriptPath),
		filepath.Join("/", "usr", "local", "Cellar", homebrewVoyagerDir, utils.YB_VOYAGER_VERSION, defaultScriptPath),
	}

	for _, path := range possiblePathsForScript {
		if utils.FileOrFolderExists(path) {
			log.Infof("found the gather assessment metadata script at: %s", path)
			return path, nil
		}
	}

	return "", fmt.Errorf("script not found in possible paths: %v", possiblePathsForScript)
}

func runGatherAssessmentMetadataScript(scriptPath string, envVars []string, scriptArgs ...string) error {
	cmd := exec.Command(scriptPath, scriptArgs...)
	log.Infof("running script: %s", cmd.String())
	cmd.Env = os.Environ()
	cmd.Env = append(cmd.Env, envVars...)
	cmd.Dir = assessmentMetadataDir
	cmd.Stdin = os.Stdin

	stdout, err := cmd.StdoutPipe()
	if err != nil {
		return fmt.Errorf("error creating stdout pipe: %w", err)
	}

	stderr, err := cmd.StderrPipe()
	if err != nil {
		return fmt.Errorf("error creating stderr pipe: %w", err)
	}

	err = cmd.Start()
	if err != nil {
		return fmt.Errorf("error starting gather assessment metadata script: %w", err)
	}

	go func() {
		scanner := bufio.NewScanner(stderr)
		for scanner.Scan() {
			log.Errorf("[stderr of script]: %s", scanner.Text())
			fmt.Printf("%s\n", scanner.Text())
		}
	}()

	scanner := bufio.NewScanner(stdout)
	for scanner.Scan() {
		log.Infof("[stdout of script]: %s", scanner.Text())
		fmt.Printf("%s\n", scanner.Text())
	}

	err = cmd.Wait()
	if err != nil {
		if exiterr, ok := err.(*exec.ExitError); ok {
			if status, ok := exiterr.Sys().(syscall.WaitStatus); ok {
				if status.ExitStatus() == 2 {
					log.Infof("Exit without error as user opted not to continue in the script.")
					os.Exit(0)
				}
			}
		}
		return fmt.Errorf("error waiting for gather assessment metadata script to complete: %w", err)
	}
	return nil
}

/*
It is due to the differences in how tools like ora2pg, and pg_dump exports the schema
pg_dump - export schema in single .sql file which is later on segregated by voyager in respective .sql file
ora2pg - export schema in given .sql file, and we have to call it for each object type to export schema
*/
func parseExportedSchemaFileForAssessmentIfRequired() {
	if source.DBType == ORACLE {
		return // already parsed into schema files while exporting
	}

	log.Infof("set 'schemaDir' as: %s", schemaDir)
	source.ApplyExportSchemaObjectListFilter()
	CreateMigrationProjectIfNotExists(source.DBType, exportDir)
	source.DB().ExportSchema(exportDir, schemaDir)
}

func populateMetadataCSVIntoAssessmentDB() error {
	metadataFilesPath, err := filepath.Glob(filepath.Join(assessmentMetadataDir, "*.csv"))
	if err != nil {
		return fmt.Errorf("error looking for csv files in directory %s: %w", assessmentMetadataDir, err)
	}

	for _, metadataFilePath := range metadataFilesPath {
		baseFileName := filepath.Base(metadataFilePath)
		metric := strings.TrimSuffix(baseFileName, filepath.Ext(baseFileName))
		tableName := strings.Replace(metric, "-", "_", -1)
		// collecting both initial and final measurement in the same table
		tableName = lo.Ternary(strings.Contains(tableName, migassessment.TABLE_INDEX_IOPS),
			migassessment.TABLE_INDEX_IOPS, tableName)

		log.Infof("populating metadata from file %s into table %s", metadataFilePath, tableName)
		file, err := os.Open(metadataFilePath)
		if err != nil {
			log.Warnf("error opening file %s: %v", metadataFilePath, err)
			return nil
		}
		csvReader := csv.NewReader(file)
		csvReader.ReuseRecord = true
		rows, err := csvReader.ReadAll()
		if err != nil {
			log.Errorf("error reading csv file %s: %v", metadataFilePath, err)
			return fmt.Errorf("error reading csv file %s: %w", metadataFilePath, err)
		}

		err = assessmentDB.BulkInsert(tableName, rows)
		if err != nil {
			return fmt.Errorf("error bulk inserting data into %s table: %w", tableName, err)
		}
		log.Infof("populated metadata from file %s into table %s", metadataFilePath, tableName)
	}

	err = assessmentDB.PopulateMigrationAssessmentStats()
	if err != nil {
		return fmt.Errorf("failed to populate migration assessment stats: %w", err)
	}
	return nil
}

//go:embed templates/migration_assessment_report.template
var bytesTemplate []byte

func generateAssessmentReport() (err error) {
	utils.PrintAndLog("Generating assessment report...")

	assessmentReport.VoyagerVersion = utils.YB_VOYAGER_VERSION
	assessmentReport.TargetDBVersion = targetDbVersion

	/*err = getAssessmentReportContentFromAnalyzeSchema()
	if err != nil {
		return fmt.Errorf("failed to generate assessment report content from analyze schema: %w", err)
	}

	unsupportedFeatures, err := fetchUnsupportedObjectTypes()
	if err != nil {
		return fmt.Errorf("failed to fetch unsupported object types: %w", err)
	}
	assessmentReport.UnsupportedFeatures = append(assessmentReport.UnsupportedFeatures, unsupportedFeatures...)

	if utils.GetEnvAsBool("REPORT_UNSUPPORTED_QUERY_CONSTRUCTS", true) {
		unsupportedQueries, err := fetchUnsupportedQueryConstructs()
		if err != nil {
			return fmt.Errorf("failed to fetch unsupported queries on YugabyteDB: %w", err)
		}
		assessmentReport.UnsupportedQueryConstructs = unsupportedQueries
	}

	unsupportedDataTypes, unsupportedDataTypesForLiveMigration, unsupportedDataTypesForLiveMigrationWithFForFB, err := fetchColumnsWithUnsupportedDataTypes()
	if err != nil {
		return fmt.Errorf("failed to fetch columns with unsupported data types: %w", err)
	}
	assessmentReport.UnsupportedDataTypes = unsupportedDataTypes
	assessmentReport.UnsupportedDataTypesDesc = DATATYPE_CATEGORY_DESCRIPTION

	addAssessmentIssuesForUnsupportedDatatypes(unsupportedDataTypes)

	addMigrationCaveatsToAssessmentReport(unsupportedDataTypesForLiveMigration, unsupportedDataTypesForLiveMigrationWithFForFB)

	err = addAssessmentIssuesForRedundantIndexes()
	if err != nil {
		return fmt.Errorf("error in getting redundant index issues: %v", err)
	}
	// calculating migration complexity after collecting all assessment issues
	complexity, explanation := calculateMigrationComplexityAndExplanation(source.DBType, schemaDir, assessmentReport)
	log.Infof("migration complexity: %q and explanation: %q", complexity, explanation)
	assessmentReport.MigrationComplexity = complexity
	assessmentReport.MigrationComplexityExplanation = explanation

	assessmentReport.Sizing = migassessment.SizingReport
	assessmentReport.TableIndexStats, err = assessmentDB.FetchAllStats()
	if err != nil {
		return fmt.Errorf("fetching all stats info from AssessmentDB: %w", err)
	}
	*/
	addNotesToAssessmentReport()
	postProcessingOfAssessmentReport()

	assessmentReportDir := filepath.Join(exportDir, "assessment", "reports")
	err = generateAssessmentReportJson(assessmentReportDir)
	if err != nil {
		return fmt.Errorf("failed to generate assessment report JSON: %w", err)
	}

	err = generateAssessmentReportHtml(assessmentReportDir)
	if err != nil {
		return fmt.Errorf("failed to generate assessment report HTML: %w", err)
	}
	return nil
}

func addAssessmentIssuesForRedundantIndexes() error {
	if source.DBType != POSTGRESQL {
		return nil
	}
	query := fmt.Sprintf(`SELECT redundant_schema_name,redundant_table_name,redundant_index_name,
	existing_schema_name,existing_table_name,existing_index_name,
	redundant_ddl,existing_ddl from %s`,
		migassessment.REDUNDANT_INDEXES)
	rows, err := assessmentDB.Query(query)
	if err != nil {
		return fmt.Errorf("error querying-%s on assessmentDB for redundant indexes: %w", query, err)
	}
	defer func() {
		closeErr := rows.Close()
		if closeErr != nil {
			log.Warnf("error closing rows while fetching redundant indexes %v", err)
		}
	}()

	var redundantIndexesInfo []utils.RedundantIndexesInfo
	for rows.Next() {
		var redundantIndex utils.RedundantIndexesInfo
		err := rows.Scan(&redundantIndex.RedundantSchemaName, &redundantIndex.RedundantTableName, &redundantIndex.RedundantIndexName,
			&redundantIndex.ExistingSchemaName, &redundantIndex.ExistingTableName, &redundantIndex.ExistingIndexName,
			&redundantIndex.RedundantIndexDDL, &redundantIndex.ExistingIndexDDL)
		if err != nil {
			return fmt.Errorf("error scanning rows for redundant indexes: %w", err)
		}
		redundantIndex.DBType = source.DBType
		redundantIndexesInfo = append(redundantIndexesInfo, redundantIndex)
	}
	redundantIssues := parserIssueDetector.GetRedundantIndexIssues(redundantIndexesInfo)
	for _, redundantIssue := range redundantIssues {
		convertedAnalyzeIssue := convertIssueInstanceToAnalyzeIssue(redundantIssue, "", false, false)
		issue := convertAnalyzeSchemaIssueToAssessmentIssue(convertedAnalyzeIssue, redundantIssue.MinimumVersionsFixedIn)
		assessmentReport.AppendIssues(issue)
	}
	return nil
}

func getAssessmentReportContentFromAnalyzeSchema() error {
	/*
		Here we are generating analyze schema report which converts issue instance to analyze schema issue
		Then in assessment codepath we extract the required information from analyze schema issue which could have been done directly from issue instance(TODO)

		But current Limitation is analyze schema currently uses regexp etc to detect some issues(not using parser).
	*/
	schemaAnalysisReport := analyzeSchemaInternal(&source, true)
	assessmentReport.SchemaSummary = schemaAnalysisReport.SchemaSummary
	assessmentReport.SchemaSummary.Description = lo.Ternary(source.DBType == ORACLE, SCHEMA_SUMMARY_DESCRIPTION_ORACLE, SCHEMA_SUMMARY_DESCRIPTION)

	var unsupportedFeatures []UnsupportedFeature
	var err error
	switch source.DBType {
	case ORACLE:
		unsupportedFeatures, err = fetchUnsupportedOracleFeaturesFromSchemaReport(schemaAnalysisReport)
	case POSTGRESQL:
		unsupportedFeatures, err = fetchUnsupportedPGFeaturesFromSchemaReport(schemaAnalysisReport)
	default:
		panic(fmt.Sprintf("unsupported source db type %q", source.DBType))
	}
	if err != nil {
		return fmt.Errorf("failed to fetch '%s' unsupported features: %w", source.DBType, err)
	}
	assessmentReport.UnsupportedFeatures = append(assessmentReport.UnsupportedFeatures, unsupportedFeatures...)
	assessmentReport.UnsupportedFeaturesDesc = FEATURE_CATEGORY_DESCRIPTION

	// Ques: Do we still need this and REPORT_UNSUPPORTED_QUERY_CONSTRUCTS env var
	if utils.GetEnvAsBool("REPORT_UNSUPPORTED_PLPGSQL_OBJECTS", true) {
		assessmentReport.UnsupportedPlPgSqlObjects = fetchUnsupportedPlPgSQLObjects(schemaAnalysisReport)
	}
	return nil
}

// when we group multiple Issue instances into a single bucket of UnsupportedFeature.
// Ideally, all the issues in the same bucket should have the same minimum version fixed in.
// We want to validate that and fail if not.
func areMinVersionsFixedInEqual(m1 map[string]*ybversion.YBVersion, m2 map[string]*ybversion.YBVersion) bool {
	if m1 == nil && m2 == nil {
		return true
	}
	if m1 == nil || m2 == nil {
		return false
	}

	if len(m1) != len(m2) {
		return false
	}
	for k, v := range m1 {
		if m2[k] == nil || !m2[k].Equal(v) {
			return false
		}
	}
	return true
}

func getUnsupportedFeaturesFromSchemaAnalysisReport(featureName string, issueDescription string, issueType string, schemaAnalysisReport utils.SchemaReport, displayDDLInHTML bool) UnsupportedFeature {
	log.Info("filtering issues for feature: ", featureName)
	objects := make([]ObjectInfo, 0)
	link := "" // for oracle we shouldn't display any line for links
	var minVersionsFixedIn map[string]*ybversion.YBVersion
	var minVersionsFixedInSet bool

	for _, analyzeIssue := range schemaAnalysisReport.Issues {
		if slices.Contains([]string{UNSUPPORTED_DATATYPES_CATEGORY, UNSUPPORTED_PLPGSQL_OBJECTS_CATEGORY}, analyzeIssue.IssueType) {
			//In case the category is Datatypes or PLPGSQL issues, the no need to check for the issue in those as these are reported separately in other places
			//e.g. fetchUnsupportedPlPgSQLObjects(),fetchColumnsWithUnsupportedDataTypes()
			continue
		}

		// Reason in analyze is equivalent to Description of IssueInstance or AssessmentIssue
		issueMatched := lo.Ternary[bool](issueType != "", issueType == analyzeIssue.Type, strings.Contains(analyzeIssue.Reason, issueDescription))
		if issueMatched {
			if !minVersionsFixedInSet {
				minVersionsFixedIn = analyzeIssue.MinimumVersionsFixedIn
				minVersionsFixedInSet = true
			}
			if !areMinVersionsFixedInEqual(minVersionsFixedIn, analyzeIssue.MinimumVersionsFixedIn) {
				utils.ErrExit("Issues belonging to UnsupportedFeature %s have different minimum versions fixed in: %v, %v", analyzeIssue.Name, minVersionsFixedIn, analyzeIssue.MinimumVersionsFixedIn)
			}

			objectInfo := ObjectInfo{
				ObjectName:   analyzeIssue.ObjectName,
				SqlStatement: analyzeIssue.SqlStatement,
			}
			link = analyzeIssue.DocsLink
			objects = append(objects, objectInfo)
			issueDescription = analyzeIssue.Reason
			assessmentReport.AppendIssues(convertAnalyzeSchemaIssueToAssessmentIssue(analyzeIssue, minVersionsFixedIn))
		}
	}

	return UnsupportedFeature{featureName, objects, displayDDLInHTML, link, issueDescription, minVersionsFixedIn}
}

func convertAnalyzeSchemaIssueToAssessmentIssue(analyzeSchemaIssue utils.AnalyzeSchemaIssue, minVersionsFixedIn map[string]*ybversion.YBVersion) AssessmentIssue {
	return AssessmentIssue{
		Category:            analyzeSchemaIssue.IssueType,
		CategoryDescription: GetCategoryDescription(analyzeSchemaIssue.IssueType),
		Type:                analyzeSchemaIssue.Type,
		Name:                analyzeSchemaIssue.Name,

		// Reason in analyze is equivalent to Description of IssueInstance or AssessmentIssue
		// and we don't use any Suggestion field in AssessmentIssue. Combination of Description + DocsLink should be enough
		Description: lo.Ternary(analyzeSchemaIssue.Suggestion == "", analyzeSchemaIssue.Reason, utils.JoinSentences(analyzeSchemaIssue.Reason, analyzeSchemaIssue.Suggestion)),

		Impact:                 analyzeSchemaIssue.Impact,
		ObjectType:             analyzeSchemaIssue.ObjectType,
		ObjectName:             analyzeSchemaIssue.ObjectName,
		SqlStatement:           analyzeSchemaIssue.SqlStatement,
		DocsLink:               analyzeSchemaIssue.DocsLink,
		MinimumVersionsFixedIn: minVersionsFixedIn,
	}
}

func fetchUnsupportedPGFeaturesFromSchemaReport(schemaAnalysisReport utils.SchemaReport) ([]UnsupportedFeature, error) {
	log.Infof("fetching unsupported features for PG...")
	unsupportedFeatures := make([]UnsupportedFeature, 0)

	for _, indexMethod := range queryissue.UnsupportedIndexMethods {
		displayIndexMethod := strings.ToUpper(indexMethod)
		featureName := fmt.Sprintf("%s indexes", displayIndexMethod)
		reason := fmt.Sprintf(queryissue.UNSUPPORTED_INDEX_METHOD_DESCRIPTION, displayIndexMethod)
		unsupportedFeatures = append(unsupportedFeatures, getUnsupportedFeaturesFromSchemaAnalysisReport(featureName, reason, "", schemaAnalysisReport, false))
	}
	unsupportedFeatures = append(unsupportedFeatures, getUnsupportedFeaturesFromSchemaAnalysisReport(CONSTRAINT_TRIGGERS_FEATURE, "", queryissue.CONSTRAINT_TRIGGER, schemaAnalysisReport, false))
	unsupportedFeatures = append(unsupportedFeatures, getUnsupportedFeaturesFromSchemaAnalysisReport(INHERITED_TABLES_FEATURE, "", queryissue.INHERITANCE, schemaAnalysisReport, false))
	unsupportedFeatures = append(unsupportedFeatures, getUnsupportedFeaturesFromSchemaAnalysisReport(GENERATED_COLUMNS_FEATURE, "", queryissue.STORED_GENERATED_COLUMNS, schemaAnalysisReport, false))
	unsupportedFeatures = append(unsupportedFeatures, getUnsupportedFeaturesFromSchemaAnalysisReport(CONVERSIONS_OBJECTS_FEATURE, "", CREATE_CONVERSION_ISSUE_TYPE, schemaAnalysisReport, false))
	unsupportedFeatures = append(unsupportedFeatures, getUnsupportedFeaturesFromSchemaAnalysisReport(MULTI_COLUMN_GIN_INDEX_FEATURE, "", queryissue.MULTI_COLUMN_GIN_INDEX, schemaAnalysisReport, false))
	unsupportedFeatures = append(unsupportedFeatures, getUnsupportedFeaturesFromSchemaAnalysisReport(ALTER_SETTING_ATTRIBUTE_FEATURE, "", queryissue.ALTER_TABLE_SET_COLUMN_ATTRIBUTE, schemaAnalysisReport, true))
	unsupportedFeatures = append(unsupportedFeatures, getUnsupportedFeaturesFromSchemaAnalysisReport(DISABLING_TABLE_RULE_FEATURE, "", queryissue.ALTER_TABLE_DISABLE_RULE, schemaAnalysisReport, true))
	unsupportedFeatures = append(unsupportedFeatures, getUnsupportedFeaturesFromSchemaAnalysisReport(CLUSTER_ON_FEATURE, "", queryissue.ALTER_TABLE_CLUSTER_ON, schemaAnalysisReport, true))
	unsupportedFeatures = append(unsupportedFeatures, getUnsupportedFeaturesFromSchemaAnalysisReport(STORAGE_PARAMETERS_FEATURE, "", queryissue.STORAGE_PARAMETERS, schemaAnalysisReport, true))
	unsupportedFeatures = append(unsupportedFeatures, getUnsupportedFeaturesFromSchemaAnalysisReport(EXTENSION_FEATURE, "", queryissue.UNSUPPORTED_EXTENSION, schemaAnalysisReport, false))
	unsupportedFeatures = append(unsupportedFeatures, getUnsupportedFeaturesFromSchemaAnalysisReport(EXCLUSION_CONSTRAINT_FEATURE, "", queryissue.EXCLUSION_CONSTRAINTS, schemaAnalysisReport, false))
	unsupportedFeatures = append(unsupportedFeatures, getUnsupportedFeaturesFromSchemaAnalysisReport(DEFERRABLE_CONSTRAINT_FEATURE, "", queryissue.DEFERRABLE_CONSTRAINTS, schemaAnalysisReport, false))
	unsupportedFeatures = append(unsupportedFeatures, getUnsupportedFeaturesFromSchemaAnalysisReport(VIEW_CHECK_FEATURE, "", VIEW_WITH_CHECK_OPTION_ISSUE_TYPE, schemaAnalysisReport, false))
	unsupportedFeatures = append(unsupportedFeatures, getIndexesOnComplexTypeUnsupportedFeature(schemaAnalysisReport)...)
	unsupportedFeatures = append(unsupportedFeatures, getPKandUKOnComplexTypeUnsupportedFeature(schemaAnalysisReport)...)
	unsupportedFeatures = append(unsupportedFeatures, getUnsupportedFeaturesFromSchemaAnalysisReport(UNLOGGED_TABLE_FEATURE, "", queryissue.UNLOGGED_TABLES, schemaAnalysisReport, false))
	unsupportedFeatures = append(unsupportedFeatures, getUnsupportedFeaturesFromSchemaAnalysisReport(REFERENCING_TRIGGER_FEATURE, "", queryissue.REFERENCING_CLAUSE_IN_TRIGGER, schemaAnalysisReport, false))
	unsupportedFeatures = append(unsupportedFeatures, getUnsupportedFeaturesFromSchemaAnalysisReport(BEFORE_FOR_EACH_ROW_TRIGGERS_ON_PARTITIONED_TABLE_FEATURE, "", queryissue.BEFORE_ROW_TRIGGER_ON_PARTITIONED_TABLE, schemaAnalysisReport, false))
	unsupportedFeatures = append(unsupportedFeatures, getUnsupportedFeaturesFromSchemaAnalysisReport(queryissue.ADVISORY_LOCKS_ISSUE_NAME, "", queryissue.ADVISORY_LOCKS, schemaAnalysisReport, false))
	unsupportedFeatures = append(unsupportedFeatures, getUnsupportedFeaturesFromSchemaAnalysisReport(queryissue.XML_FUNCTIONS_ISSUE_NAME, "", queryissue.XML_FUNCTIONS, schemaAnalysisReport, false))

	// TODO: test if the issues are getting populated correctly for UnsupportedFeatures struct wrt system columns
	for _, issueType := range queryissue.UnsupportedSystemColumnsIssueTypes {
		featureName := "System Columns"
		unsupportedFeatures = append(unsupportedFeatures, getUnsupportedFeaturesFromSchemaAnalysisReport(featureName, "", issueType, schemaAnalysisReport, false))
	}

	unsupportedFeatures = append(unsupportedFeatures, getUnsupportedFeaturesFromSchemaAnalysisReport(queryissue.LARGE_OBJECT_FUNCTIONS_ISSUE_NAME, "", queryissue.LARGE_OBJECT_FUNCTIONS, schemaAnalysisReport, false))
	unsupportedFeatures = append(unsupportedFeatures, getUnsupportedFeaturesFromSchemaAnalysisReport(REGEX_FUNCTIONS_FEATURE, "", queryissue.REGEX_FUNCTIONS, schemaAnalysisReport, false))
	unsupportedFeatures = append(unsupportedFeatures, getUnsupportedFeaturesFromSchemaAnalysisReport(FETCH_WITH_TIES_FEATURE, "", queryissue.FETCH_WITH_TIES, schemaAnalysisReport, false))
	unsupportedFeatures = append(unsupportedFeatures, getUnsupportedFeaturesFromSchemaAnalysisReport(queryissue.JSON_QUERY_FUNCTIONS_ISSUE_NAME, "", queryissue.JSON_QUERY_FUNCTION, schemaAnalysisReport, false))
	unsupportedFeatures = append(unsupportedFeatures, getUnsupportedFeaturesFromSchemaAnalysisReport(queryissue.JSON_CONSTRUCTOR_FUNCTION_ISSUE_NAME, "", queryissue.JSON_CONSTRUCTOR_FUNCTION, schemaAnalysisReport, false))
	unsupportedFeatures = append(unsupportedFeatures, getUnsupportedFeaturesFromSchemaAnalysisReport(queryissue.ANY_VALUE_AGGREGATE_FUNCTION_ISSUE_NAME, "", queryissue.ANY_VALUE_AGGREGATE_FUNCTION, schemaAnalysisReport, false))
	unsupportedFeatures = append(unsupportedFeatures, getUnsupportedFeaturesFromSchemaAnalysisReport(queryissue.RANGE_AGGREGATE_FUNCTION_ISSUE_NAME, "", queryissue.RANGE_AGGREGATE_FUNCTION, schemaAnalysisReport, false))
	unsupportedFeatures = append(unsupportedFeatures, getUnsupportedFeaturesFromSchemaAnalysisReport(queryissue.SECURITY_INVOKER_VIEWS_ISSUE_NAME, "", queryissue.SECURITY_INVOKER_VIEWS, schemaAnalysisReport, false))
	unsupportedFeatures = append(unsupportedFeatures, getUnsupportedFeaturesFromSchemaAnalysisReport(queryissue.DETERMINISTIC_OPTION_WITH_COLLATION_ISSUE_NAME, "", queryissue.DETERMINISTIC_OPTION_WITH_COLLATION, schemaAnalysisReport, false))
	unsupportedFeatures = append(unsupportedFeatures, getUnsupportedFeaturesFromSchemaAnalysisReport(queryissue.NON_DETERMINISTIC_COLLATION_ISSUE_NAME, "", queryissue.NON_DETERMINISTIC_COLLATION, schemaAnalysisReport, false))
	unsupportedFeatures = append(unsupportedFeatures, getUnsupportedFeaturesFromSchemaAnalysisReport(queryissue.UNIQUE_NULLS_NOT_DISTINCT_ISSUE_NAME, "", queryissue.UNIQUE_NULLS_NOT_DISTINCT, schemaAnalysisReport, false))
	unsupportedFeatures = append(unsupportedFeatures, getUnsupportedFeaturesFromSchemaAnalysisReport(queryissue.JSONB_SUBSCRIPTING_ISSUE_NAME, "", queryissue.JSONB_SUBSCRIPTING, schemaAnalysisReport, false))
	unsupportedFeatures = append(unsupportedFeatures, getUnsupportedFeaturesFromSchemaAnalysisReport(queryissue.FOREIGN_KEY_REFERENCES_PARTITIONED_TABLE_ISSUE_NAME, "", queryissue.FOREIGN_KEY_REFERENCES_PARTITIONED_TABLE, schemaAnalysisReport, false))
	unsupportedFeatures = append(unsupportedFeatures, getUnsupportedFeaturesFromSchemaAnalysisReport(queryissue.JSON_TYPE_PREDICATE_ISSUE_NAME, "", queryissue.JSON_TYPE_PREDICATE, schemaAnalysisReport, false))
	unsupportedFeatures = append(unsupportedFeatures, getUnsupportedFeaturesFromSchemaAnalysisReport(queryissue.SQL_BODY_IN_FUNCTION_ISSUE_NAME, "", queryissue.SQL_BODY_IN_FUNCTION, schemaAnalysisReport, false))
	unsupportedFeatures = append(unsupportedFeatures, getUnsupportedFeaturesFromSchemaAnalysisReport(queryissue.CTE_WITH_MATERIALIZED_CLAUSE_ISSUE_NAME, "", queryissue.CTE_WITH_MATERIALIZED_CLAUSE, schemaAnalysisReport, false))
	unsupportedFeatures = append(unsupportedFeatures, getUnsupportedFeaturesFromSchemaAnalysisReport(queryissue.NON_DECIMAL_INTEGER_LITERAL_ISSUE_NAME, "", queryissue.NON_DECIMAL_INTEGER_LITERAL, schemaAnalysisReport, false))
	unsupportedFeatures = append(unsupportedFeatures, getUnsupportedFeaturesFromSchemaAnalysisReport(queryissue.COMPRESSION_CLAUSE_IN_TABLE_ISSUE_NAME, "", queryissue.COMPRESSION_CLAUSE_IN_TABLE, schemaAnalysisReport, false))
	unsupportedFeatures = append(unsupportedFeatures, getUnsupportedFeaturesFromSchemaAnalysisReport(queryissue.HOTSPOTS_ON_DATE_INDEX_ISSUE, "", queryissue.HOTSPOTS_ON_DATE_INDEX, schemaAnalysisReport, false))
	unsupportedFeatures = append(unsupportedFeatures, getUnsupportedFeaturesFromSchemaAnalysisReport(queryissue.HOTSPOTS_ON_TIMESTAMP_INDEX_ISSUE, "", queryissue.HOTSPOTS_ON_TIMESTAMP_INDEX, schemaAnalysisReport, false))
	unsupportedFeatures = append(unsupportedFeatures, getUnsupportedFeaturesFromSchemaAnalysisReport(queryissue.HASH_SHARDING_DATE_INDEX_ISSUE_NAME, "", queryissue.HASH_SHARDING_DATE_INDEX, schemaAnalysisReport, false))
	unsupportedFeatures = append(unsupportedFeatures, getUnsupportedFeaturesFromSchemaAnalysisReport(queryissue.HASH_SHARDING_TIMESTAMP_INDEX_ISSUE_NAME, "", queryissue.HASH_SHARDING_TIMESTAMP_INDEX, schemaAnalysisReport, false))

	return lo.Filter(unsupportedFeatures, func(f UnsupportedFeature, _ int) bool {
		return len(f.Objects) > 0
	}), nil
}

func getPKandUKOnComplexTypeUnsupportedFeature(schemaAnalysisReport utils.SchemaReport) []UnsupportedFeature {
	log.Infof("fetching unsupported features for PK/UK on complex datatypes...")
	unsupportedFeatures := make([]UnsupportedFeature, 0)

	for _, issueTypeAndName := range queryissue.PkOrUkOnComplexDatatypesIssues {
		unsupportedFeatures = append(unsupportedFeatures, getUnsupportedFeaturesFromSchemaAnalysisReport(issueTypeAndName.IssueName, "", issueTypeAndName.IssueType, schemaAnalysisReport, false))
	}

	return lo.Filter(unsupportedFeatures, func(f UnsupportedFeature, _ int) bool {
		return len(f.Objects) > 0
	})
}

func getIndexesOnComplexTypeUnsupportedFeature(schemaAnalysisReport utils.SchemaReport) []UnsupportedFeature {
	// TODO: include MinimumVersionsFixedIn
	log.Infof("fetching unsupported features for Index on complex datatypes...")
	unsupportedFeatures := make([]UnsupportedFeature, 0)

	for _, issueTypeAndName := range queryissue.IndexOnComplexDatatypesIssues {
		unsupportedFeatures = append(unsupportedFeatures, getUnsupportedFeaturesFromSchemaAnalysisReport(issueTypeAndName.IssueName, "", issueTypeAndName.IssueType, schemaAnalysisReport, false))
	}

	return lo.Filter(unsupportedFeatures, func(f UnsupportedFeature, _ int) bool {
		return len(f.Objects) > 0
	})
}

func fetchUnsupportedOracleFeaturesFromSchemaReport(schemaAnalysisReport utils.SchemaReport) ([]UnsupportedFeature, error) {
	log.Infof("fetching unsupported features for Oracle...")
	unsupportedFeatures := make([]UnsupportedFeature, 0)
	unsupportedFeatures = append(unsupportedFeatures, getUnsupportedFeaturesFromSchemaAnalysisReport(COMPOUND_TRIGGER_FEATURE, "", COMPOUND_TRIGGER_ISSUE_TYPE, schemaAnalysisReport, false))
	return lo.Filter(unsupportedFeatures, func(f UnsupportedFeature, _ int) bool {
		return len(f.Objects) > 0
	}), nil
}

var OracleUnsupportedIndexTypes = []string{"CLUSTER INDEX", "DOMAIN INDEX", "FUNCTION-BASED DOMAIN INDEX", "IOT - TOP INDEX", "NORMAL/REV INDEX", "FUNCTION-BASED NORMAL/REV INDEX"}

func fetchUnsupportedObjectTypes() ([]UnsupportedFeature, error) {
	if source.DBType != ORACLE {
		return nil, nil
	}

	query := fmt.Sprintf(`SELECT schema_name, object_name, object_type FROM %s`, migassessment.OBJECT_TYPE_MAPPING)
	rows, err := assessmentDB.Query(query)
	if err != nil {
		return nil, fmt.Errorf("error querying-%s: %w", query, err)
	}
	defer func() {
		closeErr := rows.Close()
		if closeErr != nil {
			log.Warnf("error closing rows while fetching object type mapping metadata: %v", err)
		}
	}()

	var unsupportedIndexes, virtualColumns, inheritedTypes, unsupportedPartitionTypes []ObjectInfo
	for rows.Next() {
		var schemaName, objectName, objectType string
		err = rows.Scan(&schemaName, &objectName, &objectType)
		if err != nil {
			return nil, fmt.Errorf("error scanning rows:%w", err)
		}

		if slices.Contains(OracleUnsupportedIndexTypes, objectType) {
			unsupportedIndexes = append(unsupportedIndexes, ObjectInfo{
				ObjectName: fmt.Sprintf("Index Name: %s, Index Type=%s", objectName, objectType),
			})
			// For oracle migration complexity comes from ora2pg, so defining Impact not required right now
			assessmentReport.AppendIssues(AssessmentIssue{
				Category:            UNSUPPORTED_FEATURES_CATEGORY,
				CategoryDescription: GetCategoryDescription(UNSUPPORTED_FEATURES_CATEGORY),
				Type:                UNSUPPORTED_INDEXES_ISSUE_TYPE,
				Name:                UNSUPPORTED_INDEXES_FEATURE,
				Description:         "", // TODO
				ObjectType:          constants.INDEX,
				// TODO: here it should be only ObjectName, to populate Index Type there should be a separate field
				ObjectName: fmt.Sprintf("Index Name: %s, Index Type=%s", objectName, objectType),
			})
		} else if objectType == VIRTUAL_COLUMN {
			virtualColumns = append(virtualColumns, ObjectInfo{ObjectName: objectName})
			assessmentReport.AppendIssues(AssessmentIssue{
				Category:            UNSUPPORTED_FEATURES_CATEGORY,
				CategoryDescription: GetCategoryDescription(UNSUPPORTED_FEATURES_CATEGORY),
				Type:                VIRTUAL_COLUMNS_ISSUE_TYPE,
				Name:                VIRTUAL_COLUMNS_FEATURE,
				Description:         "", // TODO
				ObjectType:          constants.COLUMN,
				ObjectName:          objectName,
			})
		} else if objectType == INHERITED_TYPE {
			inheritedTypes = append(inheritedTypes, ObjectInfo{ObjectName: objectName})
			assessmentReport.AppendIssues(AssessmentIssue{
				Category:            UNSUPPORTED_FEATURES_CATEGORY,
				CategoryDescription: GetCategoryDescription(UNSUPPORTED_FEATURES_CATEGORY),
				Type:                INHERITED_TYPES_ISSUE_TYPE,
				Name:                INHERITED_TYPES_FEATURE,
				Description:         "", // TODO
				ObjectType:          constants.TYPE,
				ObjectName:          objectName,
			})
		} else if objectType == REFERENCE_PARTITION || objectType == SYSTEM_PARTITION {
			referenceOrTablePartitionPresent = true
			unsupportedPartitionTypes = append(unsupportedPartitionTypes, ObjectInfo{ObjectName: fmt.Sprintf("Table Name: %s, Partition Method: %s", objectName, objectType)})

			assessmentReport.AppendIssues(AssessmentIssue{
				Category:            UNSUPPORTED_FEATURES_CATEGORY,
				CategoryDescription: GetCategoryDescription(UNSUPPORTED_FEATURES_CATEGORY),
				Type:                UNSUPPORTED_PARTITIONING_METHODS_ISSUE_TYPE,
				Name:                UNSUPPORTED_PARTITIONING_METHODS_FEATURE,
				Description:         "", // TODO
				ObjectType:          constants.TABLE,
				// TODO: here it should be only ObjectName, to populate Partition Method there should be a separate field
				ObjectName: fmt.Sprintf("Table Name: %s, Partition Method: %s", objectName, objectType),
			})
		}
	}

	unsupportedFeatures := make([]UnsupportedFeature, 0)
	unsupportedFeatures = append(unsupportedFeatures, UnsupportedFeature{UNSUPPORTED_INDEXES_FEATURE, unsupportedIndexes, false, "", "", nil})
	unsupportedFeatures = append(unsupportedFeatures, UnsupportedFeature{VIRTUAL_COLUMNS_FEATURE, virtualColumns, false, "", "", nil})
	unsupportedFeatures = append(unsupportedFeatures, UnsupportedFeature{INHERITED_TYPES_FEATURE, inheritedTypes, false, "", "", nil})
	unsupportedFeatures = append(unsupportedFeatures, UnsupportedFeature{UNSUPPORTED_PARTITIONING_METHODS_FEATURE, unsupportedPartitionTypes, false, "", "", nil})
	return lo.Filter(unsupportedFeatures, func(f UnsupportedFeature, _ int) bool {
		return len(f.Objects) > 0
	}), nil
}

func fetchUnsupportedPlPgSQLObjects(schemaAnalysisReport utils.SchemaReport) []UnsupportedFeature {
	if source.DBType != POSTGRESQL {
		return nil
	}

	plpgsqlIssues := lo.Filter(schemaAnalysisReport.Issues, func(issue utils.AnalyzeSchemaIssue, _ int) bool {
		return issue.IssueType == UNSUPPORTED_PLPGSQL_OBJECTS_CATEGORY
	})
	groupPlpgsqlIssuesByIssueName := lo.GroupBy(plpgsqlIssues, func(issue utils.AnalyzeSchemaIssue) string {
		return issue.Name
	})
	var unsupportedPlpgSqlObjects []UnsupportedFeature
	for issueName, analyzeSchemaIssues := range groupPlpgsqlIssuesByIssueName {
		var objects []ObjectInfo
		var docsLink string
		var minVersionsFixedIn map[string]*ybversion.YBVersion
		var minVersionsFixedInSet bool

		for _, issue := range analyzeSchemaIssues {
			if !minVersionsFixedInSet {
				minVersionsFixedIn = issue.MinimumVersionsFixedIn
				minVersionsFixedInSet = true
			}
			if !areMinVersionsFixedInEqual(minVersionsFixedIn, issue.MinimumVersionsFixedIn) {
				utils.ErrExit("Issues belonging to UnsupportedFeature %s have different minimum versions fixed in: %v, %v", issueName, minVersionsFixedIn, issue.MinimumVersionsFixedIn)
			}

			objects = append(objects, ObjectInfo{
				ObjectType:   issue.ObjectType,
				ObjectName:   issue.ObjectName,
				SqlStatement: issue.SqlStatement,
			})
			docsLink = issue.DocsLink
			assessmentReport.AppendIssues(convertAnalyzeSchemaIssueToAssessmentIssue(issue, issue.MinimumVersionsFixedIn))
		}
		feature := UnsupportedFeature{
			FeatureName:            issueName,
			DisplayDDL:             true,
			DocsLink:               docsLink,
			Objects:                objects,
			MinimumVersionsFixedIn: minVersionsFixedIn,
		}
		unsupportedPlpgSqlObjects = append(unsupportedPlpgSqlObjects, feature)
	}

	return unsupportedPlpgSqlObjects
}

func fetchUnsupportedQueryConstructs() ([]utils.UnsupportedQueryConstruct, error) {
	if source.DBType != POSTGRESQL {
		return nil, nil
	}
	query := fmt.Sprintf("SELECT DISTINCT query from %s", migassessment.DB_QUERIES_SUMMARY)
	rows, err := assessmentDB.Query(query)
	if err != nil {
		return nil, fmt.Errorf("error querying=%s on assessmentDB: %w", query, err)
	}
	defer func() {
		closeErr := rows.Close()
		if closeErr != nil {
			log.Warnf("error closing rows while fetching database queries summary metadata: %v", err)
		}
	}()

	var executedQueries []string
	for rows.Next() {
		var executedQuery string
		err := rows.Scan(&executedQuery)
		if err != nil {
			return nil, fmt.Errorf("error scanning rows: %w", err)
		}
		executedQueries = append(executedQueries, executedQuery)
	}

	if len(executedQueries) == 0 {
		log.Infof("queries info not present in the assessment metadata for detecting unsupported query constructs")
		return nil, nil
	}

	var result []utils.UnsupportedQueryConstruct
	for i := 0; i < len(executedQueries); i++ {
		query := executedQueries[i]
		log.Debugf("fetching unsupported query constructs for query - [%s]", query)
		collectedSchemaList, err := queryparser.GetSchemaUsed(query)
		if err != nil { // no need to error out if failed to get schemas for a query
			log.Errorf("failed to get schemas used for query [%s]: %v", query, err)
			continue
		}

		log.Infof("collected schema list %v(len=%d) for query [%s]", collectedSchemaList, len(collectedSchemaList), query)
		if !considerQueryForIssueDetection(collectedSchemaList) {
			log.Infof("ignoring query due to difference in collected schema list %v(len=%d) vs source schema list %v(len=%d)",
				collectedSchemaList, len(collectedSchemaList), source.GetSchemaList(), len(source.GetSchemaList()))
			continue
		}

		issues, err := parserIssueDetector.GetDMLIssues(query, targetDbVersion)
		if err != nil {
			log.Errorf("failed while trying to fetch query issues in query - [%s]: %v",
				query, err)
		}

		for _, issue := range issues {
			uqc := utils.UnsupportedQueryConstruct{
				Query:                  issue.SqlStatement,
				ConstructTypeName:      issue.Name,
				DocsLink:               issue.DocsLink,
				MinimumVersionsFixedIn: issue.MinimumVersionsFixedIn,
			}
			result = append(result, uqc)

			assessmentReport.AppendIssues(AssessmentIssue{
				Category:               UNSUPPORTED_QUERY_CONSTRUCTS_CATEGORY,
				CategoryDescription:    GetCategoryDescription(UNSUPPORTED_QUERY_CONSTRUCTS_CATEGORY),
				Type:                   issue.Type,
				Name:                   issue.Name,
				Impact:                 issue.Impact,
				Description:            issue.Description,
				SqlStatement:           issue.SqlStatement,
				DocsLink:               issue.DocsLink,
				MinimumVersionsFixedIn: issue.MinimumVersionsFixedIn,
			})
		}
	}

	// sort the slice to group same constructType in html and json reports
	log.Infof("sorting the result slice based on construct type")
	sort.Slice(result, func(i, j int) bool {
		return result[i].ConstructTypeName <= result[j].ConstructTypeName
	})
	return result, nil
}

func fetchColumnsWithUnsupportedDataTypes() ([]utils.TableColumnsDataTypes, []utils.TableColumnsDataTypes, []utils.TableColumnsDataTypes, error) {
	var unsupportedDataTypes, unsupportedDataTypesForLiveMigration, unsupportedDataTypesForLiveMigrationWithFForFB []utils.TableColumnsDataTypes

	query := fmt.Sprintf(`SELECT schema_name, table_name, column_name, data_type FROM %s`,
		migassessment.TABLE_COLUMNS_DATA_TYPES)
	rows, err := assessmentDB.Query(query)
	if err != nil {
		return nil, nil, nil, fmt.Errorf("error querying-%s on assessmentDB: %w", query, err)
	}
	defer func() {
		closeErr := rows.Close()
		if closeErr != nil {
			log.Warnf("error closing rows while fetching unsupported datatypes metadata: %v", err)
		}
	}()

	var allColumnsDataTypes []utils.TableColumnsDataTypes
	for rows.Next() {
		var columnDataTypes utils.TableColumnsDataTypes
		err := rows.Scan(&columnDataTypes.SchemaName, &columnDataTypes.TableName,
			&columnDataTypes.ColumnName, &columnDataTypes.DataType)
		if err != nil {
			return nil, nil, nil, fmt.Errorf("error scanning rows: %w", err)
		}

		allColumnsDataTypes = append(allColumnsDataTypes, columnDataTypes)
	}

	var sourceUnsupportedDatatypes, liveUnsupportedDatatypes, liveWithFForFBUnsupportedDatatypes []string

	switch source.DBType {
	case POSTGRESQL:
		sourceUnsupportedDatatypes = srcdb.PostgresUnsupportedDataTypes
		liveUnsupportedDatatypes = srcdb.GetPGLiveMigrationUnsupportedDatatypes()
		liveWithFForFBUnsupportedDatatypes = srcdb.GetPGLiveMigrationWithFFOrFBUnsupportedDatatypes()
	case ORACLE:
		sourceUnsupportedDatatypes = srcdb.OracleUnsupportedDataTypes
	default:
		panic(fmt.Sprintf("invalid source db type %q", source.DBType))
	}
	// filter columns with unsupported data types using sourceUnsupportedDataTypes
	for i := 0; i < len(allColumnsDataTypes); i++ {
		//Using this ContainsAnyStringFromSlice as the catalog we use for fetching datatypes uses the data_type only
		// which just contains the base type for example VARCHARs it won't include any length, precision or scale information
		//of these types there are other columns available for these information so we just do string match of types with our list
		splits := strings.Split(allColumnsDataTypes[i].DataType, ".")
		typeName := splits[len(splits)-1] //using typename only for the cases we are checking it from the static list of type names
		typeName = strings.TrimSuffix(typeName, "[]")

		isUnsupportedDatatype := utils.ContainsAnyStringFromSlice(sourceUnsupportedDatatypes, typeName)
		isUnsupportedDatatypeInLive := utils.ContainsAnyStringFromSlice(liveUnsupportedDatatypes, typeName)

		isUnsupportedDatatypeInLiveWithFFOrFBList := utils.ContainsAnyStringFromSlice(liveWithFForFBUnsupportedDatatypes, typeName)
		isUDTDatatype := utils.ContainsAnyStringFromSlice(parserIssueDetector.GetCompositeTypes(), allColumnsDataTypes[i].DataType)
		isArrayDatatype := strings.HasSuffix(allColumnsDataTypes[i].DataType, "[]")                                                                       //if type is array
		isEnumDatatype := utils.ContainsAnyStringFromSlice(parserIssueDetector.GetEnumTypes(), strings.TrimSuffix(allColumnsDataTypes[i].DataType, "[]")) //is ENUM type
		isArrayOfEnumsDatatype := isArrayDatatype && isEnumDatatype

		allColumnsDataTypes[i].IsArrayType = isArrayDatatype
		allColumnsDataTypes[i].IsEnumType = isEnumDatatype
		allColumnsDataTypes[i].IsUDTType = isUDTDatatype

		isUnsupportedDatatypeInLiveWithFFOrFB := isUnsupportedDatatypeInLiveWithFFOrFBList || isUDTDatatype || isArrayOfEnumsDatatype

		switch true {
		case isUnsupportedDatatype:
			unsupportedDataTypes = append(unsupportedDataTypes, allColumnsDataTypes[i])
		case isUnsupportedDatatypeInLive:
			unsupportedDataTypesForLiveMigration = append(unsupportedDataTypesForLiveMigration, allColumnsDataTypes[i])
		case isUnsupportedDatatypeInLiveWithFFOrFB:
			/*
				TODO test this for Oracle case if there is any special handling required
				For Live mgiration with FF or FB, It is meant to be for the datatypes that are going to be in YB after migration
				so it makes sense to use the analyzeSchema `compositeTypes` or `enumTypes` and check from there but some information
				we are still using from Source which might need a better way in case of Oracle as for PG it doesn't really makes a difference in
				source or analyzeSchema's results.
			*/
			//reporting types in the list YugabyteUnsupportedDataTypesForDbzm, UDT and array on ENUMs columns as unsupported with live migration with ff/fb
			unsupportedDataTypesForLiveMigrationWithFForFB = append(unsupportedDataTypesForLiveMigrationWithFForFB, allColumnsDataTypes[i])

		}
	}

	return unsupportedDataTypes, unsupportedDataTypesForLiveMigration, unsupportedDataTypesForLiveMigrationWithFForFB, nil
}

func addAssessmentIssuesForUnsupportedDatatypes(unsupportedDatatypes []utils.TableColumnsDataTypes) {
	for _, colInfo := range unsupportedDatatypes {
		qualifiedColName := fmt.Sprintf("%s.%s.%s", colInfo.SchemaName, colInfo.TableName, colInfo.ColumnName)
		switch source.DBType {
		case ORACLE:
			issue := AssessmentIssue{
				Category:               UNSUPPORTED_DATATYPES_CATEGORY,
				CategoryDescription:    GetCategoryDescription(UNSUPPORTED_DATATYPES_CATEGORY),
				Type:                   colInfo.DataType, // TODO: maybe name it like "unsupported datatype - geometry"
				Name:                   colInfo.DataType, // TODO: maybe name it like "unsupported datatype - geometry"
				Description:            "",               // TODO
				Impact:                 constants.IMPACT_LEVEL_3,
				ObjectType:             constants.COLUMN,
				ObjectName:             qualifiedColName,
				DocsLink:               "",  // TODO
				MinimumVersionsFixedIn: nil, // TODO
			}
			assessmentReport.AppendIssues(issue)
		case POSTGRESQL:
			// Datatypes can be of form public.geometry, so we need to extract the datatype from it
			datatype, ok := utils.SliceLastElement(strings.Split(colInfo.DataType, "."))
			if !ok {
				log.Warnf("failed to get datatype from %s", colInfo.DataType)
				continue
			}

			// We obtain the queryissue from the Report function. This queryissue is first converted to AnalyzeIssue and then to AssessmentIssue using pre existing function
			// Coneverting queryissue directly to AssessmentIssue would have lead to the creation of a new function which would have required a lot of cases to be handled and led to code duplication
			// This converted AssessmentIssue is then appended to the assessmentIssues slice
			queryissue := queryissue.ReportUnsupportedDatatypes(datatype, colInfo.ColumnName, constants.COLUMN, qualifiedColName)
			checkIsFixedInAndAddIssueToAssessmentIssues(queryissue)

		default:
			panic(fmt.Sprintf("invalid source db type %q", source.DBType))
		}

	}
}

func checkIsFixedInAndAddIssueToAssessmentIssues(queryIssue queryissue.QueryIssue) {
	fixed, err := queryIssue.IsFixedIn(targetDbVersion)
	if err != nil {
		log.Warnf("checking if issue %v is supported: %v", queryIssue, err)
	}
	if !fixed {
		convertedAnalyzeIssue := convertIssueInstanceToAnalyzeIssue(queryIssue, "", false, false)
		issue := convertAnalyzeSchemaIssueToAssessmentIssue(convertedAnalyzeIssue, queryIssue.MinimumVersionsFixedIn)
		assessmentReport.AppendIssues(issue)
	}
}

/*
Queries to ignore:
- Collected schemas is totally different than source schema list, not containing ""

Queries to consider:
- Collected schemas subset of source schema list
- Collected schemas contains some from source schema list and some extras

Caveats:
There can be a lot of false positives.
For example: standard sql functions like sum(), count() won't be qualified(pg_catalog) in queries generally.
Making the schema unknown for that object, resulting in query consider
*/
func considerQueryForIssueDetection(collectedSchemaList []string) bool {
	// filtering out pg_catalog schema, since it doesn't impact query consideration decision
	collectedSchemaList = lo.Filter(collectedSchemaList, func(item string, _ int) bool {
		return item != "pg_catalog"
	})

	sourceSchemaList := strings.Split(source.Schema, "|")

	// fallback in case: unable to collect objects or there are no object(s) in the query
	if len(collectedSchemaList) == 0 {
		return true
	}

	// empty schemaname indicates presence of unqualified objectnames in query
	if slices.Contains(collectedSchemaList, "") {
		log.Debug("considering due to empty schema\n")
		return true
	}

	for _, collectedSchema := range collectedSchemaList {
		if slices.Contains(sourceSchemaList, collectedSchema) {
			log.Debugf("considering due to '%s' schema\n", collectedSchema)
			return true
		}
	}
	return false
}

const (
	RANGE_SHARDED_INDEXES_RECOMMENDATION = `If indexes are created on columns commonly used in range-based queries (e.g. timestamp columns), it is recommended to explicitly configure these indexes with range sharding. This ensures efficient data access for range queries.
By default, YugabyteDB uses hash sharding for indexes, which distributes data randomly and is not ideal for range-based predicates potentially degrading query performance. Note that range sharding is enabled by default only in <a class="highlight-link" target="_blank" href="https://docs.yugabyte.com/preview/develop/postgresql-compatibility/">PostgreSQL compatibility mode</a> in YugabyteDB.`
	COLOCATED_TABLE_RECOMMENDATION_CAVEAT = `If there are any tables that receive disproportionately high load, ensure that they are NOT colocated to avoid the colocated tablet becoming a hotspot.
For additional considerations related to colocated tables, refer to the documentation at: https://docs.yugabyte.com/preview/explore/colocation/#limitations-and-considerations`
	ORACLE_PARTITION_DEFAULT_COLOCATION = `For sharding/colocation recommendations, each partition is treated individually. During the export schema phase, all the partitions of a partitioned table are currently created as colocated by default.
To manually modify the schema, please refer: <a class="highlight-link" href="https://github.com/yugabyte/yb-voyager/issues/1581">https://github.com/yugabyte/yb-voyager/issues/1581</a>.`

	ORACLE_UNSUPPPORTED_PARTITIONING = `Reference and System Partitioned tables are created as normal tables, but are not considered for target cluster sizing recommendations.`

	GIN_INDEXES                = `There are some BITMAP indexes present in the schema that will get converted to GIN indexes, but GIN indexes are partially supported in YugabyteDB as mentioned in <a class="highlight-link" href="https://github.com/yugabyte/yugabyte-db/issues/7850">https://github.com/yugabyte/yugabyte-db/issues/7850</a> so take a look and modify them if not supported.`
	UNLOGGED_TABLE_NOTE        = `There are some Unlogged tables in the schema. They will be created as regular LOGGED tables in YugabyteDB as unlogged tables are not supported.`
	REPORTING_LIMITATIONS_NOTE = `<a class="highlight-link" target="_blank"  href="https://docs.yugabyte.com/preview/yugabyte-voyager/known-issues/#assessment-and-schema-analysis-limitations">Limitations in assessment</a>`
)

const FOREIGN_TABLE_NOTE = `There are some Foreign tables in the schema, but during the export schema phase, exported schema does not include the SERVER and USER MAPPING objects. Therefore, you must manually create these objects before import schema. For more information on each of them, run analyze-schema. `

// TODO: fix notes handling for html tags just for html and not for json
func addNotesToAssessmentReport() {
	log.Infof("adding notes to assessment report")

	// keep it as the first point in Notes
	if len(assessmentReport.Sizing.SizingRecommendation.ColocatedTables) > 0 {
		assessmentReport.Notes = append(assessmentReport.Notes, COLOCATED_TABLE_RECOMMENDATION_CAVEAT)
	}
	for _, dbObj := range schemaAnalysisReport.SchemaSummary.DBObjects {
		if dbObj.ObjectType == "INDEX" && dbObj.TotalCount > 0 {
			assessmentReport.Notes = append(assessmentReport.Notes, RANGE_SHARDED_INDEXES_RECOMMENDATION)
			break
		}
	}
	switch source.DBType {
	case ORACLE:
		partitionSqlFPath := filepath.Join(assessmentMetadataDir, "schema", "partitions", "partition.sql")
		// file exists and isn't empty (containing PARTITIONs DDLs)
		if utils.FileOrFolderExists(partitionSqlFPath) && !utils.IsFileEmpty(partitionSqlFPath) {
			assessmentReport.Notes = append(assessmentReport.Notes, ORACLE_PARTITION_DEFAULT_COLOCATION)
		}
		if referenceOrTablePartitionPresent {
			assessmentReport.Notes = append(assessmentReport.Notes, ORACLE_UNSUPPPORTED_PARTITIONING)
		}

		// checking if gin indexes are present.
		for _, dbObj := range schemaAnalysisReport.SchemaSummary.DBObjects {
			if dbObj.ObjectType == "INDEX" {
				if strings.Contains(dbObj.Details, GIN_INDEX_DETAILS) {
					assessmentReport.Notes = append(assessmentReport.Notes, GIN_INDEXES)
					break
				}
			}
		}
	case POSTGRESQL:
		if parserIssueDetector.IsUnloggedTablesIssueFiltered() {
			assessmentReport.Notes = append(assessmentReport.Notes, UNLOGGED_TABLE_NOTE)
		}
		assessmentReport.Notes = append(assessmentReport.Notes, REPORTING_LIMITATIONS_NOTE)
	}

}

func addMigrationCaveatsToAssessmentReport(unsupportedDataTypesForLiveMigration []utils.TableColumnsDataTypes, unsupportedDataTypesForLiveMigrationWithFForFB []utils.TableColumnsDataTypes) {
	switch source.DBType {
	case POSTGRESQL:
		log.Infof("add migration caveats to assessment report")
		migrationCaveats := make([]UnsupportedFeature, 0)
		migrationCaveats = append(migrationCaveats, getUnsupportedFeaturesFromSchemaAnalysisReport(ALTER_PARTITION_ADD_PK_CAVEAT_FEATURE, "", queryissue.ALTER_TABLE_ADD_PK_ON_PARTITIONED_TABLE,
			schemaAnalysisReport, true))
		migrationCaveats = append(migrationCaveats, getUnsupportedFeaturesFromSchemaAnalysisReport(FOREIGN_TABLE_CAVEAT_FEATURE, "", queryissue.FOREIGN_TABLE,
			schemaAnalysisReport, false))
		migrationCaveats = append(migrationCaveats, getUnsupportedFeaturesFromSchemaAnalysisReport(POLICIES_CAVEAT_FEATURE, "", queryissue.POLICY_WITH_ROLES,
			schemaAnalysisReport, false))

		if len(unsupportedDataTypesForLiveMigration) > 0 {
			columns := make([]ObjectInfo, 0)
			for _, colInfo := range unsupportedDataTypesForLiveMigration {
				qualifiedColName := fmt.Sprintf("%s.%s.%s", colInfo.SchemaName, colInfo.TableName, colInfo.ColumnName)
				columns = append(columns, ObjectInfo{ObjectName: fmt.Sprintf("%s (%s)", qualifiedColName, colInfo.DataType)})

				datatype, ok := utils.SliceLastElement(strings.Split(colInfo.DataType, "."))
				if !ok {
					log.Warnf("failed to get datatype from %s", colInfo.DataType)
					continue
				}

				// We obtain the queryissue from the Report function. This queryissue is first converted to AnalyzeIssue and then to AssessmentIssue using pre existing function
				// Coneverting queryissue directly to AssessmentIssue would have lead to the creation of a new function which would have required a lot of cases to be handled and led to code duplication
				// This converted AssessmentIssue is then appended to the assessmentIssues slice
				queryIssue := queryissue.ReportUnsupportedDatatypesInLive(datatype, colInfo.ColumnName, constants.COLUMN, qualifiedColName)
				checkIsFixedInAndAddIssueToAssessmentIssues(queryIssue)
			}
			if len(columns) > 0 {
				migrationCaveats = append(migrationCaveats, UnsupportedFeature{UNSUPPORTED_DATATYPES_LIVE_CAVEAT_FEATURE, columns, false, UNSUPPORTED_DATATYPE_LIVE_MIGRATION_DOC_LINK, UNSUPPORTED_DATATYPES_FOR_LIVE_MIGRATION_DESCRIPTION, nil})
			}
		}
		if len(unsupportedDataTypesForLiveMigrationWithFForFB) > 0 {
			columns := make([]ObjectInfo, 0)
			for _, colInfo := range unsupportedDataTypesForLiveMigrationWithFForFB {
				qualifiedColName := fmt.Sprintf("%s.%s.%s", colInfo.SchemaName, colInfo.TableName, colInfo.ColumnName)
				columns = append(columns, ObjectInfo{ObjectName: fmt.Sprintf("%s (%s)", qualifiedColName, colInfo.DataType)})

				datatype, ok := utils.SliceLastElement(strings.Split(colInfo.DataType, "."))
				if !ok {
					log.Warnf("failed to get datatype from %s", colInfo.DataType)
					continue
				}

				var queryIssue queryissue.QueryIssue

				if colInfo.IsArrayType && colInfo.IsEnumType {
					queryIssue = queryissue.NewArrayOfEnumDatatypeIssue(
						constants.COLUMN,
						qualifiedColName,
						"",
						datatype,
						colInfo.ColumnName,
					)
				} else if colInfo.IsUDTType {
					queryIssue = queryissue.NewUserDefinedDatatypeIssue(
						constants.COLUMN,
						qualifiedColName,
						"",
						datatype,
						colInfo.ColumnName,
					)
				} else {
					queryIssue = queryissue.ReportUnsupportedDatatypesInLiveWithFFOrFB(datatype, colInfo.ColumnName, constants.COLUMN, qualifiedColName)
				}
				checkIsFixedInAndAddIssueToAssessmentIssues(queryIssue)

			}
			if len(columns) > 0 {
				migrationCaveats = append(migrationCaveats, UnsupportedFeature{UNSUPPORTED_DATATYPES_LIVE_WITH_FF_FB_CAVEAT_FEATURE, columns, false, UNSUPPORTED_DATATYPE_LIVE_MIGRATION_DOC_LINK, UNSUPPORTED_DATATYPES_FOR_LIVE_MIGRATION_WITH_FF_FB_DESCRIPTION, nil})
			}
		}
		migrationCaveats = lo.Filter(migrationCaveats, func(m UnsupportedFeature, _ int) bool {
			return len(m.Objects) > 0
		})
		if len(migrationCaveats) > 0 {
			assessmentReport.MigrationCaveats = migrationCaveats
		}

	}
}

func postProcessingOfAssessmentReport() {
	switch source.DBType {
	case ORACLE:
		log.Infof("post processing of assessment report to remove the schema name from fully qualified table names")
		for i := range assessmentReport.Sizing.SizingRecommendation.ShardedTables {
			parts := strings.Split(assessmentReport.Sizing.SizingRecommendation.ShardedTables[i], ".")
			if len(parts) > 1 {
				assessmentReport.Sizing.SizingRecommendation.ShardedTables[i] = parts[1]
			}
		}

		for i := range assessmentReport.Sizing.SizingRecommendation.ColocatedTables {
			parts := strings.Split(assessmentReport.Sizing.SizingRecommendation.ColocatedTables[i], ".")
			if len(parts) > 1 {
				assessmentReport.Sizing.SizingRecommendation.ColocatedTables[i] = parts[1]
			}
		}

		// redact Impact info from the assessment report for Oracle
		// TODO: Remove this processing step in future when supporting Explanation for Oracle
		for i := range assessmentReport.Issues {
			assessmentReport.Issues[i].Impact = "-"
		}

	}
}

func generateAssessmentReportJson(reportDir string) error {
	jsonReportFilePath := filepath.Join(reportDir, fmt.Sprintf("%s%s", ASSESSMENT_FILE_NAME, JSON_EXTENSION))
	log.Infof("writing assessment report to file: %s", jsonReportFilePath)

	strReport, err := json.MarshalIndent(assessmentReport, "", "\t")
	if err != nil {
		return fmt.Errorf("failed to marshal the assessment report: %w", err)
	}

	err = os.WriteFile(jsonReportFilePath, strReport, 0644)
	if err != nil {
		return fmt.Errorf("failed to write assessment report to file: %w", err)
	}

	utils.PrintAndLog("generated JSON assessment report at: %s", jsonReportFilePath)
	return nil
}

func generateAssessmentReportHtml(reportDir string) error {
	htmlReportFilePath := filepath.Join(reportDir, fmt.Sprintf("%s%s", ASSESSMENT_FILE_NAME, HTML_EXTENSION))
	log.Infof("writing assessment report to file: %s", htmlReportFilePath)

	file, err := os.Create(htmlReportFilePath)
	if err != nil {
		return fmt.Errorf("failed to create file for %q: %w", filepath.Base(htmlReportFilePath), err)
	}
	defer func() {
		err := file.Close()
		if err != nil {
			log.Errorf("failed to close file %q: %v", htmlReportFilePath, err)
		}
	}()

	log.Infof("creating template for assessment report...")
	funcMap := template.FuncMap{
		"split":                            split,
		"groupByObjectType":                groupByObjectType,
		"numKeysInMapStringObjectInfo":     numKeysInMapStringObjectInfo,
		"groupByObjectName":                groupByObjectName,
		"totalUniqueObjectNamesOfAllTypes": totalUniqueObjectNamesOfAllTypes,
		"getSupportedVersionString":        getSupportedVersionString,
		"snakeCaseToTitleCase":             utils.SnakeCaseToTitleCase,
		"getSqlPreview":                    utils.GetSqlStmtToPrint,
	}
	tmpl := template.Must(template.New("report").Funcs(funcMap).Parse(string(bytesTemplate)))

	log.Infof("execute template for assessment report...")
	if source.DBType == POSTGRESQL {
		// marking this as empty to not display this in html report for PG
		assessmentReport.SchemaSummary.SchemaNames = []string{}
	}

	type CombinedStruct struct {
		AssessmentReport
		MigrationComplexityCategorySummary []MigrationComplexityCategorySummary
	}
	combined := CombinedStruct{
		AssessmentReport:                   assessmentReport,
		MigrationComplexityCategorySummary: buildCategorySummary(source.DBType, assessmentReport.Issues),
	}

	err = tmpl.Execute(file, combined)
	if err != nil {
		return fmt.Errorf("failed to render the assessment report: %w", err)
	}

	utils.PrintAndLog("generated HTML assessment report at: %s", htmlReportFilePath)
	return nil
}

func groupByObjectType(objects []ObjectInfo) map[string][]ObjectInfo {
	return lo.GroupBy(objects, func(object ObjectInfo) string {
		return object.ObjectType
	})
}

func groupByObjectName(objects []ObjectInfo) map[string][]ObjectInfo {
	return lo.GroupBy(objects, func(object ObjectInfo) string {
		return object.ObjectName
	})
}

func totalUniqueObjectNamesOfAllTypes(m map[string][]ObjectInfo) int {
	totalObjectNames := 0
	for _, objects := range m {
		totalObjectNames += len(lo.Keys(groupByObjectName(objects)))
	}
	return totalObjectNames
}

func numKeysInMapStringObjectInfo(m map[string][]ObjectInfo) int {
	return len(lo.Keys(m))
}

func split(value string, delimiter string) []string {
	return strings.Split(value, delimiter)
}

func getSupportedVersionString(minimumVersionsFixedIn map[string]*ybversion.YBVersion) string {
	if minimumVersionsFixedIn == nil {
		return ""
	}
	supportedVersions := []string{}
	for series, minVersionFixedIn := range minimumVersionsFixedIn {
		if minVersionFixedIn == nil {
			continue
		}
		supportedVersions = append(supportedVersions, fmt.Sprintf(">=%s (%s series)", minVersionFixedIn.String(), series))
	}
	return strings.Join(supportedVersions, ", ")
}

func validateSourceDBTypeForAssessMigration() {
	if source.DBType == "" {
		utils.ErrExit("Error required flag \"source-db-type\" not set")
	}

	source.DBType = strings.ToLower(source.DBType)
	if !slices.Contains(assessMigrationSupportedDBTypes, source.DBType) {
		utils.ErrExit("Error Invalid source-db-type: %q. Supported source db types for assess-migration are: [%v]",
			source.DBType, strings.Join(assessMigrationSupportedDBTypes, ", "))
	}
}

func validateAssessmentMetadataDirFlag() {
	if assessmentMetadataDirFlag != "" {
		if !utils.FileOrFolderExists(assessmentMetadataDirFlag) {
			utils.ErrExit("provided with `--assessment-metadata-dir` flag does not exist: %q ", assessmentMetadataDirFlag)
		} else {
			log.Infof("using provided assessment metadata directory: %s", assessmentMetadataDirFlag)
		}
	}
}

func validateAndSetTargetDbVersionFlag() error {
	if targetDbVersionStrFlag == "" {
		if utils.AskPrompt("No target-db-version has been specified.\nDo you want to continue with the latest stable YugabyteDB version:", ybversion.LatestStable.String()) {
			targetDbVersion = ybversion.LatestStable
			return nil
		} else {
			utils.ErrExit("Aborting..")
			return nil
		}
	}

	var err error
	targetDbVersion, err = ybversion.NewYBVersion(targetDbVersionStrFlag)

	if err == nil || !errors.Is(err, ybversion.ErrUnsupportedSeries) {
		return err
	}

	// error is ErrUnsupportedSeries
	utils.PrintAndLog("%v", err)
	if utils.AskPrompt("Do you want to continue with the latest stable YugabyteDB version:", ybversion.LatestStable.String()) {
		targetDbVersion = ybversion.LatestStable
		return nil
	} else {
		utils.ErrExit("Aborting..")
		return nil
	}
}

func validateSourceDBIOPSForAssessMigration() error {
	var totalIOPS int64

	tableIndexStats, err := assessmentDB.FetchAllStats()
	if err != nil {
		return fmt.Errorf("fetching all stats info from AssessmentDB: %w", err)
	}

	// Checking if source schema has zero objects.
	if tableIndexStats == nil || len(*tableIndexStats) == 0 {
		if utils.AskPrompt("No objects found in the specified schema(s). Do you want to continue anyway") {
			return nil
		} else {
			utils.ErrExit("Aborting..")
			return nil
		}
	}

	for _, stat := range *tableIndexStats {
		totalIOPS += utils.SafeDereferenceInt64(stat.ReadsPerSecond)
		totalIOPS += utils.SafeDereferenceInt64(stat.WritesPerSecond)
	}

	// Checking if source schema IOPS is not zero.
	if totalIOPS == 0 {
		if utils.AskPrompt("Detected 0 read/write IOPS on the tables in specified schema(s). In order to get an accurate assessment, it is recommended that the source database is actively handling its typical workloads. Do you want to continue anyway") {
			return nil
		} else {
			utils.ErrExit("Aborting..")
			return nil
		}
	}

	return nil
}<|MERGE_RESOLUTION|>--- conflicted
+++ resolved
@@ -552,12 +552,7 @@
 
 func runAssessment(assessmentDir string) error {
 	log.Infof("running assessment for migration from '%s' to YugabyteDB", source.DBType)
-<<<<<<< HEAD
-	err := migassessment.SizingAssessment(assessmentDir)
-=======
-
-	err := migassessment.SizingAssessment(targetDbVersion)
->>>>>>> 220ed39a
+	err := migassessment.SizingAssessment(assessmentDir, targetDbVersion)
 	if err != nil {
 		log.Errorf("failed to perform sizing and sharding assessment: %v", err)
 		return fmt.Errorf("failed to perform sizing and sharding assessment: %w", err)
