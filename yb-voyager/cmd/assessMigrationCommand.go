/*
Copyright (c) YugabyteDB, Inc.

Licensed under the Apache License, Version 2.0 (the "License");
you may not use this file except in compliance with the License.
You may obtain a copy of the License at

	http://www.apache.org/licenses/LICENSE-2.0

Unless required by applicable law or agreed to in writing, software
distributed under the License is distributed on an "AS IS" BASIS,
WITHOUT WARRANTIES OR CONDITIONS OF ANY KIND, either express or implied.
See the License for the specific language governing permissions and
limitations under the License.
*/

package cmd

import (
	"bufio"
	_ "embed"
	"encoding/csv"
	"encoding/json"
	"errors"
	"fmt"
	"os"
	"os/exec"
	"path/filepath"
	"sort"
	"strings"
	"syscall"
	"text/template"

	//"github.com/fatih/color"
	"github.com/samber/lo"
	log "github.com/sirupsen/logrus"
	"github.com/spf13/cobra"
	"golang.org/x/exp/slices"

	"github.com/yugabyte/yb-voyager/yb-voyager/src/constants"
	"github.com/yugabyte/yb-voyager/yb-voyager/src/metadb"
	"github.com/yugabyte/yb-voyager/yb-voyager/src/migassessment"
	"github.com/yugabyte/yb-voyager/yb-voyager/src/query/queryissue"
	"github.com/yugabyte/yb-voyager/yb-voyager/src/query/queryparser"
	"github.com/yugabyte/yb-voyager/yb-voyager/src/srcdb"
	"github.com/yugabyte/yb-voyager/yb-voyager/src/utils"
	"github.com/yugabyte/yb-voyager/yb-voyager/src/ybversion"
)

var (
	assessmentMetadataDir            string
	assessmentMetadataDirFlag        string
	assessmentReport                 AssessmentReport
	assessmentDB                     *migassessment.AssessmentDB
	intervalForCapturingIOPS         int64
	assessMigrationSupportedDBTypes  = []string{POSTGRESQL, ORACLE}
	referenceOrTablePartitionPresent = false
	pgssEnabledForAssessment         = false
	invokedByExportSchema            utils.BoolStr
)

var sourceConnectionFlags = []string{
	"source-db-host",
	"source-db-password",
	"source-db-name",
	"source-db-port",
	"source-db-schema",
	"source-db-user",
	"source-ssl-cert",
	"source-ssl-crl",
	"source-ssl-key",
	"source-ssl-mode",
	"source-ssl-root-cert",
}

var assessMigrationCmd = &cobra.Command{
	Use:   "assess-migration",
	Short: fmt.Sprintf("Assess the migration from source (%s) database to YugabyteDB.", strings.Join(assessMigrationSupportedDBTypes, ", ")),
	Long:  fmt.Sprintf("Assess the migration from source (%s) database to YugabyteDB.", strings.Join(assessMigrationSupportedDBTypes, ", ")),

	PreRun: func(cmd *cobra.Command, args []string) {
		CreateMigrationProjectIfNotExists(source.DBType, exportDir)
		err := retrieveMigrationUUID()
		if err != nil {
			utils.ErrExit("failed to get migration UUID: %w", err)
		}
		validateSourceDBTypeForAssessMigration()
		setExportFlagsDefaults()
		validateSourceSchema()
		validatePortRange()
		validateSSLMode()
		validateOracleParams()
		err = validateAndSetTargetDbVersionFlag()
		if err != nil {
			utils.ErrExit("failed to validate target db version: %w", err)
		}
		if cmd.Flags().Changed("assessment-metadata-dir") {
			validateAssessmentMetadataDirFlag()
			for _, f := range sourceConnectionFlags {
				if cmd.Flags().Changed(f) {
					utils.ErrExit("Cannot pass `--source-*` connection related flags when `--assessment-metadata-dir` is provided.\nPlease re-run the command without these flags")
				}
			}
		} else {
			cmd.MarkFlagRequired("source-db-user")
			cmd.MarkFlagRequired("source-db-name")
			//Update this later as per db-types TODO
			cmd.MarkFlagRequired("source-db-schema")
		}
	},

	Run: func(cmd *cobra.Command, args []string) {
		err := assessMigration()
		if err != nil {
			utils.ErrExit("%w", err)
		}
		packAndSendAssessMigrationPayload(COMPLETE, nil)
	},
}

func registerSourceDBConnFlagsForAM(cmd *cobra.Command) {
	cmd.Flags().StringVar(&source.DBType, "source-db-type", "",
		fmt.Sprintf("source database type: (%s)\n", strings.Join(assessMigrationSupportedDBTypes, ", ")))

	cmd.MarkFlagRequired("source-db-type")

	cmd.Flags().StringVar(&source.Host, "source-db-host", "localhost",
		"source database server host")

	cmd.Flags().IntVar(&source.Port, "source-db-port", 0,
		"source database server port number. Default: PostgreSQL(5432), Oracle(1521)")

	cmd.Flags().StringVar(&source.User, "source-db-user", "",
		"connect to source database as the specified user")

	// TODO: All sensitive parameters can be taken from the environment variable
	cmd.Flags().StringVar(&source.Password, "source-db-password", "",
		"source password to connect as the specified user. Alternatively, you can also specify the password by setting the environment variable SOURCE_DB_PASSWORD. If you don't provide a password via the CLI, yb-voyager will prompt you at runtime for a password. If the password contains special characters that are interpreted by the shell (for example, # and $), enclose the password in single quotes.")

	cmd.Flags().StringVar(&source.DBName, "source-db-name", "",
		"source database name to be migrated to YugabyteDB")

	cmd.Flags().StringVar(&source.Schema, "source-db-schema", "",
		"source schema name(s) to export\n"+
			`Note: in case of PostgreSQL, it can be a single or comma separated list of schemas: "schema1,schema2,schema3"`)

	// TODO SSL related more args will come. Explore them later.
	cmd.Flags().StringVar(&source.SSLCertPath, "source-ssl-cert", "",
		"Path of the file containing source SSL Certificate")

	cmd.Flags().StringVar(&source.SSLMode, "source-ssl-mode", "prefer",
		fmt.Sprintf("specify the source SSL mode out of: [%s]",
			strings.Join(supportedSSLModesOnSourceOrSourceReplica, ", ")))

	cmd.Flags().StringVar(&source.SSLKey, "source-ssl-key", "",
		"Path of the file containing source SSL Key")

	cmd.Flags().StringVar(&source.SSLRootCert, "source-ssl-root-cert", "",
		"Path of the file containing source SSL Root Certificate")

	cmd.Flags().StringVar(&source.SSLCRL, "source-ssl-crl", "",
		"Path of the file containing source SSL Root Certificate Revocation List (CRL)")

	cmd.Flags().StringVar(&source.DBSid, "oracle-db-sid", "",
		"[For Oracle Only] Oracle System Identifier (SID) that you wish to use while exporting data from Oracle instances")

	cmd.Flags().StringVar(&source.OracleHome, "oracle-home", "",
		"[For Oracle Only] Path to set $ORACLE_HOME environment variable. tnsnames.ora is found in $ORACLE_HOME/network/admin")

	cmd.Flags().StringVar(&source.TNSAlias, "oracle-tns-alias", "",
		"[For Oracle Only] Name of TNS Alias you wish to use to connect to Oracle instance. Refer to documentation to learn more about configuring tnsnames.ora and aliases")
}

func init() {
	rootCmd.AddCommand(assessMigrationCmd)
	registerCommonGlobalFlags(assessMigrationCmd)
	registerSourceDBConnFlagsForAM(assessMigrationCmd)

	BoolVar(assessMigrationCmd.Flags(), &startClean, "start-clean", false,
		"cleans up the project directory for schema or data files depending on the export command (default false)")

	// optional flag to take metadata and stats directory path in case it is not in exportDir
	assessMigrationCmd.Flags().StringVar(&assessmentMetadataDirFlag, "assessment-metadata-dir", "",
		"Directory path where assessment metadata like source DB metadata and statistics are stored. Optional flag, if not provided, "+
			"it will be assumed to be present at default path inside the export directory.")

	assessMigrationCmd.Flags().Int64Var(&intervalForCapturingIOPS, "iops-capture-interval", 120,
		"Interval (in seconds) at which voyager will gather IOPS metadata from source database for the given schema(s). (only valid for PostgreSQL)")

	BoolVar(assessMigrationCmd.Flags(), &source.RunGuardrailsChecks, "run-guardrails-checks", true, "run guardrails checks before assess migration. (only valid for PostgreSQL)")

	assessMigrationCmd.Flags().StringVar(&targetDbVersionStrFlag, "target-db-version", "",
		fmt.Sprintf("Target YugabyteDB version to assess migration for (in format A.B.C.D). Defaults to latest stable version (%s)", ybversion.LatestStable.String()))

	BoolVar(assessMigrationCmd.Flags(), &invokedByExportSchema, "invoked-by-export-schema", false,
		"Flag to indicate if the assessment is invoked by export schema command. ")
	assessMigrationCmd.Flags().MarkHidden("invoked-by-export-schema") // mark hidden
}

func assessMigration() (err error) {
	assessmentMetadataDir = lo.Ternary(assessmentMetadataDirFlag != "", assessmentMetadataDirFlag,
		filepath.Join(exportDir, "assessment", "metadata"))
	// setting schemaDir to use later on - gather assessment metadata, segregating into schema files per object etc..
	schemaDir = filepath.Join(assessmentMetadataDir, "schema")

	/*
	err = handleStartCleanIfNeededForAssessMigration(assessmentMetadataDirFlag != "")
	if err != nil {
		return err
	}
	utils.PrintAndLog("Assessing for migration to target YugabyteDB version %s\n", targetDbVersion)

	assessmentDir := filepath.Join(exportDir, "assessment")
	migassessment.AssessmentDir = assessmentDir
	migassessment.SourceDBType = source.DBType
	migassessment.IntervalForCapturingIops = intervalForCapturingIOPS

	if source.Password == "" {
		source.Password, err = askPassword("source DB", source.User, "SOURCE_DB_PASSWORD")
		if err != nil {
			return fmt.Errorf("failed to get source DB password for assessing migration: %w", err)
		}
	}

	if assessmentMetadataDirFlag == "" { // only in case of source connectivity
		err := source.DB().Connect()
		if err != nil {
			return fmt.Errorf("failed to connect source db for assessing migration: %w", err)
		}

		// We will require source db connection for the below checks
		// Check if required binaries are installed.
		if source.RunGuardrailsChecks {
			// Check source database version.
			log.Info("checking source DB version")
			err = source.DB().CheckSourceDBVersion(exportType)
			if err != nil {
				return fmt.Errorf("failed to check source DB version for assess migration: %w", err)
			}

			// Check if required binaries are installed.
			binaryCheckIssues, err := checkDependenciesForExport()
			if err != nil {
				return fmt.Errorf("failed to check dependencies for assess migration: %w", err)
			} else if len(binaryCheckIssues) > 0 {
				return fmt.Errorf("\n%s\n%s", color.RedString("\nMissing dependencies for assess migration:"), strings.Join(binaryCheckIssues, "\n"))
			}
		}

		res := source.DB().CheckSchemaExists()
		if !res {
			return fmt.Errorf("failed to check if source schema exist: %q", source.Schema)
		}

		// Check if source db has permissions to assess migration
		if source.RunGuardrailsChecks {
			checkIfSchemasHaveUsagePermissions()
			var missingPerms []string
			missingPerms, pgssEnabledForAssessment, err = source.DB().GetMissingAssessMigrationPermissions()
			if err != nil {
				return fmt.Errorf("failed to get missing assess migration permissions: %w", err)
			}
			if len(missingPerms) > 0 {
				color.Red("\nPermissions missing in the source database for assess migration:\n")
				output := strings.Join(missingPerms, "\n")
				utils.PrintAndLog("%s\n\n", output)

				link := "https://docs.yugabyte.com/preview/yugabyte-voyager/migrate/migrate-steps/#prepare-the-source-database"
				fmt.Println("Check the documentation to prepare the database for migration:", color.BlueString(link))

				reply := utils.AskPrompt("\nDo you want to continue anyway")
				if !reply {
					return fmt.Errorf("grant the required permissions and try again")
				}
			}
		}

		fetchSourceInfo()

		source.DB().Disconnect()
	}

	startEvent := createMigrationAssessmentStartedEvent()
	controlPlane.MigrationAssessmentStarted(startEvent)

	initAssessmentDB() // Note: migassessment.AssessmentDir needs to be set beforehand

	err = gatherAssessmentMetadata()
	if err != nil {
		return fmt.Errorf("failed to gather assessment metadata: %w", err)
	}

	parseExportedSchemaFileForAssessmentIfRequired()

	err = populateMetadataCSVIntoAssessmentDB()
	if err != nil {
		return fmt.Errorf("failed to populate metadata CSV into SQLite DB: %w", err)
	}

	err = validateSourceDBIOPSForAssessMigration()
	if err != nil {
		return fmt.Errorf("failed to validate source database IOPS: %w", err)
	}
	*/
	err = runAssessment(filepath.Join(exportDir, "assessment"))
	if err != nil {
		utils.PrintAndLog("failed to run assessment: %v", err)
	}

	err = generateAssessmentReport()
	if err != nil {
		return fmt.Errorf("failed to generate assessment report: %w", err)
	}

	//log.Infof("number of assessment issues detected: %d\n", len(assessmentReport.Issues))

	utils.PrintAndLog("Migration assessment completed successfully.")
	completedEvent := createMigrationAssessmentCompletedEvent()
	controlPlane.MigrationAssessmentCompleted(completedEvent)
	/*err = SetMigrationAssessmentDoneInMSR()
	if err != nil {
		return fmt.Errorf("failed to set migration assessment completed in MSR: %w", err)
	}*/
	return nil
}

func fetchSourceInfo() {
	var err error
	source.DBVersion = source.DB().GetVersion()
	source.DBSize, err = source.DB().GetDatabaseSize()
	if err != nil {
		log.Errorf("error getting database size: %v", err) //can just log as this is used for call-home only
	}

	// Get PostgreSQL system identifier
	source.FetchDBSystemIdentifier()
}

func SetMigrationAssessmentDoneInMSR() error {
	err := metaDB.UpdateMigrationStatusRecord(func(record *metadb.MigrationStatusRecord) {
		if invokedByExportSchema {
			record.MigrationAssessmentDoneViaExportSchema = true
			record.MigrationAssessmentDone = false
		} else {
			record.MigrationAssessmentDone = true
			record.MigrationAssessmentDoneViaExportSchema = false
		}
	})
	if err != nil {
		return fmt.Errorf("failed to update migration status record with migration assessment done flag: %w", err)
	}
	return nil
}

func IsMigrationAssessmentDoneDirectly(metaDBInstance *metadb.MetaDB) (bool, error) {
	record, err := metaDBInstance.GetMigrationStatusRecord()
	if err != nil {
		return false, fmt.Errorf("failed to get migration status record: %w", err)
	}
	return record.MigrationAssessmentDone, nil
}

func IsMigrationAssessmentDoneViaExportSchema() (bool, error) {
	if !metaDBIsCreated(exportDir) {
		return false, fmt.Errorf("metaDB is not created in export directory: %s", exportDir)
	}

	msr, err := metaDB.GetMigrationStatusRecord()
	if err != nil {
		return false, fmt.Errorf("failed to get migration status record: %w", err)
	}
	if msr == nil {
		return false, nil
	}

	return msr.MigrationAssessmentDoneViaExportSchema, nil
}

func ClearMigrationAssessmentDone() error {
	err := metaDB.UpdateMigrationStatusRecord(func(record *metadb.MigrationStatusRecord) {
		record.MigrationAssessmentDone = false
		record.MigrationAssessmentDoneViaExportSchema = false
	})
	if err != nil {
		return fmt.Errorf("failed to clear migration status record with migration assessment done flag: %w", err)
	}
	return nil
}

func convertAssessmentIssueToYugabyteDAssessmentIssue(ar AssessmentReport) []AssessmentIssueYugabyteD {
	var result []AssessmentIssueYugabyteD
	for _, issue := range ar.Issues {

		ybdIssue := AssessmentIssueYugabyteD{
			Category:               issue.Category,
			CategoryDescription:    issue.CategoryDescription,
			Type:                   issue.Type, // Ques: should we be just sending Name in AssessmentIssueYugabyteD payload
			Name:                   issue.Name,
			Description:            issue.Description,
			Impact:                 issue.Impact,
			ObjectType:             issue.ObjectType,
			ObjectName:             issue.ObjectName,
			SqlStatement:           issue.SqlStatement,
			DocsLink:               issue.DocsLink,
			MinimumVersionsFixedIn: issue.MinimumVersionsFixedIn,

			Details: issue.Details,
		}
		result = append(result, ybdIssue)
	}
	return result
}

func runAssessment(assessmentDir string) error {
	log.Infof("running assessment for migration from '%s' to YugabyteDB", source.DBType)
<<<<<<< HEAD
	err := migassessment.SizingAssessment(assessmentDir, targetDbVersion)
=======

	err := migassessment.SizingAssessment(targetDbVersion, source.DBType)
>>>>>>> 96a28046
	if err != nil {
		log.Errorf("failed to perform sizing and sharding assessment: %v", err)
		return fmt.Errorf("failed to perform sizing and sharding assessment: %w", err)
	}

	assessmentReport.Sizing = migassessment.SizingReport

	shardedTables, _ := assessmentReport.GetShardedTablesRecommendation()
	colocatedTables, _ := assessmentReport.GetColocatedTablesRecommendation()
	log.Infof("Recommendation: colocated tables: %v", colocatedTables)
	log.Infof("Recommendation: sharded tables: %v", shardedTables)
	log.Infof("Recommendation: Cluster size: %s", assessmentReport.GetClusterSizingRecommendation())
	return nil
}

func handleStartCleanIfNeededForAssessMigration(metadataDirPassedByUser bool) error {
	assessmentDir := filepath.Join(exportDir, "assessment")
	reportsFilePattern := filepath.Join(assessmentDir, "reports", fmt.Sprintf("%s.*", ASSESSMENT_FILE_NAME))
	metadataFilesPattern := filepath.Join(assessmentMetadataDir, "*.csv")
	schemaFilesPattern := filepath.Join(assessmentMetadataDir, "schema", "*", "*.sql")
	dbsFilePattern := filepath.Join(assessmentDir, "dbs", "*.db")

	assessmentFilesExists := utils.FileOrFolderExistsWithGlobPattern(reportsFilePattern) || utils.FileOrFolderExistsWithGlobPattern(dbsFilePattern)
	if !metadataDirPassedByUser {
		assessmentFilesExists = assessmentFilesExists || utils.FileOrFolderExistsWithGlobPattern(metadataFilesPattern) ||
			utils.FileOrFolderExistsWithGlobPattern(schemaFilesPattern)
	}

	isAssessmentDone, err := IsMigrationAssessmentDoneDirectly(metaDB)
	if err != nil {
		return fmt.Errorf("failed to check if migration assessment is done: %w", err)
	}

	needCleanupOfLeftoverFiles := assessmentFilesExists && !isAssessmentDone
	if bool(startClean) || needCleanupOfLeftoverFiles {
		utils.CleanDir(filepath.Join(assessmentDir, "metadata"))
		utils.CleanDir(filepath.Join(assessmentDir, "reports"))
		utils.CleanDir(filepath.Join(assessmentDir, "dbs"))
		err := ClearMigrationAssessmentDone()
		if err != nil {
			return fmt.Errorf("failed to start clean for assess migration: %w", err)
		}
	} else if assessmentFilesExists { // if not startClean but assessment files already exist
		return fmt.Errorf("assessment metadata or reports files already exist in the assessment directory: '%s'. Use the --start-clean flag to clear the directory before proceeding.", assessmentDir)
	}

	return nil
}

func gatherAssessmentMetadata() (err error) {
	if assessmentMetadataDirFlag != "" {
		return nil // assessment metadata files are provided by the user inside assessmentMetadataDir
	}

	// setting schema objects types to export before creating the project directories
	source.ExportObjectTypeList = utils.GetExportSchemaObjectList(source.DBType)
	CreateMigrationProjectIfNotExists(source.DBType, exportDir)

	utils.PrintAndLog("gathering metadata and stats from '%s' source database...", source.DBType)
	switch source.DBType {
	case POSTGRESQL:
		err := gatherAssessmentMetadataFromPG()
		if err != nil {
			return fmt.Errorf("error gathering metadata and stats from source PG database: %w", err)
		}
	case ORACLE:
		err := gatherAssessmentMetadataFromOracle()
		if err != nil {
			return fmt.Errorf("error gathering metadata and stats from source Oracle database: %w", err)
		}
	default:
		return fmt.Errorf("source DB Type %s is not yet supported for metadata and stats gathering", source.DBType)
	}
	utils.PrintAndLog("gathered assessment metadata files at '%s'", assessmentMetadataDir)
	return nil
}

func gatherAssessmentMetadataFromOracle() (err error) {
	if assessmentMetadataDirFlag != "" {
		return nil
	}

	scriptPath, err := findGatherMetadataScriptPath(ORACLE)
	if err != nil {
		return err
	}

	tnsAdmin, err := getTNSAdmin(source)
	if err != nil {
		return fmt.Errorf("error getting tnsAdmin: %w", err)
	}
	envVars := []string{fmt.Sprintf("ORACLE_PASSWORD=%s", source.Password),
		fmt.Sprintf("TNS_ADMIN=%s", tnsAdmin),
		fmt.Sprintf("ORACLE_HOME=%s", source.GetOracleHome()),
	}
	log.Infof("environment variables passed to oracle gather metadata script: %v", envVars)
	return runGatherAssessmentMetadataScript(scriptPath, envVars,
		source.DB().GetConnectionUriWithoutPassword(), strings.ToUpper(source.Schema), assessmentMetadataDir)
}

func gatherAssessmentMetadataFromPG() (err error) {
	if assessmentMetadataDirFlag != "" {
		return nil
	}

	scriptPath, err := findGatherMetadataScriptPath(POSTGRESQL)
	if err != nil {
		return err
	}

	yesParam := lo.Ternary(utils.DoNotPrompt, "true", "false")
	return runGatherAssessmentMetadataScript(scriptPath, []string{fmt.Sprintf("PGPASSWORD=%s", source.Password)},
		source.DB().GetConnectionUriWithoutPassword(), source.Schema, assessmentMetadataDir, fmt.Sprintf("%t", pgssEnabledForAssessment), fmt.Sprintf("%d", intervalForCapturingIOPS), yesParam)
}

func findGatherMetadataScriptPath(dbType string) (string, error) {
	var defaultScriptPath string
	switch dbType {
	case POSTGRESQL:
		defaultScriptPath = "/etc/yb-voyager/gather-assessment-metadata/postgresql/yb-voyager-pg-gather-assessment-metadata.sh"
	case ORACLE:
		defaultScriptPath = "/etc/yb-voyager/gather-assessment-metadata/oracle/yb-voyager-oracle-gather-assessment-metadata.sh"
	default:
		panic(fmt.Sprintf("invalid source db type %q", dbType))
	}

	homebrewVoyagerDir := fmt.Sprintf("yb-voyager@%s", utils.YB_VOYAGER_VERSION)
	possiblePathsForScript := []string{
		defaultScriptPath,
		filepath.Join("/", "opt", "homebrew", "Cellar", homebrewVoyagerDir, utils.YB_VOYAGER_VERSION, defaultScriptPath),
		filepath.Join("/", "usr", "local", "Cellar", homebrewVoyagerDir, utils.YB_VOYAGER_VERSION, defaultScriptPath),
	}

	for _, path := range possiblePathsForScript {
		if utils.FileOrFolderExists(path) {
			log.Infof("found the gather assessment metadata script at: %s", path)
			return path, nil
		}
	}

	return "", fmt.Errorf("script not found in possible paths: %v", possiblePathsForScript)
}

func runGatherAssessmentMetadataScript(scriptPath string, envVars []string, scriptArgs ...string) error {
	cmd := exec.Command(scriptPath, scriptArgs...)
	log.Infof("running script: %s", cmd.String())
	cmd.Env = os.Environ()
	cmd.Env = append(cmd.Env, envVars...)
	cmd.Dir = assessmentMetadataDir
	cmd.Stdin = os.Stdin

	stdout, err := cmd.StdoutPipe()
	if err != nil {
		return fmt.Errorf("error creating stdout pipe: %w", err)
	}

	stderr, err := cmd.StderrPipe()
	if err != nil {
		return fmt.Errorf("error creating stderr pipe: %w", err)
	}

	err = cmd.Start()
	if err != nil {
		return fmt.Errorf("error starting gather assessment metadata script: %w", err)
	}

	go func() {
		scanner := bufio.NewScanner(stderr)
		for scanner.Scan() {
			log.Errorf("[stderr of script]: %s", scanner.Text())
			fmt.Printf("%s\n", scanner.Text())
		}
	}()

	scanner := bufio.NewScanner(stdout)
	for scanner.Scan() {
		log.Infof("[stdout of script]: %s", scanner.Text())
		fmt.Printf("%s\n", scanner.Text())
	}

	err = cmd.Wait()
	if err != nil {
		if exiterr, ok := err.(*exec.ExitError); ok {
			if status, ok := exiterr.Sys().(syscall.WaitStatus); ok {
				if status.ExitStatus() == 2 {
					log.Infof("Exit without error as user opted not to continue in the script.")
					os.Exit(0)
				}
			}
		}
		return fmt.Errorf("error waiting for gather assessment metadata script to complete: %w", err)
	}
	return nil
}

/*
It is due to the differences in how tools like ora2pg, and pg_dump exports the schema
pg_dump - export schema in single .sql file which is later on segregated by voyager in respective .sql file
ora2pg - export schema in given .sql file, and we have to call it for each object type to export schema
*/
func parseExportedSchemaFileForAssessmentIfRequired() {
	if source.DBType == ORACLE {
		return // already parsed into schema files while exporting
	}

	log.Infof("set 'schemaDir' as: %s", schemaDir)
	source.ApplyExportSchemaObjectListFilter()
	CreateMigrationProjectIfNotExists(source.DBType, exportDir)
	source.DB().ExportSchema(exportDir, schemaDir)
}

func populateMetadataCSVIntoAssessmentDB() error {
	metadataFilesPath, err := filepath.Glob(filepath.Join(assessmentMetadataDir, "*.csv"))
	if err != nil {
		return fmt.Errorf("error looking for csv files in directory %s: %w", assessmentMetadataDir, err)
	}

	for _, metadataFilePath := range metadataFilesPath {
		baseFileName := filepath.Base(metadataFilePath)
		metric := strings.TrimSuffix(baseFileName, filepath.Ext(baseFileName))
		tableName := strings.Replace(metric, "-", "_", -1)
		// collecting both initial and final measurement in the same table
		tableName = lo.Ternary(strings.Contains(tableName, migassessment.TABLE_INDEX_IOPS),
			migassessment.TABLE_INDEX_IOPS, tableName)

		log.Infof("populating metadata from file %s into table %s", metadataFilePath, tableName)
		file, err := os.Open(metadataFilePath)
		if err != nil {
			log.Warnf("error opening file %s: %v", metadataFilePath, err)
			return nil
		}
		csvReader := csv.NewReader(file)
		csvReader.ReuseRecord = true
		rows, err := csvReader.ReadAll()
		if err != nil {
			log.Errorf("error reading csv file %s: %v", metadataFilePath, err)
			return fmt.Errorf("error reading csv file %s: %w", metadataFilePath, err)
		}

		err = assessmentDB.BulkInsert(tableName, rows)
		if err != nil {
			return fmt.Errorf("error bulk inserting data into %s table: %w", tableName, err)
		}
		log.Infof("populated metadata from file %s into table %s", metadataFilePath, tableName)
	}

	err = assessmentDB.PopulateMigrationAssessmentStats()
	if err != nil {
		return fmt.Errorf("failed to populate migration assessment stats: %w", err)
	}
	return nil
}

//go:embed templates/migration_assessment_report.template
var bytesTemplate []byte

func generateAssessmentReport() (err error) {
	utils.PrintAndLog("Generating assessment report...")

	assessmentReport.VoyagerVersion = utils.YB_VOYAGER_VERSION
	assessmentReport.TargetDBVersion = targetDbVersion

	/*err = getAssessmentReportContentFromAnalyzeSchema()
	if err != nil {
		return fmt.Errorf("failed to generate assessment report content from analyze schema: %w", err)
	}

	unsupportedFeatures, err := fetchUnsupportedObjectTypes()
	if err != nil {
		return fmt.Errorf("failed to fetch unsupported object types: %w", err)
	}
	assessmentReport.UnsupportedFeatures = append(assessmentReport.UnsupportedFeatures, unsupportedFeatures...)

	if utils.GetEnvAsBool("REPORT_UNSUPPORTED_QUERY_CONSTRUCTS", true) {
		unsupportedQueries, err := fetchUnsupportedQueryConstructs()
		if err != nil {
			return fmt.Errorf("failed to fetch unsupported queries on YugabyteDB: %w", err)
		}
		assessmentReport.UnsupportedQueryConstructs = unsupportedQueries
	}

	unsupportedDataTypes, unsupportedDataTypesForLiveMigration, unsupportedDataTypesForLiveMigrationWithFForFB, err := fetchColumnsWithUnsupportedDataTypes()
	if err != nil {
		return fmt.Errorf("failed to fetch columns with unsupported data types: %w", err)
	}
	assessmentReport.UnsupportedDataTypes = unsupportedDataTypes
	assessmentReport.UnsupportedDataTypesDesc = DATATYPE_CATEGORY_DESCRIPTION

	addAssessmentIssuesForUnsupportedDatatypes(unsupportedDataTypes)

	addMigrationCaveatsToAssessmentReport(unsupportedDataTypesForLiveMigration, unsupportedDataTypesForLiveMigrationWithFForFB)
	// calculating migration complexity after collecting all assessment issues
	complexity, explanation := calculateMigrationComplexityAndExplanation(source.DBType, schemaDir, assessmentReport)
	log.Infof("migration complexity: %q and explanation: %q", complexity, explanation)
	assessmentReport.MigrationComplexity = complexity
	assessmentReport.MigrationComplexityExplanation = explanation

	assessmentReport.Sizing = migassessment.SizingReport
	assessmentReport.TableIndexStats, err = assessmentDB.FetchAllStats()
	if err != nil {
		return fmt.Errorf("fetching all stats info from AssessmentDB: %w", err)
	}
	*/
	addNotesToAssessmentReport()
	postProcessingOfAssessmentReport()

	assessmentReportDir := filepath.Join(exportDir, "assessment", "reports")
	err = generateAssessmentReportJson(assessmentReportDir)
	if err != nil {
		return fmt.Errorf("failed to generate assessment report JSON: %w", err)
	}

	err = generateAssessmentReportHtml(assessmentReportDir)
	if err != nil {
		return fmt.Errorf("failed to generate assessment report HTML: %w", err)
	}
	return nil
}

func fetchRedundantIndexInfoFromAssessmentDB() ([]utils.RedundantIndexesInfo, error) {
	query := fmt.Sprintf(`SELECT redundant_schema_name,redundant_table_name,redundant_index_name,
	existing_schema_name,existing_table_name,existing_index_name,
	redundant_ddl,existing_ddl from %s`,
		migassessment.REDUNDANT_INDEXES)
	rows, err := assessmentDB.Query(query)
	if err != nil {
		return nil, fmt.Errorf("error querying-%s on assessmentDB for redundant indexes: %w", query, err)
	}
	defer func() {
		closeErr := rows.Close()
		if closeErr != nil {
			log.Warnf("error closing rows while fetching redundant indexes %v", err)
		}
	}()

	var redundantIndexesInfo []utils.RedundantIndexesInfo
	for rows.Next() {
		var redundantIndex utils.RedundantIndexesInfo
		err := rows.Scan(&redundantIndex.RedundantSchemaName, &redundantIndex.RedundantTableName, &redundantIndex.RedundantIndexName,
			&redundantIndex.ExistingSchemaName, &redundantIndex.ExistingTableName, &redundantIndex.ExistingIndexName,
			&redundantIndex.RedundantIndexDDL, &redundantIndex.ExistingIndexDDL)
		if err != nil {
			return nil, fmt.Errorf("error scanning rows for redundant indexes: %w", err)
		}
		redundantIndex.DBType = source.DBType
		redundantIndexesInfo = append(redundantIndexesInfo, redundantIndex)
	}

	resolvedRedundantIndexes := getResolvedRedundantIndexes(redundantIndexesInfo)

	return resolvedRedundantIndexes, nil
}

func getResolvedRedundantIndexes(redundantIndexes []utils.RedundantIndexesInfo) []utils.RedundantIndexesInfo {

	redundantIndexToInfo := make(map[string]utils.RedundantIndexesInfo)

	//This function helps in resolving the existing index in cases where existing index is also a redundant index on some other index
	//So in such cases we need to report the main existing index.
	/*
		e.g. INDEX idx1 on t(id); INDEX idx2 on t(id, id1); INDEX idx3 on t(id, id1,id2);
		redundant index coming from the script can have
		Redundant - idx1, Existing idx2
		Redundant - idx2, Existing idx3
		So in this case we need to report it like
		Redundant - idx1, Existing idx3
		Redundant - idx2, Existing idx3
	*/
	getRootRedundantIndexInfo := func(currRedundantIndexInfo utils.RedundantIndexesInfo) utils.RedundantIndexesInfo {
		for {
			existingIndexOfCurrRedundant := currRedundantIndexInfo.GetExistingIndexObjectName()
			nextRedundantIndexInfo, ok := redundantIndexToInfo[existingIndexOfCurrRedundant]
			if !ok {
				return currRedundantIndexInfo
			}
			currRedundantIndexInfo = nextRedundantIndexInfo
		}
	}
	for _, redundantIndex := range redundantIndexes {
		redundantIndexToInfo[redundantIndex.GetRedundantIndexObjectName()] = redundantIndex
	}
	for _, redundantIndex := range redundantIndexes {
		rootIndexInfo := getRootRedundantIndexInfo(redundantIndex)
		rootExistingIndex := rootIndexInfo.GetExistingIndexObjectName()
		currentExistingIndex := redundantIndex.GetExistingIndexObjectName()
		if rootExistingIndex != currentExistingIndex {
			//If existing index was redundant index then after figuring out the actual existing index use that to report existing index
			redundantIndex.ExistingIndexName = rootIndexInfo.ExistingIndexName
			redundantIndex.ExistingSchemaName = rootIndexInfo.ExistingSchemaName
			redundantIndex.ExistingTableName = rootIndexInfo.ExistingTableName
			redundantIndex.ExistingIndexDDL = rootIndexInfo.ExistingIndexDDL
			redundantIndexToInfo[redundantIndex.GetRedundantIndexObjectName()] = redundantIndex
		}
	}
	var redundantIndexesRes []utils.RedundantIndexesInfo
	for _, redundantIndexInfo := range redundantIndexToInfo {
		redundantIndexesRes = append(redundantIndexesRes, redundantIndexInfo)
	}
	return redundantIndexesRes
}

func fetchColumnStatisticsInfo() ([]utils.ColumnStatistics, error) {
	query := fmt.Sprintf(`SELECT schema_name, table_name, column_name, null_frac, effective_n_distinct, most_common_freq, most_common_val from %s`,
		migassessment.COLUMN_STATISTICS)
	rows, err := assessmentDB.Query(query)
	if err != nil {
		return nil, fmt.Errorf("error querying-%s on assessmentDB for column statistics: %w", query, err)
	}
	defer func() {
		closeErr := rows.Close()
		if closeErr != nil {
			log.Warnf("error closing rows while fetching column statistics %v", err)
		}
	}()

	var columnStats []utils.ColumnStatistics
	for rows.Next() {
		var stat utils.ColumnStatistics
		err := rows.Scan(&stat.SchemaName, &stat.TableName, &stat.ColumnName, &stat.NullFraction, &stat.DistinctValues, &stat.MostCommonFrequency, &stat.MostCommonValue)
		if err != nil {
			return nil, fmt.Errorf("error scanning rows for most frequent values indexes: %w", err)
		}
		stat.DBType = source.DBType
		columnStats = append(columnStats, stat)
	}
	return columnStats, nil
}

func fetchAndSetColumnStatisticsForIndexIssues() error {
	if source.DBType != POSTGRESQL {
		return nil
	}
	var err error
	//Fetching the column stats from assessment db
	columnStats, err := fetchColumnStatisticsInfo()
	if err != nil {
		return fmt.Errorf("error fetching column stats from assessement db: %w", err)
	}
	//passing it on to the parser issue detector to enable it for detecting issues using this.
	parserIssueDetector.SetColumnStatistics(columnStats)
	return nil
}

func getAssessmentReportContentFromAnalyzeSchema() error {

	var err error
	//fetching column stats from assessment db and then passing it on to the parser issue detector for detecting issues
	err = fetchAndSetColumnStatisticsForIndexIssues()
	if err != nil {
		return fmt.Errorf("error parsing column statistics information: %w", err)
	}

	/*
		Here we are generating analyze schema report which converts issue instance to analyze schema issue
		Then in assessment codepath we extract the required information from analyze schema issue which could have been done directly from issue instance(TODO)

		But current Limitation is analyze schema currently uses regexp etc to detect some issues(not using parser).
	*/
	schemaAnalysisReport := analyzeSchemaInternal(&source, true, true)
	assessmentReport.SchemaSummary = schemaAnalysisReport.SchemaSummary
	assessmentReport.SchemaSummary.Description = lo.Ternary(source.DBType == ORACLE, SCHEMA_SUMMARY_DESCRIPTION_ORACLE, SCHEMA_SUMMARY_DESCRIPTION)

	var unsupportedFeatures []UnsupportedFeature
	switch source.DBType {
	case ORACLE:
		unsupportedFeatures, err = fetchUnsupportedOracleFeaturesFromSchemaReport(schemaAnalysisReport)
	case POSTGRESQL:
		unsupportedFeatures, err = fetchUnsupportedPGFeaturesFromSchemaReport(schemaAnalysisReport)
	default:
		panic(fmt.Sprintf("unsupported source db type %q", source.DBType))
	}
	if err != nil {
		return fmt.Errorf("failed to fetch '%s' unsupported features: %w", source.DBType, err)
	}
	assessmentReport.UnsupportedFeatures = append(assessmentReport.UnsupportedFeatures, unsupportedFeatures...)
	assessmentReport.UnsupportedFeaturesDesc = FEATURE_CATEGORY_DESCRIPTION

	// Ques: Do we still need this and REPORT_UNSUPPORTED_QUERY_CONSTRUCTS env var
	if utils.GetEnvAsBool("REPORT_UNSUPPORTED_PLPGSQL_OBJECTS", true) {
		assessmentReport.UnsupportedPlPgSqlObjects = fetchUnsupportedPlPgSQLObjects(schemaAnalysisReport)
	}
	return nil
}

// when we group multiple Issue instances into a single bucket of UnsupportedFeature.
// Ideally, all the issues in the same bucket should have the same minimum version fixed in.
// We want to validate that and fail if not.
func areMinVersionsFixedInEqual(m1 map[string]*ybversion.YBVersion, m2 map[string]*ybversion.YBVersion) bool {
	if m1 == nil && m2 == nil {
		return true
	}
	if m1 == nil || m2 == nil {
		return false
	}

	if len(m1) != len(m2) {
		return false
	}
	for k, v := range m1 {
		if m2[k] == nil || !m2[k].Equal(v) {
			return false
		}
	}
	return true
}

func getUnsupportedFeaturesFromSchemaAnalysisReport(featureName string, issueDescription string, issueType string, schemaAnalysisReport utils.SchemaReport, displayDDLInHTML bool) UnsupportedFeature {
	log.Info("filtering issues for feature: ", featureName)
	objects := make([]ObjectInfo, 0)
	link := "" // for oracle we shouldn't display any line for links
	var minVersionsFixedIn map[string]*ybversion.YBVersion
	var minVersionsFixedInSet bool

	for _, analyzeIssue := range schemaAnalysisReport.Issues {
		if slices.Contains([]string{UNSUPPORTED_DATATYPES_CATEGORY, UNSUPPORTED_PLPGSQL_OBJECTS_CATEGORY}, analyzeIssue.IssueType) {
			//In case the category is Datatypes or PLPGSQL issues, the no need to check for the issue in those as these are reported separately in other places
			//e.g. fetchUnsupportedPlPgSQLObjects(),fetchColumnsWithUnsupportedDataTypes()
			continue
		}

		// Reason in analyze is equivalent to Description of IssueInstance or AssessmentIssue
		issueMatched := lo.Ternary[bool](issueType != "", issueType == analyzeIssue.Type, strings.Contains(analyzeIssue.Reason, issueDescription))
		if issueMatched {
			if !minVersionsFixedInSet {
				minVersionsFixedIn = analyzeIssue.MinimumVersionsFixedIn
				minVersionsFixedInSet = true
			}
			if !areMinVersionsFixedInEqual(minVersionsFixedIn, analyzeIssue.MinimumVersionsFixedIn) {
				utils.ErrExit("Issues belonging to UnsupportedFeature %s have different minimum versions fixed in: %v, %v", analyzeIssue.Name, minVersionsFixedIn, analyzeIssue.MinimumVersionsFixedIn)
			}

			objectInfo := ObjectInfo{
				ObjectName:   analyzeIssue.ObjectName,
				SqlStatement: analyzeIssue.SqlStatement,
			}
			link = analyzeIssue.DocsLink
			objects = append(objects, objectInfo)
			issueDescription = analyzeIssue.Reason
			assessmentReport.AppendIssues(convertAnalyzeSchemaIssueToAssessmentIssue(analyzeIssue, minVersionsFixedIn))
		}
	}

	return UnsupportedFeature{featureName, objects, displayDDLInHTML, link, issueDescription, minVersionsFixedIn}
}

func convertAnalyzeSchemaIssueToAssessmentIssue(analyzeSchemaIssue utils.AnalyzeSchemaIssue, minVersionsFixedIn map[string]*ybversion.YBVersion) AssessmentIssue {
	return AssessmentIssue{
		Category:            analyzeSchemaIssue.IssueType,
		CategoryDescription: GetCategoryDescription(analyzeSchemaIssue.IssueType),
		Type:                analyzeSchemaIssue.Type,
		Name:                analyzeSchemaIssue.Name,

		// Reason in analyze is equivalent to Description of IssueInstance or AssessmentIssue
		// and we don't use any Suggestion field in AssessmentIssue. Combination of Description + DocsLink should be enough
		Description: lo.Ternary(analyzeSchemaIssue.Suggestion == "", analyzeSchemaIssue.Reason, utils.JoinSentences(analyzeSchemaIssue.Reason, analyzeSchemaIssue.Suggestion)),

		Impact:                 analyzeSchemaIssue.Impact,
		ObjectType:             analyzeSchemaIssue.ObjectType,
		ObjectName:             analyzeSchemaIssue.ObjectName,
		SqlStatement:           analyzeSchemaIssue.SqlStatement,
		DocsLink:               analyzeSchemaIssue.DocsLink,
		MinimumVersionsFixedIn: minVersionsFixedIn,
		Details:                analyzeSchemaIssue.Details,
	}
}

func fetchUnsupportedPGFeaturesFromSchemaReport(schemaAnalysisReport utils.SchemaReport) ([]UnsupportedFeature, error) {
	log.Infof("fetching unsupported features for PG...")
	unsupportedFeatures := make([]UnsupportedFeature, 0)

	for _, indexMethod := range queryissue.UnsupportedIndexMethods {
		displayIndexMethod := strings.ToUpper(indexMethod)
		featureName := fmt.Sprintf("%s indexes", displayIndexMethod)
		reason := fmt.Sprintf(queryissue.UNSUPPORTED_INDEX_METHOD_DESCRIPTION, displayIndexMethod)
		unsupportedFeatures = append(unsupportedFeatures, getUnsupportedFeaturesFromSchemaAnalysisReport(featureName, reason, "", schemaAnalysisReport, false))
	}
	unsupportedFeatures = append(unsupportedFeatures, getUnsupportedFeaturesFromSchemaAnalysisReport(CONSTRAINT_TRIGGERS_FEATURE, "", queryissue.CONSTRAINT_TRIGGER, schemaAnalysisReport, false))
	unsupportedFeatures = append(unsupportedFeatures, getUnsupportedFeaturesFromSchemaAnalysisReport(INHERITED_TABLES_FEATURE, "", queryissue.INHERITANCE, schemaAnalysisReport, false))
	unsupportedFeatures = append(unsupportedFeatures, getUnsupportedFeaturesFromSchemaAnalysisReport(GENERATED_COLUMNS_FEATURE, "", queryissue.STORED_GENERATED_COLUMNS, schemaAnalysisReport, false))
	unsupportedFeatures = append(unsupportedFeatures, getUnsupportedFeaturesFromSchemaAnalysisReport(CONVERSIONS_OBJECTS_FEATURE, "", CREATE_CONVERSION_ISSUE_TYPE, schemaAnalysisReport, false))
	unsupportedFeatures = append(unsupportedFeatures, getUnsupportedFeaturesFromSchemaAnalysisReport(MULTI_COLUMN_GIN_INDEX_FEATURE, "", queryissue.MULTI_COLUMN_GIN_INDEX, schemaAnalysisReport, false))
	unsupportedFeatures = append(unsupportedFeatures, getUnsupportedFeaturesFromSchemaAnalysisReport(ALTER_SETTING_ATTRIBUTE_FEATURE, "", queryissue.ALTER_TABLE_SET_COLUMN_ATTRIBUTE, schemaAnalysisReport, true))
	unsupportedFeatures = append(unsupportedFeatures, getUnsupportedFeaturesFromSchemaAnalysisReport(DISABLING_TABLE_RULE_FEATURE, "", queryissue.ALTER_TABLE_DISABLE_RULE, schemaAnalysisReport, true))
	unsupportedFeatures = append(unsupportedFeatures, getUnsupportedFeaturesFromSchemaAnalysisReport(CLUSTER_ON_FEATURE, "", queryissue.ALTER_TABLE_CLUSTER_ON, schemaAnalysisReport, true))
	unsupportedFeatures = append(unsupportedFeatures, getUnsupportedFeaturesFromSchemaAnalysisReport(STORAGE_PARAMETERS_FEATURE, "", queryissue.STORAGE_PARAMETERS, schemaAnalysisReport, true))
	unsupportedFeatures = append(unsupportedFeatures, getUnsupportedFeaturesFromSchemaAnalysisReport(EXTENSION_FEATURE, "", queryissue.UNSUPPORTED_EXTENSION, schemaAnalysisReport, false))
	unsupportedFeatures = append(unsupportedFeatures, getUnsupportedFeaturesFromSchemaAnalysisReport(EXCLUSION_CONSTRAINT_FEATURE, "", queryissue.EXCLUSION_CONSTRAINTS, schemaAnalysisReport, false))
	unsupportedFeatures = append(unsupportedFeatures, getUnsupportedFeaturesFromSchemaAnalysisReport(DEFERRABLE_CONSTRAINT_FEATURE, "", queryissue.DEFERRABLE_CONSTRAINTS, schemaAnalysisReport, false))
	unsupportedFeatures = append(unsupportedFeatures, getUnsupportedFeaturesFromSchemaAnalysisReport(VIEW_CHECK_FEATURE, "", VIEW_WITH_CHECK_OPTION_ISSUE_TYPE, schemaAnalysisReport, false))
	unsupportedFeatures = append(unsupportedFeatures, getIndexesOnComplexTypeUnsupportedFeature(schemaAnalysisReport)...)
	unsupportedFeatures = append(unsupportedFeatures, getPKandUKOnComplexTypeUnsupportedFeature(schemaAnalysisReport)...)
	unsupportedFeatures = append(unsupportedFeatures, getUnsupportedFeaturesFromSchemaAnalysisReport(UNLOGGED_TABLE_FEATURE, "", queryissue.UNLOGGED_TABLES, schemaAnalysisReport, false))
	unsupportedFeatures = append(unsupportedFeatures, getUnsupportedFeaturesFromSchemaAnalysisReport(REFERENCING_TRIGGER_FEATURE, "", queryissue.REFERENCING_CLAUSE_IN_TRIGGER, schemaAnalysisReport, false))
	unsupportedFeatures = append(unsupportedFeatures, getUnsupportedFeaturesFromSchemaAnalysisReport(BEFORE_FOR_EACH_ROW_TRIGGERS_ON_PARTITIONED_TABLE_FEATURE, "", queryissue.BEFORE_ROW_TRIGGER_ON_PARTITIONED_TABLE, schemaAnalysisReport, false))
	unsupportedFeatures = append(unsupportedFeatures, getUnsupportedFeaturesFromSchemaAnalysisReport(queryissue.ADVISORY_LOCKS_ISSUE_NAME, "", queryissue.ADVISORY_LOCKS, schemaAnalysisReport, false))
	unsupportedFeatures = append(unsupportedFeatures, getUnsupportedFeaturesFromSchemaAnalysisReport(queryissue.XML_FUNCTIONS_ISSUE_NAME, "", queryissue.XML_FUNCTIONS, schemaAnalysisReport, false))

	// TODO: test if the issues are getting populated correctly for UnsupportedFeatures struct wrt system columns
	for _, issueType := range queryissue.UnsupportedSystemColumnsIssueTypes {
		featureName := "System Columns"
		unsupportedFeatures = append(unsupportedFeatures, getUnsupportedFeaturesFromSchemaAnalysisReport(featureName, "", issueType, schemaAnalysisReport, false))
	}

	unsupportedFeatures = append(unsupportedFeatures, getUnsupportedFeaturesFromSchemaAnalysisReport(queryissue.LARGE_OBJECT_FUNCTIONS_ISSUE_NAME, "", queryissue.LARGE_OBJECT_FUNCTIONS, schemaAnalysisReport, false))
	unsupportedFeatures = append(unsupportedFeatures, getUnsupportedFeaturesFromSchemaAnalysisReport(REGEX_FUNCTIONS_FEATURE, "", queryissue.REGEX_FUNCTIONS, schemaAnalysisReport, false))
	unsupportedFeatures = append(unsupportedFeatures, getUnsupportedFeaturesFromSchemaAnalysisReport(FETCH_WITH_TIES_FEATURE, "", queryissue.FETCH_WITH_TIES, schemaAnalysisReport, false))
	unsupportedFeatures = append(unsupportedFeatures, getUnsupportedFeaturesFromSchemaAnalysisReport(queryissue.JSON_QUERY_FUNCTIONS_ISSUE_NAME, "", queryissue.JSON_QUERY_FUNCTION, schemaAnalysisReport, false))
	unsupportedFeatures = append(unsupportedFeatures, getUnsupportedFeaturesFromSchemaAnalysisReport(queryissue.JSON_CONSTRUCTOR_FUNCTION_ISSUE_NAME, "", queryissue.JSON_CONSTRUCTOR_FUNCTION, schemaAnalysisReport, false))
	unsupportedFeatures = append(unsupportedFeatures, getUnsupportedFeaturesFromSchemaAnalysisReport(queryissue.ANY_VALUE_AGGREGATE_FUNCTION_ISSUE_NAME, "", queryissue.ANY_VALUE_AGGREGATE_FUNCTION, schemaAnalysisReport, false))
	unsupportedFeatures = append(unsupportedFeatures, getUnsupportedFeaturesFromSchemaAnalysisReport(queryissue.RANGE_AGGREGATE_FUNCTION_ISSUE_NAME, "", queryissue.RANGE_AGGREGATE_FUNCTION, schemaAnalysisReport, false))
	unsupportedFeatures = append(unsupportedFeatures, getUnsupportedFeaturesFromSchemaAnalysisReport(queryissue.SECURITY_INVOKER_VIEWS_ISSUE_NAME, "", queryissue.SECURITY_INVOKER_VIEWS, schemaAnalysisReport, false))
	unsupportedFeatures = append(unsupportedFeatures, getUnsupportedFeaturesFromSchemaAnalysisReport(queryissue.DETERMINISTIC_OPTION_WITH_COLLATION_ISSUE_NAME, "", queryissue.DETERMINISTIC_OPTION_WITH_COLLATION, schemaAnalysisReport, false))
	unsupportedFeatures = append(unsupportedFeatures, getUnsupportedFeaturesFromSchemaAnalysisReport(queryissue.NON_DETERMINISTIC_COLLATION_ISSUE_NAME, "", queryissue.NON_DETERMINISTIC_COLLATION, schemaAnalysisReport, false))
	unsupportedFeatures = append(unsupportedFeatures, getUnsupportedFeaturesFromSchemaAnalysisReport(queryissue.UNIQUE_NULLS_NOT_DISTINCT_ISSUE_NAME, "", queryissue.UNIQUE_NULLS_NOT_DISTINCT, schemaAnalysisReport, false))
	unsupportedFeatures = append(unsupportedFeatures, getUnsupportedFeaturesFromSchemaAnalysisReport(queryissue.JSONB_SUBSCRIPTING_ISSUE_NAME, "", queryissue.JSONB_SUBSCRIPTING, schemaAnalysisReport, false))
	unsupportedFeatures = append(unsupportedFeatures, getUnsupportedFeaturesFromSchemaAnalysisReport(queryissue.FOREIGN_KEY_REFERENCES_PARTITIONED_TABLE_ISSUE_NAME, "", queryissue.FOREIGN_KEY_REFERENCES_PARTITIONED_TABLE, schemaAnalysisReport, false))
	unsupportedFeatures = append(unsupportedFeatures, getUnsupportedFeaturesFromSchemaAnalysisReport(queryissue.JSON_TYPE_PREDICATE_ISSUE_NAME, "", queryissue.JSON_TYPE_PREDICATE, schemaAnalysisReport, false))
	unsupportedFeatures = append(unsupportedFeatures, getUnsupportedFeaturesFromSchemaAnalysisReport(queryissue.SQL_BODY_IN_FUNCTION_ISSUE_NAME, "", queryissue.SQL_BODY_IN_FUNCTION, schemaAnalysisReport, false))
	unsupportedFeatures = append(unsupportedFeatures, getUnsupportedFeaturesFromSchemaAnalysisReport(queryissue.CTE_WITH_MATERIALIZED_CLAUSE_ISSUE_NAME, "", queryissue.CTE_WITH_MATERIALIZED_CLAUSE, schemaAnalysisReport, false))
	unsupportedFeatures = append(unsupportedFeatures, getUnsupportedFeaturesFromSchemaAnalysisReport(queryissue.NON_DECIMAL_INTEGER_LITERAL_ISSUE_NAME, "", queryissue.NON_DECIMAL_INTEGER_LITERAL, schemaAnalysisReport, false))
	unsupportedFeatures = append(unsupportedFeatures, getUnsupportedFeaturesFromSchemaAnalysisReport(queryissue.COMPRESSION_CLAUSE_IN_TABLE_ISSUE_NAME, "", queryissue.COMPRESSION_CLAUSE_IN_TABLE, schemaAnalysisReport, false))
	unsupportedFeatures = append(unsupportedFeatures, getUnsupportedFeaturesFromSchemaAnalysisReport(queryissue.HOTSPOTS_ON_DATE_INDEX_ISSUE, "", queryissue.HOTSPOTS_ON_DATE_INDEX, schemaAnalysisReport, false))
	unsupportedFeatures = append(unsupportedFeatures, getUnsupportedFeaturesFromSchemaAnalysisReport(queryissue.HOTSPOTS_ON_TIMESTAMP_INDEX_ISSUE, "", queryissue.HOTSPOTS_ON_TIMESTAMP_INDEX, schemaAnalysisReport, false))
	unsupportedFeatures = append(unsupportedFeatures, getUnsupportedFeaturesFromSchemaAnalysisReport(queryissue.LOW_CARDINALITY_INDEX_ISSUE_NAME, "", queryissue.LOW_CARDINALITY_INDEXES, schemaAnalysisReport, false))
	unsupportedFeatures = append(unsupportedFeatures, getUnsupportedFeaturesFromSchemaAnalysisReport(queryissue.MOST_FREQUENT_VALUE_INDEXES_ISSUE_NAME, "", queryissue.MOST_FREQUENT_VALUE_INDEXES, schemaAnalysisReport, false))
	unsupportedFeatures = append(unsupportedFeatures, getUnsupportedFeaturesFromSchemaAnalysisReport(queryissue.NULL_VALUE_INDEXES_ISSUE_NAME, "", queryissue.NULL_VALUE_INDEXES, schemaAnalysisReport, false))
	unsupportedFeatures = append(unsupportedFeatures, getUnsupportedFeaturesFromSchemaAnalysisReport(queryissue.HOTSPOTS_ON_DATE_PK_UK_ISSUE, "", queryissue.HOTSPOTS_ON_DATE_PK_UK, schemaAnalysisReport, false))
	unsupportedFeatures = append(unsupportedFeatures, getUnsupportedFeaturesFromSchemaAnalysisReport(queryissue.HOTSPOTS_ON_TIMESTAMP_PK_UK_ISSUE, "", queryissue.HOTSPOTS_ON_TIMESTAMP_PK_UK, schemaAnalysisReport, false))
	unsupportedFeatures = append(unsupportedFeatures, getUnsupportedFeaturesFromSchemaAnalysisReport(queryissue.FOREIGN_KEY_DATATYPE_MISMATCH_ISSUE_NAME, "", queryissue.FOREIGN_KEY_DATATYPE_MISMATCH, schemaAnalysisReport, false))
	unsupportedFeatures = append(unsupportedFeatures, getUnsupportedFeaturesFromSchemaAnalysisReport(queryissue.MISSING_FOREIGN_KEY_INDEX_ISSUE_NAME, "", queryissue.MISSING_FOREIGN_KEY_INDEX, schemaAnalysisReport, false))
	unsupportedFeatures = append(unsupportedFeatures, getUnsupportedFeaturesFromSchemaAnalysisReport(queryissue.MISSING_PRIMARY_KEY_WHEN_UNIQUE_NOT_NULL_ISSUE_NAME, "", queryissue.MISSING_PRIMARY_KEY_WHEN_UNIQUE_NOT_NULL, schemaAnalysisReport, false))

	return lo.Filter(unsupportedFeatures, func(f UnsupportedFeature, _ int) bool {
		return len(f.Objects) > 0
	}), nil
}

func getPKandUKOnComplexTypeUnsupportedFeature(schemaAnalysisReport utils.SchemaReport) []UnsupportedFeature {
	log.Infof("fetching unsupported features for PK/UK on complex datatypes...")
	unsupportedFeatures := make([]UnsupportedFeature, 0)

	for _, issueTypeAndName := range queryissue.PkOrUkOnComplexDatatypesIssues {
		unsupportedFeatures = append(unsupportedFeatures, getUnsupportedFeaturesFromSchemaAnalysisReport(issueTypeAndName.IssueName, "", issueTypeAndName.IssueType, schemaAnalysisReport, false))
	}

	return lo.Filter(unsupportedFeatures, func(f UnsupportedFeature, _ int) bool {
		return len(f.Objects) > 0
	})
}

func getIndexesOnComplexTypeUnsupportedFeature(schemaAnalysisReport utils.SchemaReport) []UnsupportedFeature {
	// TODO: include MinimumVersionsFixedIn
	log.Infof("fetching unsupported features for Index on complex datatypes...")
	unsupportedFeatures := make([]UnsupportedFeature, 0)

	for _, issueTypeAndName := range queryissue.IndexOnComplexDatatypesIssues {
		unsupportedFeatures = append(unsupportedFeatures, getUnsupportedFeaturesFromSchemaAnalysisReport(issueTypeAndName.IssueName, "", issueTypeAndName.IssueType, schemaAnalysisReport, false))
	}

	return lo.Filter(unsupportedFeatures, func(f UnsupportedFeature, _ int) bool {
		return len(f.Objects) > 0
	})
}

func fetchUnsupportedOracleFeaturesFromSchemaReport(schemaAnalysisReport utils.SchemaReport) ([]UnsupportedFeature, error) {
	log.Infof("fetching unsupported features for Oracle...")
	unsupportedFeatures := make([]UnsupportedFeature, 0)
	unsupportedFeatures = append(unsupportedFeatures, getUnsupportedFeaturesFromSchemaAnalysisReport(COMPOUND_TRIGGER_FEATURE, "", COMPOUND_TRIGGER_ISSUE_TYPE, schemaAnalysisReport, false))
	return lo.Filter(unsupportedFeatures, func(f UnsupportedFeature, _ int) bool {
		return len(f.Objects) > 0
	}), nil
}

var OracleUnsupportedIndexTypes = []string{"CLUSTER INDEX", "DOMAIN INDEX", "FUNCTION-BASED DOMAIN INDEX", "IOT - TOP INDEX", "NORMAL/REV INDEX", "FUNCTION-BASED NORMAL/REV INDEX"}

func fetchUnsupportedObjectTypes() ([]UnsupportedFeature, error) {
	if source.DBType != ORACLE {
		return nil, nil
	}

	query := fmt.Sprintf(`SELECT schema_name, object_name, object_type FROM %s`, migassessment.OBJECT_TYPE_MAPPING)
	rows, err := assessmentDB.Query(query)
	if err != nil {
		return nil, fmt.Errorf("error querying-%s: %w", query, err)
	}
	defer func() {
		closeErr := rows.Close()
		if closeErr != nil {
			log.Warnf("error closing rows while fetching object type mapping metadata: %v", err)
		}
	}()

	var unsupportedIndexes, virtualColumns, inheritedTypes, unsupportedPartitionTypes []ObjectInfo
	for rows.Next() {
		var schemaName, objectName, objectType string
		err = rows.Scan(&schemaName, &objectName, &objectType)
		if err != nil {
			return nil, fmt.Errorf("error scanning rows:%w", err)
		}

		if slices.Contains(OracleUnsupportedIndexTypes, objectType) {
			unsupportedIndexes = append(unsupportedIndexes, ObjectInfo{
				ObjectName: fmt.Sprintf("Index Name: %s, Index Type=%s", objectName, objectType),
			})
			// For oracle migration complexity comes from ora2pg, so defining Impact not required right now
			assessmentReport.AppendIssues(AssessmentIssue{
				Category:            UNSUPPORTED_FEATURES_CATEGORY,
				CategoryDescription: GetCategoryDescription(UNSUPPORTED_FEATURES_CATEGORY),
				Type:                UNSUPPORTED_INDEXES_ISSUE_TYPE,
				Name:                UNSUPPORTED_INDEXES_FEATURE,
				Description:         "", // TODO
				ObjectType:          constants.INDEX,
				// TODO: here it should be only ObjectName, to populate Index Type there should be a separate field
				ObjectName: fmt.Sprintf("Index Name: %s, Index Type=%s", objectName, objectType),
			})
		} else if objectType == VIRTUAL_COLUMN {
			virtualColumns = append(virtualColumns, ObjectInfo{ObjectName: objectName})
			assessmentReport.AppendIssues(AssessmentIssue{
				Category:            UNSUPPORTED_FEATURES_CATEGORY,
				CategoryDescription: GetCategoryDescription(UNSUPPORTED_FEATURES_CATEGORY),
				Type:                VIRTUAL_COLUMNS_ISSUE_TYPE,
				Name:                VIRTUAL_COLUMNS_FEATURE,
				Description:         "", // TODO
				ObjectType:          constants.COLUMN,
				ObjectName:          objectName,
			})
		} else if objectType == INHERITED_TYPE {
			inheritedTypes = append(inheritedTypes, ObjectInfo{ObjectName: objectName})
			assessmentReport.AppendIssues(AssessmentIssue{
				Category:            UNSUPPORTED_FEATURES_CATEGORY,
				CategoryDescription: GetCategoryDescription(UNSUPPORTED_FEATURES_CATEGORY),
				Type:                INHERITED_TYPES_ISSUE_TYPE,
				Name:                INHERITED_TYPES_FEATURE,
				Description:         "", // TODO
				ObjectType:          constants.TYPE,
				ObjectName:          objectName,
			})
		} else if objectType == REFERENCE_PARTITION || objectType == SYSTEM_PARTITION {
			referenceOrTablePartitionPresent = true
			unsupportedPartitionTypes = append(unsupportedPartitionTypes, ObjectInfo{ObjectName: fmt.Sprintf("Table Name: %s, Partition Method: %s", objectName, objectType)})

			assessmentReport.AppendIssues(AssessmentIssue{
				Category:            UNSUPPORTED_FEATURES_CATEGORY,
				CategoryDescription: GetCategoryDescription(UNSUPPORTED_FEATURES_CATEGORY),
				Type:                UNSUPPORTED_PARTITIONING_METHODS_ISSUE_TYPE,
				Name:                UNSUPPORTED_PARTITIONING_METHODS_FEATURE,
				Description:         "", // TODO
				ObjectType:          constants.TABLE,
				// TODO: here it should be only ObjectName, to populate Partition Method there should be a separate field
				ObjectName: fmt.Sprintf("Table Name: %s, Partition Method: %s", objectName, objectType),
			})
		}
	}

	unsupportedFeatures := make([]UnsupportedFeature, 0)
	unsupportedFeatures = append(unsupportedFeatures, UnsupportedFeature{UNSUPPORTED_INDEXES_FEATURE, unsupportedIndexes, false, "", "", nil})
	unsupportedFeatures = append(unsupportedFeatures, UnsupportedFeature{VIRTUAL_COLUMNS_FEATURE, virtualColumns, false, "", "", nil})
	unsupportedFeatures = append(unsupportedFeatures, UnsupportedFeature{INHERITED_TYPES_FEATURE, inheritedTypes, false, "", "", nil})
	unsupportedFeatures = append(unsupportedFeatures, UnsupportedFeature{UNSUPPORTED_PARTITIONING_METHODS_FEATURE, unsupportedPartitionTypes, false, "", "", nil})
	return lo.Filter(unsupportedFeatures, func(f UnsupportedFeature, _ int) bool {
		return len(f.Objects) > 0
	}), nil
}

func fetchUnsupportedPlPgSQLObjects(schemaAnalysisReport utils.SchemaReport) []UnsupportedFeature {
	if source.DBType != POSTGRESQL {
		return nil
	}

	plpgsqlIssues := lo.Filter(schemaAnalysisReport.Issues, func(issue utils.AnalyzeSchemaIssue, _ int) bool {
		return issue.IssueType == UNSUPPORTED_PLPGSQL_OBJECTS_CATEGORY
	})
	groupPlpgsqlIssuesByIssueName := lo.GroupBy(plpgsqlIssues, func(issue utils.AnalyzeSchemaIssue) string {
		return issue.Name
	})
	var unsupportedPlpgSqlObjects []UnsupportedFeature
	for issueName, analyzeSchemaIssues := range groupPlpgsqlIssuesByIssueName {
		var objects []ObjectInfo
		var docsLink string
		var minVersionsFixedIn map[string]*ybversion.YBVersion
		var minVersionsFixedInSet bool

		for _, issue := range analyzeSchemaIssues {
			if !minVersionsFixedInSet {
				minVersionsFixedIn = issue.MinimumVersionsFixedIn
				minVersionsFixedInSet = true
			}
			if !areMinVersionsFixedInEqual(minVersionsFixedIn, issue.MinimumVersionsFixedIn) {
				utils.ErrExit("Issues belonging to UnsupportedFeature %s have different minimum versions fixed in: %v, %v", issueName, minVersionsFixedIn, issue.MinimumVersionsFixedIn)
			}

			objects = append(objects, ObjectInfo{
				ObjectType:   issue.ObjectType,
				ObjectName:   issue.ObjectName,
				SqlStatement: issue.SqlStatement,
			})
			docsLink = issue.DocsLink
			assessmentReport.AppendIssues(convertAnalyzeSchemaIssueToAssessmentIssue(issue, issue.MinimumVersionsFixedIn))
		}
		feature := UnsupportedFeature{
			FeatureName:            issueName,
			DisplayDDL:             true,
			DocsLink:               docsLink,
			Objects:                objects,
			MinimumVersionsFixedIn: minVersionsFixedIn,
		}
		unsupportedPlpgSqlObjects = append(unsupportedPlpgSqlObjects, feature)
	}

	return unsupportedPlpgSqlObjects
}

func fetchUnsupportedQueryConstructs() ([]utils.UnsupportedQueryConstruct, error) {
	if source.DBType != POSTGRESQL {
		return nil, nil
	}
	query := fmt.Sprintf("SELECT DISTINCT query from %s", migassessment.DB_QUERIES_SUMMARY)
	rows, err := assessmentDB.Query(query)
	if err != nil {
		return nil, fmt.Errorf("error querying=%s on assessmentDB: %w", query, err)
	}
	defer func() {
		closeErr := rows.Close()
		if closeErr != nil {
			log.Warnf("error closing rows while fetching database queries summary metadata: %v", err)
		}
	}()

	var executedQueries []string
	for rows.Next() {
		var executedQuery string
		err := rows.Scan(&executedQuery)
		if err != nil {
			return nil, fmt.Errorf("error scanning rows: %w", err)
		}
		executedQueries = append(executedQueries, executedQuery)
	}

	if len(executedQueries) == 0 {
		log.Infof("queries info not present in the assessment metadata for detecting unsupported query constructs")
		return nil, nil
	}

	var result []utils.UnsupportedQueryConstruct
	for i := 0; i < len(executedQueries); i++ {
		query := executedQueries[i]
		log.Debugf("fetching unsupported query constructs for query - [%s]", query)
		collectedSchemaList, err := queryparser.GetSchemaUsed(query)
		if err != nil { // no need to error out if failed to get schemas for a query
			log.Errorf("failed to get schemas used for query [%s]: %v", query, err)
			continue
		}

		log.Infof("collected schema list %v(len=%d) for query [%s]", collectedSchemaList, len(collectedSchemaList), query)
		if !considerQueryForIssueDetection(collectedSchemaList) {
			log.Infof("ignoring query due to difference in collected schema list %v(len=%d) vs source schema list %v(len=%d)",
				collectedSchemaList, len(collectedSchemaList), source.GetSchemaList(), len(source.GetSchemaList()))
			continue
		}

		issues, err := parserIssueDetector.GetDMLIssues(query, targetDbVersion)
		if err != nil {
			log.Errorf("failed while trying to fetch query issues in query - [%s]: %v",
				query, err)
		}

		for _, issue := range issues {
			uqc := utils.UnsupportedQueryConstruct{
				Query:                  issue.SqlStatement,
				ConstructTypeName:      issue.Name,
				DocsLink:               issue.DocsLink,
				MinimumVersionsFixedIn: issue.MinimumVersionsFixedIn,
			}
			result = append(result, uqc)

			assessmentReport.AppendIssues(AssessmentIssue{
				Category:               UNSUPPORTED_QUERY_CONSTRUCTS_CATEGORY,
				CategoryDescription:    GetCategoryDescription(UNSUPPORTED_QUERY_CONSTRUCTS_CATEGORY),
				Type:                   issue.Type,
				Name:                   issue.Name,
				Impact:                 issue.Impact,
				Description:            issue.Description,
				SqlStatement:           issue.SqlStatement,
				DocsLink:               issue.DocsLink,
				MinimumVersionsFixedIn: issue.MinimumVersionsFixedIn,
			})
		}
	}

	// sort the slice to group same constructType in html and json reports
	log.Infof("sorting the result slice based on construct type")
	sort.Slice(result, func(i, j int) bool {
		return result[i].ConstructTypeName <= result[j].ConstructTypeName
	})
	return result, nil
}

func fetchColumnsWithUnsupportedDataTypes() ([]utils.TableColumnsDataTypes, []utils.TableColumnsDataTypes, []utils.TableColumnsDataTypes, error) {
	var unsupportedDataTypes, unsupportedDataTypesForLiveMigration, unsupportedDataTypesForLiveMigrationWithFForFB []utils.TableColumnsDataTypes

	query := fmt.Sprintf(`SELECT schema_name, table_name, column_name, data_type FROM %s`,
		migassessment.TABLE_COLUMNS_DATA_TYPES)
	rows, err := assessmentDB.Query(query)
	if err != nil {
		return nil, nil, nil, fmt.Errorf("error querying-%s on assessmentDB: %w", query, err)
	}
	defer func() {
		closeErr := rows.Close()
		if closeErr != nil {
			log.Warnf("error closing rows while fetching unsupported datatypes metadata: %v", err)
		}
	}()

	var allColumnsDataTypes []utils.TableColumnsDataTypes
	for rows.Next() {
		var columnDataTypes utils.TableColumnsDataTypes
		err := rows.Scan(&columnDataTypes.SchemaName, &columnDataTypes.TableName,
			&columnDataTypes.ColumnName, &columnDataTypes.DataType)
		if err != nil {
			return nil, nil, nil, fmt.Errorf("error scanning rows: %w", err)
		}

		allColumnsDataTypes = append(allColumnsDataTypes, columnDataTypes)
	}

	var sourceUnsupportedDatatypes, liveUnsupportedDatatypes, liveWithFForFBUnsupportedDatatypes []string

	switch source.DBType {
	case POSTGRESQL:
		sourceUnsupportedDatatypes = srcdb.PostgresUnsupportedDataTypes
		liveUnsupportedDatatypes = srcdb.GetPGLiveMigrationUnsupportedDatatypes()
		liveWithFForFBUnsupportedDatatypes = srcdb.GetPGLiveMigrationWithFFOrFBUnsupportedDatatypes()
	case ORACLE:
		sourceUnsupportedDatatypes = srcdb.OracleUnsupportedDataTypes
	default:
		panic(fmt.Sprintf("invalid source db type %q", source.DBType))
	}
	// filter columns with unsupported data types using sourceUnsupportedDataTypes
	for i := 0; i < len(allColumnsDataTypes); i++ {
		//Using this ContainsAnyStringFromSlice as the catalog we use for fetching datatypes uses the data_type only
		// which just contains the base type for example VARCHARs it won't include any length, precision or scale information
		//of these types there are other columns available for these information so we just do string match of types with our list
		baseTypeName := allColumnsDataTypes[i].GetBaseTypeNameFromDatatype() // baseType of the db e.g. for xml[] -> xml / public.geometry -> geomtetry

		isUnsupportedDatatype := utils.ContainsAnyStringFromSlice(sourceUnsupportedDatatypes, baseTypeName)
		isUnsupportedDatatypeInLive := utils.ContainsAnyStringFromSlice(liveUnsupportedDatatypes, baseTypeName)

		isUnsupportedDatatypeInLiveWithFFOrFBList := utils.ContainsAnyStringFromSlice(liveWithFForFBUnsupportedDatatypes, baseTypeName)
		isUDTDatatype := utils.ContainsAnyStringFromSlice(parserIssueDetector.GetCompositeTypes(), allColumnsDataTypes[i].DataType)
		isArrayDatatype := strings.HasSuffix(allColumnsDataTypes[i].DataType, "[]")                                                                       //if type is array
		isEnumDatatype := utils.ContainsAnyStringFromSlice(parserIssueDetector.GetEnumTypes(), strings.TrimSuffix(allColumnsDataTypes[i].DataType, "[]")) //is ENUM type
		isArrayOfEnumsDatatype := isArrayDatatype && isEnumDatatype

		allColumnsDataTypes[i].IsArrayType = isArrayDatatype
		allColumnsDataTypes[i].IsEnumType = isEnumDatatype
		allColumnsDataTypes[i].IsUDTType = isUDTDatatype

		isUnsupportedDatatypeInLiveWithFFOrFB := isUnsupportedDatatypeInLiveWithFFOrFBList || isUDTDatatype || isArrayOfEnumsDatatype

		switch true {
		case isUnsupportedDatatype:
			unsupportedDataTypes = append(unsupportedDataTypes, allColumnsDataTypes[i])
		case isUnsupportedDatatypeInLive:
			unsupportedDataTypesForLiveMigration = append(unsupportedDataTypesForLiveMigration, allColumnsDataTypes[i])
		case isUnsupportedDatatypeInLiveWithFFOrFB:
			/*
				TODO test this for Oracle case if there is any special handling required
				For Live mgiration with FF or FB, It is meant to be for the datatypes that are going to be in YB after migration
				so it makes sense to use the analyzeSchema `compositeTypes` or `enumTypes` and check from there but some information
				we are still using from Source which might need a better way in case of Oracle as for PG it doesn't really makes a difference in
				source or analyzeSchema's results.
			*/
			//reporting types in the list YugabyteUnsupportedDataTypesForDbzm, UDT and array on ENUMs columns as unsupported with live migration with ff/fb
			unsupportedDataTypesForLiveMigrationWithFForFB = append(unsupportedDataTypesForLiveMigrationWithFForFB, allColumnsDataTypes[i])

		}
	}

	return unsupportedDataTypes, unsupportedDataTypesForLiveMigration, unsupportedDataTypesForLiveMigrationWithFForFB, nil
}

func addAssessmentIssuesForUnsupportedDatatypes(unsupportedDatatypes []utils.TableColumnsDataTypes) {
	for _, colInfo := range unsupportedDatatypes {
		qualifiedColName := fmt.Sprintf("%s.%s.%s", colInfo.SchemaName, colInfo.TableName, colInfo.ColumnName)
		switch source.DBType {
		case ORACLE:
			issue := AssessmentIssue{
				Category:               UNSUPPORTED_DATATYPES_CATEGORY,
				CategoryDescription:    GetCategoryDescription(UNSUPPORTED_DATATYPES_CATEGORY),
				Type:                   colInfo.DataType, // TODO: maybe name it like "unsupported datatype - geometry"
				Name:                   colInfo.DataType, // TODO: maybe name it like "unsupported datatype - geometry"
				Description:            "",               // TODO
				Impact:                 constants.IMPACT_LEVEL_3,
				ObjectType:             constants.COLUMN,
				ObjectName:             qualifiedColName,
				DocsLink:               "",  // TODO
				MinimumVersionsFixedIn: nil, // TODO
			}
			assessmentReport.AppendIssues(issue)
		case POSTGRESQL:
			// Datatypes can be of form public.geometry, so we need to extract the datatype from it
			// for the array types we add the '[]' to the type for distinguish between normal type and array based datatype
			baseTypeName := colInfo.GetBaseTypeNameFromDatatype() // baseType of the db e.g. for xml[] -> xml / public.geometry -> geometry

			// We obtain the queryissue from the Report function. This queryissue is first converted to AnalyzeIssue and then to AssessmentIssue using pre existing function
			// Coneverting queryissue directly to AssessmentIssue would have lead to the creation of a new function which would have required a lot of cases to be handled and led to code duplication
			// This converted AssessmentIssue is then appended to the assessmentIssues slice
			queryissue := queryissue.ReportUnsupportedDatatypes(baseTypeName, colInfo.ColumnName, constants.COLUMN, qualifiedColName)
			checkIsFixedInAndAddIssueToAssessmentIssues(queryissue)

		default:
			panic(fmt.Sprintf("invalid source db type %q", source.DBType))
		}

	}
}

func checkIsFixedInAndAddIssueToAssessmentIssues(queryIssue queryissue.QueryIssue) {
	fixed, err := queryIssue.IsFixedIn(targetDbVersion)
	if err != nil {
		log.Warnf("checking if issue %v is supported: %v", queryIssue, err)
	}
	if !fixed {
		convertedAnalyzeIssue := convertIssueInstanceToAnalyzeIssue(queryIssue, "", false, false)
		issue := convertAnalyzeSchemaIssueToAssessmentIssue(convertedAnalyzeIssue, queryIssue.MinimumVersionsFixedIn)
		assessmentReport.AppendIssues(issue)
	}
}

/*
Queries to ignore:
- Collected schemas is totally different than source schema list, not containing ""

Queries to consider:
- Collected schemas subset of source schema list
- Collected schemas contains some from source schema list and some extras

Caveats:
There can be a lot of false positives.
For example: standard sql functions like sum(), count() won't be qualified(pg_catalog) in queries generally.
Making the schema unknown for that object, resulting in query consider
*/
func considerQueryForIssueDetection(collectedSchemaList []string) bool {
	// filtering out pg_catalog schema, since it doesn't impact query consideration decision
	collectedSchemaList = lo.Filter(collectedSchemaList, func(item string, _ int) bool {
		return item != "pg_catalog"
	})

	sourceSchemaList := strings.Split(source.Schema, "|")

	// fallback in case: unable to collect objects or there are no object(s) in the query
	if len(collectedSchemaList) == 0 {
		return true
	}

	// empty schemaname indicates presence of unqualified objectnames in query
	if slices.Contains(collectedSchemaList, "") {
		log.Debug("considering due to empty schema\n")
		return true
	}

	for _, collectedSchema := range collectedSchemaList {
		if slices.Contains(sourceSchemaList, collectedSchema) {
			log.Debugf("considering due to '%s' schema\n", collectedSchema)
			return true
		}
	}
	return false
}

var (
	// GeneralNotes
	PREVIEW_FEATURES_NOTE = NoteInfo{
		Type: GeneralNotes,
		Text: `Some features listed in this report may be supported under a preview flag in the specified target-db-version of YugabyteDB. Please refer to the official <a class="highlight-link" target="_blank" href="https://docs.yugabyte.com/preview/releases/ybdb-releases/">release notes</a> for detailed information and usage guidelines.`,
	}
	RANGE_SHARDED_INDEXES_RECOMMENDATION = NoteInfo{
		Type: GeneralNotes,
		Text: `If indexes are created on columns commonly used in range-based queries (e.g. timestamp columns), it is recommended to explicitly configure these indexes with range sharding. This ensures efficient data access for range queries.
By default, YugabyteDB uses hash sharding for indexes, which distributes data randomly and is not ideal for range-based predicates potentially degrading query performance. Note that range sharding is enabled by default only in <a class="highlight-link" target="_blank" href="https://docs.yugabyte.com/preview/develop/postgresql-compatibility/">PostgreSQL compatibility mode</a> in YugabyteDB.`,
	}
	GIN_INDEXES = NoteInfo{
		Type: GeneralNotes,
		Text: `There are some BITMAP indexes present in the schema that will get converted to GIN indexes, but GIN indexes are partially supported in YugabyteDB as mentioned in <a class="highlight-link" href="https://github.com/yugabyte/yugabyte-db/issues/7850">https://github.com/yugabyte/yugabyte-db/issues/7850</a> so take a look and modify them if not supported.`,
	}
	UNLOGGED_TABLE_NOTE = NoteInfo{
		Type: GeneralNotes,
		Text: `There are some Unlogged tables in the schema. They will be created as regular LOGGED tables in YugabyteDB as unlogged tables are not supported.`,
	}
	REPORTING_LIMITATIONS_NOTE = NoteInfo{
		Type: GeneralNotes,
		Text: `<a class="highlight-link" target="_blank"  href="https://docs.yugabyte.com/preview/yugabyte-voyager/known-issues/#assessment-and-schema-analysis-limitations">Limitations in assessment</a>`,
	}
	FOREIGN_TABLE_NOTE = NoteInfo{
		Type: GeneralNotes,
		Text: `There are some Foreign tables in the schema, but during the export schema phase, exported schema does not include the SERVER and USER MAPPING objects. Therefore, you must manually create these objects before import schema. For more information on each of them, run analyze-schema. `,
	}

	// ColocatedShardedNotes
	COLOCATED_TABLE_RECOMMENDATION_CAVEAT = NoteInfo{
		Type: ColocatedShardedNotes,
		Text: `If there are any tables that receive disproportionately high load, ensure that they are NOT colocated to avoid the colocated tablet becoming a hotspot.
For additional considerations related to colocated tables, refer to the documentation at: https://docs.yugabyte.com/preview/explore/colocation/#limitations-and-considerations`,
	}
	ORACLE_PARTITION_DEFAULT_COLOCATION = NoteInfo{
		Type: ColocatedShardedNotes,
		Text: `For sharding/colocation recommendations, each partition is treated individually. During the export schema phase, all the partitions of a partitioned table are currently created as colocated by default.
To manually modify the schema, please refer: <a class="highlight-link" href="https://github.com/yugabyte/yb-voyager/issues/1581">https://github.com/yugabyte/yb-voyager/issues/1581</a>.`,
	}

	// SizingNotes
	ORACLE_UNSUPPPORTED_PARTITIONING = NoteInfo{
		Type: SizingNotes,
		Text: `Reference and System Partitioned tables are created as normal tables, but are not considered for target cluster sizing recommendations.`,
	}
)

// TODO: fix notes handling for html tags just for html and not for json
func addNotesToAssessmentReport() {
	log.Infof("adding notes to assessment report")

	assessmentReport.Notes = append(assessmentReport.Notes, PREVIEW_FEATURES_NOTE)
	// keep it as the first point in Notes
	if len(assessmentReport.Sizing.SizingRecommendation.ColocatedTables) > 0 {
		assessmentReport.Notes = append(assessmentReport.Notes, COLOCATED_TABLE_RECOMMENDATION_CAVEAT)
	}
	for _, dbObj := range schemaAnalysisReport.SchemaSummary.DBObjects {
		if dbObj.ObjectType == "INDEX" && dbObj.TotalCount > 0 {
			assessmentReport.Notes = append(assessmentReport.Notes, RANGE_SHARDED_INDEXES_RECOMMENDATION)
			break
		}
	}
	switch source.DBType {
	case ORACLE:
		partitionSqlFPath := filepath.Join(assessmentMetadataDir, "schema", "partitions", "partition.sql")
		// file exists and isn't empty (containing PARTITIONs DDLs)
		if utils.FileOrFolderExists(partitionSqlFPath) && !utils.IsFileEmpty(partitionSqlFPath) {
			assessmentReport.Notes = append(assessmentReport.Notes, ORACLE_PARTITION_DEFAULT_COLOCATION)
		}
		if referenceOrTablePartitionPresent {
			assessmentReport.Notes = append(assessmentReport.Notes, ORACLE_UNSUPPPORTED_PARTITIONING)
		}

		// checking if gin indexes are present.
		for _, dbObj := range schemaAnalysisReport.SchemaSummary.DBObjects {
			if dbObj.ObjectType == "INDEX" {
				if strings.Contains(dbObj.Details, GIN_INDEX_DETAILS) {
					assessmentReport.Notes = append(assessmentReport.Notes, GIN_INDEXES)
					break
				}
			}
		}
	case POSTGRESQL:
		if parserIssueDetector.IsUnloggedTablesIssueFiltered() {
			assessmentReport.Notes = append(assessmentReport.Notes, UNLOGGED_TABLE_NOTE)
		}
		assessmentReport.Notes = append(assessmentReport.Notes, REPORTING_LIMITATIONS_NOTE)
	}

}

func addMigrationCaveatsToAssessmentReport(unsupportedDataTypesForLiveMigration []utils.TableColumnsDataTypes, unsupportedDataTypesForLiveMigrationWithFForFB []utils.TableColumnsDataTypes) {
	switch source.DBType {
	case POSTGRESQL:
		log.Infof("add migration caveats to assessment report")
		migrationCaveats := make([]UnsupportedFeature, 0)
		migrationCaveats = append(migrationCaveats, getUnsupportedFeaturesFromSchemaAnalysisReport(ALTER_PARTITION_ADD_PK_CAVEAT_FEATURE, "", queryissue.ALTER_TABLE_ADD_PK_ON_PARTITIONED_TABLE,
			schemaAnalysisReport, true))
		migrationCaveats = append(migrationCaveats, getUnsupportedFeaturesFromSchemaAnalysisReport(FOREIGN_TABLE_CAVEAT_FEATURE, "", queryissue.FOREIGN_TABLE,
			schemaAnalysisReport, false))
		migrationCaveats = append(migrationCaveats, getUnsupportedFeaturesFromSchemaAnalysisReport(POLICIES_CAVEAT_FEATURE, "", queryissue.POLICY_WITH_ROLES,
			schemaAnalysisReport, false))

		if len(unsupportedDataTypesForLiveMigration) > 0 {
			columns := make([]ObjectInfo, 0)
			for _, colInfo := range unsupportedDataTypesForLiveMigration {
				qualifiedColName := fmt.Sprintf("%s.%s.%s", colInfo.SchemaName, colInfo.TableName, colInfo.ColumnName)
				columns = append(columns, ObjectInfo{ObjectName: fmt.Sprintf("%s (%s)", qualifiedColName, colInfo.DataType)})

				baseTypeName := colInfo.GetBaseTypeNameFromDatatype() // baseType of the db e.g. for xml[] -> xml / public.geometry -> geometry

				// We obtain the queryissue from the Report function. This queryissue is first converted to AnalyzeIssue and then to AssessmentIssue using pre existing function
				// Coneverting queryissue directly to AssessmentIssue would have lead to the creation of a new function which would have required a lot of cases to be handled and led to code duplication
				// This converted AssessmentIssue is then appended to the assessmentIssues slice
				queryIssue := queryissue.ReportUnsupportedDatatypesInLive(baseTypeName, colInfo.ColumnName, constants.COLUMN, qualifiedColName)
				checkIsFixedInAndAddIssueToAssessmentIssues(queryIssue)
			}
			if len(columns) > 0 {
				migrationCaveats = append(migrationCaveats, UnsupportedFeature{UNSUPPORTED_DATATYPES_LIVE_CAVEAT_FEATURE, columns, false, UNSUPPORTED_DATATYPE_LIVE_MIGRATION_DOC_LINK, UNSUPPORTED_DATATYPES_FOR_LIVE_MIGRATION_DESCRIPTION, nil})
			}
		}
		if len(unsupportedDataTypesForLiveMigrationWithFForFB) > 0 {
			columns := make([]ObjectInfo, 0)
			for _, colInfo := range unsupportedDataTypesForLiveMigrationWithFForFB {
				qualifiedColName := fmt.Sprintf("%s.%s.%s", colInfo.SchemaName, colInfo.TableName, colInfo.ColumnName)
				columns = append(columns, ObjectInfo{ObjectName: fmt.Sprintf("%s (%s)", qualifiedColName, colInfo.DataType)})

				baseTypeName := colInfo.GetBaseTypeNameFromDatatype() // baseType of the db e.g. for xml[] -> xml / public.geometry -> geometry

				var queryIssue queryissue.QueryIssue

				if colInfo.IsArrayType && colInfo.IsEnumType {
					queryIssue = queryissue.NewArrayOfEnumDatatypeIssue(
						constants.COLUMN,
						qualifiedColName,
						"",
						fmt.Sprintf("%s[]", baseTypeName), //so the user can understand this is an array type
						colInfo.ColumnName,
					)
				} else if colInfo.IsUDTType {
					queryIssue = queryissue.NewUserDefinedDatatypeIssue(
						constants.COLUMN,
						qualifiedColName,
						"",
						baseTypeName,
						colInfo.ColumnName,
					)
				} else {
					queryIssue = queryissue.ReportUnsupportedDatatypesInLiveWithFFOrFB(baseTypeName, colInfo.ColumnName, constants.COLUMN, qualifiedColName)
				}
				checkIsFixedInAndAddIssueToAssessmentIssues(queryIssue)

			}
			if len(columns) > 0 {
				migrationCaveats = append(migrationCaveats, UnsupportedFeature{UNSUPPORTED_DATATYPES_LIVE_WITH_FF_FB_CAVEAT_FEATURE, columns, false, UNSUPPORTED_DATATYPE_LIVE_MIGRATION_DOC_LINK, UNSUPPORTED_DATATYPES_FOR_LIVE_MIGRATION_WITH_FF_FB_DESCRIPTION, nil})
			}
		}
		migrationCaveats = lo.Filter(migrationCaveats, func(m UnsupportedFeature, _ int) bool {
			return len(m.Objects) > 0
		})
		if len(migrationCaveats) > 0 {
			assessmentReport.MigrationCaveats = migrationCaveats
		}

	}
}

func postProcessingOfAssessmentReport() {
	switch source.DBType {
	case ORACLE:
		log.Infof("post processing of assessment report to remove the schema name from fully qualified table names")
		for i := range assessmentReport.Sizing.SizingRecommendation.ShardedTables {
			parts := strings.Split(assessmentReport.Sizing.SizingRecommendation.ShardedTables[i], ".")
			if len(parts) > 1 {
				assessmentReport.Sizing.SizingRecommendation.ShardedTables[i] = parts[1]
			}
		}

		for i := range assessmentReport.Sizing.SizingRecommendation.ColocatedTables {
			parts := strings.Split(assessmentReport.Sizing.SizingRecommendation.ColocatedTables[i], ".")
			if len(parts) > 1 {
				assessmentReport.Sizing.SizingRecommendation.ColocatedTables[i] = parts[1]
			}
		}

		// redact Impact info from the assessment report for Oracle
		// TODO: Remove this processing step in future when supporting Explanation for Oracle
		for i := range assessmentReport.Issues {
			assessmentReport.Issues[i].Impact = "-"
		}
	case POSTGRESQL:
		//sort issues based on Category with a defined order and keep all the Performance Optimization ones at the last
		var categoryOrder = map[string]int{
			UNSUPPORTED_DATATYPES_CATEGORY:        0,
			UNSUPPORTED_FEATURES_CATEGORY:         1,
			UNSUPPORTED_QUERY_CONSTRUCTS_CATEGORY: 2,
			UNSUPPORTED_PLPGSQL_OBJECTS_CATEGORY:  3,
			MIGRATION_CAVEATS_CATEGORY:            4,
			PERFORMANCE_OPTIMIZATIONS_CATEGORY:    5,
		}

		sort.Slice(assessmentReport.Issues, func(i, j int) bool {
			rank := func(cat string) int {
				if r, ok := categoryOrder[cat]; ok {
					return r
				}
				//New categories are considered last in the ordering
				return len(categoryOrder)
			}
			return rank(assessmentReport.Issues[i].Category) < rank(assessmentReport.Issues[j].Category)
		})
	}

}

func generateAssessmentReportJson(reportDir string) error {
	jsonReportFilePath := filepath.Join(reportDir, fmt.Sprintf("%s%s", ASSESSMENT_FILE_NAME, JSON_EXTENSION))
	log.Infof("writing assessment report to file: %s", jsonReportFilePath)

	strReport, err := json.MarshalIndent(assessmentReport, "", "\t")
	if err != nil {
		return fmt.Errorf("failed to marshal the assessment report: %w", err)
	}

	err = os.WriteFile(jsonReportFilePath, strReport, 0644)
	if err != nil {
		return fmt.Errorf("failed to write assessment report to file: %w", err)
	}

	utils.PrintAndLog("generated JSON assessment report at: %s", jsonReportFilePath)
	return nil
}

/*
	   Template: issuesTable

		Description:
		------------
		This Go template partial renders a dynamic table for displaying assessment issues or performance optimizations in a migration assessment report. The table adapts its headings, columns, and button controls based on the context (general issues vs. performance optimizations), as determined by the `.onlyPerf` flag.

		Features:
		---------
		- Dynamically sets headings, keywords, and button IDs based on the type of issues being displayed.
		- Provides "Expand All" and "Collapse All" buttons for toggling the visibility of detailed issue information.
		- Supports sorting by category, name, and impact via clickable table headers.
		- For each issue/optimization:
			- Displays a summary row with key information (category, name, object/SQL preview, impact).
			- Allows expanding to show detailed information, including category description, object type/name, SQL statement, supported versions, description, documentation link, and additional details.
		- Handles cases where no issues are found, displaying an appropriate message.
		- Utilizes helper functions such as `filterOutPerformanceOptimizationIssues`, `getPerformanceOptimizationIssues`, `snakeCaseToTitleCase`, `camelCaseToTitleCase`, and `getSupportedVersionString` for data formatting and filtering.

		Usage:
		------
		- Include this template in a parent template using `{{ template "issuesTable" . }}`.
		- Expects the following data structure in the context:
			- .Issues: List of issue objects with fields like Category, Name, Impact, ObjectType, ObjectName, SqlStatement, Description, DocsLink, Details, MinimumVersionsFixedIn, CategoryDescription.
			- .onlyPerf: Boolean flag indicating whether to show performance optimizations or general issues.

			Differences Between the Two Tables Rendered by issuesTable
			----------------------------------------------------------

			The `issuesTable` template is used twice in the report: once for general assessment issues and once for performance optimizations. The differences between the two tables are as follows:

			1. Heading and Labels:
			- The heading is "Assessment Issues" for general issues and "Performance Optimizations" for performance-related issues.
			- The count label is "Total issues" for general issues and "Total optimizations" for performance optimizations.
			- The keyword in the table header is "Issue" or "Optimization" accordingly.

			2. Data Source:
			- For general issues, the table uses `filterOutPerformanceOptimizationIssues .Issues` to exclude performance optimizations.
			- For performance optimizations, the table uses `getPerformanceOptimizationIssues .Issues` to include only those.

			3. Table Columns:
			- The general issues table includes a "Category" column (with an expand/collapse arrow).
			- The performance optimizations table omits the "Category" column and places the expand/collapse arrow in the "Optimization" column.

			4. Button IDs:
			- The "Expand All" and "Collapse All" buttons have different IDs for each table to allow independent control.

			5. Details Display:
			- The details rows for general issues may include a "Category Description" field, which is omitted for performance optimizations.

			6. Empty State:
			- If there are no general issues, a message "No issues were found in the assessment." is shown.
			- If there are no performance optimizations, no message is shown (the table is simply omitted).

			7. Sorting:
			- Sorting by "Category" is only available in the Assessment issues table only i.e. not onlyPerf case.
			- Sorting by "Issue" / "Optimization" is available in both the tables
			- Sorting by "Impact" is available in both tables.

			These differences are controlled by the `.onlyPerf` flag passed to the template and are reflected in both the Go template logic and the rendered HTML structure.
*/
func generateAssessmentReportHtml(reportDir string) error {
	htmlReportFilePath := filepath.Join(reportDir, fmt.Sprintf("%s%s", ASSESSMENT_FILE_NAME, HTML_EXTENSION))
	log.Infof("writing assessment report to file: %s", htmlReportFilePath)

	file, err := os.Create(htmlReportFilePath)
	if err != nil {
		return fmt.Errorf("failed to create file for %q: %w", filepath.Base(htmlReportFilePath), err)
	}
	defer func() {
		err := file.Close()
		if err != nil {
			log.Errorf("failed to close file %q: %v", htmlReportFilePath, err)
		}
	}()

	log.Infof("creating template for assessment report...")
	funcMap := template.FuncMap{
		"split":                                  split,
		"groupByObjectType":                      groupByObjectType,
		"numKeysInMapStringObjectInfo":           numKeysInMapStringObjectInfo,
		"groupByObjectName":                      groupByObjectName,
		"totalUniqueObjectNamesOfAllTypes":       totalUniqueObjectNamesOfAllTypes,
		"getSupportedVersionString":              getSupportedVersionString,
		"snakeCaseToTitleCase":                   utils.SnakeCaseToTitleCase,
		"camelCaseToTitleCase":                   utils.CamelCaseToTitleCase,
		"getSqlPreview":                          utils.GetSqlStmtToPrint,
		"filterOutPerformanceOptimizationIssues": filterOutPerformanceOptimizationIssues,
		"getPerformanceOptimizationIssues":       getPerformanceOptimizationIssues,
		"dict":                                   dict,
	}

	tmpl := template.Must(template.New("report").Funcs(funcMap).Parse(string(bytesTemplate)))

	log.Infof("execute template for assessment report...")
	if source.DBType == POSTGRESQL {
		// marking this as empty to not display this in html report for PG
		assessmentReport.SchemaSummary.SchemaNames = []string{}
	}

	type CombinedStruct struct {
		AssessmentReport
		MigrationComplexityCategorySummary []MigrationComplexityCategorySummary
	}
	combined := CombinedStruct{
		AssessmentReport:                   assessmentReport,
		MigrationComplexityCategorySummary: buildCategorySummary(source.DBType, assessmentReport.Issues),
	}

	err = tmpl.Execute(file, combined)
	if err != nil {
		return fmt.Errorf("failed to render the assessment report: %w", err)
	}

	utils.PrintAndLog("generated HTML assessment report at: %s", htmlReportFilePath)
	return nil
}

func dict(values ...interface{}) map[string]interface{} {
	if len(values)%2 != 0 {
		panic("invalid dict call: uneven key-value pairs")
	}
	m := make(map[string]interface{}, len(values)/2)
	for i := 0; i < len(values); i += 2 {
		key, ok := values[i].(string)
		if !ok {
			panic("dict keys must be strings")
		}
		m[key] = values[i+1]
	}
	return m
}

func filterOutPerformanceOptimizationIssues(issues []AssessmentIssue) []AssessmentIssue {
	withoutPerfOptimzationIssues := lo.Filter(issues, func(issue AssessmentIssue, _ int) bool {
		return issue.Category != PERFORMANCE_OPTIMIZATIONS_CATEGORY
	})
	return withoutPerfOptimzationIssues
}

func getPerformanceOptimizationIssues(issues []AssessmentIssue) []AssessmentIssue {
	perfOptimzationIssues := lo.Filter(issues, func(issue AssessmentIssue, _ int) bool {
		return issue.Category == PERFORMANCE_OPTIMIZATIONS_CATEGORY
	})
	return perfOptimzationIssues
}

func groupByObjectType(objects []ObjectInfo) map[string][]ObjectInfo {
	return lo.GroupBy(objects, func(object ObjectInfo) string {
		return object.ObjectType
	})
}

func groupByObjectName(objects []ObjectInfo) map[string][]ObjectInfo {
	return lo.GroupBy(objects, func(object ObjectInfo) string {
		return object.ObjectName
	})
}

func totalUniqueObjectNamesOfAllTypes(m map[string][]ObjectInfo) int {
	totalObjectNames := 0
	for _, objects := range m {
		totalObjectNames += len(lo.Keys(groupByObjectName(objects)))
	}
	return totalObjectNames
}

func numKeysInMapStringObjectInfo(m map[string][]ObjectInfo) int {
	return len(lo.Keys(m))
}

func split(value string, delimiter string) []string {
	return strings.Split(value, delimiter)
}

func getSupportedVersionString(minimumVersionsFixedIn map[string]*ybversion.YBVersion) string {
	if minimumVersionsFixedIn == nil {
		return ""
	}
	supportedVersions := []string{}
	for series, minVersionFixedIn := range minimumVersionsFixedIn {
		if minVersionFixedIn == nil {
			continue
		}
		supportedVersions = append(supportedVersions, fmt.Sprintf(">=%s (%s series)", minVersionFixedIn.String(), series))
	}
	return strings.Join(supportedVersions, ", ")
}

func validateSourceDBTypeForAssessMigration() {
	if source.DBType == "" {
		utils.ErrExit("Error required flag \"source-db-type\" not set")
	}

	source.DBType = strings.ToLower(source.DBType)
	if !slices.Contains(assessMigrationSupportedDBTypes, source.DBType) {
		utils.ErrExit("Error Invalid source-db-type: %q. Supported source db types for assess-migration are: [%v]",
			source.DBType, strings.Join(assessMigrationSupportedDBTypes, ", "))
	}
}

func validateAssessmentMetadataDirFlag() {
	if assessmentMetadataDirFlag != "" {
		if !utils.FileOrFolderExists(assessmentMetadataDirFlag) {
			utils.ErrExit("provided with `--assessment-metadata-dir` flag does not exist: %q ", assessmentMetadataDirFlag)
		} else {
			log.Infof("using provided assessment metadata directory: %s", assessmentMetadataDirFlag)
		}
	}
}

func validateAndSetTargetDbVersionFlag() error {
	if targetDbVersionStrFlag == "" {
		if utils.AskPrompt("No target-db-version has been specified.\nDo you want to continue with the latest stable YugabyteDB version:", ybversion.LatestStable.String()) {
			targetDbVersion = ybversion.LatestStable
			return nil
		} else {
			utils.ErrExit("Aborting..")
			return nil
		}
	}

	var err error
	targetDbVersion, err = ybversion.NewYBVersion(targetDbVersionStrFlag)

	if err == nil || !errors.Is(err, ybversion.ErrUnsupportedSeries) {
		return err
	}

	// error is ErrUnsupportedSeries
	utils.PrintAndLog("%v", err)
	if utils.AskPrompt("Do you want to continue with the latest stable YugabyteDB version:", ybversion.LatestStable.String()) {
		targetDbVersion = ybversion.LatestStable
		return nil
	} else {
		utils.ErrExit("Aborting..")
		return nil
	}
}

func validateSourceDBIOPSForAssessMigration() error {
	var totalIOPS int64

	tableIndexStats, err := assessmentDB.FetchAllStats()
	if err != nil {
		return fmt.Errorf("fetching all stats info from AssessmentDB: %w", err)
	}

	// Checking if source schema has zero objects.
	if tableIndexStats == nil || len(*tableIndexStats) == 0 {
		if utils.AskPrompt("No objects found in the specified schema(s). Do you want to continue anyway") {
			return nil
		} else {
			utils.ErrExit("Aborting..")
			return nil
		}
	}

	for _, stat := range *tableIndexStats {
		totalIOPS += utils.SafeDereferenceInt64(stat.ReadsPerSecond)
		totalIOPS += utils.SafeDereferenceInt64(stat.WritesPerSecond)
	}

	// Checking if source schema IOPS is not zero.
	if totalIOPS == 0 {
		if utils.AskPrompt("Detected 0 read/write IOPS on the tables in specified schema(s). In order to get an accurate assessment, it is recommended that the source database is actively handling its typical workloads. Do you want to continue anyway") {
			return nil
		} else {
			utils.ErrExit("Aborting..")
			return nil
		}
	}

	return nil
}<|MERGE_RESOLUTION|>--- conflicted
+++ resolved
@@ -204,103 +204,103 @@
 	schemaDir = filepath.Join(assessmentMetadataDir, "schema")
 
 	/*
-	err = handleStartCleanIfNeededForAssessMigration(assessmentMetadataDirFlag != "")
-	if err != nil {
-		return err
-	}
-	utils.PrintAndLog("Assessing for migration to target YugabyteDB version %s\n", targetDbVersion)
-
-	assessmentDir := filepath.Join(exportDir, "assessment")
-	migassessment.AssessmentDir = assessmentDir
-	migassessment.SourceDBType = source.DBType
-	migassessment.IntervalForCapturingIops = intervalForCapturingIOPS
-
-	if source.Password == "" {
-		source.Password, err = askPassword("source DB", source.User, "SOURCE_DB_PASSWORD")
-		if err != nil {
-			return fmt.Errorf("failed to get source DB password for assessing migration: %w", err)
-		}
-	}
-
-	if assessmentMetadataDirFlag == "" { // only in case of source connectivity
-		err := source.DB().Connect()
-		if err != nil {
-			return fmt.Errorf("failed to connect source db for assessing migration: %w", err)
-		}
-
-		// We will require source db connection for the below checks
-		// Check if required binaries are installed.
-		if source.RunGuardrailsChecks {
-			// Check source database version.
-			log.Info("checking source DB version")
-			err = source.DB().CheckSourceDBVersion(exportType)
+		err = handleStartCleanIfNeededForAssessMigration(assessmentMetadataDirFlag != "")
+		if err != nil {
+			return err
+		}
+		utils.PrintAndLog("Assessing for migration to target YugabyteDB version %s\n", targetDbVersion)
+
+		assessmentDir := filepath.Join(exportDir, "assessment")
+		migassessment.AssessmentDir = assessmentDir
+		migassessment.SourceDBType = source.DBType
+		migassessment.IntervalForCapturingIops = intervalForCapturingIOPS
+
+		if source.Password == "" {
+			source.Password, err = askPassword("source DB", source.User, "SOURCE_DB_PASSWORD")
 			if err != nil {
-				return fmt.Errorf("failed to check source DB version for assess migration: %w", err)
-			}
-
+				return fmt.Errorf("failed to get source DB password for assessing migration: %w", err)
+			}
+		}
+
+		if assessmentMetadataDirFlag == "" { // only in case of source connectivity
+			err := source.DB().Connect()
+			if err != nil {
+				return fmt.Errorf("failed to connect source db for assessing migration: %w", err)
+			}
+
+			// We will require source db connection for the below checks
 			// Check if required binaries are installed.
-			binaryCheckIssues, err := checkDependenciesForExport()
-			if err != nil {
-				return fmt.Errorf("failed to check dependencies for assess migration: %w", err)
-			} else if len(binaryCheckIssues) > 0 {
-				return fmt.Errorf("\n%s\n%s", color.RedString("\nMissing dependencies for assess migration:"), strings.Join(binaryCheckIssues, "\n"))
-			}
-		}
-
-		res := source.DB().CheckSchemaExists()
-		if !res {
-			return fmt.Errorf("failed to check if source schema exist: %q", source.Schema)
-		}
-
-		// Check if source db has permissions to assess migration
-		if source.RunGuardrailsChecks {
-			checkIfSchemasHaveUsagePermissions()
-			var missingPerms []string
-			missingPerms, pgssEnabledForAssessment, err = source.DB().GetMissingAssessMigrationPermissions()
-			if err != nil {
-				return fmt.Errorf("failed to get missing assess migration permissions: %w", err)
-			}
-			if len(missingPerms) > 0 {
-				color.Red("\nPermissions missing in the source database for assess migration:\n")
-				output := strings.Join(missingPerms, "\n")
-				utils.PrintAndLog("%s\n\n", output)
-
-				link := "https://docs.yugabyte.com/preview/yugabyte-voyager/migrate/migrate-steps/#prepare-the-source-database"
-				fmt.Println("Check the documentation to prepare the database for migration:", color.BlueString(link))
-
-				reply := utils.AskPrompt("\nDo you want to continue anyway")
-				if !reply {
-					return fmt.Errorf("grant the required permissions and try again")
+			if source.RunGuardrailsChecks {
+				// Check source database version.
+				log.Info("checking source DB version")
+				err = source.DB().CheckSourceDBVersion(exportType)
+				if err != nil {
+					return fmt.Errorf("failed to check source DB version for assess migration: %w", err)
 				}
-			}
-		}
-
-		fetchSourceInfo()
-
-		source.DB().Disconnect()
-	}
-
-	startEvent := createMigrationAssessmentStartedEvent()
-	controlPlane.MigrationAssessmentStarted(startEvent)
-
-	initAssessmentDB() // Note: migassessment.AssessmentDir needs to be set beforehand
-
-	err = gatherAssessmentMetadata()
-	if err != nil {
-		return fmt.Errorf("failed to gather assessment metadata: %w", err)
-	}
-
-	parseExportedSchemaFileForAssessmentIfRequired()
-
-	err = populateMetadataCSVIntoAssessmentDB()
-	if err != nil {
-		return fmt.Errorf("failed to populate metadata CSV into SQLite DB: %w", err)
-	}
-
-	err = validateSourceDBIOPSForAssessMigration()
-	if err != nil {
-		return fmt.Errorf("failed to validate source database IOPS: %w", err)
-	}
+
+				// Check if required binaries are installed.
+				binaryCheckIssues, err := checkDependenciesForExport()
+				if err != nil {
+					return fmt.Errorf("failed to check dependencies for assess migration: %w", err)
+				} else if len(binaryCheckIssues) > 0 {
+					return fmt.Errorf("\n%s\n%s", color.RedString("\nMissing dependencies for assess migration:"), strings.Join(binaryCheckIssues, "\n"))
+				}
+			}
+
+			res := source.DB().CheckSchemaExists()
+			if !res {
+				return fmt.Errorf("failed to check if source schema exist: %q", source.Schema)
+			}
+
+			// Check if source db has permissions to assess migration
+			if source.RunGuardrailsChecks {
+				checkIfSchemasHaveUsagePermissions()
+				var missingPerms []string
+				missingPerms, pgssEnabledForAssessment, err = source.DB().GetMissingAssessMigrationPermissions()
+				if err != nil {
+					return fmt.Errorf("failed to get missing assess migration permissions: %w", err)
+				}
+				if len(missingPerms) > 0 {
+					color.Red("\nPermissions missing in the source database for assess migration:\n")
+					output := strings.Join(missingPerms, "\n")
+					utils.PrintAndLog("%s\n\n", output)
+
+					link := "https://docs.yugabyte.com/preview/yugabyte-voyager/migrate/migrate-steps/#prepare-the-source-database"
+					fmt.Println("Check the documentation to prepare the database for migration:", color.BlueString(link))
+
+					reply := utils.AskPrompt("\nDo you want to continue anyway")
+					if !reply {
+						return fmt.Errorf("grant the required permissions and try again")
+					}
+				}
+			}
+
+			fetchSourceInfo()
+
+			source.DB().Disconnect()
+		}
+
+		startEvent := createMigrationAssessmentStartedEvent()
+		controlPlane.MigrationAssessmentStarted(startEvent)
+
+		initAssessmentDB() // Note: migassessment.AssessmentDir needs to be set beforehand
+
+		err = gatherAssessmentMetadata()
+		if err != nil {
+			return fmt.Errorf("failed to gather assessment metadata: %w", err)
+		}
+
+		parseExportedSchemaFileForAssessmentIfRequired()
+
+		err = populateMetadataCSVIntoAssessmentDB()
+		if err != nil {
+			return fmt.Errorf("failed to populate metadata CSV into SQLite DB: %w", err)
+		}
+
+		err = validateSourceDBIOPSForAssessMigration()
+		if err != nil {
+			return fmt.Errorf("failed to validate source database IOPS: %w", err)
+		}
 	*/
 	err = runAssessment(filepath.Join(exportDir, "assessment"))
 	if err != nil {
@@ -413,12 +413,7 @@
 
 func runAssessment(assessmentDir string) error {
 	log.Infof("running assessment for migration from '%s' to YugabyteDB", source.DBType)
-<<<<<<< HEAD
-	err := migassessment.SizingAssessment(assessmentDir, targetDbVersion)
-=======
-
-	err := migassessment.SizingAssessment(targetDbVersion, source.DBType)
->>>>>>> 96a28046
+	err := migassessment.SizingAssessment(targetDbVersion, source.DBType, assessmentDir)
 	if err != nil {
 		log.Errorf("failed to perform sizing and sharding assessment: %v", err)
 		return fmt.Errorf("failed to perform sizing and sharding assessment: %w", err)
