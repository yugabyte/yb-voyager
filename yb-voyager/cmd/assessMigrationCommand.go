--- conflicted
+++ resolved
@@ -131,20 +131,13 @@
 		return fmt.Errorf("failed to populate metadata CSV into SQLite DB: %w", err)
 	}*/
 
-<<<<<<< HEAD
 	err = runAssessment(assessmentMetadataDir)
-=======
-	err = runAssessment()
-	if err != nil {
-		log.Errorf("failed to run assessment: %v", err)
-	}
->>>>>>> 1b4d127a
 	assessmentReport.Sizing = migassessment.SizingReport
 
 	assessmentReportDir := filepath.Join(exportDir, "assessment", "reports")
 	err = GenerateAssessmentReportJson(assessmentReportDir)
 	if err != nil {
-		return fmt.Errorf("failed to generate assessment report JSON: %w", err)
+		log.Errorf("failed to run assessment: %v", err)
 	}
 	err = generateAssessmentReportHtml(assessmentReportDir)
 	if err != nil {
