--- conflicted
+++ resolved
@@ -1826,70 +1826,67 @@
 	utils.PrintAndLog("generated JSON assessment report at: %s", jsonReportFilePath)
 	return nil
 }
-
-<<<<<<< HEAD
-=======
 /*
-	   Template: issuesTable
-
-		Description:
-		------------
-		This Go template partial renders a dynamic table for displaying assessment issues or performance optimizations in a migration assessment report. The table adapts its headings, columns, and button controls based on the context (general issues vs. performance optimizations), as determined by the `.onlyPerf` flag.
-
-		Features:
-		---------
-		- Dynamically sets headings, keywords, and button IDs based on the type of issues being displayed.
-		- Provides "Expand All" and "Collapse All" buttons for toggling the visibility of detailed issue information.
-		- Supports sorting by category, name, and impact via clickable table headers.
-		- For each issue/optimization:
-			- Displays a summary row with key information (category, name, object/SQL preview, impact).
-			- Allows expanding to show detailed information, including category description, object type/name, SQL statement, supported versions, description, documentation link, and additional details.
-		- Handles cases where no issues are found, displaying an appropriate message.
-		- Utilizes helper functions such as `filterOutPerformanceOptimizationIssues`, `getPerformanceOptimizationIssues`, `snakeCaseToTitleCase`, `camelCaseToTitleCase`, and `getSupportedVersionString` for data formatting and filtering.
-
-		Usage:
-		------
-		- Include this template in a parent template using `{{ template "issuesTable" . }}`.
-		- Expects the following data structure in the context:
-			- .Issues: List of issue objects with fields like Category, Name, Impact, ObjectType, ObjectName, SqlStatement, Description, DocsLink, Details, MinimumVersionsFixedIn, CategoryDescription.
-			- .onlyPerf: Boolean flag indicating whether to show performance optimizations or general issues.
-
-			Differences Between the Two Tables Rendered by issuesTable
-			----------------------------------------------------------
-
-			The `issuesTable` template is used twice in the report: once for general assessment issues and once for performance optimizations. The differences between the two tables are as follows:
-
-			1. Heading and Labels:
-			- The heading is "Assessment Issues" for general issues and "Performance Optimizations" for performance-related issues.
-			- The count label is "Total issues" for general issues and "Total optimizations" for performance optimizations.
-			- The keyword in the table header is "Issue" or "Optimization" accordingly.
-
-			2. Data Source:
-			- For general issues, the table uses `filterOutPerformanceOptimizationIssues .Issues` to exclude performance optimizations.
-			- For performance optimizations, the table uses `getPerformanceOptimizationIssues .Issues` to include only those.
-
-			3. Table Columns:
-			- The general issues table includes a "Category" column (with an expand/collapse arrow).
-			- The performance optimizations table omits the "Category" column and places the expand/collapse arrow in the "Optimization" column.
-
-			4. Button IDs:
-			- The "Expand All" and "Collapse All" buttons have different IDs for each table to allow independent control.
-
-			5. Details Display:
-			- The details rows for general issues may include a "Category Description" field, which is omitted for performance optimizations.
-
-			6. Empty State:
-			- If there are no general issues, a message "No issues were found in the assessment." is shown.
-			- If there are no performance optimizations, no message is shown (the table is simply omitted).
-
-			7. Sorting:
-			- Sorting by "Category" is only available in the Assessment issues table only i.e. not onlyPerf case.
-			- Sorting by "Issue" / "Optimization" is available in both the tables
-			- Sorting by "Impact" is available in both tables.
-
-			These differences are controlled by the `.onlyPerf` flag passed to the template and are reflected in both the Go template logic and the rendered HTML structure.
+   Template: issuesTable
+
+	Description:
+	------------
+	This Go template partial renders a dynamic table for displaying assessment issues or performance optimizations in a migration assessment report. The table adapts its headings, columns, and button controls based on the context (general issues vs. performance optimizations), as determined by the `.onlyPerf` flag.
+
+	Features:
+	---------
+	- Dynamically sets headings, keywords, and button IDs based on the type of issues being displayed.
+	- Provides "Expand All" and "Collapse All" buttons for toggling the visibility of detailed issue information.
+	- Supports sorting by category, name, and impact via clickable table headers.
+	- For each issue/optimization:
+		- Displays a summary row with key information (category, name, object/SQL preview, impact).
+		- Allows expanding to show detailed information, including category description, object type/name, SQL statement, supported versions, description, documentation link, and additional details.
+	- Handles cases where no issues are found, displaying an appropriate message.
+	- Utilizes helper functions such as `filterOutPerformanceOptimizationIssues`, `getPerformanceOptimizationIssues`, `snakeCaseToTitleCase`, `camelCaseToTitleCase`, and `getSupportedVersionString` for data formatting and filtering.
+
+	Usage:
+	------
+	- Include this template in a parent template using `{{ template "issuesTable" . }}`.
+	- Expects the following data structure in the context:
+		- .Issues: List of issue objects with fields like Category, Name, Impact, ObjectType, ObjectName, SqlStatement, Description, DocsLink, Details, MinimumVersionsFixedIn, CategoryDescription.
+		- .onlyPerf: Boolean flag indicating whether to show performance optimizations or general issues.
+
+		Differences Between the Two Tables Rendered by issuesTable
+		----------------------------------------------------------
+
+		The `issuesTable` template is used twice in the report: once for general assessment issues and once for performance optimizations. The differences between the two tables are as follows:
+
+		1. Heading and Labels:
+		- The heading is "Assessment Issues" for general issues and "Performance Optimizations" for performance-related issues.
+		- The count label is "Total issues" for general issues and "Total optimizations" for performance optimizations.
+		- The keyword in the table header is "Issue" or "Optimization" accordingly.
+
+		2. Data Source:
+		- For general issues, the table uses `filterOutPerformanceOptimizationIssues .Issues` to exclude performance optimizations.
+		- For performance optimizations, the table uses `getPerformanceOptimizationIssues .Issues` to include only those.
+
+		3. Table Columns:
+		- The general issues table includes a "Category" column (with an expand/collapse arrow).
+		- The performance optimizations table omits the "Category" column and places the expand/collapse arrow in the "Optimization" column.
+
+		4. Button IDs:
+		- The "Expand All" and "Collapse All" buttons have different IDs for each table to allow independent control.
+
+		5. Details Display:
+		- The details rows for general issues may include a "Category Description" field, which is omitted for performance optimizations.
+
+		6. Empty State:
+		- If there are no general issues, a message "No issues were found in the assessment." is shown.
+		- If there are no performance optimizations, no message is shown (the table is simply omitted).
+
+		7. Sorting:
+		- Sorting by "Category" is only available in the Assessment issues table only i.e. not onlyPerf case.
+		- Sorting by "Issue" / "Optimization" is available in both the tables
+		- Sorting by "Impact" is available in both tables.
+
+		These differences are controlled by the `.onlyPerf` flag passed to the template and are reflected in both the Go template logic and the rendered HTML structure.
+
 */
->>>>>>> c8145abb
 func generateAssessmentReportHtml(reportDir string) error {
 	htmlReportFilePath := filepath.Join(reportDir, fmt.Sprintf("%s%s", ASSESSMENT_FILE_NAME, HTML_EXTENSION))
 	log.Infof("writing assessment report to file: %s", htmlReportFilePath)
@@ -1919,10 +1916,7 @@
 		"filterOutPerformanceOptimizationIssues": filterOutPerformanceOptimizationIssues,
 		"getPerformanceOptimizationIssues":       getPerformanceOptimizationIssues,
 	}
-<<<<<<< HEAD
-=======
-
->>>>>>> c8145abb
+	
 	tmpl := template.Must(template.New("report").Funcs(funcMap).Parse(string(bytesTemplate)))
 
 	log.Infof("execute template for assessment report...")
