//go:build integration_voyager_command

/*
Copyright (c) YugabyteDB, Inc.

Licensed under the Apache License, Version 2.0 (the "License");
you may not use this file except in compliance with the License.
You may obtain a copy of the License at

	http://www.apache.org/licenses/LICENSE-2.0

Unless required by applicable law or agreed to in writing, software
distributed under the License is distributed on an "AS IS" BASIS,
WITHOUT WARRANTIES OR CONDITIONS OF ANY KIND, either express or implied.
See the License for the specific language governing permissions and
limitations under the License.
*/
package cmd

import (
	"context"
	"encoding/csv"
	"encoding/json"
	"fmt"
	"os"
	"path/filepath"
	"testing"
	"time"

	"github.com/stretchr/testify/assert"
	"github.com/yugabyte/yb-voyager/yb-voyager/src/tgtdb"
	"github.com/yugabyte/yb-voyager/yb-voyager/src/utils"
	"github.com/yugabyte/yb-voyager/yb-voyager/src/utils/sqlname"
	testcontainers "github.com/yugabyte/yb-voyager/yb-voyager/test/containers"
	testutils "github.com/yugabyte/yb-voyager/yb-voyager/test/utils"
)

func TestIsDataLine(t *testing.T) {
	assert := assert.New(t)
	testcases := []struct {
		line     string
		expected bool
	}{
		{`SET client_encoding TO 'UTF8';`, false},
		{`set client_encoding to 'UTF8';`, false},
		{`COPY "Foo" ("v") FROM STDIN;`, false},
		{"", false},
		{"\n", false},
		{"\\.\n", false},
		{"\\.", false},
	}
	insideCopyStmt := false
	for _, tc := range testcases {
		assert.Equal(tc.expected, isDataLine(tc.line, "oracle", &insideCopyStmt), "%q", tc.line)
	}
	insideCopyStmt = false
	for i := 3; i < len(testcases); i++ {
		assert.Equal(testcases[i].expected, isDataLine(testcases[i].line, "postgresql", &insideCopyStmt), "%q", testcases[i].line)
	}
}

// TestResumableImportWithInterruptions tests resumability by exporting data,
// then starting the import command in async mode, interrupting it by sending a kill signal,
// and finally resuming with a synchronous run.
// After completion, the test compares the complete table data from source and target.
func TestImportDataResumptionWithInterruptions(t *testing.T) {
	ctx := context.Background()

	// Create a temporary export directory.
	exportDir = testutils.CreateTempExportDir()
	defer testutils.RemoveTempExportDir(exportDir)

	// Start Postgres container.
	postgresContainer := testcontainers.NewTestContainer("postgresql", nil)
	err := postgresContainer.Start(ctx)
	testutils.FatalIfError(t, err, "Failed to start Postgres container")

	// Start YugabyteDB container.
	yugabytedbContainer := testcontainers.NewTestContainer("yugabytedb", nil)
	err = yugabytedbContainer.Start(ctx)
	testutils.FatalIfError(t, err, "Failed to start YugabyteDB container")

	createSchemaSQL := `CREATE SCHEMA IF NOT EXISTS test_schema;`
	createTableSQL := `
CREATE TABLE test_schema.test_data (
	id SERIAL PRIMARY KEY,
	name TEXT,
	email TEXT,
	description TEXT
);`
	insertDataSQL := `
INSERT INTO test_schema.test_data (name, email, description)
SELECT
	md5(random()::text),                                      -- name
	md5(random()::text) || '@example.com',                    -- email
	repeat(md5(random()::text), 10)                           -- description (~320 chars)
FROM generate_series(1, 500000);`
	dropSchemaSQL := `DROP SCHEMA IF EXISTS test_schema CASCADE;`

	// Create the test table and insert 1M rows in Postgres.
	postgresContainer.ExecuteSqls(createSchemaSQL, createTableSQL, insertDataSQL)
	defer postgresContainer.ExecuteSqls(dropSchemaSQL)

	// Create the same table in YugabyteDB.
	yugabytedbContainer.ExecuteSqls(createSchemaSQL, createTableSQL)
	defer yugabytedbContainer.ExecuteSqls(dropSchemaSQL)

	// Export data from Postgres (synchronous run).
	_, err = testutils.RunVoyagerCommand(postgresContainer, "export data", []string{
		"--export-dir", exportDir,
		"--source-db-schema", "test_schema",
		"--disable-pb", "true",
		"--yes",
	}, nil, false)
	testutils.FatalIfError(t, err, "Export command failed")

	importDataCmdArgs := []string{
		"--export-dir", exportDir,
		"--disable-pb", "true",
		"--yes",
	}

	// Simulate multiple interruptions during the import to YugabyteDB.
	// We will run the import command asynchronously and then, after a delay, kill the process.
	interruptionRuns := 2
	for i := 0; i < interruptionRuns; i++ {
		fmt.Printf("\n\nStarting async import run #%d with interruption...\n", i+1)

		// Start the import command in async mode.
		cmd, err := testutils.RunVoyagerCommand(yugabytedbContainer, "import data", importDataCmdArgs, nil, true)
		testutils.FatalIfError(t, err, fmt.Sprintf("Failed to start async import command (run #%d)", i+1))

		// Wait a short while to ensure that the command has gotten underway.
		time.Sleep(2 * time.Second)

		t.Log("Simulating interruption by sending SIGKILL to the import command process...")
		if err := testutils.KillVoyagerCommand(cmd); err != nil {
			t.Errorf("Failed to kill import command process on run #%d: %v", i+1, err)
		}

		// Wait for the command to exit.
		if err := cmd.Wait(); err != nil {
			t.Logf("Async import run #%d exited with error (expected): %v", i+1, err)
		} else {
			t.Logf("Async import run #%d completed unexpectedly", i+1)
		}
	}

	// Now, resume the import without interruption (synchronous mode) to complete the data import.
	t.Log("Resuming import command to complete data import...")
	_, err = testutils.RunVoyagerCommand(yugabytedbContainer, "import data", importDataCmdArgs, nil, false)
	testutils.FatalIfError(t, err, "Final import command failed")

	// Connect to both Postgres and YugabyteDB.
	pgConn, err := postgresContainer.GetConnection()
	testutils.FatalIfError(t, err, "connecting to Postgres")
	ybConn, err := yugabytedbContainer.GetConnection()
	testutils.FatalIfError(t, err, "Error connecting to YugabyteDB")

	// Compare the full table data between Postgres and YugabyteDB.
	// We assume the table "test_data" has a primary key "id" so we order by it.
	if err := testutils.CompareTableData(ctx, pgConn, ybConn, "test_schema.test_data", "id"); err != nil {
		t.Errorf("Table data mismatch between Postgres and YugabyteDB: %v", err)
	}
}

// Test import data command with interruptions and fast path, with primary key conflict action as IGNORE.
func TestImportDataResumptionWithInterruptions_FastPath_OnPrimaryKeyConflictActionAsIgnore(t *testing.T) {
	ctx := context.Background()

	// Create a temporary export directory.
	exportDir = testutils.CreateTempExportDir()
	defer testutils.RemoveTempExportDir(exportDir)

	// Start Postgres container.
	postgresContainer := testcontainers.NewTestContainer("postgresql", nil)
	if err := postgresContainer.Start(ctx); err != nil {
		utils.ErrExit("Failed to start Postgres container: %v", err)
	}

	// Start YugabyteDB container.
	yugabytedbContainer := testcontainers.NewTestContainer("yugabytedb", nil)
	if err := yugabytedbContainer.Start(ctx); err != nil {
		utils.ErrExit("Failed to start YugabyteDB container: %v", err)
	}

	createSchemaSQL := `CREATE SCHEMA IF NOT EXISTS test_schema;`
	createTableSQL := `
CREATE TABLE test_schema.test_data (
	id SERIAL PRIMARY KEY,
	name TEXT,
	email TEXT,
	description TEXT
);`
	insertDataSQL := `
INSERT INTO test_schema.test_data (name, email, description)
SELECT
	md5(random()::text),                                      -- name
	md5(random()::text) || '@example.com',                    -- email
	repeat(md5(random()::text), 10)                           -- description (~320 chars)
FROM generate_series(1, 500000);`
	dropSchemaSQL := `DROP SCHEMA IF EXISTS test_schema CASCADE;`

	// Create the test table and insert 1M rows in Postgres.
	postgresContainer.ExecuteSqls(createSchemaSQL, createTableSQL, insertDataSQL)
	defer postgresContainer.ExecuteSqls(dropSchemaSQL)

	// Create the same table in YugabyteDB.
	yugabytedbContainer.ExecuteSqls(createSchemaSQL, createTableSQL)
	defer yugabytedbContainer.ExecuteSqls(dropSchemaSQL)

	// Export data from Postgres (synchronous run).
	_, err := testutils.RunVoyagerCommand(postgresContainer, "export data", []string{
		"--export-dir", exportDir,
		"--source-db-schema", "test_schema",
		"--disable-pb", "true",
		"--yes",
	}, nil, false)
	testutils.FatalIfError(t, err, "Export command failed")

	importDataCmdArgs := []string{
		"--export-dir", exportDir,
		"--disable-pb", "true",
		"--on-primary-key-conflict", "ignore",
		"--yes",
	}

	// Simulate multiple interruptions during the import to YugabyteDB.
	// We will run the import command asynchronously and then, after a delay, kill the process.
	interruptionRuns := 2
	for i := 0; i < interruptionRuns; i++ {
		t.Logf("\n\nStarting async import run #%d with interruption...\n", i+1)

		// Start the import command in async mode.
		cmd, err := testutils.RunVoyagerCommand(yugabytedbContainer, "import data", importDataCmdArgs, nil, true)
		testutils.FatalIfError(t, err, fmt.Sprintf("Failed to start async import command (run #%d)", i+1))

		// Wait a short while to ensure that the command has gotten underway.
		time.Sleep(2 * time.Second)

		t.Log("Simulating interruption by sending SIGKILL to the import command process...")
		if err := testutils.KillVoyagerCommand(cmd); err != nil {
			t.Errorf("Failed to kill import command process on run #%d: %v", i+1, err)
		}

		// Wait for the command to exit.
		if err := cmd.Wait(); err != nil {
			t.Logf("Async import run #%d exited with error (expected): %v", i+1, err)
		} else {
			t.Logf("Async import run #%d completed unexpectedly", i+1)
		}
	}

	// Now, resume the import without interruption (synchronous mode) to complete the data import.
	t.Log("Resuming import command to complete data import...")
	_, err = testutils.RunVoyagerCommand(yugabytedbContainer, "import data", importDataCmdArgs, nil, false)
	testutils.FatalIfError(t, err, "Final import command failed")

	// Connect to both Postgres and YugabyteDB.
	pgConn, err := postgresContainer.GetConnection()
	testutils.FatalIfError(t, err, "connecting to Postgres")
	ybConn, err := yugabytedbContainer.GetConnection()
	testutils.FatalIfError(t, err, "Error connecting to YugabyteDB")

	// Compare the full table data between Postgres and YugabyteDB.
	// We assume the table "test_data" has a primary key "id" so we order by it.
	if err := testutils.CompareTableData(ctx, pgConn, ybConn, "test_schema.test_data", "id"); err != nil {
		t.Errorf("Table data mismatch between Postgres and YugabyteDB: %v", err)
	}
}

/*
Test import data command with fast path primary key conflict action as IGNORE
with table already has same rows which are going to be imported
Expectation: import process should ignore the rows which are already present in the table
*/
func TestImportData_FastPath_OnPrimaryKeyConflictAsIgnore_TableAlreadyHasData(t *testing.T) {
	ctx := context.Background()

	// Create a temporary export directory.
	exportDir = testutils.CreateTempExportDir()
	defer testutils.RemoveTempExportDir(exportDir)

	// Start Postgres container.
	postgresContainer := testcontainers.NewTestContainer("postgresql", nil)
	if err := postgresContainer.Start(ctx); err != nil {
		utils.ErrExit("Failed to start Postgres container: %v", err)
	}

	// Start YugabyteDB container.
	yugabytedbContainer := testcontainers.NewTestContainer("yugabytedb", nil)
	if err := yugabytedbContainer.Start(ctx); err != nil {
		utils.ErrExit("Failed to start YugabyteDB container: %v", err)
	}

	createSchemaSQL := `CREATE SCHEMA IF NOT EXISTS test_schema;`
	dropSchemaSQL := `DROP SCHEMA IF EXISTS test_schema CASCADE;`
	createTableSQL := `
CREATE TABLE test_schema.test_data (
	id SERIAL PRIMARY KEY,
	name TEXT
);`

	// insert 100 rows in the table
	var pgInsertStatements, ybInsertStatements []string
	for i := 0; i < 100; i++ {
		insertStatement := fmt.Sprintf(`INSERT INTO test_schema.test_data (id, name) VALUES (%d, 'name_%d');`, i+1, i)

		if (i % 2) == 0 {
			ybInsertStatements = append(ybInsertStatements, insertStatement)
		}
		pgInsertStatements = append(pgInsertStatements, insertStatement)
	}

	postgresContainer.ExecuteSqls(createSchemaSQL, createTableSQL)
	postgresContainer.ExecuteSqls(pgInsertStatements...)
	defer postgresContainer.ExecuteSqls(dropSchemaSQL)

	// Import some of the rows so that import data will have conflicts
	yugabytedbContainer.ExecuteSqls(createSchemaSQL, createTableSQL)
	yugabytedbContainer.ExecuteSqls(ybInsertStatements...)
	defer yugabytedbContainer.ExecuteSqls(dropSchemaSQL)

	_, err := testutils.RunVoyagerCommand(postgresContainer, "export data", []string{
		"--export-dir", exportDir,
		"--source-db-schema", "test_schema",
		"--disable-pb", "true",
		"--yes",
	}, nil, false)
	testutils.FatalIfError(t, err, "Export command failed")

	importDataCmdArgs := []string{
		"--export-dir", exportDir,
		"--disable-pb", "true",
		"--on-primary-key-conflict", "IGNORE",
		"--yes",
	}

	_, err = testutils.RunVoyagerCommand(yugabytedbContainer, "import data", importDataCmdArgs, nil, false)
	testutils.FatalIfError(t, err, "Import command failed")

	// Connect to both Postgres and YugabyteDB.
	pgConn, err := postgresContainer.GetConnection()
	testutils.FatalIfError(t, err, "connecting to Postgres")

	ybConn, err := yugabytedbContainer.GetConnection()
	testutils.FatalIfError(t, err, "Error connecting to YugabyteDB")

	// Compare the full table data between Postgres and YugabyteDB.
	// We assume the table "test_data" has a primary key "id" so we order by it.
	if err := testutils.CompareTableData(ctx, pgConn, ybConn, "test_schema.test_data", "id"); err != nil {
		t.Errorf("Table data mismatch between Postgres and YugabyteDB: %v", err)
	}
}

// This test uses Fast Path import with --on-primary-key-conflict=IGNORE
// Focuses on testing the import of all data types via import batch recovery mode(INSERT ON CONFLICT DO NOTHING statements)
func TestImportData_FastPath_OnPrimaryKeyConflictsAsIgnore_AllDatatypesTest(t *testing.T) {
	ctx := context.Background()

	// Create a temporary export directory.
	exportDir = testutils.CreateTempExportDir()
	defer testutils.RemoveTempExportDir(exportDir)

	// Start Postgres container.
	postgresContainer := testcontainers.NewTestContainer("postgresql", nil)
	if err := postgresContainer.Start(ctx); err != nil {
		utils.ErrExit("Failed to start Postgres container: %v", err)
	}

	// Start YugabyteDB container.
	yugabytedbContainer := testcontainers.NewTestContainer("yugabytedb", nil)
	if err := yugabytedbContainer.Start(ctx); err != nil {
		utils.ErrExit("Failed to start YugabyteDB container: %v", err)
	}

	createSchemaSQL := `CREATE SCHEMA IF NOT EXISTS test_schema;`
	dropSchemaSQL := `DROP SCHEMA IF EXISTS test_schema CASCADE;`
	createTableSQL := testutils.AllTypesSchemaDDL("test_schema.all_types")
	insertDataSQL := testutils.AllTypesInsertSQL("test_schema.all_types", 10000)

	postgresContainer.ExecuteSqls(createSchemaSQL, createTableSQL)
	postgresContainer.ExecuteSqls(insertDataSQL)
	defer postgresContainer.ExecuteSqls(dropSchemaSQL)

	// create the same table in YugabyteDB without data.
	yugabytedbContainer.ExecuteSqls(createSchemaSQL, createTableSQL)
	defer yugabytedbContainer.ExecuteSqls(dropSchemaSQL)

	_, err := testutils.RunVoyagerCommand(postgresContainer, "export data", []string{
		"--export-dir", exportDir,
		"--source-db-schema", "test_schema",
		"--disable-pb", "true",
		"--yes",
	}, nil, false)
	testutils.FatalIfError(t, err, "Export command failed")

	importDataCmdArgs := []string{
		"--export-dir", exportDir,
		"--disable-pb", "true",
		"--on-primary-key-conflict", "ERROR",
		"--yes",
	}

	// first run: import data command to load data from PG
	_, err = testutils.RunVoyagerCommand(yugabytedbContainer, "import data", importDataCmdArgs, nil, false)
	testutils.FatalIfError(t, err, "Import command failed")

	// second run: test IGNORE on primary key conflict
	importDataCmdArgs = []string{
		"--export-dir", exportDir,
		"--disable-pb", "true",
		"--on-primary-key-conflict", "IGNORE",
		"--batch-size", "10",
		"--start-clean", "true",
		"--yes",
	}
	// second run: to test INSERT ON CONFLICT DO NOTHING statements with all datatypes
	_, err = testutils.RunVoyagerCommand(yugabytedbContainer, "import data", importDataCmdArgs, nil, false)
	testutils.FatalIfError(t, err, "Import command failed")

	// Connect to both Postgres and YugabyteDB.
	pgConn, err := postgresContainer.GetConnection()
	testutils.FatalIfError(t, err, "connecting to Postgres")

	ybConn, err := yugabytedbContainer.GetConnection()
	testutils.FatalIfError(t, err, "Error connecting to YugabyteDB")

	// Compare the full table data between Postgres and YugabyteDB.
	// We assume the table "test_data" has a primary key "id" so we order by it.
	if err := testutils.CompareTableData(ctx, pgConn, ybConn, "test_schema.all_types", "id"); err != nil {
		t.Errorf("Table data mismatch between Postgres and YugabyteDB: %v", err)
	}
}

func TestImportData_FastPath_OnPrimaryKeyConflictAsIgnore_TableAlreadyHasData_MultiSchema(t *testing.T) {
	ctx := context.Background()

	// Create a temporary export directory.
	exportDir = testutils.CreateTempExportDir()
	defer testutils.RemoveTempExportDir(exportDir)

	// Start Postgres container.
	postgresContainer := testcontainers.NewTestContainer("postgresql", nil)
	if err := postgresContainer.Start(ctx); err != nil {
		utils.ErrExit("Failed to start Postgres container: %v", err)
	}

	// Start YugabyteDB container.
	yugabytedbContainer := testcontainers.NewTestContainer("yugabytedb", nil)
	if err := yugabytedbContainer.Start(ctx); err != nil {
		utils.ErrExit("Failed to start YugabyteDB container: %v", err)
	}

	createSchemaSQL := `CREATE SCHEMA IF NOT EXISTS test_schema;
	CREATE SCHEMA IF NOT EXISTS public;`
	dropSchemaSQL := `DROP SCHEMA IF EXISTS test_schema CASCADE;
	DROP TABLE IF EXISTS public.foo CASCADE;`
	createTableSQL := `
CREATE TABLE test_schema.test_data (
	id INTEGER PRIMARY KEY,
	name TEXT
);
CREATE TABLE public.foo (
	id INTEGER PRIMARY KEY,
	name TEXT
);
`
	// insert 100 rows in the table
	var pgInsertStmts, ybInsertStmts []string
	for i := 0; i < 100; i++ {
		// need same rows to be Inserted in both Postgres and YugabyteDB
		stmt1 := fmt.Sprintf(`
INSERT INTO test_schema.test_data (id, name) VALUES (%d, 'name_%d');`, i+1, i)
		stmt2 := fmt.Sprintf(`
INSERT INTO public.foo (id, name) VALUES (%d, 'name_%d');`, i+1, i)

		pgInsertStmts = append(pgInsertStmts, stmt1, stmt2)
		if i%2 == 0 {
			ybInsertStmts = append(ybInsertStmts, stmt1, stmt2)
		}
	}

	postgresContainer.ExecuteSqls(createSchemaSQL, createTableSQL)
	postgresContainer.ExecuteSqls(pgInsertStmts...)
	defer postgresContainer.ExecuteSqls(dropSchemaSQL)

	// Inserting the same data so that import data will have conflicts
	yugabytedbContainer.ExecuteSqls(createSchemaSQL, createTableSQL)
	yugabytedbContainer.ExecuteSqls(ybInsertStmts...)
	defer yugabytedbContainer.ExecuteSqls(dropSchemaSQL)

	_, err := testutils.RunVoyagerCommand(postgresContainer, "export data", []string{
		"--export-dir", exportDir,
		"--source-db-schema", "public,test_schema",
		"--disable-pb", "true",
		"--yes",
	}, nil, false)
	if err != nil {
		t.Fatalf("Export command failed: %v", err)
	}

	importDataCmdArgs := []string{
		"--export-dir", exportDir,
		"--disable-pb", "true",
		"--on-primary-key-conflict", "IGNORE",
		"--yes",
	}

	_, err = testutils.RunVoyagerCommand(yugabytedbContainer, "import data", importDataCmdArgs, nil, false)
	if err != nil {
		t.Fatalf("Import command failed: %v", err)
	}

	// Connect to both Postgres and YugabyteDB.
	pgConn, err := postgresContainer.GetConnection()
	if err != nil {
		t.Fatalf("Error connecting to Postgres: %v", err)
	}
	ybConn, err := yugabytedbContainer.GetConnection()
	if err != nil {
		t.Fatalf("Error connecting to YugabyteDB: %v", err)
	}

	cases := []struct {
		table string
		pk    string
	}{
		{"test_schema.test_data", "id"},
		{"public.foo", "id"},
	}

	for _, tc := range cases {
		if err := testutils.CompareTableData(ctx, pgConn, ybConn, tc.table, tc.pk); err != nil {
			t.Errorf("table %q mismatch: %v", tc.table, err)
		} else {
			t.Logf("table %q matches exactly", tc.table)
		}
	}
}

// ============ similar tests for import data file command =============

// Data file without header
func TestImportDataFile_FastPath_OnPrimaryKeyConflictAsIgnore_AlreadyHasData1(t *testing.T) {
	ctx := context.Background()

	// Create a temporary export directory.
	exportDir = testutils.CreateTempExportDir()
	defer testutils.RemoveTempExportDir(exportDir)

	// Start Postgres container.
	postgresContainer := testcontainers.NewTestContainer("postgresql", nil)
	if err := postgresContainer.Start(ctx); err != nil {
		utils.ErrExit("Failed to start Postgres container: %v", err)
	}

	// Start YugabyteDB container.
	yugabytedbContainer := testcontainers.NewTestContainer("yugabytedb", nil)
	if err := yugabytedbContainer.Start(ctx); err != nil {
		utils.ErrExit("Failed to start YugabyteDB container: %v", err)
	}

	createSchemaSQL := `CREATE SCHEMA IF NOT EXISTS test_schema;`
	dropSchemaSQL := `DROP SCHEMA IF EXISTS test_schema CASCADE;`
	createTableSQL := `
CREATE TABLE test_schema.test_data (
	id INTEGER PRIMARY KEY,
	name VARCHAR(255)
);`

	// insert 100 rows in the table
	var pgInsertStmts, ybInsertStmts []string
	for i := 0; i < 100; i++ {
		// need same rows to be Inserted in both Postgres and YugabyteDB
		stmt := fmt.Sprintf("INSERT INTO test_schema.test_data (id, name) VALUES (%d, 'name_%d');", i+1, i)

		pgInsertStmts = append(pgInsertStmts, stmt)
		if i%2 == 0 {
			ybInsertStmts = append(ybInsertStmts, stmt)
		}
	}

	postgresContainer.ExecuteSqls(createSchemaSQL, createTableSQL)
	postgresContainer.ExecuteSqls(pgInsertStmts...)
	defer postgresContainer.ExecuteSqls(dropSchemaSQL)

	// Inserting only subset of data to better mimick real world scenarios
	yugabytedbContainer.ExecuteSqls(createSchemaSQL, createTableSQL)
	yugabytedbContainer.ExecuteSqls(ybInsertStmts...)
	defer yugabytedbContainer.ExecuteSqls(dropSchemaSQL)

	// Export data from Postgres (synchronous run).
	_, err := testutils.RunVoyagerCommand(postgresContainer, "export data", []string{
		"--export-dir", exportDir,
		"--source-db-schema", "test_schema",
		"--disable-pb", "true",
		"--yes",
	}, nil, false)

	// create new export dir and run import data file command on this data file
	exportDir2 := testutils.CreateTempExportDir()
	defer testutils.RemoveTempExportDir(exportDir2)

	importDataFileCmdArgs := []string{
		"--export-dir", exportDir2,
		"--disable-pb", "true",
		"--batch-size", "10",
		"--target-db-schema", "test_schema",
		"--on-primary-key-conflict", "IGNORE",
		"--data-dir", filepath.Join(exportDir, "data"),
		"--file-table-map", "test_data_data.sql:test_schema.test_data",
		"--format", "TEXT", // by default hasHeader is false
		"--yes",
	}

	_, err = testutils.RunVoyagerCommand(yugabytedbContainer, "import data file", importDataFileCmdArgs, nil, false)
	if err != nil {
		t.Fatalf("Import command failed: %v", err)
	}

	// Connect to both Postgres and YugabyteDB.
	pgConn, err := postgresContainer.GetConnection()
	if err != nil {
		t.Fatalf("Error connecting to Postgres: %v", err)
	}

	ybConn, err := yugabytedbContainer.GetConnection()
	if err != nil {
		t.Fatalf("Error connecting to YugabyteDB: %v", err)
	}

	// Compare the full table data between Postgres and YugabyteDB.
	// We assume the table "test_data" has a primary key "id" so we order by it.
	if err := testutils.CompareTableData(ctx, pgConn, ybConn, "test_schema.test_data", "id"); err != nil {
		t.Errorf("Table data mismatch between Postgres and YugabyteDB: %v", err)
	}
}

// Data file with header - create a csv file with header so that import data file picks that up
func TestImportDataFile_FastPath_OnPrimaryKeyConflictAsIgnore_AlreadyHasData2(t *testing.T) {
	ctx := context.Background()
	// Start YugabyteDB container.
	yugabytedbContainer := testcontainers.NewTestContainer("yugabytedb", nil)
	if err := yugabytedbContainer.Start(ctx); err != nil {
		utils.ErrExit("Failed to start YugabyteDB container: %v", err)
	}

	createSchemaSQL := `CREATE SCHEMA IF NOT EXISTS test_schema;`
	dropSchemaSQL := `DROP SCHEMA IF EXISTS test_schema CASCADE;`
	createTableSQL := `
CREATE table test_schema.test_data (
	id INTEGER PRIMARY KEY,
	name VARCHAR(255),
	email VARCHAR(255)
);`

	yugabytedbContainer.ExecuteSqls(createSchemaSQL, createTableSQL)
	defer yugabytedbContainer.ExecuteSqls(dropSchemaSQL)

	// generate CSV file with header + data in /tmp/data-dir/test_data.csv
	dataFilePath := filepath.Join("/tmp", "data-dir", "test_data.csv")

	// Ensure the directory exists
	dataDir := filepath.Dir(dataFilePath)
	if err := os.MkdirAll(dataDir, 0755); err != nil {
		t.Fatalf("failed to create directory %q: %v", dataDir, err)
	}

	f, err := os.Create(dataFilePath)
	if err != nil {
		t.Fatalf("Error creating data file: %v", err)
	}
	defer func() {
		f.Close()
		os.Remove(dataFilePath)
	}()

	// use csv.Writer to write header and rows
	w := csv.NewWriter(f)
	if err := w.Write([]string{"id", "name", "email"}); err != nil { // write header
		t.Fatalf("Error writing CSV header: %v", err)
	}

	// write 100 rows
	for i := 1; i <= 100; i++ {
		record := []string{
			fmt.Sprintf("%d", i),
			fmt.Sprintf("user%d", i),
			fmt.Sprintf("user%d@example.com", i),
		}
		if err := w.Write(record); err != nil {
			t.Fatalf("Error writing CSV record %d: %v", i, err)
		}

		// insert only even rows to mimic real world scenarios
		if i%2 == 0 {
			yugabytedbContainer.ExecuteSqls(fmt.Sprintf("INSERT INTO test_schema.test_data(id, name, email) VALUES (%s, '%s', '%s');",
				record[0], record[1], record[2]))
		}
	}
	w.Flush() // flush the writer to ensure all data is written
	if err := w.Error(); err != nil {
		t.Fatalf("Error flushing CSV writer: %v", err)
	}

	// Create a temporary export directory.
	exportDir = testutils.CreateTempExportDir()
	defer testutils.RemoveTempExportDir(exportDir)

	// now run import data file command using this data file
	importDataFileCmdArgs := []string{
		"--export-dir", exportDir,
		"--disable-pb", "true",
		"--batch-size", "10",
		"--target-db-schema", "test_schema",
		"--on-primary-key-conflict", "IGNORE",
		"--data-dir", dataDir,
		"--file-table-map", "test_data.csv:test_schema.test_data",
		"--format", "CSV",
		"--has-header", "true",
		"--yes",
	}

	_, err = testutils.RunVoyagerCommand(yugabytedbContainer, "import data file", importDataFileCmdArgs, nil, false)
	if err != nil {
		t.Fatalf("Import command failed: %v", err)
	}

	// Connect to YugabyteDB.
	ybConn, err := yugabytedbContainer.GetConnection()
	if err != nil {
		t.Fatalf("Error connecting to YugabyteDB: %v", err)
	}

	// verify the row count
	var rowCount int
	err = ybConn.QueryRow("SELECT COUNT(*) FROM test_schema.test_data").Scan(&rowCount)
	if err != nil {
		t.Fatalf("Error querying row count: %v", err)
	}
	assert.Equal(t, 100, rowCount, "Row count mismatch: expected 100, got %d", rowCount)
}

// Import data file with fast path and primary key conflict action as IGNORE with default schema(public)
func TestImportDataFile_FastPath_OnPrimaryKeyConflictAsIgnore_AlreadyHasData_DefaultSchema(t *testing.T) {
	ctx := context.Background()

	// Create a temporary export directory.
	exportDir = testutils.CreateTempExportDir()
	defer testutils.RemoveTempExportDir(exportDir)

	// Start Postgres container.
	postgresContainer := testcontainers.NewTestContainer("postgresql", nil)
	if err := postgresContainer.Start(ctx); err != nil {
		utils.ErrExit("Failed to start Postgres container: %v", err)
	}

	// Start YugabyteDB container.
	yugabytedbContainer := testcontainers.NewTestContainer("yugabytedb", nil)
	if err := yugabytedbContainer.Start(ctx); err != nil {
		utils.ErrExit("Failed to start YugabyteDB container: %v", err)
	}

	createSchemaSQL := `CREATE SCHEMA IF NOT EXISTS public;`
	dropSchemaSQL := `DROP TABLE IF EXISTS public.foo CASCADE;`
	createTableSQL := `
CREATE TABLE public.foo (
	id INTEGER PRIMARY KEY,
	name VARCHAR(255)
);`

	// insert 100 rows in the table
	var pgInsertStmts, ybInsertStmts []string
	for i := 0; i < 100; i++ {
		stmt := fmt.Sprintf("INSERT INTO public.foo (id, name) VALUES (%d, 'name_%d');", i+1, i)

		pgInsertStmts = append(pgInsertStmts, stmt)
		if i%2 == 0 {
			ybInsertStmts = append(ybInsertStmts, stmt)
		}
	}

	postgresContainer.ExecuteSqls(createSchemaSQL, createTableSQL)
	postgresContainer.ExecuteSqls(pgInsertStmts...)
	defer postgresContainer.ExecuteSqls(dropSchemaSQL)

	// Inserting the same data so that import data will have conflicts
	yugabytedbContainer.ExecuteSqls(createSchemaSQL, createTableSQL)
	yugabytedbContainer.ExecuteSqls(ybInsertStmts...)
	defer yugabytedbContainer.ExecuteSqls(dropSchemaSQL)

	// Export data from Postgres (synchronous run).
	_, err := testutils.RunVoyagerCommand(postgresContainer, "export data", []string{
		"--export-dir", exportDir,
		"--source-db-schema", "public",
		"--disable-pb", "true",
		"--yes",
	}, nil, false)

	// create new export dir and run import data file command on this data file
	exportDir2 := testutils.CreateTempExportDir()
	defer testutils.RemoveTempExportDir(exportDir2)

	importDataFileCmdArgs := []string{
		"--export-dir", exportDir2,
		"--disable-pb", "true",
		"--batch-size", "10",
		"--on-primary-key-conflict", "IGNORE",
		"--data-dir", filepath.Join(exportDir, "data"),
		"--file-table-map", "foo_data.sql:public.foo",
		"--format", "TEXT", // by default hasHeader is false
		"--yes",
	}

	_, err = testutils.RunVoyagerCommand(yugabytedbContainer, "import data file", importDataFileCmdArgs, nil, false)
	if err != nil {
		t.Fatalf("Import command failed: %v", err)
	}

	// Connect to both Postgres and YugabyteDB.
	pgConn, err := postgresContainer.GetConnection()
	if err != nil {
		t.Fatalf("Error connecting to Postgres: %v", err)
	}

	ybConn, err := yugabytedbContainer.GetConnection()
	if err != nil {
		t.Fatalf("Error connecting to YugabyteDB: %v", err)
	}

	// Compare the full table data between Postgres and YugabyteDB.
	if err := testutils.CompareTableData(ctx, pgConn, ybConn, "public.foo", "id"); err != nil {
		t.Errorf("Table data mismatch between Postgres and YugabyteDB: %v", err)
	}
}

// TestImportDataResumptionWithInterruptions_FastPath_ForTransientDBErrors
// Simulates a transient YugabyteDB outage mid-import.
// Expect: import process fails, but a subsequent resume succeeds.

/*
	Add tests:
	1. TestImportDataResumptionWithInterruptions_FastPath_ForTransientDBErrors 	(retryable errors)
	2. TestImportDataResumptionWithInterruptions_FastPath_SyntaxError			(non-retryable errors)
	3. Add/Enable test for --on-primary-key-conflict=UPDATE
	4. Import Data File tests
*/

// TestExportAndImportDataSnapshotReport verifies the snapshot report after exporting and importing data.
func TestExportAndImportDataSnapshotReport(t *testing.T) {
	ctx := context.Background()

	// Create a temporary export directory.
	tempExportDir := testutils.CreateTempExportDir()
	defer testutils.RemoveTempExportDir(tempExportDir)

	// Start Postgres container.
	postgresContainer := testcontainers.NewTestContainer("postgresql", nil)
	if err := postgresContainer.Start(ctx); err != nil {
		t.Fatalf("Failed to start Postgres container: %v", err)
	}

	setupYugabyteTestDb(t)

	// Create table in the default public schema in Postgres and YugabyteDB.
	createTableSQL := `CREATE TABLE public.test_data (id INTEGER PRIMARY KEY, name TEXT);`
	postgresContainer.ExecuteSqls(createTableSQL)
	testYugabyteDBTarget.TestContainer.ExecuteSqls(createTableSQL)
	t.Cleanup(func() {
		postgresContainer.ExecuteSqls("DROP TABLE IF EXISTS public.test_data;")
		testYugabyteDBTarget.TestContainer.ExecuteSqls("DROP TABLE IF EXISTS public.test_data;")
	})

	// Insert data into Postgres.
	for i := 1; i <= 10; i++ {
		stmt := fmt.Sprintf("INSERT INTO public.test_data (id, name) VALUES (%d, 'name_%d');", i, i)
		postgresContainer.ExecuteSqls(stmt)
	}

	// Export data from Postgres.
	_, err := testutils.RunVoyagerCommand(postgresContainer, "export data", []string{
		"--export-dir", tempExportDir,
		"--source-db-schema", "public",
		"--disable-pb", "true",
		"--yes",
	}, nil, false)
	if err != nil {
		t.Fatalf("Export command failed: %v", err)
	}

	// Import data into YugabyteDB.
	_, err = testutils.RunVoyagerCommand(testYugabyteDBTarget.TestContainer, "import data", []string{
		"--export-dir", tempExportDir,
		"--disable-pb", "true",
		"--yes",
	}, nil, false)
	if err != nil {
		t.Fatalf("Import command failed: %v", err)
	}

	// Verify snapshot report.
	exportDir = tempExportDir
	yb, ok := testYugabyteDBTarget.TargetDB.(*tgtdb.TargetYugabyteDB)
	if !ok {
		t.Fatalf("TargetDB is not of type TargetYugabyteDB")
	}
	err = InitNameRegistry(exportDir, TARGET_DB_IMPORTER_ROLE, nil, nil, &testYugabyteDBTarget.Tconf, yb, false)
	testutils.FatalIfError(t, err, "Failed to initialize name registry")
	snapshotRowsMap, err := getImportedSnapshotRowsMap("target")
	if err != nil {
		t.Fatalf("Failed to get imported snapshot rows map: %v", err)
	}

	// Ensure the snapshotRowsMap contains the expected data.
	tblName := sqlname.NameTuple{
		SourceName:  sqlname.NewObjectNameWithQualifiedName(POSTGRESQL, "public", "public.test_data"),
		CurrentName: sqlname.NewObjectNameWithQualifiedName(POSTGRESQL, "public", "public.test_data"),
	}
	rowCountPair, _ := snapshotRowsMap.Get(tblName)
	assert.Equal(t, int64(10), rowCountPair.Imported, "Imported row count mismatch")
	assert.Equal(t, int64(0), rowCountPair.Errored, "Errored row count mismatch")
<<<<<<< HEAD

	// Verify import data status command output
	_, err = testutils.RunVoyagerCommand(testYugabyteDBTarget.TestContainer, "import data status", []string{
		"--export-dir", tempExportDir,
		"--output-format", "json",
	}, nil, false)
	if err != nil {
		t.Fatalf("Import data status command failed: %v", err)
	}

	// Verify the report file content
	reportPath := filepath.Join(tempExportDir, "reports", "import-data-status-report.json")
	assert.FileExists(t, reportPath, "Import data status report file should exist")

	reportData, err := os.ReadFile(reportPath)
	if err != nil {
		t.Fatalf("Failed to read import data status report file: %v", err)
	}
	var statusReport []*tableMigStatusOutputRow
	err = json.Unmarshal(reportData, &statusReport)
	testutils.FatalIfError(t, err, "Failed to unmarshal import data status report JSON")
	assert.Equal(t, 1, len(statusReport), "Report should contain exactly one entry")

	assert.Equal(t, &tableMigStatusOutputRow{
		TableName:          `public."test_data"`,
		FileName:           "",
		ImportedCount:      10,
		ErroredCount:       0,
		TotalCount:         10,
		Status:             "DONE",
		PercentageComplete: 100,
	}, statusReport[0], "Status report row mismatch")

=======
>>>>>>> c9976052
}

// TestExportAndImportDataSnapshotReport_ErrorPolicyStashAndContinue verifies the behavior of the --error-policy stash-and-continue flag.
func TestExportAndImportDataSnapshotReport_ErrorPolicyStashAndContinue(t *testing.T) {
	ctx := context.Background()

	// Create a temporary export directory.
	tempExportDir := testutils.CreateTempExportDir()
	defer testutils.RemoveTempExportDir(tempExportDir)

	// Start Postgres container.
	postgresContainer := testcontainers.NewTestContainer("postgresql", nil)
	if err := postgresContainer.Start(ctx); err != nil {
		t.Fatalf("Failed to start Postgres container: %v", err)
	}

	// Start YugabyteDB container.
	setupYugabyteTestDb(t)

	// Create table in the default public schema in Postgres and YugabyteDB.
	createTableSQL := `CREATE TABLE public.test_data (id INTEGER PRIMARY KEY, name TEXT);`
	postgresContainer.ExecuteSqls(createTableSQL)
	testYugabyteDBTarget.TestContainer.ExecuteSqls(createTableSQL)
	t.Cleanup(func() {
		postgresContainer.ExecuteSqls("DROP TABLE IF EXISTS public.test_data;")
		testYugabyteDBTarget.TestContainer.ExecuteSqls("DROP TABLE IF EXISTS public.test_data;")
	})

	// Insert data into Postgres.
	for i := 1; i <= 100; i++ {
		stmt := fmt.Sprintf("INSERT INTO public.test_data (id, name) VALUES (%d, 'name_%d');", i, i)
		postgresContainer.ExecuteSqls(stmt)
	}

	// Insert conflicting rows into YugabyteDB to simulate errors.
	for i := 1; i <= 10; i++ {
		stmt := fmt.Sprintf("INSERT INTO public.test_data (id, name) VALUES (%d, 'conflict_name_%d');", i, i)
		testYugabyteDBTarget.TestContainer.ExecuteSqls(stmt)
	}

	// Export data from Postgres.
	_, err := testutils.RunVoyagerCommand(postgresContainer, "export data", []string{
		"--export-dir", tempExportDir,
		"--source-db-schema", "public",
		"--disable-pb", "true",
		"--yes",
	}, nil, false)
	if err != nil {
		t.Fatalf("Export command failed: %v", err)
	}

	// Import data into YugabyteDB with --error-policy stash-and-continue.
	_, err = testutils.RunVoyagerCommand(testYugabyteDBTarget.TestContainer, "import data", []string{
		"--export-dir", tempExportDir,
		"--disable-pb", "true",
		"--error-policy-snapshot", "stash-and-continue",
		"--batch-size", "10",
		"--yes",
	}, nil, false)
	if err != nil {
		t.Fatalf("Import command failed: %v", err)
	}

	// Verify snapshot report.
	exportDir = tempExportDir
	yb, ok := testYugabyteDBTarget.TargetDB.(*tgtdb.TargetYugabyteDB)
	if !ok {
		t.Fatalf("TargetDB is not of type TargetYugabyteDB")
	}
	err = InitNameRegistry(tempExportDir, TARGET_DB_IMPORTER_ROLE, nil, nil, &testYugabyteDBTarget.Tconf, yb, false)
	testutils.FatalIfError(t, err, "Failed to initialize name registry")
	snapshotRowsMap, err := getImportedSnapshotRowsMap("target")
	if err != nil {
		t.Fatalf("Failed to get imported snapshot rows map: %v", err)
	}

	// Ensure the snapshotRowsMap contains the expected data.
	tblName := sqlname.NameTuple{
		SourceName:  sqlname.NewObjectNameWithQualifiedName(POSTGRESQL, "public", "public.test_data"),
		CurrentName: sqlname.NewObjectNameWithQualifiedName(POSTGRESQL, "public", "public.test_data"),
	}
	rowCountPair, _ := snapshotRowsMap.Get(tblName)
	assert.Equal(t, int64(90), rowCountPair.Imported, "Imported row count mismatch")
	assert.Equal(t, int64(10), rowCountPair.Errored, "Errored row count mismatch")
<<<<<<< HEAD

	// Verify import data status command output
	_, err = testutils.RunVoyagerCommand(testYugabyteDBTarget.TestContainer, "import data status", []string{
		"--export-dir", tempExportDir,
		"--output-format", "json",
	}, nil, false)
	if err != nil {
		t.Fatalf("Import data status command failed: %v", err)
	}

	// Verify the report file content
	reportPath := filepath.Join(tempExportDir, "reports", "import-data-status-report.json")
	assert.FileExists(t, reportPath, "Import data status report file should exist")

	reportData, err := os.ReadFile(reportPath)
	if err != nil {
		t.Fatalf("Failed to read import data status report file: %v", err)
	}
	var statusReport []*tableMigStatusOutputRow
	err = json.Unmarshal(reportData, &statusReport)
	testutils.FatalIfError(t, err, "Failed to unmarshal import data status report JSON")
	assert.Equal(t, 1, len(statusReport), "Report should contain exactly one entry")

	assert.Equal(t, &tableMigStatusOutputRow{
		TableName:          `public."test_data"`,
		FileName:           "",
		ImportedCount:      90,
		ErroredCount:       10,
		TotalCount:         100,
		Status:             "DONE_WITH_ERRORS",
		PercentageComplete: 100,
	}, statusReport[0], "Status report row mismatch")
=======
>>>>>>> c9976052
}

// TestImportDataFileReport verifies the snapshot report after importing data using the import-data-file command.
func TestImportDataFileReport(t *testing.T) {
	// Create a temporary export directory.
	tempExportDir := testutils.CreateTempExportDir()
<<<<<<< HEAD
	// defer testutils.RemoveTempExportDir(tempExportDir)
=======
	defer testutils.RemoveTempExportDir(tempExportDir)
>>>>>>> c9976052

	// Start YugabyteDB container.
	setupYugabyteTestDb(t)

	// Create table in the default public schema in YugabyteDB.
	createTableSQL := `CREATE TABLE public.test_data (id INTEGER PRIMARY KEY, name TEXT);`
	testYugabyteDBTarget.TestContainer.ExecuteSqls(createTableSQL)
	t.Cleanup(func() {
		testYugabyteDBTarget.TestContainer.ExecuteSqls("DROP TABLE IF EXISTS public.test_data;")
	})

	// Generate a CSV file with test data.
	dataFilePath := filepath.Join("/tmp", "test_data.csv")
	f, err := os.Create(dataFilePath)
	if err != nil {
		t.Fatalf("Failed to create data file: %v", err)
	}
	defer os.Remove(dataFilePath)
	defer f.Close()

	w := csv.NewWriter(f)

	// Write header and rows to the CSV file.
	w.Write([]string{"id", "name"})
	for i := 1; i <= 100; i++ {
		w.Write([]string{fmt.Sprintf("%d", i), fmt.Sprintf("name_%d", i)})
	}
	w.Flush()

	// Import data from the CSV file into YugabyteDB.
	importDataFileCmdArgs := []string{
		"--export-dir", tempExportDir,
		"--disable-pb", "true",
		"--batch-size", "10",
		"--target-db-schema", "public",
		"--data-dir", filepath.Dir(dataFilePath),
		"--file-table-map", "test_data.csv:public.test_data",
		"--format", "CSV",
		"--has-header", "true",
		"--yes",
	}

	_, err = testutils.RunVoyagerCommand(testYugabyteDBTarget.TestContainer, "import data file", importDataFileCmdArgs, nil, false)
	if err != nil {
		t.Fatalf("Import data file command failed: %v", err)
	}

	// Verify snapshot report.
	exportDir = tempExportDir
	yb, ok := testYugabyteDBTarget.TargetDB.(*tgtdb.TargetYugabyteDB)
	if !ok {
		t.Fatalf("TargetDB is not of type TargetYugabyteDB")
	}
	err = InitNameRegistry(exportDir, IMPORT_FILE_ROLE, nil, nil, &testYugabyteDBTarget.Tconf, yb, false)
	testutils.FatalIfError(t, err, "Failed to initialize name registry")
	metaDB = initMetaDB(exportDir)
	state := NewImportDataState(exportDir)
	dataFileDescriptor, err = prepareDummyDescriptor(state)
	testutils.FatalIfError(t, err, "Failed to prepare dummy descriptor")
	snapshotRowsMap, err := getImportedSnapshotRowsMap("target-file")
	if err != nil {
		t.Fatalf("Failed to get imported snapshot rows map: %v", err)
	}

	// Ensure the snapshotRowsMap contains the expected data.
	tblName := sqlname.NameTuple{
		SourceName:  sqlname.NewObjectNameWithQualifiedName(POSTGRESQL, "public", "public.test_data"),
		CurrentName: sqlname.NewObjectNameWithQualifiedName(POSTGRESQL, "public", "public.test_data"),
	}
	rowCountPair, _ := snapshotRowsMap.Get(tblName)
	assert.Equal(t, int64(100), rowCountPair.Imported, "Imported row count mismatch")
	assert.Equal(t, int64(0), rowCountPair.Errored, "Errored row count mismatch")
<<<<<<< HEAD

	// Verify import data status command output
	_, err = testutils.RunVoyagerCommand(testYugabyteDBTarget.TestContainer, "import data status", []string{
		"--export-dir", tempExportDir,
		"--output-format", "json",
	}, nil, false)
	if err != nil {
		t.Fatalf("Import data status command failed: %v", err)
	}

	// Verify the report file content
	reportPath := filepath.Join(tempExportDir, "reports", "import-data-status-report.json")
	assert.FileExists(t, reportPath, "Import data status report file should exist")

	reportData, err := os.ReadFile(reportPath)
	if err != nil {
		t.Fatalf("Failed to read import data status report file: %v", err)
	}
	var statusReport []*tableMigStatusOutputRow
	err = json.Unmarshal(reportData, &statusReport)
	testutils.FatalIfError(t, err, "Failed to unmarshal import data status report JSON")
	assert.Equal(t, 1, len(statusReport), "Report should contain exactly one entry")

	assert.Equal(t, &tableMigStatusOutputRow{
		TableName:          `public."test_data"`,
		FileName:           "test_data.csv",
		ImportedCount:      1092,
		ErroredCount:       0,
		TotalCount:         1092,
		Status:             "DONE",
		PercentageComplete: 100,
	}, statusReport[0], "Status report row mismatch")
=======
>>>>>>> c9976052
}

func TestImportDataFileReport_ErrorPolicyStashAndContinue(t *testing.T) {
	// Create a temporary export directory.
	tempExportDir := testutils.CreateTempExportDir()
	defer testutils.RemoveTempExportDir(tempExportDir)

	// Start YugabyteDB container.
	setupYugabyteTestDb(t)

	// Create table in the default public schema in YugabyteDB.
	createTableSQL := `CREATE TABLE public.test_data (id INTEGER PRIMARY KEY, name TEXT);`
	testYugabyteDBTarget.TestContainer.ExecuteSqls(createTableSQL)
	t.Cleanup(func() {
		testYugabyteDBTarget.TestContainer.ExecuteSqls("DROP TABLE IF EXISTS public.test_data;")
	})

	// Generate a CSV file with test data.
	dataFilePath := filepath.Join("/tmp", "test_data.csv")
	f, err := os.Create(dataFilePath)
	if err != nil {
		t.Fatalf("Failed to create data file: %v", err)
	}
	defer os.Remove(dataFilePath)
	defer f.Close()

	w := csv.NewWriter(f)

	// Write header and rows to the CSV file.
	w.Write([]string{"id", "name"})
	for i := 1; i <= 100; i++ {
		w.Write([]string{fmt.Sprintf("%d", i), fmt.Sprintf("name_%d", i)})
	}
	w.Flush()

	// Insert conflicting rows into YugabyteDB to simulate errors.
	for i := 1; i <= 10; i++ {
		stmt := fmt.Sprintf("INSERT INTO public.test_data (id, name) VALUES (%d, 'conflict_name_%d');", i, i)
		testYugabyteDBTarget.TestContainer.ExecuteSqls(stmt)
	}

	// Import data from the CSV file into YugabyteDB with --error-policy stash-and-continue.
	importDataFileCmdArgs := []string{
		"--export-dir", tempExportDir,
		"--disable-pb", "true",
		"--batch-size", "10",
		"--target-db-schema", "public",
		"--data-dir", filepath.Dir(dataFilePath),
		"--file-table-map", "test_data.csv:public.test_data",
		"--format", "CSV",
		"--has-header", "true",
		"--error-policy", "stash-and-continue",
		"--yes",
	}

	_, err = testutils.RunVoyagerCommand(testYugabyteDBTarget.TestContainer, "import data file", importDataFileCmdArgs, nil, false)
	if err != nil {
		t.Fatalf("Import data file command failed: %v", err)
	}
	// Verify snapshot report.
	exportDir = tempExportDir
	yb, ok := testYugabyteDBTarget.TargetDB.(*tgtdb.TargetYugabyteDB)
	if !ok {
		t.Fatalf("TargetDB is not of type TargetYugabyteDB")
	}
	err = InitNameRegistry(exportDir, IMPORT_FILE_ROLE, nil, nil, &testYugabyteDBTarget.Tconf, yb, false)
	testutils.FatalIfError(t, err, "Failed to initialize name registry")
	metaDB = initMetaDB(exportDir)
	state := NewImportDataState(exportDir)
	dataFileDescriptor, err = prepareDummyDescriptor(state)
	testutils.FatalIfError(t, err, "Failed to prepare dummy descriptor")

	snapshotRowsMap, err := getImportedSnapshotRowsMap("target-file")
	if err != nil {
		t.Fatalf("Failed to get imported snapshot rows map: %v", err)
	}
	// Ensure the snapshotRowsMap contains the expected data.
	tblName := sqlname.NameTuple{
		SourceName:  sqlname.NewObjectNameWithQualifiedName(POSTGRESQL, "public", "public.test_data"),
		CurrentName: sqlname.NewObjectNameWithQualifiedName(POSTGRESQL, "public", "public.test_data"),
	}
	rowCountPair, _ := snapshotRowsMap.Get(tblName)
	assert.Equal(t, int64(90), rowCountPair.Imported, "Imported row count mismatch")
	assert.Equal(t, int64(10), rowCountPair.Errored, "Errored row count mismatch")
<<<<<<< HEAD

	// Verify import data status command output
	_, err = testutils.RunVoyagerCommand(testYugabyteDBTarget.TestContainer, "import data status", []string{
		"--export-dir", tempExportDir,
		"--output-format", "json",
	}, nil, false)
	if err != nil {
		t.Fatalf("Import data status command failed: %v", err)
	}

	// Verify the report file content
	reportPath := filepath.Join(tempExportDir, "reports", "import-data-status-report.json")
	assert.FileExists(t, reportPath, "Import data status report file should exist")

	reportData, err := os.ReadFile(reportPath)
	if err != nil {
		t.Fatalf("Failed to read import data status report file: %v", err)
	}
	var statusReport []*tableMigStatusOutputRow
	err = json.Unmarshal(reportData, &statusReport)
	testutils.FatalIfError(t, err, "Failed to unmarshal import data status report JSON")
	assert.Equal(t, 1, len(statusReport), "Report should contain exactly one entry")

	assert.Equal(t, &tableMigStatusOutputRow{
		TableName:          `public."test_data"`,
		FileName:           "test_data.csv",
		ImportedCount:      992,
		ErroredCount:       100,
		TotalCount:         1092,
		Status:             "DONE_WITH_ERRORS",
		PercentageComplete: 100,
	}, statusReport[0], "Status report row mismatch")
=======
>>>>>>> c9976052
}<|MERGE_RESOLUTION|>--- conflicted
+++ resolved
@@ -920,7 +920,6 @@
 	rowCountPair, _ := snapshotRowsMap.Get(tblName)
 	assert.Equal(t, int64(10), rowCountPair.Imported, "Imported row count mismatch")
 	assert.Equal(t, int64(0), rowCountPair.Errored, "Errored row count mismatch")
-<<<<<<< HEAD
 
 	// Verify import data status command output
 	_, err = testutils.RunVoyagerCommand(testYugabyteDBTarget.TestContainer, "import data status", []string{
@@ -954,8 +953,6 @@
 		PercentageComplete: 100,
 	}, statusReport[0], "Status report row mismatch")
 
-=======
->>>>>>> c9976052
 }
 
 // TestExportAndImportDataSnapshotReport_ErrorPolicyStashAndContinue verifies the behavior of the --error-policy stash-and-continue flag.
@@ -1040,7 +1037,6 @@
 	rowCountPair, _ := snapshotRowsMap.Get(tblName)
 	assert.Equal(t, int64(90), rowCountPair.Imported, "Imported row count mismatch")
 	assert.Equal(t, int64(10), rowCountPair.Errored, "Errored row count mismatch")
-<<<<<<< HEAD
 
 	// Verify import data status command output
 	_, err = testutils.RunVoyagerCommand(testYugabyteDBTarget.TestContainer, "import data status", []string{
@@ -1073,19 +1069,13 @@
 		Status:             "DONE_WITH_ERRORS",
 		PercentageComplete: 100,
 	}, statusReport[0], "Status report row mismatch")
-=======
->>>>>>> c9976052
 }
 
 // TestImportDataFileReport verifies the snapshot report after importing data using the import-data-file command.
 func TestImportDataFileReport(t *testing.T) {
 	// Create a temporary export directory.
 	tempExportDir := testutils.CreateTempExportDir()
-<<<<<<< HEAD
-	// defer testutils.RemoveTempExportDir(tempExportDir)
-=======
 	defer testutils.RemoveTempExportDir(tempExportDir)
->>>>>>> c9976052
 
 	// Start YugabyteDB container.
 	setupYugabyteTestDb(t)
@@ -1158,7 +1148,6 @@
 	rowCountPair, _ := snapshotRowsMap.Get(tblName)
 	assert.Equal(t, int64(100), rowCountPair.Imported, "Imported row count mismatch")
 	assert.Equal(t, int64(0), rowCountPair.Errored, "Errored row count mismatch")
-<<<<<<< HEAD
 
 	// Verify import data status command output
 	_, err = testutils.RunVoyagerCommand(testYugabyteDBTarget.TestContainer, "import data status", []string{
@@ -1191,8 +1180,6 @@
 		Status:             "DONE",
 		PercentageComplete: 100,
 	}, statusReport[0], "Status report row mismatch")
-=======
->>>>>>> c9976052
 }
 
 func TestImportDataFileReport_ErrorPolicyStashAndContinue(t *testing.T) {
@@ -1277,7 +1264,6 @@
 	rowCountPair, _ := snapshotRowsMap.Get(tblName)
 	assert.Equal(t, int64(90), rowCountPair.Imported, "Imported row count mismatch")
 	assert.Equal(t, int64(10), rowCountPair.Errored, "Errored row count mismatch")
-<<<<<<< HEAD
 
 	// Verify import data status command output
 	_, err = testutils.RunVoyagerCommand(testYugabyteDBTarget.TestContainer, "import data status", []string{
@@ -1310,6 +1296,4 @@
 		Status:             "DONE_WITH_ERRORS",
 		PercentageComplete: 100,
 	}, statusReport[0], "Status report row mismatch")
-=======
->>>>>>> c9976052
 }