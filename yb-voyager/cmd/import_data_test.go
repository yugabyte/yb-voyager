//go:build integration_voyager_command

/*
Copyright (c) YugabyteDB, Inc.

Licensed under the Apache License, Version 2.0 (the "License");
you may not use this file except in compliance with the License.
You may obtain a copy of the License at

	http://www.apache.org/licenses/LICENSE-2.0

Unless required by applicable law or agreed to in writing, software
distributed under the License is distributed on an "AS IS" BASIS,
WITHOUT WARRANTIES OR CONDITIONS OF ANY KIND, either express or implied.
See the License for the specific language governing permissions and
limitations under the License.
*/
package cmd

import (
	"context"
	"encoding/csv"
	"encoding/json"
	"fmt"
	"os"
	"path/filepath"
	"testing"
	"time"

	"github.com/stretchr/testify/assert"
	"github.com/yugabyte/yb-voyager/yb-voyager/src/importdata"
	"github.com/yugabyte/yb-voyager/yb-voyager/src/tgtdb"
	"github.com/yugabyte/yb-voyager/yb-voyager/src/utils"
	"github.com/yugabyte/yb-voyager/yb-voyager/src/utils/sqlname"
	testcontainers "github.com/yugabyte/yb-voyager/yb-voyager/test/containers"
	testutils "github.com/yugabyte/yb-voyager/yb-voyager/test/utils"
)

func TestIsDataLine(t *testing.T) {
	assert := assert.New(t)
	testcases := []struct {
		line     string
		expected bool
	}{
		{`SET client_encoding TO 'UTF8';`, false},
		{`set client_encoding to 'UTF8';`, false},
		{`COPY "Foo" ("v") FROM STDIN;`, false},
		{"", false},
		{"\n", false},
		{"\\.\n", false},
		{"\\.", false},
	}
	insideCopyStmt := false
	for _, tc := range testcases {
		assert.Equal(tc.expected, isDataLine(tc.line, "oracle", &insideCopyStmt), "%q", tc.line)
	}
	insideCopyStmt = false
	for i := 3; i < len(testcases); i++ {
		assert.Equal(testcases[i].expected, isDataLine(testcases[i].line, "postgresql", &insideCopyStmt), "%q", testcases[i].line)
	}
}

// TestResumableImportWithInterruptions tests resumability by exporting data,
// then starting the import command in async mode, interrupting it by sending a kill signal,
// and finally resuming with a synchronous run.
// After completion, the test compares the complete table data from source and target.
func TestImportDataResumptionWithInterruptions(t *testing.T) {
	ctx := context.Background()

	// Create a temporary export directory.
	exportDir = testutils.CreateTempExportDir()
	defer testutils.RemoveTempExportDir(exportDir)

	// Start Postgres container.
	postgresContainer := testcontainers.NewTestContainer("postgresql", nil)
	err := postgresContainer.Start(ctx)
	testutils.FatalIfError(t, err, "Failed to start Postgres container")

	// Start YugabyteDB container.
	yugabytedbContainer := testcontainers.NewTestContainer("yugabytedb", nil)
	err = yugabytedbContainer.Start(ctx)
	testutils.FatalIfError(t, err, "Failed to start YugabyteDB container")

	createSchemaSQL := `CREATE SCHEMA IF NOT EXISTS test_schema;`
	createTableSQL := `
CREATE TABLE test_schema.test_data (
	id SERIAL PRIMARY KEY,
	name TEXT,
	email TEXT,
	description TEXT
);`
	insertDataSQL := `
INSERT INTO test_schema.test_data (name, email, description)
SELECT
	md5(random()::text),                                      -- name
	md5(random()::text) || '@example.com',                    -- email
	repeat(md5(random()::text), 10)                           -- description (~320 chars)
FROM generate_series(1, 500000);`
	dropSchemaSQL := `DROP SCHEMA IF EXISTS test_schema CASCADE;`

	// Create the test table and insert 1M rows in Postgres.
	postgresContainer.ExecuteSqls(createSchemaSQL, createTableSQL, insertDataSQL)
	defer postgresContainer.ExecuteSqls(dropSchemaSQL)

	// Create the same table in YugabyteDB.
	yugabytedbContainer.ExecuteSqls(createSchemaSQL, createTableSQL)
	defer yugabytedbContainer.ExecuteSqls(dropSchemaSQL)

	// Export data from Postgres (synchronous run).
	_, err = testutils.RunVoyagerCommand(postgresContainer, "export data", []string{
		"--export-dir", exportDir,
		"--source-db-schema", "test_schema",
		"--disable-pb", "true",
		"--yes",
	}, nil, false)
	testutils.FatalIfError(t, err, "Export command failed")

	importDataCmdArgs := []string{
		"--export-dir", exportDir,
		"--disable-pb", "true",
		"--yes",
	}

	// Simulate multiple interruptions during the import to YugabyteDB.
	// We will run the import command asynchronously and then, after a delay, kill the process.
	interruptionRuns := 2
	for i := 0; i < interruptionRuns; i++ {
		fmt.Printf("\n\nStarting async import run #%d with interruption...\n", i+1)

		// Start the import command in async mode.
		cmd, err := testutils.RunVoyagerCommand(yugabytedbContainer, "import data", importDataCmdArgs, nil, true)
		testutils.FatalIfError(t, err, fmt.Sprintf("Failed to start async import command (run #%d)", i+1))

		// Wait a short while to ensure that the command has gotten underway.
		time.Sleep(2 * time.Second)

		t.Log("Simulating interruption by sending SIGKILL to the import command process...")
		if err := testutils.KillVoyagerCommand(cmd); err != nil {
			t.Errorf("Failed to kill import command process on run #%d: %v", i+1, err)
		}

		// Wait for the command to exit.
		if err := cmd.Wait(); err != nil {
			t.Logf("Async import run #%d exited with error (expected): %v", i+1, err)
		} else {
			t.Logf("Async import run #%d completed unexpectedly", i+1)
		}
	}

	// Now, resume the import without interruption (synchronous mode) to complete the data import.
	t.Log("Resuming import command to complete data import...")
	_, err = testutils.RunVoyagerCommand(yugabytedbContainer, "import data", importDataCmdArgs, nil, false)
	testutils.FatalIfError(t, err, "Final import command failed")

	// Connect to both Postgres and YugabyteDB.
	pgConn, err := postgresContainer.GetConnection()
	testutils.FatalIfError(t, err, "connecting to Postgres")
	ybConn, err := yugabytedbContainer.GetConnection()
	testutils.FatalIfError(t, err, "Error connecting to YugabyteDB")

	// Compare the full table data between Postgres and YugabyteDB.
	// We assume the table "test_data" has a primary key "id" so we order by it.
	if err := testutils.CompareTableData(ctx, pgConn, ybConn, "test_schema.test_data", "id"); err != nil {
		t.Errorf("Table data mismatch between Postgres and YugabyteDB: %v", err)
	}
}

// Test import data command with interruptions and fast path, with primary key conflict action as IGNORE.
func TestImportDataResumptionWithInterruptions_FastPath_OnPrimaryKeyConflictActionAsIgnore(t *testing.T) {
	ctx := context.Background()

	// Create a temporary export directory.
	exportDir = testutils.CreateTempExportDir()
	defer testutils.RemoveTempExportDir(exportDir)

	// Start Postgres container.
	postgresContainer := testcontainers.NewTestContainer("postgresql", nil)
	if err := postgresContainer.Start(ctx); err != nil {
		utils.ErrExit("Failed to start Postgres container: %v", err)
	}

	// Start YugabyteDB container.
	yugabytedbContainer := testcontainers.NewTestContainer("yugabytedb", nil)
	if err := yugabytedbContainer.Start(ctx); err != nil {
		utils.ErrExit("Failed to start YugabyteDB container: %v", err)
	}

	createSchemaSQL := `CREATE SCHEMA IF NOT EXISTS test_schema;`
	createTableSQL := `
CREATE TABLE test_schema.test_data (
	id SERIAL PRIMARY KEY,
	name TEXT,
	email TEXT,
	description TEXT
);`
	insertDataSQL := `
INSERT INTO test_schema.test_data (name, email, description)
SELECT
	md5(random()::text),                                      -- name
	md5(random()::text) || '@example.com',                    -- email
	repeat(md5(random()::text), 10)                           -- description (~320 chars)
FROM generate_series(1, 500000);`
	dropSchemaSQL := `DROP SCHEMA IF EXISTS test_schema CASCADE;`

	// Create the test table and insert 1M rows in Postgres.
	postgresContainer.ExecuteSqls(createSchemaSQL, createTableSQL, insertDataSQL)
	defer postgresContainer.ExecuteSqls(dropSchemaSQL)

	// Create the same table in YugabyteDB.
	yugabytedbContainer.ExecuteSqls(createSchemaSQL, createTableSQL)
	defer yugabytedbContainer.ExecuteSqls(dropSchemaSQL)

	// Export data from Postgres (synchronous run).
	_, err := testutils.RunVoyagerCommand(postgresContainer, "export data", []string{
		"--export-dir", exportDir,
		"--source-db-schema", "test_schema",
		"--disable-pb", "true",
		"--yes",
	}, nil, false)
	testutils.FatalIfError(t, err, "Export command failed")

	importDataCmdArgs := []string{
		"--export-dir", exportDir,
		"--disable-pb", "true",
		"--on-primary-key-conflict", "ignore",
		"--yes",
	}

	// Simulate multiple interruptions during the import to YugabyteDB.
	// We will run the import command asynchronously and then, after a delay, kill the process.
	interruptionRuns := 2
	for i := 0; i < interruptionRuns; i++ {
		t.Logf("\n\nStarting async import run #%d with interruption...\n", i+1)

		// Start the import command in async mode.
		cmd, err := testutils.RunVoyagerCommand(yugabytedbContainer, "import data", importDataCmdArgs, nil, true)
		testutils.FatalIfError(t, err, fmt.Sprintf("Failed to start async import command (run #%d)", i+1))

		// Wait a short while to ensure that the command has gotten underway.
		time.Sleep(2 * time.Second)

		t.Log("Simulating interruption by sending SIGKILL to the import command process...")
		if err := testutils.KillVoyagerCommand(cmd); err != nil {
			t.Errorf("Failed to kill import command process on run #%d: %v", i+1, err)
		}

		// Wait for the command to exit.
		if err := cmd.Wait(); err != nil {
			t.Logf("Async import run #%d exited with error (expected): %v", i+1, err)
		} else {
			t.Logf("Async import run #%d completed unexpectedly", i+1)
		}
	}

	// Now, resume the import without interruption (synchronous mode) to complete the data import.
	t.Log("Resuming import command to complete data import...")
	_, err = testutils.RunVoyagerCommand(yugabytedbContainer, "import data", importDataCmdArgs, nil, false)
	testutils.FatalIfError(t, err, "Final import command failed")

	// Connect to both Postgres and YugabyteDB.
	pgConn, err := postgresContainer.GetConnection()
	testutils.FatalIfError(t, err, "connecting to Postgres")
	ybConn, err := yugabytedbContainer.GetConnection()
	testutils.FatalIfError(t, err, "Error connecting to YugabyteDB")

	// Compare the full table data between Postgres and YugabyteDB.
	// We assume the table "test_data" has a primary key "id" so we order by it.
	if err := testutils.CompareTableData(ctx, pgConn, ybConn, "test_schema.test_data", "id"); err != nil {
		t.Errorf("Table data mismatch between Postgres and YugabyteDB: %v", err)
	}
}

/*
Test import data command with fast path primary key conflict action as IGNORE
with table already has same rows which are going to be imported
Expectation: import process should ignore the rows which are already present in the table
*/
func TestImportData_FastPath_OnPrimaryKeyConflictAsIgnore_TableAlreadyHasData(t *testing.T) {
	ctx := context.Background()

	// Create a temporary export directory.
	exportDir = testutils.CreateTempExportDir()
	defer testutils.RemoveTempExportDir(exportDir)

	// Start Postgres container.
	postgresContainer := testcontainers.NewTestContainer("postgresql", nil)
	if err := postgresContainer.Start(ctx); err != nil {
		utils.ErrExit("Failed to start Postgres container: %v", err)
	}

	// Start YugabyteDB container.
	yugabytedbContainer := testcontainers.NewTestContainer("yugabytedb", nil)
	if err := yugabytedbContainer.Start(ctx); err != nil {
		utils.ErrExit("Failed to start YugabyteDB container: %v", err)
	}

	createSchemaSQL := `CREATE SCHEMA IF NOT EXISTS test_schema;`
	dropSchemaSQL := `DROP SCHEMA IF EXISTS test_schema CASCADE;`
	createTableSQL := `
CREATE TABLE test_schema.test_data (
	id SERIAL PRIMARY KEY,
	name TEXT
);`

	// insert 100 rows in the table
	var pgInsertStatements, ybInsertStatements []string
	for i := 0; i < 100; i++ {
		insertStatement := fmt.Sprintf(`INSERT INTO test_schema.test_data (id, name) VALUES (%d, 'name_%d');`, i+1, i)

		if (i % 2) == 0 {
			ybInsertStatements = append(ybInsertStatements, insertStatement)
		}
		pgInsertStatements = append(pgInsertStatements, insertStatement)
	}

	postgresContainer.ExecuteSqls(createSchemaSQL, createTableSQL)
	postgresContainer.ExecuteSqls(pgInsertStatements...)
	defer postgresContainer.ExecuteSqls(dropSchemaSQL)

	// Import some of the rows so that import data will have conflicts
	yugabytedbContainer.ExecuteSqls(createSchemaSQL, createTableSQL)
	yugabytedbContainer.ExecuteSqls(ybInsertStatements...)
	defer yugabytedbContainer.ExecuteSqls(dropSchemaSQL)

	_, err := testutils.RunVoyagerCommand(postgresContainer, "export data", []string{
		"--export-dir", exportDir,
		"--source-db-schema", "test_schema",
		"--disable-pb", "true",
		"--yes",
	}, nil, false)
	testutils.FatalIfError(t, err, "Export command failed")

	importDataCmdArgs := []string{
		"--export-dir", exportDir,
		"--disable-pb", "true",
		"--on-primary-key-conflict", "IGNORE",
		"--yes",
	}

	_, err = testutils.RunVoyagerCommand(yugabytedbContainer, "import data", importDataCmdArgs, nil, false)
	testutils.FatalIfError(t, err, "Import command failed")

	// Connect to both Postgres and YugabyteDB.
	pgConn, err := postgresContainer.GetConnection()
	testutils.FatalIfError(t, err, "connecting to Postgres")

	ybConn, err := yugabytedbContainer.GetConnection()
	testutils.FatalIfError(t, err, "Error connecting to YugabyteDB")

	// Compare the full table data between Postgres and YugabyteDB.
	// We assume the table "test_data" has a primary key "id" so we order by it.
	if err := testutils.CompareTableData(ctx, pgConn, ybConn, "test_schema.test_data", "id"); err != nil {
		t.Errorf("Table data mismatch between Postgres and YugabyteDB: %v", err)
	}
}

// This test uses Fast Path import with --on-primary-key-conflict=IGNORE
// Focuses on testing the import of all data types via import batch recovery mode(INSERT ON CONFLICT DO NOTHING statements)
func TestImportData_FastPath_OnPrimaryKeyConflictsAsIgnore_AllDatatypesTest(t *testing.T) {
	ctx := context.Background()

	// Create a temporary export directory.
	exportDir = testutils.CreateTempExportDir()
	defer testutils.RemoveTempExportDir(exportDir)

	// Start Postgres container.
	postgresContainer := testcontainers.NewTestContainer("postgresql", nil)
	if err := postgresContainer.Start(ctx); err != nil {
		utils.ErrExit("Failed to start Postgres container: %v", err)
	}

	// Start YugabyteDB container.
	yugabytedbContainer := testcontainers.NewTestContainer("yugabytedb", nil)
	if err := yugabytedbContainer.Start(ctx); err != nil {
		utils.ErrExit("Failed to start YugabyteDB container: %v", err)
	}

	createSchemaSQL := `CREATE SCHEMA IF NOT EXISTS test_schema;`
	dropSchemaSQL := `DROP SCHEMA IF EXISTS test_schema CASCADE;`
	createTableSQL := testutils.AllTypesSchemaDDL("test_schema.all_types")
	insertDataSQL := testutils.AllTypesInsertSQL("test_schema.all_types", 10000)

	postgresContainer.ExecuteSqls(createSchemaSQL, createTableSQL)
	postgresContainer.ExecuteSqls(insertDataSQL)
	defer postgresContainer.ExecuteSqls(dropSchemaSQL)

	// create the same table in YugabyteDB without data.
	yugabytedbContainer.ExecuteSqls(createSchemaSQL, createTableSQL)
	defer yugabytedbContainer.ExecuteSqls(dropSchemaSQL)

	_, err := testutils.RunVoyagerCommand(postgresContainer, "export data", []string{
		"--export-dir", exportDir,
		"--source-db-schema", "test_schema",
		"--disable-pb", "true",
		"--yes",
	}, nil, false)
	testutils.FatalIfError(t, err, "Export command failed")

	importDataCmdArgs := []string{
		"--export-dir", exportDir,
		"--disable-pb", "true",
		"--on-primary-key-conflict", "ERROR",
		"--yes",
	}

	// first run: import data command to load data from PG
	_, err = testutils.RunVoyagerCommand(yugabytedbContainer, "import data", importDataCmdArgs, nil, false)
	testutils.FatalIfError(t, err, "Import command failed")

	// second run: test IGNORE on primary key conflict
	importDataCmdArgs = []string{
		"--export-dir", exportDir,
		"--disable-pb", "true",
		"--on-primary-key-conflict", "IGNORE",
		"--batch-size", "10",
		"--start-clean", "true",
		"--yes",
	}
	// second run: to test INSERT ON CONFLICT DO NOTHING statements with all datatypes
	_, err = testutils.RunVoyagerCommand(yugabytedbContainer, "import data", importDataCmdArgs, nil, false)
	testutils.FatalIfError(t, err, "Import command failed")

	// Connect to both Postgres and YugabyteDB.
	pgConn, err := postgresContainer.GetConnection()
	testutils.FatalIfError(t, err, "connecting to Postgres")

	ybConn, err := yugabytedbContainer.GetConnection()
	testutils.FatalIfError(t, err, "Error connecting to YugabyteDB")

	// Compare the full table data between Postgres and YugabyteDB.
	// We assume the table "test_data" has a primary key "id" so we order by it.
	if err := testutils.CompareTableData(ctx, pgConn, ybConn, "test_schema.all_types", "id"); err != nil {
		t.Errorf("Table data mismatch between Postgres and YugabyteDB: %v", err)
	}
}

func TestImportData_FastPath_OnPrimaryKeyConflictAsIgnore_TableAlreadyHasData_MultiSchema(t *testing.T) {
	ctx := context.Background()

	// Create a temporary export directory.
	exportDir = testutils.CreateTempExportDir()
	defer testutils.RemoveTempExportDir(exportDir)

	// Start Postgres container.
	postgresContainer := testcontainers.NewTestContainer("postgresql", nil)
	if err := postgresContainer.Start(ctx); err != nil {
		utils.ErrExit("Failed to start Postgres container: %v", err)
	}

	// Start YugabyteDB container.
	yugabytedbContainer := testcontainers.NewTestContainer("yugabytedb", nil)
	if err := yugabytedbContainer.Start(ctx); err != nil {
		utils.ErrExit("Failed to start YugabyteDB container: %v", err)
	}

	createSchemaSQL := `CREATE SCHEMA IF NOT EXISTS test_schema;
	CREATE SCHEMA IF NOT EXISTS public;`
	dropSchemaSQL := `DROP SCHEMA IF EXISTS test_schema CASCADE;
	DROP TABLE IF EXISTS public.foo CASCADE;`
	createTableSQL := `
CREATE TABLE test_schema.test_data (
	id INTEGER PRIMARY KEY,
	name TEXT
);
CREATE TABLE public.foo (
	id INTEGER PRIMARY KEY,
	name TEXT
);
`
	// insert 100 rows in the table
	var pgInsertStmts, ybInsertStmts []string
	for i := 0; i < 100; i++ {
		// need same rows to be Inserted in both Postgres and YugabyteDB
		stmt1 := fmt.Sprintf(`
INSERT INTO test_schema.test_data (id, name) VALUES (%d, 'name_%d');`, i+1, i)
		stmt2 := fmt.Sprintf(`
INSERT INTO public.foo (id, name) VALUES (%d, 'name_%d');`, i+1, i)

		pgInsertStmts = append(pgInsertStmts, stmt1, stmt2)
		if i%2 == 0 {
			ybInsertStmts = append(ybInsertStmts, stmt1, stmt2)
		}
	}

	postgresContainer.ExecuteSqls(createSchemaSQL, createTableSQL)
	postgresContainer.ExecuteSqls(pgInsertStmts...)
	defer postgresContainer.ExecuteSqls(dropSchemaSQL)

	// Inserting the same data so that import data will have conflicts
	yugabytedbContainer.ExecuteSqls(createSchemaSQL, createTableSQL)
	yugabytedbContainer.ExecuteSqls(ybInsertStmts...)
	defer yugabytedbContainer.ExecuteSqls(dropSchemaSQL)

	_, err := testutils.RunVoyagerCommand(postgresContainer, "export data", []string{
		"--export-dir", exportDir,
		"--source-db-schema", "public,test_schema",
		"--disable-pb", "true",
		"--yes",
	}, nil, false)
	if err != nil {
		t.Fatalf("Export command failed: %v", err)
	}

	importDataCmdArgs := []string{
		"--export-dir", exportDir,
		"--disable-pb", "true",
		"--on-primary-key-conflict", "IGNORE",
		"--yes",
	}

	_, err = testutils.RunVoyagerCommand(yugabytedbContainer, "import data", importDataCmdArgs, nil, false)
	if err != nil {
		t.Fatalf("Import command failed: %v", err)
	}

	// Connect to both Postgres and YugabyteDB.
	pgConn, err := postgresContainer.GetConnection()
	if err != nil {
		t.Fatalf("Error connecting to Postgres: %v", err)
	}
	ybConn, err := yugabytedbContainer.GetConnection()
	if err != nil {
		t.Fatalf("Error connecting to YugabyteDB: %v", err)
	}

	cases := []struct {
		table string
		pk    string
	}{
		{"test_schema.test_data", "id"},
		{"public.foo", "id"},
	}

	for _, tc := range cases {
		if err := testutils.CompareTableData(ctx, pgConn, ybConn, tc.table, tc.pk); err != nil {
			t.Errorf("table %q mismatch: %v", tc.table, err)
		} else {
			t.Logf("table %q matches exactly", tc.table)
		}
	}
}

// ============ similar tests for import data file command =============

// Data file without header
func TestImportDataFile_FastPath_OnPrimaryKeyConflictAsIgnore_AlreadyHasData1(t *testing.T) {
	ctx := context.Background()

	// Create a temporary export directory.
	exportDir = testutils.CreateTempExportDir()
	defer testutils.RemoveTempExportDir(exportDir)

	// Start Postgres container.
	postgresContainer := testcontainers.NewTestContainer("postgresql", nil)
	if err := postgresContainer.Start(ctx); err != nil {
		utils.ErrExit("Failed to start Postgres container: %v", err)
	}

	// Start YugabyteDB container.
	yugabytedbContainer := testcontainers.NewTestContainer("yugabytedb", nil)
	if err := yugabytedbContainer.Start(ctx); err != nil {
		utils.ErrExit("Failed to start YugabyteDB container: %v", err)
	}

	createSchemaSQL := `CREATE SCHEMA IF NOT EXISTS test_schema;`
	dropSchemaSQL := `DROP SCHEMA IF EXISTS test_schema CASCADE;`
	createTableSQL := `
CREATE TABLE test_schema.test_data (
	id INTEGER PRIMARY KEY,
	name VARCHAR(255)
);`

	// insert 100 rows in the table
	var pgInsertStmts, ybInsertStmts []string
	for i := 0; i < 100; i++ {
		// need same rows to be Inserted in both Postgres and YugabyteDB
		stmt := fmt.Sprintf("INSERT INTO test_schema.test_data (id, name) VALUES (%d, 'name_%d');", i+1, i)

		pgInsertStmts = append(pgInsertStmts, stmt)
		if i%2 == 0 {
			ybInsertStmts = append(ybInsertStmts, stmt)
		}
	}

	postgresContainer.ExecuteSqls(createSchemaSQL, createTableSQL)
	postgresContainer.ExecuteSqls(pgInsertStmts...)
	defer postgresContainer.ExecuteSqls(dropSchemaSQL)

	// Inserting only subset of data to better mimick real world scenarios
	yugabytedbContainer.ExecuteSqls(createSchemaSQL, createTableSQL)
	yugabytedbContainer.ExecuteSqls(ybInsertStmts...)
	defer yugabytedbContainer.ExecuteSqls(dropSchemaSQL)

	// Export data from Postgres (synchronous run).
	_, err := testutils.RunVoyagerCommand(postgresContainer, "export data", []string{
		"--export-dir", exportDir,
		"--source-db-schema", "test_schema",
		"--disable-pb", "true",
		"--yes",
	}, nil, false)

	// create new export dir and run import data file command on this data file
	exportDir2 := testutils.CreateTempExportDir()
	defer testutils.RemoveTempExportDir(exportDir2)

	importDataFileCmdArgs := []string{
		"--export-dir", exportDir2,
		"--disable-pb", "true",
		"--batch-size", "10",
		"--target-db-schema", "test_schema",
		"--on-primary-key-conflict", "IGNORE",
		"--data-dir", filepath.Join(exportDir, "data"),
		"--file-table-map", "test_data_data.sql:test_schema.test_data",
		"--format", "TEXT", // by default hasHeader is false
		"--yes",
	}

	_, err = testutils.RunVoyagerCommand(yugabytedbContainer, "import data file", importDataFileCmdArgs, nil, false)
	if err != nil {
		t.Fatalf("Import command failed: %v", err)
	}

	// Connect to both Postgres and YugabyteDB.
	pgConn, err := postgresContainer.GetConnection()
	if err != nil {
		t.Fatalf("Error connecting to Postgres: %v", err)
	}

	ybConn, err := yugabytedbContainer.GetConnection()
	if err != nil {
		t.Fatalf("Error connecting to YugabyteDB: %v", err)
	}

	// Compare the full table data between Postgres and YugabyteDB.
	// We assume the table "test_data" has a primary key "id" so we order by it.
	if err := testutils.CompareTableData(ctx, pgConn, ybConn, "test_schema.test_data", "id"); err != nil {
		t.Errorf("Table data mismatch between Postgres and YugabyteDB: %v", err)
	}
}

// Data file with header - create a csv file with header so that import data file picks that up
func TestImportDataFile_FastPath_OnPrimaryKeyConflictAsIgnore_AlreadyHasData2(t *testing.T) {
	ctx := context.Background()
	// Start YugabyteDB container.
	yugabytedbContainer := testcontainers.NewTestContainer("yugabytedb", nil)
	if err := yugabytedbContainer.Start(ctx); err != nil {
		utils.ErrExit("Failed to start YugabyteDB container: %v", err)
	}

	createSchemaSQL := `CREATE SCHEMA IF NOT EXISTS test_schema;`
	dropSchemaSQL := `DROP SCHEMA IF EXISTS test_schema CASCADE;`
	createTableSQL := `
CREATE table test_schema.test_data (
	id INTEGER PRIMARY KEY,
	name VARCHAR(255),
	email VARCHAR(255)
);`

	yugabytedbContainer.ExecuteSqls(createSchemaSQL, createTableSQL)
	defer yugabytedbContainer.ExecuteSqls(dropSchemaSQL)

	// generate CSV file with header + data in /tmp/data-dir/test_data.csv
	dataFilePath := filepath.Join("/tmp", "data-dir", "test_data.csv")

	// Ensure the directory exists
	dataDir := filepath.Dir(dataFilePath)
	if err := os.MkdirAll(dataDir, 0755); err != nil {
		t.Fatalf("failed to create directory %q: %v", dataDir, err)
	}

	f, err := os.Create(dataFilePath) // truncate or create new
	if err != nil {
		t.Fatalf("Error creating data file: %v", err)
	}
	defer func() {
		f.Close()
		os.Remove(dataFilePath)
	}()

	// use csv.Writer to write header and rows
	w := csv.NewWriter(f)
	if err := w.Write([]string{"id", "name", "email"}); err != nil { // write header
		t.Fatalf("Error writing CSV header: %v", err)
	}

	// write 100 rows
	for i := 1; i <= 100; i++ {
		record := []string{
			fmt.Sprintf("%d", i),
			fmt.Sprintf("user%d", i),
			fmt.Sprintf("user%d@example.com", i),
		}
		if err := w.Write(record); err != nil {
			t.Fatalf("Error writing CSV record %d: %v", i, err)
		}

		// insert only even rows to mimic real world scenarios
		if i%2 == 0 {
			yugabytedbContainer.ExecuteSqls(fmt.Sprintf("INSERT INTO test_schema.test_data(id, name, email) VALUES (%s, '%s', '%s');",
				record[0], record[1], record[2]))
		}
	}
	w.Flush() // flush the writer to ensure all data is written
	if err := w.Error(); err != nil {
		t.Fatalf("Error flushing CSV writer: %v", err)
	}

	// Create a temporary export directory.
	exportDir = testutils.CreateTempExportDir()
	defer testutils.RemoveTempExportDir(exportDir)

	// now run import data file command using this data file
	importDataFileCmdArgs := []string{
		"--export-dir", exportDir,
		"--disable-pb", "true",
		"--batch-size", "10",
		"--target-db-schema", "test_schema",
		"--on-primary-key-conflict", "IGNORE",
		"--data-dir", dataDir,
		"--file-table-map", "test_data.csv:test_schema.test_data",
		"--format", "CSV",
		"--has-header", "true",
		"--yes",
	}

	_, err = testutils.RunVoyagerCommand(yugabytedbContainer, "import data file", importDataFileCmdArgs, nil, false)
	if err != nil {
		t.Fatalf("Import command failed: %v", err)
	}

	// Connect to YugabyteDB.
	ybConn, err := yugabytedbContainer.GetConnection()
	if err != nil {
		t.Fatalf("Error connecting to YugabyteDB: %v", err)
	}

	// verify the row count
	var rowCount int
	err = ybConn.QueryRow("SELECT COUNT(*) FROM test_schema.test_data").Scan(&rowCount)
	if err != nil {
		t.Fatalf("Error querying row count: %v", err)
	}
	assert.Equal(t, 100, rowCount, "Row count mismatch: expected 100, got %d", rowCount)
}

// Import data file with fast path and primary key conflict action as IGNORE with default schema(public)
func TestImportDataFile_FastPath_OnPrimaryKeyConflictAsIgnore_AlreadyHasData_DefaultSchema(t *testing.T) {
	ctx := context.Background()

	// Create a temporary export directory.
	exportDir = testutils.CreateTempExportDir()
	defer testutils.RemoveTempExportDir(exportDir)

	// Start Postgres container.
	postgresContainer := testcontainers.NewTestContainer("postgresql", nil)
	if err := postgresContainer.Start(ctx); err != nil {
		utils.ErrExit("Failed to start Postgres container: %v", err)
	}

	// Start YugabyteDB container.
	yugabytedbContainer := testcontainers.NewTestContainer("yugabytedb", nil)
	if err := yugabytedbContainer.Start(ctx); err != nil {
		utils.ErrExit("Failed to start YugabyteDB container: %v", err)
	}

	createSchemaSQL := `CREATE SCHEMA IF NOT EXISTS public;`
	dropSchemaSQL := `DROP TABLE IF EXISTS public.foo CASCADE;`
	createTableSQL := `
CREATE TABLE public.foo (
	id INTEGER PRIMARY KEY,
	name VARCHAR(255)
);`

	// insert 100 rows in the table
	var pgInsertStmts, ybInsertStmts []string
	for i := 0; i < 100; i++ {
		stmt := fmt.Sprintf("INSERT INTO public.foo (id, name) VALUES (%d, 'name_%d');", i+1, i)

		pgInsertStmts = append(pgInsertStmts, stmt)
		if i%2 == 0 {
			ybInsertStmts = append(ybInsertStmts, stmt)
		}
	}

	postgresContainer.ExecuteSqls(createSchemaSQL, createTableSQL)
	postgresContainer.ExecuteSqls(pgInsertStmts...)
	defer postgresContainer.ExecuteSqls(dropSchemaSQL)

	// Inserting the same data so that import data will have conflicts
	yugabytedbContainer.ExecuteSqls(createSchemaSQL, createTableSQL)
	yugabytedbContainer.ExecuteSqls(ybInsertStmts...)
	defer yugabytedbContainer.ExecuteSqls(dropSchemaSQL)

	// Export data from Postgres (synchronous run).
	_, err := testutils.RunVoyagerCommand(postgresContainer, "export data", []string{
		"--export-dir", exportDir,
		"--source-db-schema", "public",
		"--disable-pb", "true",
		"--yes",
	}, nil, false)

	// create new export dir and run import data file command on this data file
	exportDir2 := testutils.CreateTempExportDir()
	defer testutils.RemoveTempExportDir(exportDir2)

	importDataFileCmdArgs := []string{
		"--export-dir", exportDir2,
		"--disable-pb", "true",
		"--batch-size", "10",
		"--on-primary-key-conflict", "IGNORE",
		"--data-dir", filepath.Join(exportDir, "data"),
		"--file-table-map", "foo_data.sql:public.foo",
		"--format", "TEXT", // by default hasHeader is false
		"--yes",
	}

	_, err = testutils.RunVoyagerCommand(yugabytedbContainer, "import data file", importDataFileCmdArgs, nil, false)
	if err != nil {
		t.Fatalf("Import command failed: %v", err)
	}

	// Connect to both Postgres and YugabyteDB.
	pgConn, err := postgresContainer.GetConnection()
	if err != nil {
		t.Fatalf("Error connecting to Postgres: %v", err)
	}

	ybConn, err := yugabytedbContainer.GetConnection()
	if err != nil {
		t.Fatalf("Error connecting to YugabyteDB: %v", err)
	}

	// Compare the full table data between Postgres and YugabyteDB.
	if err := testutils.CompareTableData(ctx, pgConn, ybConn, "public.foo", "id"); err != nil {
		t.Errorf("Table data mismatch between Postgres and YugabyteDB: %v", err)
	}
}

// Test to ensure that only unique constraint violation errors by Primary Key are ignored
// If caused by other constraints, the import should fail and not retry/ignore
// Testing with custom csv file with import data file command
func TestImportDataFile_FastPath_OnPrimaryKeyConflictAsIgnore_UniqueConstraintViolationErrorExit(t *testing.T) {
	ctx := context.Background()

	// Create a temporary export directory.
	exportDir = testutils.CreateTempExportDir()
	defer testutils.RemoveTempExportDir(exportDir)

	// Start YugabyteDB container.
	yugabytedbContainer := testcontainers.NewTestContainer("yugabytedb", nil)
	if err := yugabytedbContainer.Start(ctx); err != nil {
		utils.ErrExit("Failed to start YugabyteDB container: %v", err)
	}

	createSchemaSQL := `CREATE SCHEMA IF NOT EXISTS test_schema;`
	dropSchemaSQL := `DROP SCHEMA IF EXISTS test_schema CASCADE;`
	createTableSQL := `CREATE TABLE test_schema.test_data (
		id SERIAL PRIMARY KEY,
		name TEXT,
		email TEXT UNIQUE
	);`

	// generate CSV file with header + data in /tmp/data-dir/test_data.csv
	dataFilePath := filepath.Join("/tmp", "data-dir", "test_data.csv")

	// Ensure the directory exists
	dataDir := filepath.Dir(dataFilePath)
	if err := os.MkdirAll(dataDir, 0755); err != nil {
		t.Fatalf("failed to create directory %q: %v", dataDir, err)
	}

	// create and write data to the csv file
	f, err := os.Create(dataFilePath)
	if err != nil {
		t.Fatalf("Error creating data file: %v", err)
	}
	defer func() {
		f.Close()
		os.Remove(dataFilePath)
	}()

	w := csv.NewWriter(f)
	if err := w.Write([]string{"id", "name", "email"}); err != nil { // write header
		t.Fatalf("Error writing CSV header: %v", err)
	}
	for i := 1; i <= 100; i++ {
		w.Write([]string{
			fmt.Sprintf("%d", i),
			fmt.Sprintf("user%d", i),
			fmt.Sprintf("user%d@gmail.com", i),
		})
	}
	// insert one more row with duplicate email to trigger unique constraint violation
	w.Write([]string{
		fmt.Sprintf("%d", 101),
		"user101",
		fmt.Sprintf("user100@gmail.com"), // duplicate email
	})

	w.Flush() // flush the writer to ensure all data is written
	if err := w.Error(); err != nil {
		t.Fatalf("Error flushing CSV writer: %v", err)
	}

	// create the table in YugabyteDB
	yugabytedbContainer.ExecuteSqls(createSchemaSQL, createTableSQL)
	defer yugabytedbContainer.ExecuteSqls(dropSchemaSQL)

	// now run import data file command using this data file
	importDataFileCmdArgs := []string{
		"--export-dir", exportDir,
		"--disable-pb", "true",
		"--batch-size", "10",
		"--target-db-schema", "test_schema",
		"--on-primary-key-conflict", "IGNORE",
		"--data-dir", dataDir,
		"--file-table-map", fmt.Sprintf("%s:test_schema.test_data", filepath.Base(dataFilePath)),
		"--format", "CSV",
		"--has-header", "true",
		"--truncate-splits", "false",
		"--yes",
	}

	// TODO: planning to enhance RunVoyagerCommand to return the actual error messages, currently it returns a exit status
	_, err = testutils.RunVoyagerCommand(yugabytedbContainer, "import data file", importDataFileCmdArgs, nil, false)
	if err == nil {
		t.Fatalf(`Expected import command to fail due to "unique constraint violation", but it succeeded`)
	} else {
		t.Logf("Import command failed as expected with error: %v", err)
	}
}

// Similar to the above test, but with a unique constraint violation on primary key which should be ignored
func TestImportDataFile_FastPath_OnPrimaryKeyConflictAsIgnore_UniqueConstraintViolationErrorIgnore(t *testing.T) {
	ctx := context.Background()

	// Create a temporary export directory.
	exportDir = testutils.CreateTempExportDir()
	defer testutils.RemoveTempExportDir(exportDir)

	// Start YugabyteDB container.
	yugabytedbContainer := testcontainers.NewTestContainer("yugabytedb", nil)
	if err := yugabytedbContainer.Start(ctx); err != nil {
		utils.ErrExit("Failed to start YugabyteDB container: %v", err)
	}

	createSchemaSQL := `CREATE SCHEMA IF NOT EXISTS test_schema;`
	dropSchemaSQL := `DROP SCHEMA IF EXISTS test_schema CASCADE;`
	createTableSQL := `CREATE TABLE test_schema.test_data (
		id SERIAL PRIMARY KEY,
		name TEXT,
		email TEXT UNIQUE
	);`

	// generate CSV file with header + data in /tmp/data-dir/test_data.csv
	dataFilePath := filepath.Join("/tmp", "data-dir", "test_data.csv")

	// Ensure the directory exists
	dataDir := filepath.Dir(dataFilePath)
	if err := os.MkdirAll(dataDir, 0755); err != nil {
		t.Fatalf("failed to create directory %q: %v", dataDir, err)
	}

	// create and write data to the csv file
	f, err := os.Create(dataFilePath)
	if err != nil {
		t.Fatalf("Error creating data file: %v", err)
	}
	defer func() {
		f.Close()
		os.Remove(dataFilePath)
	}()

	w := csv.NewWriter(f)
	if err := w.Write([]string{"id", "name", "email"}); err != nil { // write header
		t.Fatalf("Error writing CSV header: %v", err)
	}
	for i := 1; i <= 100; i++ {
		w.Write([]string{
			fmt.Sprintf("%d", i),
			fmt.Sprintf("user%d", i),
			fmt.Sprintf("user%d@gmail.com", i),
		})
	}
	// insert one more row with duplicate id(PK)
	w.Write([]string{
		fmt.Sprintf("%d", 100), // duplicate id
		"user101",
		fmt.Sprintf("user101@gmail.com"),
	})

	w.Flush() // flush the writer to ensure all data is written
	if err := w.Error(); err != nil {
		t.Fatalf("Error flushing CSV writer: %v", err)
	}

	// create the table in YugabyteDB
	yugabytedbContainer.ExecuteSqls(createSchemaSQL, createTableSQL)
	defer yugabytedbContainer.ExecuteSqls(dropSchemaSQL)

	// now run import data file command using this data file
	importDataFileCmdArgs := []string{
		"--export-dir", exportDir,
		"--disable-pb", "true",
		"--batch-size", "10",
		"--target-db-schema", "test_schema",
		"--on-primary-key-conflict", "IGNORE",
		"--data-dir", dataDir,
		"--file-table-map", fmt.Sprintf("%s:test_schema.test_data", filepath.Base(dataFilePath)),
		"--format", "CSV",
		"--has-header", "true",
		"--yes",
	}

	_, err = testutils.RunVoyagerCommand(yugabytedbContainer, "import data file", importDataFileCmdArgs, nil, false)
	if err != nil {
		t.Fatalf("Import command failed unexpectedly: %v", err)
	} else {
		t.Logf("Import command succeeded as expected, ignoring unique constraint violation on primary key")
	}
}

// TestImportDataResumptionWithInterruptions_FastPath_ForTransientDBErrors
// Simulates a transient YugabyteDB outage mid-import.
// Expect: import process fails, but a subsequent resume succeeds.

/*
	Add tests:
	1. TestImportDataResumptionWithInterruptions_FastPath_ForTransientDBErrors 	(retryable errors)
	2. TestImportDataResumptionWithInterruptions_FastPath_SyntaxError			(non-retryable errors)
	3. Add/Enable test for --on-primary-key-conflict=UPDATE
	4. Import Data File tests
*/

// TestExportAndImportDataSnapshotReport verifies the snapshot report after exporting and importing data.
func TestExportAndImportDataSnapshotReport(t *testing.T) {
	ctx := context.Background()

	// Create a temporary export directory.
	tempExportDir := testutils.CreateTempExportDir()
	defer testutils.RemoveTempExportDir(tempExportDir)

	// Start Postgres container.
	postgresContainer := testcontainers.NewTestContainer("postgresql", nil)
	if err := postgresContainer.Start(ctx); err != nil {
		t.Fatalf("Failed to start Postgres container: %v", err)
	}

	setupYugabyteTestDb(t)

	// Create table in the default public schema in Postgres and YugabyteDB.
	createTableSQL := `CREATE TABLE public.test_data (id INTEGER PRIMARY KEY, name TEXT);`
	postgresContainer.ExecuteSqls(createTableSQL)
	testYugabyteDBTarget.TestContainer.ExecuteSqls(createTableSQL)
	t.Cleanup(func() {
		postgresContainer.ExecuteSqls("DROP TABLE IF EXISTS public.test_data;")
		testYugabyteDBTarget.TestContainer.ExecuteSqls("DROP TABLE IF EXISTS public.test_data;")
	})

	// Insert data into Postgres.
	for i := 1; i <= 10; i++ {
		stmt := fmt.Sprintf("INSERT INTO public.test_data (id, name) VALUES (%d, 'name_%d');", i, i)
		postgresContainer.ExecuteSqls(stmt)
	}

	// Export data from Postgres.
	_, err := testutils.RunVoyagerCommand(postgresContainer, "export data", []string{
		"--export-dir", tempExportDir,
		"--source-db-schema", "public",
		"--disable-pb", "true",
		"--yes",
	}, nil, false)
	if err != nil {
		t.Fatalf("Export command failed: %v", err)
	}

	// Import data into YugabyteDB.
	_, err = testutils.RunVoyagerCommand(testYugabyteDBTarget.TestContainer, "import data", []string{
		"--export-dir", tempExportDir,
		"--disable-pb", "true",
		"--yes",
	}, nil, false)
	if err != nil {
		t.Fatalf("Import command failed: %v", err)
	}

	// Verify snapshot report.
	exportDir = tempExportDir
	yb, ok := testYugabyteDBTarget.TargetDB.(*tgtdb.TargetYugabyteDB)
	if !ok {
		t.Fatalf("TargetDB is not of type TargetYugabyteDB")
	}
	err = InitNameRegistry(exportDir, TARGET_DB_IMPORTER_ROLE, nil, nil, &testYugabyteDBTarget.Tconf, yb, false)
	testutils.FatalIfError(t, err, "Failed to initialize name registry")
	snapshotRowsMap, err := getImportedSnapshotRowsMap("target")
	if err != nil {
		t.Fatalf("Failed to get imported snapshot rows map: %v", err)
	}

	// Ensure the snapshotRowsMap contains the expected data.
	tblName := sqlname.NameTuple{
		SourceName:  sqlname.NewObjectNameWithQualifiedName(POSTGRESQL, "public", "public.test_data"),
		CurrentName: sqlname.NewObjectNameWithQualifiedName(POSTGRESQL, "public", "public.test_data"),
	}
	rowCountPair, _ := snapshotRowsMap.Get(tblName)
	assert.Equal(t, int64(10), rowCountPair.Imported, "Imported row count mismatch")
	assert.Equal(t, int64(0), rowCountPair.Errored, "Errored row count mismatch")

	// Verify import data status command output
	_, err = testutils.RunVoyagerCommand(testYugabyteDBTarget.TestContainer, "import data status", []string{
		"--export-dir", tempExportDir,
		"--output-format", "json",
	}, nil, false)
	if err != nil {
		t.Fatalf("Import data status command failed: %v", err)
	}

	// Verify the report file content
	reportPath := filepath.Join(tempExportDir, "reports", "import-data-status-report.json")
	assert.FileExists(t, reportPath, "Import data status report file should exist")

	reportData, err := os.ReadFile(reportPath)
	if err != nil {
		t.Fatalf("Failed to read import data status report file: %v", err)
	}
	var statusReport []*tableMigStatusOutputRow
	err = json.Unmarshal(reportData, &statusReport)
	testutils.FatalIfError(t, err, "Failed to unmarshal import data status report JSON")
	assert.Equal(t, 1, len(statusReport), "Report should contain exactly one entry")

	assert.Equal(t, &tableMigStatusOutputRow{
		TableName:          `public."test_data"`,
		FileName:           "",
		ImportedCount:      10,
		ErroredCount:       0,
		TotalCount:         10,
		Status:             "DONE",
		PercentageComplete: 100,
	}, statusReport[0], "Status report row mismatch")

}

// TestExportAndImportDataSnapshotReport_ErrorPolicyStashAndContinue verifies the behavior of the --error-policy stash-and-continue flag.
func TestExportAndImportDataSnapshotReport_ErrorPolicyStashAndContinue(t *testing.T) {
	ctx := context.Background()

	// Create a temporary export directory.
	tempExportDir := testutils.CreateTempExportDir()
	defer testutils.RemoveTempExportDir(tempExportDir)

	// create backupDIr
	backupDir := testutils.CreateBackupDir(t)

	// Start Postgres container.
	postgresContainer := testcontainers.NewTestContainer("postgresql", nil)
	if err := postgresContainer.Start(ctx); err != nil {
		t.Fatalf("Failed to start Postgres container: %v", err)
	}

	// Start YugabyteDB container.
	setupYugabyteTestDb(t)

	// Create table in the default public schema in Postgres and YugabyteDB.
	createTableSQL := `CREATE TABLE public.test_data (id INTEGER PRIMARY KEY, name TEXT);`
	postgresContainer.ExecuteSqls(createTableSQL)
	testYugabyteDBTarget.TestContainer.ExecuteSqls(createTableSQL)
	t.Cleanup(func() {
		postgresContainer.ExecuteSqls("DROP TABLE IF EXISTS public.test_data;")
		testYugabyteDBTarget.TestContainer.ExecuteSqls("DROP TABLE IF EXISTS public.test_data;")
	})

	// Insert data into Postgres.
	for i := 1; i <= 100; i++ {
		stmt := fmt.Sprintf("INSERT INTO public.test_data (id, name) VALUES (%d, 'name_%d');", i, i)
		postgresContainer.ExecuteSqls(stmt)
	}

	// Insert conflicting rows into YugabyteDB to simulate errors.
	for i := 1; i <= 10; i++ {
		stmt := fmt.Sprintf("INSERT INTO public.test_data (id, name) VALUES (%d, 'conflict_name_%d');", i, i)
		testYugabyteDBTarget.TestContainer.ExecuteSqls(stmt)
	}

	// Export data from Postgres.
	_, err := testutils.RunVoyagerCommand(postgresContainer, "export data", []string{
		"--export-dir", tempExportDir,
		"--source-db-schema", "public",
		"--disable-pb", "true",
		"--yes",
	}, nil, false)
	if err != nil {
		t.Fatalf("Export command failed: %v", err)
	}

	// Import data into YugabyteDB with --error-policy stash-and-continue.
	_, err = testutils.RunVoyagerCommand(testYugabyteDBTarget.TestContainer, "import data", []string{
		"--export-dir", tempExportDir,
		"--disable-pb", "true",
		"--error-policy-snapshot", "stash-and-continue",
		"--batch-size", "10",
		"--yes",
	}, nil, false)
	if err != nil {
		t.Fatalf("Import command failed: %v", err)
	}

	// Verify snapshot report.
	exportDir = tempExportDir
	yb, ok := testYugabyteDBTarget.TargetDB.(*tgtdb.TargetYugabyteDB)
	if !ok {
		t.Fatalf("TargetDB is not of type TargetYugabyteDB")
	}
	err = InitNameRegistry(tempExportDir, TARGET_DB_IMPORTER_ROLE, nil, nil, &testYugabyteDBTarget.Tconf, yb, false)
	testutils.FatalIfError(t, err, "Failed to initialize name registry")
	snapshotRowsMap, err := getImportedSnapshotRowsMap("target")
	if err != nil {
		t.Fatalf("Failed to get imported snapshot rows map: %v", err)
	}

	// Ensure the snapshotRowsMap contains the expected data.
	tblName := sqlname.NameTuple{
		SourceName:  sqlname.NewObjectNameWithQualifiedName(POSTGRESQL, "public", "public.test_data"),
		CurrentName: sqlname.NewObjectNameWithQualifiedName(POSTGRESQL, "public", "public.test_data"),
	}
	rowCountPair, _ := snapshotRowsMap.Get(tblName)
	assert.Equal(t, int64(90), rowCountPair.Imported, "Imported row count mismatch")
	assert.Equal(t, int64(10), rowCountPair.Errored, "Errored row count mismatch")

<<<<<<< HEAD
	// Verify import data status command output
	_, err = testutils.RunVoyagerCommand(testYugabyteDBTarget.TestContainer, "import data status", []string{
		"--export-dir", tempExportDir,
		"--output-format", "json",
	}, nil, false)
	if err != nil {
		t.Fatalf("Import data status command failed: %v", err)
	}

	// Verify the report file content
	reportPath := filepath.Join(tempExportDir, "reports", "import-data-status-report.json")
	assert.FileExists(t, reportPath, "Import data status report file should exist")

	reportData, err := os.ReadFile(reportPath)
	if err != nil {
		t.Fatalf("Failed to read import data status report file: %v", err)
	}
	var statusReport []*tableMigStatusOutputRow
	err = json.Unmarshal(reportData, &statusReport)
	testutils.FatalIfError(t, err, "Failed to unmarshal import data status report JSON")
	assert.Equal(t, 1, len(statusReport), "Report should contain exactly one entry")

	assert.Equal(t, &tableMigStatusOutputRow{
		TableName:          `public."test_data"`,
		FileName:           "",
		ImportedCount:      90,
		ErroredCount:       10,
		TotalCount:         100,
		Status:             "DONE_WITH_ERRORS",
		PercentageComplete: 100,
	}, statusReport[0], "Status report row mismatch")
=======
	// Run end-migration to ensure that the errored files are backed up properly
	os.Setenv("SOURCE_DB_PASSWORD", "postgres")
	os.Setenv("TARGET_DB_PASSWORD", "yugabyte")
	_, err = testutils.RunVoyagerCommand(testYugabyteDBTarget.TestContainer, "end migration", []string{
		"--export-dir", tempExportDir,
		"--backup-data-files", "true",
		"--backup-dir", backupDir,
		"--backup-log-files", "true",
		"--backup-schema-files", "false",
		"--save-migration-reports", "false",
		"--yes",
	}, nil, false)
	testutils.FatalIfError(t, err, "End migration command failed")

	// Verify that the backup directory contains the expected error files.
	// error file is expected to be under dir table::test_data/file::test_data_data.sql:1960b25c and of the name ingestion-error.batch::1.10.10.92.E
	tableDir := fmt.Sprintf("table::%s", "test_data")
	fileDir := fmt.Sprintf("file::test_data_data.sql:%s", importdata.ComputePathHash(filepath.Join(tempExportDir, "data", "test_data_data.sql")))
	tableFileErrorsDir := filepath.Join(backupDir, "data", "errors", tableDir, fileDir)
	errorFilePath := filepath.Join(tableFileErrorsDir, "ingestion-error.batch::1.10.10.92.E")
	assert.FileExistsf(t, errorFilePath, "Expected error file %s to exist", errorFilePath)

	// Verify the content of the error file
	testutils.AssertFileContains(t, errorFilePath, "duplicate key value violates unique constraint")
>>>>>>> 9140b0c1
}

// TestImportDataFileReport verifies the snapshot report after importing data using the import-data-file command.
func TestImportDataFileReport(t *testing.T) {
	// Create a temporary export directory.
	tempExportDir := testutils.CreateTempExportDir()
	defer testutils.RemoveTempExportDir(tempExportDir)

	// Start YugabyteDB container.
	setupYugabyteTestDb(t)

	// Create table in the default public schema in YugabyteDB.
	createTableSQL := `CREATE TABLE public.test_data (id INTEGER PRIMARY KEY, name TEXT);`
	testYugabyteDBTarget.TestContainer.ExecuteSqls(createTableSQL)
	t.Cleanup(func() {
		testYugabyteDBTarget.TestContainer.ExecuteSqls("DROP TABLE IF EXISTS public.test_data;")
	})

	// Generate a CSV file with test data.
	dataFilePath := filepath.Join("/tmp", "test_data.csv")
	f, err := os.Create(dataFilePath)
	if err != nil {
		t.Fatalf("Failed to create data file: %v", err)
	}
	defer os.Remove(dataFilePath)
	defer f.Close()

	w := csv.NewWriter(f)

	// Write header and rows to the CSV file.
	w.Write([]string{"id", "name"})
	for i := 1; i <= 100; i++ {
		w.Write([]string{fmt.Sprintf("%d", i), fmt.Sprintf("name_%d", i)})
	}
	w.Flush()

	// Import data from the CSV file into YugabyteDB.
	importDataFileCmdArgs := []string{
		"--export-dir", tempExportDir,
		"--disable-pb", "true",
		"--batch-size", "10",
		"--target-db-schema", "public",
		"--data-dir", filepath.Dir(dataFilePath),
		"--file-table-map", "test_data.csv:public.test_data",
		"--format", "CSV",
		"--has-header", "true",
		"--yes",
	}

	_, err = testutils.RunVoyagerCommand(testYugabyteDBTarget.TestContainer, "import data file", importDataFileCmdArgs, nil, false)
	if err != nil {
		t.Fatalf("Import data file command failed: %v", err)
	}

	// Verify snapshot report.
	exportDir = tempExportDir
	yb, ok := testYugabyteDBTarget.TargetDB.(*tgtdb.TargetYugabyteDB)
	if !ok {
		t.Fatalf("TargetDB is not of type TargetYugabyteDB")
	}
	err = InitNameRegistry(exportDir, IMPORT_FILE_ROLE, nil, nil, &testYugabyteDBTarget.Tconf, yb, false)
	testutils.FatalIfError(t, err, "Failed to initialize name registry")
	metaDB = initMetaDB(exportDir)
	state := NewImportDataState(exportDir)
	dataFileDescriptor, err = prepareDummyDescriptor(state)
	testutils.FatalIfError(t, err, "Failed to prepare dummy descriptor")
	snapshotRowsMap, err := getImportedSnapshotRowsMap("target-file")
	if err != nil {
		t.Fatalf("Failed to get imported snapshot rows map: %v", err)
	}

	// Ensure the snapshotRowsMap contains the expected data.
	tblName := sqlname.NameTuple{
		SourceName:  sqlname.NewObjectNameWithQualifiedName(POSTGRESQL, "public", "public.test_data"),
		CurrentName: sqlname.NewObjectNameWithQualifiedName(POSTGRESQL, "public", "public.test_data"),
	}
	rowCountPair, _ := snapshotRowsMap.Get(tblName)
	assert.Equal(t, int64(100), rowCountPair.Imported, "Imported row count mismatch")
	assert.Equal(t, int64(0), rowCountPair.Errored, "Errored row count mismatch")

	// Verify import data status command output
	_, err = testutils.RunVoyagerCommand(testYugabyteDBTarget.TestContainer, "import data status", []string{
		"--export-dir", tempExportDir,
		"--output-format", "json",
	}, nil, false)
	if err != nil {
		t.Fatalf("Import data status command failed: %v", err)
	}

	// Verify the report file content
	reportPath := filepath.Join(tempExportDir, "reports", "import-data-status-report.json")
	assert.FileExists(t, reportPath, "Import data status report file should exist")

	reportData, err := os.ReadFile(reportPath)
	if err != nil {
		t.Fatalf("Failed to read import data status report file: %v", err)
	}
	var statusReport []*tableMigStatusOutputRow
	err = json.Unmarshal(reportData, &statusReport)
	testutils.FatalIfError(t, err, "Failed to unmarshal import data status report JSON")
	assert.Equal(t, 1, len(statusReport), "Report should contain exactly one entry")

	assert.Equal(t, &tableMigStatusOutputRow{
		TableName:          `public."test_data"`,
		FileName:           "test_data.csv",
		ImportedCount:      1092,
		ErroredCount:       0,
		TotalCount:         1092,
		Status:             "DONE",
		PercentageComplete: 100,
	}, statusReport[0], "Status report row mismatch")
}

func TestImportDataFileReport_ErrorPolicyStashAndContinue(t *testing.T) {
	// Create a temporary export directory.
	tempExportDir := testutils.CreateTempExportDir()
	defer testutils.RemoveTempExportDir(tempExportDir)

	// create backupDIr
	backupDir := testutils.CreateBackupDir(t)

	// Start YugabyteDB container.
	setupYugabyteTestDb(t)

	// Create table in the default public schema in YugabyteDB.
	createTableSQL := `CREATE TABLE public.test_data (id INTEGER PRIMARY KEY, name TEXT);`
	testYugabyteDBTarget.TestContainer.ExecuteSqls(createTableSQL)
	t.Cleanup(func() {
		testYugabyteDBTarget.TestContainer.ExecuteSqls("DROP TABLE IF EXISTS public.test_data;")
	})

	// Generate a CSV file with test data.
	dataFilePath := filepath.Join("/tmp", "test_data.csv")
	f, err := os.Create(dataFilePath)
	if err != nil {
		t.Fatalf("Failed to create data file: %v", err)
	}
	defer os.Remove(dataFilePath)
	defer f.Close()

	w := csv.NewWriter(f)

	// Write header and rows to the CSV file.
	w.Write([]string{"id", "name"})
	for i := 1; i <= 100; i++ {
		w.Write([]string{fmt.Sprintf("%d", i), fmt.Sprintf("name_%d", i)})
	}
	w.Flush()

	// Insert conflicting rows into YugabyteDB to simulate errors.
	for i := 1; i <= 10; i++ {
		stmt := fmt.Sprintf("INSERT INTO public.test_data (id, name) VALUES (%d, 'conflict_name_%d');", i, i)
		testYugabyteDBTarget.TestContainer.ExecuteSqls(stmt)
	}

	// Import data from the CSV file into YugabyteDB with --error-policy stash-and-continue.
	importDataFileCmdArgs := []string{
		"--export-dir", tempExportDir,
		"--disable-pb", "true",
		"--batch-size", "10",
		"--target-db-schema", "public",
		"--data-dir", filepath.Dir(dataFilePath),
		"--file-table-map", "test_data.csv:public.test_data",
		"--format", "CSV",
		"--has-header", "true",
		"--error-policy", "stash-and-continue",
		"--yes",
	}

	_, err = testutils.RunVoyagerCommand(testYugabyteDBTarget.TestContainer, "import data file", importDataFileCmdArgs, nil, false)
	if err != nil {
		t.Fatalf("Import data file command failed: %v", err)
	}
	// Verify snapshot report.
	exportDir = tempExportDir
	yb, ok := testYugabyteDBTarget.TargetDB.(*tgtdb.TargetYugabyteDB)
	if !ok {
		t.Fatalf("TargetDB is not of type TargetYugabyteDB")
	}
	err = InitNameRegistry(exportDir, IMPORT_FILE_ROLE, nil, nil, &testYugabyteDBTarget.Tconf, yb, false)
	testutils.FatalIfError(t, err, "Failed to initialize name registry")
	metaDB = initMetaDB(exportDir)
	state := NewImportDataState(exportDir)
	dataFileDescriptor, err = prepareDummyDescriptor(state)
	testutils.FatalIfError(t, err, "Failed to prepare dummy descriptor")

	snapshotRowsMap, err := getImportedSnapshotRowsMap("target-file")
	if err != nil {
		t.Fatalf("Failed to get imported snapshot rows map: %v", err)
	}
	// Ensure the snapshotRowsMap contains the expected data.
	tblName := sqlname.NameTuple{
		SourceName:  sqlname.NewObjectNameWithQualifiedName(POSTGRESQL, "public", "public.test_data"),
		CurrentName: sqlname.NewObjectNameWithQualifiedName(POSTGRESQL, "public", "public.test_data"),
	}
	rowCountPair, _ := snapshotRowsMap.Get(tblName)
	assert.Equal(t, int64(90), rowCountPair.Imported, "Imported row count mismatch")
	assert.Equal(t, int64(10), rowCountPair.Errored, "Errored row count mismatch")

<<<<<<< HEAD
	// Verify import data status command output
	_, err = testutils.RunVoyagerCommand(testYugabyteDBTarget.TestContainer, "import data status", []string{
		"--export-dir", tempExportDir,
		"--output-format", "json",
	}, nil, false)
	if err != nil {
		t.Fatalf("Import data status command failed: %v", err)
	}

	// Verify the report file content
	reportPath := filepath.Join(tempExportDir, "reports", "import-data-status-report.json")
	assert.FileExists(t, reportPath, "Import data status report file should exist")

	reportData, err := os.ReadFile(reportPath)
	if err != nil {
		t.Fatalf("Failed to read import data status report file: %v", err)
	}
	var statusReport []*tableMigStatusOutputRow
	err = json.Unmarshal(reportData, &statusReport)
	testutils.FatalIfError(t, err, "Failed to unmarshal import data status report JSON")
	assert.Equal(t, 1, len(statusReport), "Report should contain exactly one entry")

	assert.Equal(t, &tableMigStatusOutputRow{
		TableName:          `public."test_data"`,
		FileName:           "test_data.csv",
		ImportedCount:      992,
		ErroredCount:       100,
		TotalCount:         1092,
		Status:             "DONE_WITH_ERRORS",
		PercentageComplete: 100,
	}, statusReport[0], "Status report row mismatch")
=======
	// Run end-migration to ensure that the errored files are backed up properly
	os.Setenv("SOURCE_DB_PASSWORD", "postgres")
	os.Setenv("TARGET_DB_PASSWORD", "yugabyte")
	_, err = testutils.RunVoyagerCommand(testYugabyteDBTarget.TestContainer, "end migration", []string{
		"--export-dir", tempExportDir,
		"--backup-data-files", "true",
		"--backup-dir", backupDir,
		"--backup-log-files", "true",
		"--backup-schema-files", "false",
		"--save-migration-reports", "false",
		"--yes",
	}, nil, false)
	testutils.FatalIfError(t, err, "End migration command failed")

	// Verify that the backup directory contains the expected error files.
	// error file is expected to be under dir table::test_data/file::test_data_data.sql:1960b25c and of the name ingestion-error.batch::1.10.10.92.E
	tableDir := fmt.Sprintf("table::%s", "test_data")
	fileDir := fmt.Sprintf("file::%s:%s", filepath.Base(dataFilePath), importdata.ComputePathHash(dataFilePath))
	tableFileErrorsDir := filepath.Join(backupDir, "data", "errors", tableDir, fileDir)
	errorFilePath := filepath.Join(tableFileErrorsDir, "ingestion-error.batch::1.10.10.100.E")
	assert.FileExistsf(t, errorFilePath, "Expected error file %s to exist", errorFilePath)

	// Verify the content of the error file
	testutils.AssertFileContains(t, errorFilePath, "duplicate key value violates unique constraint")
>>>>>>> 9140b0c1
}<|MERGE_RESOLUTION|>--- conflicted
+++ resolved
@@ -1226,7 +1226,6 @@
 	assert.Equal(t, int64(90), rowCountPair.Imported, "Imported row count mismatch")
 	assert.Equal(t, int64(10), rowCountPair.Errored, "Errored row count mismatch")
 
-<<<<<<< HEAD
 	// Verify import data status command output
 	_, err = testutils.RunVoyagerCommand(testYugabyteDBTarget.TestContainer, "import data status", []string{
 		"--export-dir", tempExportDir,
@@ -1258,7 +1257,7 @@
 		Status:             "DONE_WITH_ERRORS",
 		PercentageComplete: 100,
 	}, statusReport[0], "Status report row mismatch")
-=======
+
 	// Run end-migration to ensure that the errored files are backed up properly
 	os.Setenv("SOURCE_DB_PASSWORD", "postgres")
 	os.Setenv("TARGET_DB_PASSWORD", "yugabyte")
@@ -1283,7 +1282,6 @@
 
 	// Verify the content of the error file
 	testutils.AssertFileContains(t, errorFilePath, "duplicate key value violates unique constraint")
->>>>>>> 9140b0c1
 }
 
 // TestImportDataFileReport verifies the snapshot report after importing data using the import-data-file command.
@@ -1483,7 +1481,6 @@
 	assert.Equal(t, int64(90), rowCountPair.Imported, "Imported row count mismatch")
 	assert.Equal(t, int64(10), rowCountPair.Errored, "Errored row count mismatch")
 
-<<<<<<< HEAD
 	// Verify import data status command output
 	_, err = testutils.RunVoyagerCommand(testYugabyteDBTarget.TestContainer, "import data status", []string{
 		"--export-dir", tempExportDir,
@@ -1515,7 +1512,7 @@
 		Status:             "DONE_WITH_ERRORS",
 		PercentageComplete: 100,
 	}, statusReport[0], "Status report row mismatch")
-=======
+
 	// Run end-migration to ensure that the errored files are backed up properly
 	os.Setenv("SOURCE_DB_PASSWORD", "postgres")
 	os.Setenv("TARGET_DB_PASSWORD", "yugabyte")
@@ -1540,5 +1537,4 @@
 
 	// Verify the content of the error file
 	testutils.AssertFileContains(t, errorFilePath, "duplicate key value violates unique constraint")
->>>>>>> 9140b0c1
 }