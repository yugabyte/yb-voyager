--- conflicted
+++ resolved
@@ -67,9 +67,7 @@
 	}
 
 	fti := &FileTaskImporter{
-<<<<<<< HEAD
 		task:                         task,
-		state:                        state,
 		batchProducer:                batchProducer,
 		workerPool:                   workerPool,
 		colocatedImportBatchQueue:    colocatedImportBatchQueue,
@@ -79,15 +77,6 @@
 		progressReporter:             progressReporter,
 		totalProgressAmount:          totalProgressAmount,
 		currentProgressAmount:        currentProgressAmount,
-=======
-		task:                  task,
-		batchProducer:         batchProducer,
-		workerPool:            workerPool,
-		importBatchArgsProto:  getImportBatchArgsProto(task.TableNameTup, task.FilePath),
-		progressReporter:      progressReporter,
-		totalProgressAmount:   totalProgressAmount,
-		currentProgressAmount: currentProgressAmount,
->>>>>>> 60435d24
 	}
 	state.RegisterFileTaskImporter(fti)
 	return fti, nil
