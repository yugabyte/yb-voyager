/*
Copyright (c) YugabyteDB, Inc.

Licensed under the Apache License, Version 2.0 (the "License");
you may not use this file except in compliance with the License.
You may obtain a copy of the License at

	http://www.apache.org/licenses/LICENSE-2.0

Unless required by applicable law or agreed to in writing, software
distributed under the License is distributed on an "AS IS" BASIS,
WITHOUT WARRANTIES OR CONDITIONS OF ANY KIND, either express or implied.
See the License for the specific language governing permissions and
limitations under the License.
*/
package cmd

import (
	"errors"
	"fmt"
	"strings"
	"time"

	"github.com/davecgh/go-spew/spew"
	"github.com/fatih/color"
	log "github.com/sirupsen/logrus"
	"github.com/sourcegraph/conc/pool"

	"github.com/yugabyte/yb-voyager/yb-voyager/src/callhome"
	"github.com/yugabyte/yb-voyager/yb-voyager/src/cp"
	"github.com/yugabyte/yb-voyager/yb-voyager/src/datafile"
	"github.com/yugabyte/yb-voyager/yb-voyager/src/errs"
	"github.com/yugabyte/yb-voyager/yb-voyager/src/importdata"
	"github.com/yugabyte/yb-voyager/yb-voyager/src/tgtdb"
	"github.com/yugabyte/yb-voyager/yb-voyager/src/utils"
	"github.com/yugabyte/yb-voyager/yb-voyager/src/utils/sqlname"
)

var (
	COPY_MAX_RETRY_COUNT = 10
	MAX_SLEEP_SECOND     = 60
)

<<<<<<< HEAD
// BatchProducer defines the interface for producing batches from a file.
type BatchProducer interface {
	// Done returns true if all batches have been produced.
	Done() bool

	// IsNextBatchAvailable returns true if a batch is available for immediate consumption.
	IsNextBatchAvailable() bool

=======
// FileBatchProducer defines the interface for producing batches from a file.
type FileBatchProducer interface {
	// Done returns true if all batches have been produced.
	Done() bool

>>>>>>> bbe51735
	// NextBatch returns the next batch to be processed, or an error if no more batches are available.
	NextBatch() (*Batch, error)

	// Close cleans up any resources used by the batch producer.
	Close()
}

/*
FileTaskImporter is responsible for importing an ImportFileTask.
It uses a FileBatchProducer to produce batches. It submits each batch to a provided
worker pool for processing. It also maintains and updates the progress of the task.
*/
type FileTaskImporter struct {
	state *ImportDataState

	task                 *ImportFileTask
<<<<<<< HEAD
	batchProducer        BatchProducer
=======
	batchProducer        FileBatchProducer
>>>>>>> bbe51735
	importBatchArgsProto *tgtdb.ImportBatchArgs
	workerPool           *pool.Pool // worker pool to submit batches for import. Shared across all tasks.

	isTableColocated          bool
	colocatedImportBatchQueue chan func() // Queue for colocated import batches. shared across all tasks.

	totalProgressAmount   int64
	currentProgressAmount int64
	progressReporter      *ImportDataProgressReporter

	errorHandler             importdata.ImportDataErrorHandler
	callhomeMetricsCollector *callhome.ImportDataMetricsCollector
}

func NewFileTaskImporter(task *ImportFileTask, state *ImportDataState, batchProducer BatchProducer, workerPool *pool.Pool,
	progressReporter *ImportDataProgressReporter, colocatedImportBatchQueue chan func(), isTableColocated bool,
	errorHandler importdata.ImportDataErrorHandler, callhomeMetricsCollector *callhome.ImportDataMetricsCollector) (*FileTaskImporter, error) {
	totalProgressAmount := getTotalProgressAmount(task)
	progressReporter.ImportFileStarted(task, totalProgressAmount)
	currentProgressAmount := getImportedProgressAmount(task, state)
	progressReporter.AddProgressAmount(task, currentProgressAmount)
<<<<<<< HEAD
=======
	batchProducer, err := NewSequentialFileBatchProducer(task, state, errorHandler, progressReporter)
	if err != nil {
		return nil, fmt.Errorf("creating file batch producer: %s", err)
	}
>>>>>>> bbe51735

	fti := &FileTaskImporter{
		state:                     state,
		task:                      task,
		batchProducer:             batchProducer,
		workerPool:                workerPool,
		colocatedImportBatchQueue: colocatedImportBatchQueue,
		isTableColocated:          isTableColocated,
		importBatchArgsProto:      getImportBatchArgsProto(task.TableNameTup, task.FilePath),
		progressReporter:          progressReporter,
		totalProgressAmount:       totalProgressAmount,
		currentProgressAmount:     currentProgressAmount,
		errorHandler:              errorHandler,
		callhomeMetricsCollector:  callhomeMetricsCollector,
	}
	state.RegisterFileTaskImporter(fti)
	return fti, nil
}

func (fti *FileTaskImporter) GetTaskID() int {
	return fti.task.ID
}

// as of now, batch production and batch submission
// is done together in `SubmitNextBatch` method.
// In other words, as soon as a batch is produced, it is submitted.
// Therefore, to check whether all batches are submitted, we can check
// if the batch producer is done.
func (fti *FileTaskImporter) AllBatchesSubmitted() bool {
	return fti.batchProducer.Done()
}

func (fti *FileTaskImporter) TableHasPrimaryKey() bool {
	return len(fti.importBatchArgsProto.PrimaryKeyColumns) > 0
}

func (fti *FileTaskImporter) IsNextBatchAvailable() bool {
	return fti.batchProducer.IsNextBatchAvailable()
}

func (fti *FileTaskImporter) ProduceAndSubmitNextBatchToWorkerPool() error {
	if fti.AllBatchesSubmitted() {
		return fmt.Errorf("no more batches to submit")
	}
	batch, err := fti.batchProducer.NextBatch()
	if err != nil {
		return fmt.Errorf("getting next batch: %w", err)
	}
	return fti.submitBatch(batch)
}

func (fti *FileTaskImporter) submitBatch(batch *Batch) error {
	importBatchFunc := func() {
		// There are `poolSize` number of competing go-routines trying to invoke COPY.
		// But the `connPool` will allow only `parallelism` number of connections to be
		// used at a time. Thus limiting the number of concurrent COPYs to `parallelism`.
		fti.importBatch(batch)
		fti.updateProgressForCompletedBatch(batch)
	}
	if fti.colocatedImportBatchQueue != nil && fti.isTableColocated {
		fti.colocatedImportBatchQueue <- importBatchFunc
	} else {
		fti.workerPool.Go(importBatchFunc)
	}

	importdata.RecordPrometheusSnapshotBatchSubmitted(fti.task.TableNameTup, importerRole)

	log.Infof("Queued batch: %s", spew.Sdump(batch))
	return nil
}

func (fti *FileTaskImporter) importBatch(batch *Batch) {
	var rowsAffected int64
	var err error // Note: make sure to not define any other err variable in this scope
	var isPartialBatchIngestionPossibleOnError bool

	if batch.RecordCount == 0 {
		// an empty batch is possible in case there are errors while reading and procesing rows in the file
		// and the errors are handled by the error handler.
		log.Infof("Skipping empty batch: %s", spew.Sdump(batch))
		err = batch.MarkDone()
		if err != nil {
			utils.ErrExit("marking empty batch as done: %q: %s", batch.FilePath, err)
		}
		return
	}

	/*
		recoveryBatch means the batch is already in progress state due to partial ingestion or transient errors in last run
		Need this info for decision making in tgtdb.ImportBatch() to whether follow which of three paths
		- Normal mode
		- Fast path mode
		- Fast path recovery mode
	*/
	recoveryBatch := batch.IsInterrupted()
	if !recoveryBatch {
		err = batch.MarkInProgress()
		if err != nil {
			utils.ErrExit("marking batch as pending: %d: %s", batch.Number, err)
		}
	}

	log.Infof("Importing %q", batch.FilePath)

	importBatchArgs := *fti.importBatchArgsProto
	importBatchArgs.FilePath = batch.FilePath
	importBatchArgs.RowsPerTransaction = batch.OffsetEnd - batch.OffsetStart

	sleepIntervalSec := 0
	/*
		Cases:
		1. First time batch import with onPrimaryKeyConflictAction == "ERROR" 		-> Normal Path
		2. First time batch import with onPrimaryKeyConflictAction == "IGNORE" 		-> Fast Path
		3. Batch in *.P state with onPrimaryKeyConflictAction == "IGNORE" 			-> Fast Path Recovery

		If 2 fails due to already existing rows in table, then first ImportBatch() internally switch to Fast Path Recovery
		If that also fails then batch gets executed as fast path recovery due to attempt > 0 from here.
	*/
	for attempt := 0; attempt < COPY_MAX_RETRY_COUNT; attempt++ {
		tableSchema, _ := TableNameToSchema.Get(batch.TableNameTup)
		isRecoveryCandidate := (recoveryBatch || attempt > 0)
		rowsAffected, err, isPartialBatchIngestionPossibleOnError = tdb.ImportBatch(batch, &importBatchArgs, exportDir, tableSchema, isRecoveryCandidate)
		if err == nil || tdb.IsNonRetryableCopyError(err) {
			break
		}
		log.Warnf("COPY FROM file %q: %s", batch.FilePath, err)
		sleepIntervalSec += 10
		if sleepIntervalSec > MAX_SLEEP_SECOND {
			sleepIntervalSec = MAX_SLEEP_SECOND
		}
		log.Infof("sleep for %d seconds before retrying the file %s (attempt %d)",
			sleepIntervalSec, batch.FilePath, attempt)
		time.Sleep(time.Duration(sleepIntervalSec) * time.Second)
	}
	log.Infof("%q => %d rows affected", batch.FilePath, rowsAffected)
	if err != nil {
		if fti.errorHandler.ShouldAbort() {
			var ibe errs.ImportBatchError
			if errors.As(err, &ibe) {
				// If the error is an ImportBatchError, we abort directly because the string
				// representation of the error is already formatted with all the details.
				utils.ErrExit("%w\n%s", err, color.YellowString(importdata.STASH_AND_CONTINUE_RECOMMENDATION_MESSAGE))
			}
			utils.ErrExit("import batch: %q into %s: %w\n%s", batch.FilePath, batch.TableNameTup.ForOutput(), err, color.YellowString(importdata.STASH_AND_CONTINUE_RECOMMENDATION_MESSAGE))
		}

		// Handle the error
		log.Errorf("Handling error for batch: %q into %s: %s", batch.FilePath, batch.TableNameTup, err)
		var err2 error
		err2 = fti.errorHandler.HandleBatchIngestionError(batch, fti.task.FilePath, err, isPartialBatchIngestionPossibleOnError)
		if err2 != nil {
			utils.ErrExit("handling error for batch: %q into %s: %s", batch.FilePath, batch.TableNameTup, err2)
		}
	} else {
		err = batch.MarkDone()
		if err != nil {
			utils.ErrExit("marking batch as done: %q: %s", batch.FilePath, err)
		}
	}
}

func (fti *FileTaskImporter) updateProgressForCompletedBatch(batch *Batch) {
	// Update basic progress update for progress bar and control plane.
	var progressAmount int64
	if reportProgressInBytes {
		progressAmount = batch.ByteCount
	} else {
		progressAmount = batch.RecordCount
	}

	fti.currentProgressAmount += progressAmount
	fti.progressReporter.AddProgressAmount(fti.task, progressAmount)

	// The metrics are sent after evry 5 secs in implementation of UpdateImportedRowCount
	if fti.totalProgressAmount > fti.currentProgressAmount {
		fti.updateProgressInControlPlane(ROW_UPDATE_STATUS_IN_PROGRESS)
	}

	// update callhome metrics collector
	if fti.callhomeMetricsCollector != nil {
		fti.callhomeMetricsCollector.IncrementSnapshotProgress(batch.RecordCount, batch.ByteCount)
	}

	importdata.RecordPrometheusSnapshotBatchIngested(fti.task.TableNameTup, importerRole, batch.RecordCount, batch.ByteCount)
}

func (fti *FileTaskImporter) PostProcess() {
	if fti.batchProducer != nil {
		fti.batchProducer.Close()
	}

	fti.updateProgressInControlPlane(ROW_UPDATE_STATUS_COMPLETED)

	fti.progressReporter.FileImportDone(fti.task) // Remove the progress-bar for the file.\
}

func (fti *FileTaskImporter) updateProgressInControlPlane(status int) {
	if importerRole == TARGET_DB_IMPORTER_ROLE {
		importDataTableMetrics := createImportDataTableMetrics(fti.task.TableNameTup.ForKey(),
			fti.currentProgressAmount, fti.totalProgressAmount, status)
		controlPlane.UpdateImportedRowCount(
			[]*cp.UpdateImportedRowCountEvent{&importDataTableMetrics})
	}
}

// ============================================================================= //

func getTotalProgressAmount(task *ImportFileTask) int64 {
	if reportProgressInBytes {
		return task.FileSize
	} else {
		return task.RowCount
	}
}

func getImportedProgressAmount(task *ImportFileTask, state *ImportDataState) int64 {
	if reportProgressInBytes {
		byteCount, err := state.GetImportedByteCount(task.FilePath, task.TableNameTup)
		if err != nil {
			utils.ErrExit("Failed to get imported byte count for table: %s: %s", task.TableNameTup, err)
		}
		return byteCount
	} else {
		rowCount, err := state.GetImportedRowCount(task.FilePath, task.TableNameTup)
		if err != nil {
			utils.ErrExit("Failed to get imported row count for table: %s: %s", task.TableNameTup, err)
		}
		return rowCount
	}
}

func createImportDataTableMetrics(tableName string, countLiveRows int64, countTotalRows int64,
	status int) cp.UpdateImportedRowCountEvent {

	var schemaName, tableName2 string
	if strings.Count(tableName, ".") == 1 {
		schemaName, tableName2 = cp.SplitTableNameForPG(tableName)
	} else {
		schemaName, tableName2 = tconf.Schema, tableName
	}
	result := cp.UpdateImportedRowCountEvent{
		BaseUpdateRowCountEvent: cp.BaseUpdateRowCountEvent{
			BaseEvent: cp.BaseEvent{
				EventType:     "IMPORT DATA",
				MigrationUUID: migrationUUID,
				SchemaNames:   []string{schemaName},
			},
			TableName:         tableName2,
			Status:            cp.EXPORT_OR_IMPORT_DATA_STATUS_INT_TO_STR[status],
			TotalRowCount:     countTotalRows,
			CompletedRowCount: countLiveRows,
		},
	}

	return result
}

func getImportBatchArgsProto(tableNameTup sqlname.NameTuple, filePath string) *tgtdb.ImportBatchArgs {
	columns, _ := TableToColumnNames.Get(tableNameTup)
	columns, err := tdb.QuoteAttributeNames(tableNameTup, columns)
	if err != nil {
		utils.ErrExit("if required quote column names: %s", err)
	}

	/*
		How is table partitioning handled here?
		- For partitioned tables, we import the datafiles of leafs into root
		  Hence query is made on root tables which will fetch all the constraints names(parent and all children)
	*/
	// TODO: Optimize this by fetching the primary key columns and constraint names in one go for all tables
	pkColumns, err := tdb.GetPrimaryKeyColumns(tableNameTup)
	if err != nil {
		utils.ErrExit("getting primary key columns for table %s: %s", tableNameTup.ForMinOutput(), err)
	}
	pkColumns, err = tdb.QuoteAttributeNames(tableNameTup, pkColumns)
	if err != nil {
		utils.ErrExit("if required quote primary key column names: %s", err)
	}

	pkConstraintNames, err := tdb.GetPrimaryKeyConstraintNames(tableNameTup)
	if err != nil {
		utils.ErrExit("getting primary key constraint name for table %s: %s", tableNameTup.ForMinOutput(), err)
	}

	// If `columns` is unset at this point, no attribute list is passed in the COPY command.
	fileFormat := dataFileDescriptor.FileFormat

	// from export data with ora2pg, it comes as an SQL file, with COPY command having data.
	// Import-data also reads it appropriately with the help of sqlDataFile.
	// But while running COPY for a batch, we need to set the format as TEXT (SQL does not make sense)
	if fileFormat == datafile.SQL {
		fileFormat = datafile.TEXT
	}
	importBatchArgsProto := &tgtdb.ImportBatchArgs{
		TableNameTup:      tableNameTup,
		Columns:           columns,
		PrimaryKeyColumns: pkColumns,
		PKConstraintNames: pkConstraintNames,
		PKConflictAction:  tconf.OnPrimaryKeyConflictAction,
		FileFormat:        fileFormat,
		Delimiter:         dataFileDescriptor.Delimiter,
		HasHeader:         dataFileDescriptor.HasHeader && fileFormat == datafile.CSV,
		QuoteChar:         dataFileDescriptor.QuoteChar,
		EscapeChar:        dataFileDescriptor.EscapeChar,
		NullString:        dataFileDescriptor.NullString,
	}
	log.Infof("ImportBatchArgs: %v", spew.Sdump(importBatchArgsProto))
	return importBatchArgsProto
}<|MERGE_RESOLUTION|>--- conflicted
+++ resolved
@@ -41,22 +41,14 @@
 	MAX_SLEEP_SECOND     = 60
 )
 
-<<<<<<< HEAD
-// BatchProducer defines the interface for producing batches from a file.
-type BatchProducer interface {
-	// Done returns true if all batches have been produced.
-	Done() bool
-
-	// IsNextBatchAvailable returns true if a batch is available for immediate consumption.
-	IsNextBatchAvailable() bool
-
-=======
 // FileBatchProducer defines the interface for producing batches from a file.
 type FileBatchProducer interface {
 	// Done returns true if all batches have been produced.
 	Done() bool
 
->>>>>>> bbe51735
+	// IsNextBatchAvailable returns true if a batch is available for immediate consumption.
+	IsNextBatchAvailable() bool
+
 	// NextBatch returns the next batch to be processed, or an error if no more batches are available.
 	NextBatch() (*Batch, error)
 
@@ -73,11 +65,7 @@
 	state *ImportDataState
 
 	task                 *ImportFileTask
-<<<<<<< HEAD
-	batchProducer        BatchProducer
-=======
 	batchProducer        FileBatchProducer
->>>>>>> bbe51735
 	importBatchArgsProto *tgtdb.ImportBatchArgs
 	workerPool           *pool.Pool // worker pool to submit batches for import. Shared across all tasks.
 
@@ -92,20 +80,13 @@
 	callhomeMetricsCollector *callhome.ImportDataMetricsCollector
 }
 
-func NewFileTaskImporter(task *ImportFileTask, state *ImportDataState, batchProducer BatchProducer, workerPool *pool.Pool,
+func NewFileTaskImporter(task *ImportFileTask, state *ImportDataState, batchProducer FileBatchProducer, workerPool *pool.Pool,
 	progressReporter *ImportDataProgressReporter, colocatedImportBatchQueue chan func(), isTableColocated bool,
 	errorHandler importdata.ImportDataErrorHandler, callhomeMetricsCollector *callhome.ImportDataMetricsCollector) (*FileTaskImporter, error) {
 	totalProgressAmount := getTotalProgressAmount(task)
 	progressReporter.ImportFileStarted(task, totalProgressAmount)
 	currentProgressAmount := getImportedProgressAmount(task, state)
 	progressReporter.AddProgressAmount(task, currentProgressAmount)
-<<<<<<< HEAD
-=======
-	batchProducer, err := NewSequentialFileBatchProducer(task, state, errorHandler, progressReporter)
-	if err != nil {
-		return nil, fmt.Errorf("creating file batch producer: %s", err)
-	}
->>>>>>> bbe51735
 
 	fti := &FileTaskImporter{
 		state:                     state,
