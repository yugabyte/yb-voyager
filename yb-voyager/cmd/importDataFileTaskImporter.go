--- conflicted
+++ resolved
@@ -193,15 +193,7 @@
 		// Handle the error
 		log.Errorf("Handling error for batch: %q into %s: %s", batch.FilePath, batch.TableNameTup, err)
 		var err2 error
-<<<<<<< HEAD
-		taskIdentifier, err2 := fti.state.GetComputedFileTaskDir(fti.task.FilePath, batch.TableNameTup)
-		if err2 != nil {
-			utils.ErrExit("getting task table identifier for %s: %s", batch.TableNameTup, err)
-		}
-		err2 = fti.errorHandler.HandleBatchIngestionError(batch, taskIdentifier, err)
-=======
 		err2 = fti.errorHandler.HandleBatchIngestionError(batch, fti.task.FilePath, err)
->>>>>>> 5e18a207
 		if err2 != nil {
 			utils.ErrExit("handling error for batch: %q into %s: %s", batch.FilePath, batch.TableNameTup, err2)
 		}
