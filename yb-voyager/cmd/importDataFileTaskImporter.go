/*
Copyright (c) YugabyteDB, Inc.

Licensed under the Apache License, Version 2.0 (the "License");
you may not use this file except in compliance with the License.
You may obtain a copy of the License at

	http://www.apache.org/licenses/LICENSE-2.0

Unless required by applicable law or agreed to in writing, software
distributed under the License is distributed on an "AS IS" BASIS,
WITHOUT WARRANTIES OR CONDITIONS OF ANY KIND, either express or implied.
See the License for the specific language governing permissions and
limitations under the License.
*/
package cmd

import (
	"errors"
	"fmt"
	"strings"
	"time"

	"github.com/davecgh/go-spew/spew"
	"github.com/fatih/color"
	log "github.com/sirupsen/logrus"
	"github.com/sourcegraph/conc/pool"
	"github.com/yugabyte/yb-voyager/yb-voyager/src/cp"
	"github.com/yugabyte/yb-voyager/yb-voyager/src/datafile"
	"github.com/yugabyte/yb-voyager/yb-voyager/src/errs"
	"github.com/yugabyte/yb-voyager/yb-voyager/src/importdata"
	"github.com/yugabyte/yb-voyager/yb-voyager/src/tgtdb"
	"github.com/yugabyte/yb-voyager/yb-voyager/src/utils"
	"github.com/yugabyte/yb-voyager/yb-voyager/src/utils/sqlname"
)

var (
	COPY_MAX_RETRY_COUNT = 10
	MAX_SLEEP_SECOND     = 60
)

/*
FileTaskImporter is responsible for importing an ImportFileTask.
It uses a FileBatchProducer to produce batches. It submits each batch to a provided
worker pool for processing. It also maintains and updates the progress of the task.
*/
type FileTaskImporter struct {
	state *ImportDataState

	task                 *ImportFileTask
	batchProducer        *FileBatchProducer
	importBatchArgsProto *tgtdb.ImportBatchArgs
	workerPool           *pool.Pool // worker pool to submit batches for import. Shared across all tasks.

	isTableColocated          bool
	colocatedImportBatchQueue chan func() // Queue for colocated import batches. shared across all tasks.

	totalProgressAmount   int64
	currentProgressAmount int64
	progressReporter      *ImportDataProgressReporter

	errorHandler importdata.ImportDataErrorHandler
}

func NewFileTaskImporter(task *ImportFileTask, state *ImportDataState, workerPool *pool.Pool,
	progressReporter *ImportDataProgressReporter, colocatedImportBatchQueue chan func(), isTableColocated bool,
	errorHandler importdata.ImportDataErrorHandler) (*FileTaskImporter, error) {
	batchProducer, err := NewFileBatchProducer(task, state, errorHandler)
	if err != nil {
		return nil, fmt.Errorf("creating file batch producer: %s", err)
	}
	totalProgressAmount := getTotalProgressAmount(task)
	progressReporter.ImportFileStarted(task, totalProgressAmount)
	currentProgressAmount := getImportedProgressAmount(task, state)
	progressReporter.AddProgressAmount(task, currentProgressAmount)

	fti := &FileTaskImporter{
		state:                     state,
		task:                      task,
		batchProducer:             batchProducer,
		workerPool:                workerPool,
		colocatedImportBatchQueue: colocatedImportBatchQueue,
		isTableColocated:          isTableColocated,
		importBatchArgsProto:      getImportBatchArgsProto(task.TableNameTup, task.FilePath),
		progressReporter:          progressReporter,
		totalProgressAmount:       totalProgressAmount,
		currentProgressAmount:     currentProgressAmount,
		errorHandler:              errorHandler,
	}
	state.RegisterFileTaskImporter(fti)
	return fti, nil
}

func (fti *FileTaskImporter) GetTaskID() int {
	return fti.task.ID
}

// as of now, batch production and batch submission
// is done together in `SubmitNextBatch` method.
// In other words, as soon as a batch is produced, it is submitted.
// Therefore, to check whether all batches are submitted, we can check
// if the batch producer is done.
func (fti *FileTaskImporter) AllBatchesSubmitted() bool {
	return fti.batchProducer.Done()
}

func (fti *FileTaskImporter) TableHasPrimaryKey() bool {
	return len(fti.importBatchArgsProto.PrimaryKeyColumns) > 0
}

func (fti *FileTaskImporter) ProduceAndSubmitNextBatchToWorkerPool() error {
	if fti.AllBatchesSubmitted() {
		return fmt.Errorf("no more batches to submit")
	}
	batch, err := fti.batchProducer.NextBatch()
	if err != nil {
		return fmt.Errorf("getting next batch: %w", err)
	}
	return fti.submitBatch(batch)
}

func (fti *FileTaskImporter) submitBatch(batch *Batch) error {
	importBatchFunc := func() {
		// There are `poolSize` number of competing go-routines trying to invoke COPY.
		// But the `connPool` will allow only `parallelism` number of connections to be
		// used at a time. Thus limiting the number of concurrent COPYs to `parallelism`.
		fti.importBatch(batch)
		if reportProgressInBytes {
			fti.updateProgress(batch.ByteCount)
		} else {
			fti.updateProgress(batch.RecordCount)
		}
	}
	if fti.colocatedImportBatchQueue != nil && fti.isTableColocated {
		fti.colocatedImportBatchQueue <- importBatchFunc
	} else {
		fti.workerPool.Go(importBatchFunc)
	}

	log.Infof("Queued batch: %s", spew.Sdump(batch))
	return nil
}

func (fti *FileTaskImporter) importBatch(batch *Batch) {
	var rowsAffected int64
	var err error // Note: make sure to not define any other err variable in this scope

	if batch.RecordCount == 0 {
		// an empty batch is possible in case there are errors while reading and procesing rows in the file
		// and the errors are handled by the error handler.
		log.Infof("Skipping empty batch: %s", spew.Sdump(batch))
		err = batch.MarkDone()
		if err != nil {
			utils.ErrExit("marking empty batch as done: %q: %s", batch.FilePath, err)
		}
		return
	}

	/*
		recoveryBatch means the batch is already in progress state due to partial ingestion or transient errors in last run
		Need this info for decision making in tgtdb.ImportBatch() to whether follow which of three paths
		- Normal mode
		- Fast path mode
		- Fast path recovery mode
	*/
	recoveryBatch := batch.IsInterrupted()
	if !recoveryBatch {
		err = batch.MarkInProgress()
		if err != nil {
			utils.ErrExit("marking batch as pending: %d: %s", batch.Number, err)
		}
	}

	log.Infof("Importing %q", batch.FilePath)

	importBatchArgs := *fti.importBatchArgsProto
	importBatchArgs.FilePath = batch.FilePath
	importBatchArgs.RowsPerTransaction = batch.OffsetEnd - batch.OffsetStart

	sleepIntervalSec := 0
	/*
		Cases:
		1. First time batch import with onPrimaryKeyConflictAction == "ERROR" 		-> Normal Path
		2. First time batch import with onPrimaryKeyConflictAction == "IGNORE" 		-> Fast Path
		3. Batch in *.P state with onPrimaryKeyConflictAction == "IGNORE" 			-> Fast Path Recovery

		If 2 fails due to already existing rows in table, then first ImportBatch() internally switch to Fast Path Recovery
		If that also fails then batch gets executed as fast path recovery due to attempt > 0 from here.
	*/
	for attempt := 0; attempt < COPY_MAX_RETRY_COUNT; attempt++ {
		tableSchema, _ := TableNameToSchema.Get(batch.TableNameTup)
		isRecoveryCandidate := (recoveryBatch || attempt > 0)
		rowsAffected, err = tdb.ImportBatch(batch, &importBatchArgs, exportDir, tableSchema, isRecoveryCandidate)
		if err == nil || tdb.IsNonRetryableCopyError(err) {
			break
		}
		log.Warnf("COPY FROM file %q: %s", batch.FilePath, err)
		sleepIntervalSec += 10
		if sleepIntervalSec > MAX_SLEEP_SECOND {
			sleepIntervalSec = MAX_SLEEP_SECOND
		}
		log.Infof("sleep for %d seconds before retrying the file %s (attempt %d)",
			sleepIntervalSec, batch.FilePath, attempt)
		time.Sleep(time.Duration(sleepIntervalSec) * time.Second)
	}
	log.Infof("%q => %d rows affected", batch.FilePath, rowsAffected)
	if err != nil {
		if fti.errorHandler.ShouldAbort() {
<<<<<<< HEAD
			utils.ErrExit("import batch: %q into %s: %s\n%s", batch.FilePath, batch.TableNameTup, err,
				color.YellowString(importdata.STASH_AND_CONTINUE_RECOMMENDATION_MESSAGE))
=======
			// TODO: standardize the return type of ImportBatch to return an ImportBatchError
			var ibe errs.ImportBatchError
			if errors.As(err, &ibe) {
				// If the error is an ImportBatchError, we abort directly
				utils.ErrExit("%w", err)
			}
			utils.ErrExit("import batch: %q into %s: %w", batch.FilePath, batch.TableNameTup.ForOutput(), err)
>>>>>>> 48db1288
		}

		// Handle the error
		log.Errorf("Handling error for batch: %q into %s: %s", batch.FilePath, batch.TableNameTup, err)
		var err2 error
		err2 = fti.errorHandler.HandleBatchIngestionError(batch, fti.task.FilePath, err)
		if err2 != nil {
			utils.ErrExit("handling error for batch: %q into %s: %s", batch.FilePath, batch.TableNameTup, err2)
		}
	} else {
		err = batch.MarkDone()
		if err != nil {
			utils.ErrExit("marking batch as done: %q: %s", batch.FilePath, err)
		}
	}
}

func (fti *FileTaskImporter) updateProgress(progressAmount int64) {
	fti.currentProgressAmount += progressAmount
	fti.progressReporter.AddProgressAmount(fti.task, progressAmount)

	// The metrics are sent after evry 5 secs in implementation of UpdateImportedRowCount
	if fti.totalProgressAmount > fti.currentProgressAmount {
		fti.updateProgressInControlPlane(ROW_UPDATE_STATUS_IN_PROGRESS)
	}
}

func (fti *FileTaskImporter) PostProcess() {
	if fti.batchProducer != nil {
		fti.batchProducer.Close()
	}

	fti.updateProgressInControlPlane(ROW_UPDATE_STATUS_COMPLETED)

	fti.progressReporter.FileImportDone(fti.task) // Remove the progress-bar for the file.\
}

func (fti *FileTaskImporter) updateProgressInControlPlane(status int) {
	if importerRole == TARGET_DB_IMPORTER_ROLE {
		importDataTableMetrics := createImportDataTableMetrics(fti.task.TableNameTup.ForKey(),
			fti.currentProgressAmount, fti.totalProgressAmount, status)
		controlPlane.UpdateImportedRowCount(
			[]*cp.UpdateImportedRowCountEvent{&importDataTableMetrics})
	}
}

// ============================================================================= //

func getTotalProgressAmount(task *ImportFileTask) int64 {
	if reportProgressInBytes {
		return task.FileSize
	} else {
		return task.RowCount
	}
}

func getImportedProgressAmount(task *ImportFileTask, state *ImportDataState) int64 {
	if reportProgressInBytes {
		byteCount, err := state.GetImportedByteCount(task.FilePath, task.TableNameTup)
		if err != nil {
			utils.ErrExit("Failed to get imported byte count for table: %s: %s", task.TableNameTup, err)
		}
		return byteCount
	} else {
		rowCount, err := state.GetImportedRowCount(task.FilePath, task.TableNameTup)
		if err != nil {
			utils.ErrExit("Failed to get imported row count for table: %s: %s", task.TableNameTup, err)
		}
		return rowCount
	}
}

func createImportDataTableMetrics(tableName string, countLiveRows int64, countTotalRows int64,
	status int) cp.UpdateImportedRowCountEvent {

	var schemaName, tableName2 string
	if strings.Count(tableName, ".") == 1 {
		schemaName, tableName2 = cp.SplitTableNameForPG(tableName)
	} else {
		schemaName, tableName2 = tconf.Schema, tableName
	}
	result := cp.UpdateImportedRowCountEvent{
		BaseUpdateRowCountEvent: cp.BaseUpdateRowCountEvent{
			BaseEvent: cp.BaseEvent{
				EventType:     "IMPORT DATA",
				MigrationUUID: migrationUUID,
				SchemaNames:   []string{schemaName},
			},
			TableName:         tableName2,
			Status:            cp.EXPORT_OR_IMPORT_DATA_STATUS_INT_TO_STR[status],
			TotalRowCount:     countTotalRows,
			CompletedRowCount: countLiveRows,
		},
	}

	return result
}

func getImportBatchArgsProto(tableNameTup sqlname.NameTuple, filePath string) *tgtdb.ImportBatchArgs {
	columns, _ := TableToColumnNames.Get(tableNameTup)
	columns, err := tdb.QuoteAttributeNames(tableNameTup, columns)
	if err != nil {
		utils.ErrExit("if required quote column names: %s", err)
	}

	pkColumns, err := tdb.GetPrimaryKeyColumns(tableNameTup)
	if err != nil {
		utils.ErrExit("getting primary key columns for table %s: %s", tableNameTup.ForMinOutput(), err)
	}
	pkColumns, err = tdb.QuoteAttributeNames(tableNameTup, pkColumns)
	if err != nil {
		utils.ErrExit("if required quote primary key column names: %s", err)
	}

	pkConstraintName, err := tdb.GetPrimaryKeyConstraintName(tableNameTup)
	if err != nil {
		utils.ErrExit("getting primary key constraint name for table %s: %s", tableNameTup.ForMinOutput(), err)
	}

	// If `columns` is unset at this point, no attribute list is passed in the COPY command.
	fileFormat := dataFileDescriptor.FileFormat

	// from export data with ora2pg, it comes as an SQL file, with COPY command having data.
	// Import-data also reads it appropriately with the help of sqlDataFile.
	// But while running COPY for a batch, we need to set the format as TEXT (SQL does not make sense)
	if fileFormat == datafile.SQL {
		fileFormat = datafile.TEXT
	}
	importBatchArgsProto := &tgtdb.ImportBatchArgs{
		TableNameTup:      tableNameTup,
		Columns:           columns,
		PrimaryKeyColumns: pkColumns,
		PKConstraintName:  pkConstraintName,
		PKConflictAction:  tconf.OnPrimaryKeyConflictAction,
		FileFormat:        fileFormat,
		Delimiter:         dataFileDescriptor.Delimiter,
		HasHeader:         dataFileDescriptor.HasHeader && fileFormat == datafile.CSV,
		QuoteChar:         dataFileDescriptor.QuoteChar,
		EscapeChar:        dataFileDescriptor.EscapeChar,
		NullString:        dataFileDescriptor.NullString,
	}
	log.Infof("ImportBatchArgs: %v", spew.Sdump(importBatchArgsProto))
	return importBatchArgsProto
}<|MERGE_RESOLUTION|>--- conflicted
+++ resolved
@@ -22,7 +22,6 @@
 	"time"
 
 	"github.com/davecgh/go-spew/spew"
-	"github.com/fatih/color"
 	log "github.com/sirupsen/logrus"
 	"github.com/sourcegraph/conc/pool"
 	"github.com/yugabyte/yb-voyager/yb-voyager/src/cp"
@@ -206,10 +205,6 @@
 	log.Infof("%q => %d rows affected", batch.FilePath, rowsAffected)
 	if err != nil {
 		if fti.errorHandler.ShouldAbort() {
-<<<<<<< HEAD
-			utils.ErrExit("import batch: %q into %s: %s\n%s", batch.FilePath, batch.TableNameTup, err,
-				color.YellowString(importdata.STASH_AND_CONTINUE_RECOMMENDATION_MESSAGE))
-=======
 			// TODO: standardize the return type of ImportBatch to return an ImportBatchError
 			var ibe errs.ImportBatchError
 			if errors.As(err, &ibe) {
@@ -217,7 +212,6 @@
 				utils.ErrExit("%w", err)
 			}
 			utils.ErrExit("import batch: %q into %s: %w", batch.FilePath, batch.TableNameTup.ForOutput(), err)
->>>>>>> 48db1288
 		}
 
 		// Handle the error
