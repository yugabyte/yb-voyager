/*
Copyright (c) YugaByte, Inc.

Licensed under the Apache License, Version 2.0 (the "License");
you may not use this file except in compliance with the License.
You may obtain a copy of the License at

    http://www.apache.org/licenses/LICENSE-2.0

Unless required by applicable law or agreed to in writing, software
distributed under the License is distributed on an "AS IS" BASIS,
WITHOUT WARRANTIES OR CONDITIONS OF ANY KIND, either express or implied.
See the License for the specific language governing permissions and
limitations under the License.
*/
package cmd

import (
	"context"
	"fmt"
	"os"
	"path/filepath"
	"regexp"
	"strings"
	"time"

	"github.com/davecgh/go-spew/spew"
	log "github.com/sirupsen/logrus"

	"github.com/yugabyte/yb-voyager/yb-voyager/src/callhome"
	"github.com/yugabyte/yb-voyager/yb-voyager/src/datafile"
	"github.com/yugabyte/yb-voyager/yb-voyager/src/utils"

	"github.com/fatih/color"
	"github.com/spf13/cobra"
)

var exportDataCmd = &cobra.Command{
	Use:   "data",
	Short: "This command is used to export table's data from source database to *.sql files",
	Long:  ``,

	PreRun: func(cmd *cobra.Command, args []string) {
		setExportFlagsDefaults()
		validateExportFlags(cmd)
		markFlagsRequired(cmd)
	},

	Run: func(cmd *cobra.Command, args []string) {
		checkDataDirs()
		exportData()
	},
}

func init() {
	exportCmd.AddCommand(exportDataCmd)
	registerCommonGlobalFlags(exportDataCmd)
	registerCommonExportFlags(exportDataCmd)
	exportDataCmd.Flags().BoolVar(&disablePb, "disable-pb", false,
		"true - to disable progress bar during data export(default false)")
	exportDataCmd.Flags().StringVar(&source.ExcludeTableList, "exclude-table-list", "",
		"List of tables to exclude while exporting data(no-op if --table-list is used)")

	exportDataCmd.Flags().StringVar(&source.TableList, "table-list", "",
		"list of the tables to export data")

	exportDataCmd.Flags().IntVar(&source.NumConnections, "parallel-jobs", 4,
		"number of Parallel Jobs to extract data from source database")
}

func exportData() {
	utils.PrintAndLog("export of data for source type as '%s'", source.DBType)

	success := exportDataOffline()

	if success {
		createExportDataDoneFlag()
		color.Green("Export of data complete \u2705")
		log.Info("Export of data completed.")
	} else {
		color.Red("Export of data failed, retry!! \u274C")
		log.Error("Export of data failed.")
	}
}

func exportDataOffline() bool {
	err := source.DB().Connect()
	if err != nil {
		utils.ErrExit("Failed to connect to the source db: %s", err)
	}
	checkSourceDBCharset()
	source.DB().CheckRequiredToolsAreInstalled()

	CreateMigrationProjectIfNotExists(source.DBType, exportDir)

	ctx, cancel := context.WithCancel(context.Background())
	// defer cancel()

	var tableList []string
	var finalTableList []string
	excludeTableList := extractTableListFromString(source.ExcludeTableList)
	if source.TableList != "" {
		finalTableList = extractTableListFromString(source.TableList)
	} else {
		tableList = source.DB().GetAllTableNames()
		finalTableList = utils.SetDifference(tableList, excludeTableList)
		fmt.Printf("Num tables to export: %d\n", len(finalTableList))
		utils.PrintAndLog("table list for data export: %v", finalTableList)
	}
	if len(finalTableList) == 0 {
		fmt.Println("no tables present to export, exiting...")
		os.Exit(0)
	}

	exportDataStart := make(chan bool)
	quitChan := make(chan bool)             //for checking failure/errors of the parallel goroutines
	exportSuccessChan := make(chan bool, 1) //Check if underlying tool has exited successfully.
	go func() {
		q := <-quitChan
		if q {
			log.Infoln("Cancel() being called, within exportDataOffline()")
			cancel()                    //will cancel/stop both dump tool and progress bar
			time.Sleep(time.Second * 5) //give sometime for the cancel to complete before this function returns
			utils.ErrExit("yb-voyager encountered internal error. "+
				"Check %s/yb-voyager.log for more details.", exportDir)
		}
	}()

	initializeExportTableMetadata(finalTableList)
	initializeExportTablePartitionMetadata(finalTableList)

	log.Infof("Export table metadata: %s", spew.Sdump(tablesProgressMetadata))
	UpdateTableApproxRowCount(&source, exportDir, tablesProgressMetadata)

	if source.DBType == POSTGRESQL {
		//need to export setval() calls to resume sequence value generation
		sequenceList := utils.GetObjectNameListFromReport(analyzeSchemaInternal(), "SEQUENCE")
		finalTableList = append(finalTableList, sequenceList...)
	}
	fmt.Printf("Initiating data export.\n")
	utils.WaitGroup.Add(1)
<<<<<<< HEAD
	exportSuccessChan := make(chan bool)
=======
>>>>>>> 06f97191
	go source.DB().ExportData(ctx, exportDir, finalTableList, quitChan, exportDataStart, exportSuccessChan)
	// Wait for the export data to start.
	<-exportDataStart

	updateFilePaths(&source, exportDir, tablesProgressMetadata)
	if !disablePb {
		utils.WaitGroup.Add(1)
		exportDataStatus(ctx, tablesProgressMetadata, quitChan, exportSuccessChan)
	}

	utils.WaitGroup.Wait() // waiting for the dump and progress bars to complete
	if ctx.Err() != nil {
		fmt.Printf("ctx error(exportData.go): %v\n", ctx.Err())
		return false
	}

	source.DB().ExportDataPostProcessing(exportDir, tablesProgressMetadata)

	tableRowCount := datafile.OpenDescriptor(exportDir).TableRowCount
	printExportedRowCount(tableRowCount)
	callhome.UpdateDataStats(exportDir, tableRowCount)
	callhome.PackAndSendPayload(exportDir)
	return true
}

//flagName can be "exclude-table-list" or "table-list"
func validateTableListFlag(tableListString string, flagName string) {
	if tableListString == "" {
		return
	}
	tableList := utils.CsvStringToSlice(tableListString)
	// TODO: update regexp once table name with double quotes are allowed/supported
	tableNameRegex := regexp.MustCompile("[a-zA-Z0-9_.]+")
	for _, table := range tableList {
		if !tableNameRegex.MatchString(table) {
			utils.ErrExit("Error: Invalid table name '%v' provided wtih --%s flag", table, flagName)
		}
	}
}

func checkDataDirs() {
	exportDataDir := filepath.Join(exportDir, "data")
	flagFilePath := filepath.Join(exportDir, "metainfo", "flags", "exportDataDone")
	dfdFilePath := exportDir + datafile.DESCRIPTOR_PATH
	if startClean {
		utils.CleanDir(exportDataDir)
		os.Remove(flagFilePath)
		os.Remove(dfdFilePath)
	} else {
		if !utils.IsDirectoryEmpty(exportDataDir) {
			utils.ErrExit("%s/data directory is not empty, use --start-clean flag to clean the directories and start", exportDir)
		}
	}
}

func extractTableListFromString(flagTableList string) []string {
	var finalTableList []string
	if flagTableList == "" {
		return []string{}
	}
	tableList := utils.CsvStringToSlice(flagTableList)
	if source.DBType == MYSQL {
		return tableList
	}
	// in postgres format should be schema.table, public is default and other parts of code assume schema.table format
	for _, table := range tableList {
		parts := strings.Split(table, ".")
		if len(parts) > 2 {
			utils.ErrExit("invalid table name: %q in the --table-list flag.", table)
		}
		var tableName string
		if len(parts) == 1 {
			tableName = parts[0]
		} else {
			tableName = parts[1]
		}
		if utils.IsQuotedString(tableName) {
			if source.DBType == ORACLE {
				tableName = strings.Trim(tableName, `"`)
			}
		} else {
			switch source.DBType {
			case ORACLE:
				tableName = strings.ToUpper(tableName)
			case POSTGRESQL:
				tableName = strings.ToLower(tableName)
			case MYSQL:
				// No conversion needed for MySQL.
			}
		}

		if len(parts) == 2 {
			tableName = fmt.Sprintf("%s.%s", parts[0], tableName)
		} else if source.DBType == POSTGRESQL {
			tableName = fmt.Sprintf("public.%s", tableName)
		}
		finalTableList = append(finalTableList, tableName)
	}
	return finalTableList
}

func createExportDataDoneFlag() {
	exportDoneFlagPath := filepath.Join(exportDir, "metainfo", "flags", "exportDataDone")
	_, err := os.Create(exportDoneFlagPath)
	if err != nil {
		utils.ErrExit("creating exportDataDone flag: %v", err)
	}
}

func checkSourceDBCharset() {
	// If source db does not use unicode character set, ask for confirmation before
	// proceeding for export.
	charset, err := source.DB().GetCharset()
	if err != nil {
		utils.PrintAndLog("[WARNING] Failed to find character set of the source db: %s", err)
		return
	}
	log.Infof("Source database charset: %q", charset)
	if !strings.Contains(strings.ToLower(charset), "utf") {
		utils.PrintAndLog("voyager supports only unicode character set for source database. "+
			"But the source database is using '%s' character set. ", charset)
		if !utils.AskPrompt("Are you sure you want to proceed with export? ") {
			utils.ErrExit("Export aborted.")
		}
	}
}<|MERGE_RESOLUTION|>--- conflicted
+++ resolved
@@ -139,10 +139,6 @@
 	}
 	fmt.Printf("Initiating data export.\n")
 	utils.WaitGroup.Add(1)
-<<<<<<< HEAD
-	exportSuccessChan := make(chan bool)
-=======
->>>>>>> 06f97191
 	go source.DB().ExportData(ctx, exportDir, finalTableList, quitChan, exportDataStart, exportSuccessChan)
 	// Wait for the export data to start.
 	<-exportDataStart
