/*
Copyright (c) YugaByte, Inc.

Licensed under the Apache License, Version 2.0 (the "License");
you may not use this file except in compliance with the License.
You may obtain a copy of the License at

	http://www.apache.org/licenses/LICENSE-2.0

Unless required by applicable law or agreed to in writing, software
distributed under the License is distributed on an "AS IS" BASIS,
WITHOUT WARRANTIES OR CONDITIONS OF ANY KIND, either express or implied.
See the License for the specific language governing permissions and
limitations under the License.
*/
package cmd

import (
	"context"
	"fmt"
	"os"
	"path/filepath"
	"regexp"
	"strings"
	"time"

	"github.com/davecgh/go-spew/spew"
	"github.com/fatih/color"
	log "github.com/sirupsen/logrus"
	"github.com/spf13/cobra"

	"github.com/yugabyte/yb-voyager/yb-voyager/src/callhome"
	"github.com/yugabyte/yb-voyager/yb-voyager/src/datafile"
	"github.com/yugabyte/yb-voyager/yb-voyager/src/dbzm"
	"github.com/yugabyte/yb-voyager/yb-voyager/src/utils"
	"github.com/yugabyte/yb-voyager/yb-voyager/src/utils/sqlname"
)

var exportDataCmd = &cobra.Command{
	Use:   "data",
	Short: "This command is used to export table's data from source database to *.sql files",
	Long:  ``,

	PreRun: func(cmd *cobra.Command, args []string) {
		setExportFlagsDefaults()
		validateExportFlags(cmd)
		markFlagsRequired(cmd)
	},

	Run: func(cmd *cobra.Command, args []string) {
		checkDataDirs()
		exportData()
	},
}

func init() {
	exportCmd.AddCommand(exportDataCmd)
	registerCommonGlobalFlags(exportDataCmd)
	registerCommonExportFlags(exportDataCmd)
	exportDataCmd.Flags().BoolVar(&disablePb, "disable-pb", false,
		"true - disable progress bar during data export(default false)")

	exportDataCmd.Flags().StringVar(&source.ExcludeTableList, "exclude-table-list", "",
		"list of tables to exclude while exporting data (ignored if --table-list is used)")

	exportDataCmd.Flags().StringVar(&source.TableList, "table-list", "",
		"list of the tables to export data")

	exportDataCmd.Flags().IntVar(&source.NumConnections, "parallel-jobs", 4,
		"number of Parallel Jobs to extract data from source database")

	exportDataCmd.Flags().BoolVar(&liveMigration, "live-migration", false,
		"true - to enable live migration(default false)")
}

func exportData() {
	utils.PrintAndLog("export of data for source type as '%s'", source.DBType)
	sqlname.SourceDBType = source.DBType
	success := exportDataOffline()

	if success {
		tableRowCount := datafile.OpenDescriptor(exportDir).TableRowCount
		printExportedRowCount(tableRowCount)
		callhome.GetPayload(exportDir)
		callhome.UpdateDataStats(exportDir, tableRowCount)
		callhome.PackAndSendPayload(exportDir)

		createExportDataDoneFlag()
		color.Green("Export of data complete \u2705")
		log.Info("Export of data completed.")
	} else {
		color.Red("Export of data failed! Check %s/logs for more details. \u274C", exportDir)
		log.Error("Export of data failed.")
	}
}

func exportDataOffline() bool {
	err := source.DB().Connect()
	if err != nil {
		utils.ErrExit("Failed to connect to the source db: %s", err)
	}
	checkSourceDBCharset()
	source.DB().CheckRequiredToolsAreInstalled()

	CreateMigrationProjectIfNotExists(source.DBType, exportDir)

	ctx, cancel := context.WithCancel(context.Background())
	defer cancel()

	var tableList []*sqlname.SourceName
	// store table list after filtering unsupported or unnecessary tables
	var finalTableList, skippedTableList []*sqlname.SourceName
	excludeTableList := extractTableListFromString(source.ExcludeTableList)
	if source.TableList != "" {
		finalTableList = extractTableListFromString(source.TableList)
	} else {
		tableList = source.DB().GetAllTableNames()
		finalTableList = sqlname.SetDifference(tableList, excludeTableList)
		log.Infof("initial all tables table list for data export: %v", tableList)

		finalTableList, skippedTableList = source.DB().FilterEmptyTables(finalTableList)
		if len(skippedTableList) != 0 {
			utils.PrintAndLog("skipping empty tables: %v", skippedTableList)
		}

		finalTableList, skippedTableList = source.DB().FilterUnsupportedTables(finalTableList, useDebezium)
		if len(skippedTableList) != 0 {
			utils.PrintAndLog("skipping unsupported tables: %v", skippedTableList)
		}
	}

	if len(finalTableList) == 0 {
		fmt.Println("no tables present to export, exiting...")
		createExportDataDoneFlag()
		dfd := datafile.Descriptor{ExportDir: exportDir}
		dfd.Save()
		os.Exit(0)
	}

	fmt.Printf("num tables to export: %d\n", len(finalTableList))
	utils.PrintAndLog("table list for data export: %v", finalTableList)

	tablesColumnList, unsupportedColumnNames := source.DB().GetColumnsWithSupportedTypes(finalTableList, useDebezium)
	if len(unsupportedColumnNames) > 0 {
		log.Infof("preparing column list for the data export without unsupported datatype columns: %v", unsupportedColumnNames)
		if !utils.AskPrompt("\nThe following columns data export is unsupported:\n" + strings.Join(unsupportedColumnNames, "\n") +
			"\nDo you want to ignore just these columns' data and continue with export") {
			utils.ErrExit("Exiting at user's request. Use `--exclude-table-list` flag to continue without these tables")
		}
	}
	if liveMigration || useDebezium {
		finalTableList = filterTablePartitions(finalTableList)
		err := debeziumExportData(ctx, finalTableList, tablesColumnList)
		if err != nil {
			log.Errorf("Export Data using debezium failed: %v", err)
		}
		renameDbzmExportedDataFiles()
		createResumeSequencesFile()
		return err == nil
	}

	exportDataStart := make(chan bool)
	quitChan := make(chan bool)             //for checking failure/errors of the parallel goroutines
	exportSuccessChan := make(chan bool, 1) //Check if underlying tool has exited successfully.
	go func() {
		q := <-quitChan
		if q {
			log.Infoln("Cancel() being called, within exportDataOffline()")
			cancel()                    //will cancel/stop both dump tool and progress bar
			time.Sleep(time.Second * 5) //give sometime for the cancel to complete before this function returns
			utils.ErrExit("yb-voyager encountered internal error. "+
				"Check %s/yb-voyager.log for more details.", exportDir)
		}
	}()

	initializeExportTableMetadata(finalTableList)

	log.Infof("Export table metadata: %s", spew.Sdump(tablesProgressMetadata))
	UpdateTableApproxRowCount(&source, exportDir, tablesProgressMetadata)

	if source.DBType == POSTGRESQL {
		//need to export setval() calls to resume sequence value generation
		sequenceList := utils.GetObjectNameListFromReport(analyzeSchemaInternal(), "SEQUENCE")
		for _, seq := range sequenceList {
			name := sqlname.NewSourceNameFromMaybeQualifiedName(seq, "public")
			finalTableList = append(finalTableList, name)
		}
	}
	fmt.Printf("Initiating data export.\n")
	utils.WaitGroup.Add(1)
	go source.DB().ExportData(ctx, exportDir, finalTableList, quitChan, exportDataStart, exportSuccessChan, tablesColumnList)
	// Wait for the export data to start.
	<-exportDataStart

	updateFilePaths(&source, exportDir, tablesProgressMetadata)
	utils.WaitGroup.Add(1)
	exportDataStatus(ctx, tablesProgressMetadata, quitChan, exportSuccessChan, disablePb)

	utils.WaitGroup.Wait() // waiting for the dump and progress bars to complete
	if ctx.Err() != nil {
		fmt.Printf("ctx error(exportData.go): %v\n", ctx.Err())
		return false
	}

	source.DB().ExportDataPostProcessing(exportDir, tablesProgressMetadata)
	return true
}

func debeziumExportData(ctx context.Context, tableList []*sqlname.SourceName, tablesColumnList map[*sqlname.SourceName][]string) error {
	absExportDir, err := filepath.Abs(exportDir)
	if err != nil {
		return fmt.Errorf("failed to get absolute path for export dir: %v", err)
	}

	snapshotMode := "initial_only" // useDebezium is true
	if liveMigration {
		snapshotMode = "initial"
	}

	var dbzmTableList, dbzmColumnList []string
	for _, table := range tableList {
		dbzmTableList = append(dbzmTableList, table.Qualified.Unquoted)
	}
<<<<<<< HEAD

	utils.PrintAndLog("final table list for data export: %v\n", dbzmTableList)

	for tableName, columns := range tablesColumnList {
		for _, column := range columns {
			columnName := fmt.Sprintf("%s.%s", tableName.Qualified.Unquoted, column)
			if column == "*" {
				dbzmColumnList = append(dbzmColumnList, columnName) //for all columns <schema>.<table>.*
				break
			}
			dbzmColumnList = append(dbzmColumnList, columnName) // if column is PK, then data for it will come from debezium
		}
	}
=======
	utils.PrintAndLog("final table list for data export: %v\n", dbzmIncludeTableList)
>>>>>>> 08d3d999

	var columnSequenceMap []string
	colToSeqMap := source.DB().GetColumnToSequenceMap(tableList)
	for column, sequence := range colToSeqMap {
		columnSequenceMap = append(columnSequenceMap, fmt.Sprintf("%s:%s", column, sequence))
	}

	config := &dbzm.Config{
		SourceDBType: source.DBType,
		ExportDir:    absExportDir,
		Host:         source.Host,
		Port:         source.Port,
		Username:     source.User,
		Password:     source.Password,

<<<<<<< HEAD
		DatabaseName: source.DBName,
		SchemaNames:  source.Schema,
		TableList:    dbzmTableList,
		ColumnList:   dbzmColumnList,
		SnapshotMode: snapshotMode,
=======
		DatabaseName:      source.DBName,
		SchemaNames:       source.Schema,
		TableList:         dbzmIncludeTableList,
		ColumnSequenceMap: columnSequenceMap,
		SnapshotMode:      snapshotMode,
>>>>>>> 08d3d999
	}

	tableNameToApproxRowCountMap := getTableNameToApproxRowCountMap(tableList)
	debezium := dbzm.NewDebezium(config)
	err = debezium.Start()
	if err != nil {
		return fmt.Errorf("failed to start debezium: %w", err)
	}

	progressTracker := NewProgressTracker(tableNameToApproxRowCountMap)

	var status *dbzm.ExportStatus
	snapshotComplete := false
	for debezium.IsRunning() {
		status, err = debezium.GetExportStatus()
		if err != nil {
			return fmt.Errorf("failed to read export status: %w", err)
		}
		if status == nil {
			time.Sleep(2 * time.Second)
			continue
		}
		progressTracker.UpdateProgress(status)
		if !snapshotComplete {
			snapshotComplete, err = checkAndHandleSnapshotComplete(status, progressTracker)
			if err != nil {
				return fmt.Errorf("failed to check if snapshot is complete: %w", err)
			}
		}
		time.Sleep(time.Millisecond * 500)
	}
	if err := debezium.Error(); err != nil {
		return fmt.Errorf("debezium failed with error: %w", err)
	}
	// handle case where debezium finished before snapshot completion
	// was handled in above loop
	if !snapshotComplete {
		status, err = debezium.GetExportStatus()
		if err != nil {
			return fmt.Errorf("failed to read export status: %w", err)
		}
		snapshotComplete, err = checkAndHandleSnapshotComplete(status, progressTracker)
		if !snapshotComplete || err != nil {
			return fmt.Errorf("snapshot was not completed: %w", err)
		}
	}

	log.Info("Debezium exited normally.")
	return nil
}

func checkAndHandleSnapshotComplete(status *dbzm.ExportStatus, progressTracker *ProgressTracker) (bool, error) {
	if !status.SnapshotExportIsComplete() {
		return false, nil
	}
	progressTracker.Done(status)
	createExportDataDoneFlag()
	err := writeDataFileDescriptor(exportDir, status)
	if err != nil {
		return false, fmt.Errorf("failed to write data file descriptor: %w", err)
	}
	outputExportStatus(status)
	log.Infof("snapshot export is complete.")
	if liveMigration {
		color.Blue("streaming changes to a local queue file...")
	}
	return true, nil
}
func getTableNameToApproxRowCountMap(tableList []*sqlname.SourceName) map[string]int64 {
	tableNameToApproxRowCountMap := make(map[string]int64)
	for _, table := range tableList {
		tableNameToApproxRowCountMap[table.Qualified.Unquoted] = source.DB().GetTableApproxRowCount(table)
	}
	return tableNameToApproxRowCountMap
}

// required only for postgresql since GetAllTables() returns all tables and partitions
func filterTablePartitions(tableList []*sqlname.SourceName) []*sqlname.SourceName {
	if source.DBType != POSTGRESQL || source.TableList != "" {
		return tableList
	}

	filteredTableList := []*sqlname.SourceName{}
	for _, table := range tableList {
		if !source.DB().IsTablePartition(table) {
			filteredTableList = append(filteredTableList, table)
		}
	}
	return filteredTableList
}

func writeDataFileDescriptor(exportDir string, status *dbzm.ExportStatus) error {
	tableRowCount := make(map[string]int64)
	for _, table := range status.Tables {
		tableName := table.TableName
		if table.SchemaName != "public" && source.DBType == POSTGRESQL {
			tableName = fmt.Sprintf("%s.%s", table.SchemaName, table.TableName)
		}
		tableRowCount[tableName] = table.ExportedRowCountSnapshot
	}
	dfd := datafile.Descriptor{
		FileFormat:    datafile.CSV,
		TableRowCount: tableRowCount,
		Delimiter:     ",",
		HasHeader:     true,
		ExportDir:     exportDir,
	}
	dfd.Save()
	return nil
}

func createResumeSequencesFile() {
	status, err := dbzm.ReadExportStatus(filepath.Join(exportDir, "data", "export_status.json"))
	if err != nil {
		utils.ErrExit("Failed to read export status during creating resume sequence file: %v", err)
	}

	var sqlStmts []string
	for sequenceName, lastValue := range status.Sequences {
		if lastValue == 0 {
			continue
		}
		sqlStmt := fmt.Sprintf("SELECT pg_catalog.setval('%s', %d, true);\n", sequenceName, lastValue)
		sqlStmts = append(sqlStmts, sqlStmt)
	}

	if len(sqlStmts) > 0 {
		file := filepath.Join(exportDir, "data", "postdata.sql")
		err = os.WriteFile(file, []byte(strings.Join(sqlStmts, "")), 0644)
		if err != nil {
			utils.ErrExit("Failed to write resume sequence file: %v", err)
		}
	}
}

// handle renaming for tables having case sensitivity and reserved keywords
func renameDbzmExportedDataFiles() {
	status, err := dbzm.ReadExportStatus(filepath.Join(exportDir, "data", "export_status.json"))
	if err != nil {
		utils.ErrExit("Failed to read export status during renaming exported data files: %v", err)
	}
	if status == nil {
		utils.ErrExit("Export status is empty during renaming exported data files")
	}

	for i := 0; i < len(status.Tables); i++ {
		tableName := status.Tables[i].TableName
		// either case sensitive(postgresql) or reserved keyword(any source db)
		if (!sqlname.IsAllLowercase(tableName) && source.DBType == POSTGRESQL) ||
			sqlname.IsReservedKeyword(tableName) {
			tableName = fmt.Sprintf("\"%s\"", status.Tables[i].TableName)
		}

		oldFilePath := filepath.Join(exportDir, "data", status.Tables[i].FileName)
		newFilePath := filepath.Join(exportDir, "data", tableName+"_data.sql")
		if status.Tables[i].SchemaName != "public" && source.DBType == POSTGRESQL {
			newFilePath = filepath.Join(exportDir, "data", status.Tables[i].SchemaName+"."+tableName+"_data.sql")
		}

		log.Infof("Renaming %s to %s", oldFilePath, newFilePath)
		err = os.Rename(oldFilePath, newFilePath)
		if err != nil {
			utils.ErrExit("Failed to rename dbzm exported data file: %v", err)
		}
	}
}

func outputExportStatus(status *dbzm.ExportStatus) {
	for i, table := range status.Tables {
		if i == 0 {
			fmt.Printf("%-30s%-30s%10s\n", "Schema", "Table", "Row count")
			fmt.Println("====================================================================================================")
		}
		if table.SchemaName != "" {
			fmt.Printf("%-30s%-30s%10d\n", table.SchemaName, table.TableName, table.ExportedRowCountSnapshot)
		} else {
			fmt.Printf("%-30s%-30s%10d\n", table.DatabaseName, table.TableName, table.ExportedRowCountSnapshot)
		}

	}
}

// flagName can be "exclude-table-list" or "table-list"
func validateTableListFlag(tableListString string, flagName string) {
	if tableListString == "" {
		return
	}
	tableList := utils.CsvStringToSlice(tableListString)
	// TODO: update regexp once table name with double quotes are allowed/supported
	tableNameRegex := regexp.MustCompile("[a-zA-Z0-9_.]+")
	for _, table := range tableList {
		if !tableNameRegex.MatchString(table) {
			utils.ErrExit("Error: Invalid table name '%v' provided wtih --%s flag", table, flagName)
		}
	}
}

func checkDataDirs() {
	exportDataDir := filepath.Join(exportDir, "data")
	flagFilePath := filepath.Join(exportDir, "metainfo", "flags", "exportDataDone")
	propertiesFilePath := filepath.Join(exportDir, "metainfo", "conf", "application.properties")
	dfdFilePath := exportDir + datafile.DESCRIPTOR_PATH
	if startClean {
		utils.CleanDir(exportDataDir)
		os.Remove(flagFilePath)
		os.Remove(dfdFilePath)
		os.Remove(propertiesFilePath)
	} else {
		if !utils.IsDirectoryEmpty(exportDataDir) {
			if liveMigration && dbzm.IsLiveMigrationInStreamingMode(exportDir) {
				utils.PrintAndLog("Continuing streaming from where we left off...")
			} else {
				utils.ErrExit("%s/data directory is not empty, use --start-clean flag to clean the directories and start", exportDir)
			}
		}
	}
}

func getDefaultSourceSchemaName() string {
	switch source.DBType {
	case MYSQL:
		return source.DBName
	case POSTGRESQL:
		return "public"
	case ORACLE:
		return source.Schema
	default:
		panic("invalid db type")
	}
}

func extractTableListFromString(flagTableList string) []*sqlname.SourceName {
	result := []*sqlname.SourceName{}
	if flagTableList == "" {
		return result
	}
	tableList := utils.CsvStringToSlice(flagTableList)
	defaultSourceSchemaName := getDefaultSourceSchemaName()
	for _, table := range tableList {
		result = append(result, sqlname.NewSourceNameFromMaybeQualifiedName(table, defaultSourceSchemaName))
	}
	return result
}

func createExportDataDoneFlag() {
	exportDoneFlagPath := filepath.Join(exportDir, "metainfo", "flags", "exportDataDone")
	_, err := os.Create(exportDoneFlagPath)
	if err != nil {
		utils.ErrExit("creating exportDataDone flag: %v", err)
	}
}

func checkSourceDBCharset() {
	// If source db does not use unicode character set, ask for confirmation before
	// proceeding for export.
	charset, err := source.DB().GetCharset()
	if err != nil {
		utils.PrintAndLog("[WARNING] Failed to find character set of the source db: %s", err)
		return
	}
	log.Infof("Source database charset: %q", charset)
	if !strings.Contains(strings.ToLower(charset), "utf") {
		utils.PrintAndLog("voyager supports only unicode character set for source database. "+
			"But the source database is using '%s' character set. ", charset)
		if !utils.AskPrompt("Are you sure you want to proceed with export? ") {
			utils.ErrExit("Export aborted.")
		}
	}
}<|MERGE_RESOLUTION|>--- conflicted
+++ resolved
@@ -221,8 +221,6 @@
 	for _, table := range tableList {
 		dbzmTableList = append(dbzmTableList, table.Qualified.Unquoted)
 	}
-<<<<<<< HEAD
-
 	utils.PrintAndLog("final table list for data export: %v\n", dbzmTableList)
 
 	for tableName, columns := range tablesColumnList {
@@ -235,9 +233,6 @@
 			dbzmColumnList = append(dbzmColumnList, columnName) // if column is PK, then data for it will come from debezium
 		}
 	}
-=======
-	utils.PrintAndLog("final table list for data export: %v\n", dbzmIncludeTableList)
->>>>>>> 08d3d999
 
 	var columnSequenceMap []string
 	colToSeqMap := source.DB().GetColumnToSequenceMap(tableList)
@@ -253,19 +248,12 @@
 		Username:     source.User,
 		Password:     source.Password,
 
-<<<<<<< HEAD
-		DatabaseName: source.DBName,
-		SchemaNames:  source.Schema,
-		TableList:    dbzmTableList,
-		ColumnList:   dbzmColumnList,
-		SnapshotMode: snapshotMode,
-=======
 		DatabaseName:      source.DBName,
 		SchemaNames:       source.Schema,
-		TableList:         dbzmIncludeTableList,
+		TableList:         dbzmTableList,
+		ColumnList:        dbzmColumnList,
 		ColumnSequenceMap: columnSequenceMap,
 		SnapshotMode:      snapshotMode,
->>>>>>> 08d3d999
 	}
 
 	tableNameToApproxRowCountMap := getTableNameToApproxRowCountMap(tableList)
