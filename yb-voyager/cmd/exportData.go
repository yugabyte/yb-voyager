--- conflicted
+++ resolved
@@ -57,10 +57,8 @@
 	registerCommonExportFlags(exportDataCmd)
 	exportDataCmd.Flags().BoolVar(&disablePb, "disable-pb", false,
 		"true - to disable progress bar during data export(default false)")
-<<<<<<< HEAD
 	exportDataCmd.Flags().StringVar(&source.ExcludeTableList, "exclude-table-list", "",
 		"List of tables to exclude while exporting data(no-op if --table-list is used)")
-=======
 
 	exportDataCmd.Flags().StringVar(&source.TableList, "table-list", "",
 		"list of the tables to export data")
@@ -70,7 +68,6 @@
 
 	exportDataCmd.Flags().IntVar(&source.NumConnections, "parallel-jobs", 1,
 		"number of Parallel Jobs to extract data from source database")
->>>>>>> a12bce92
 }
 
 func exportData() {
