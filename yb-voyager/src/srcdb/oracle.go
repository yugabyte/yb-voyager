--- conflicted
+++ resolved
@@ -421,11 +421,7 @@
 	return nil
 }
 
-<<<<<<< HEAD
-func (ora *Oracle) GetTableColumns(tableName sqlname.NameTuple) ([]string, []string, []string) {
-=======
-func (ora *Oracle) getTableColumns(tableName *sqlname.SourceName) ([]string, []string, []string, error) {
->>>>>>> e5dc34a2
+func (ora *Oracle) getTableColumns(tableName sqlname.NameTuple) ([]string, []string, []string, error) {
 	var columns, dataTypes, dataTypesOwner []string
 	sname, tname := tableName.ForCatalogQuery()
 	query := fmt.Sprintf("SELECT COLUMN_NAME, DATA_TYPE, DATA_TYPE_OWNER FROM ALL_TAB_COLUMNS WHERE OWNER = '%s' AND TABLE_NAME = '%s'", sname, tname)
@@ -446,15 +442,9 @@
 	return columns, dataTypes, dataTypesOwner, nil
 }
 
-<<<<<<< HEAD
-func (ora *Oracle) GetColumnsWithSupportedTypes(tableList []sqlname.NameTuple, useDebezium bool, isStreamingEnabled bool) (*utils.StructMap[sqlname.NameTuple, []string], []string) {
-	tableColumnMap := utils.NewStructMap[sqlname.NameTuple, []string]()
-	var unsupportedColumnNames []string
-=======
-func (ora *Oracle) GetColumnsWithSupportedTypes(tableList []*sqlname.SourceName, useDebezium bool, isStreamingEnabled bool) (map[*sqlname.SourceName][]string, map[*sqlname.SourceName][]string, error) {
-	supportedTableColumnsMap := make(map[*sqlname.SourceName][]string)
-	unsupportedTableColumnsMap := make(map[*sqlname.SourceName][]string)
->>>>>>> e5dc34a2
+func (ora *Oracle) GetColumnsWithSupportedTypes(tableList []sqlname.NameTuple, useDebezium bool, isStreamingEnabled bool) (*utils.StructMap[sqlname.NameTuple, []string], *utils.StructMap[sqlname.NameTuple, []string], error) {
+	supportedTableColumnsMap := utils.NewStructMap[sqlname.NameTuple, []string]()
+	unsupportedTableColumnsMap := utils.NewStructMap[sqlname.NameTuple, []string]()
 	if isStreamingEnabled {
 		oracleUnsupportedDataTypes = append(oracleUnsupportedDataTypes, "NCHAR", "NVARCHAR2")
 	}
@@ -464,11 +454,8 @@
 			return nil, nil, fmt.Errorf("error in getting table columns and datatypes: %w", err)
 		}
 		var supportedColumnNames []string
-<<<<<<< HEAD
 		sname, tname := tableName.ForCatalogQuery()
-=======
 		var unsupportedColumnNames []string
->>>>>>> e5dc34a2
 		for i := 0; i < len(columns); i++ {
 			isUdtWithDebezium := (dataTypesOwner[i] == sname) && useDebezium // datatype owner check is for UDT type detection as VARRAY are created using UDT
 			if isUdtWithDebezium || utils.ContainsAnySubstringFromSlice(oracleUnsupportedDataTypes, dataTypes[i]) {
@@ -480,18 +467,12 @@
 
 		}
 		if len(supportedColumnNames) == len(columns) {
-<<<<<<< HEAD
-			tableColumnMap.Put(tableName, []string{"*"})
+			supportedTableColumnsMap.Put(tableName, []string{"*"})
 		} else {
-			tableColumnMap.Put(tableName, supportedColumnNames)
-=======
-			supportedTableColumnsMap[tableName] = []string{"*"}
-		} else {
-			supportedTableColumnsMap[tableName] = supportedColumnNames
+			supportedTableColumnsMap.Put(tableName, supportedColumnNames)
 			if len(unsupportedColumnNames) > 0 {
-				unsupportedTableColumnsMap[tableName] = unsupportedColumnNames
+				unsupportedTableColumnsMap.Put(tableName, unsupportedColumnNames)
 			}
->>>>>>> e5dc34a2
 		}
 	}
 
