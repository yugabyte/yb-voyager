--- conflicted
+++ resolved
@@ -16,21 +16,17 @@
 	fmt.Printf("exporting the schema %10s", "")
 	go utils.Wait("done\n", "error\n")
 
-<<<<<<< HEAD
 	pgDumpPath, err := GetAbsPathOfPGCommand("pg_dump")
 	if err != nil {
 		utils.ErrExit("could not get absolute path of pg_dump command: %v", err)
 	}
-	cmd := fmt.Sprintf(`%s "%s" --schema-only --schema "%s" --no-owner -f %s --no-privileges --no-tablespaces`, pgDumpPath,
-		connectionUri, schemaList, filepath.Join(exportDir, "temp", "schema.sql"))
-	log.Infof("Running command: %s", cmd)
-=======
+
 	pgDumpArgs := fmt.Sprintf(`--schema-only --schema "%s" --no-owner -f %s --no-privileges --no-tablespaces`, schemaList, filepath.Join(exportDir, "temp", "schema.sql"))
-	cmd := fmt.Sprintf(`pg_dump "%s" %s`, connectionUri, pgDumpArgs)
+	cmd := fmt.Sprintf(`%s "%s" %s`, pgDumpPath, connectionUri, pgDumpArgs)
 	redactedUri := utils.GetRedactedURLs([]string{connectionUri})[0]
-	redactedCmd := fmt.Sprintf(`pg_dump "%s" %s`, redactedUri, pgDumpArgs)
+	redactedCmd := fmt.Sprintf(`%s "%s" %s`, pgDumpPath, redactedUri, pgDumpArgs)
 	log.Infof("Running command: %s", redactedCmd)
->>>>>>> accaaa55
+
 	preparedPgdumpCommand := exec.Command("/bin/bash", "-c", cmd)
 
 	stdout, err := preparedPgdumpCommand.CombinedOutput()
