--- conflicted
+++ resolved
@@ -17,11 +17,7 @@
 	go utils.Wait("done\n", "error\n")
 
 	cmd := fmt.Sprintf(`pg_dump "%s" --schema-only --no-owner -f %s`,
-<<<<<<< HEAD
-		source.sourceDB.GetConnectionUri(), filepath.Join(exportDir, "temp", "schema.sql"))
-=======
 		connectionUri, filepath.Join(exportDir, "temp", "schema.sql"))
->>>>>>> 5b8f7b50
 	log.Infof("Running command: %s", cmd)
 	preparedYsqldumpCommand := exec.Command("/bin/bash", "-c", cmd)
 
