/*
Copyright (c) YugaByte, Inc.

Licensed under the Apache License, Version 2.0 (the "License");
you may not use this file except in compliance with the License.
You may obtain a copy of the License at

    http://www.apache.org/licenses/LICENSE-2.0

Unless required by applicable law or agreed to in writing, software
distributed under the License is distributed on an "AS IS" BASIS,
WITHOUT WARRANTIES OR CONDITIONS OF ANY KIND, either express or implied.
See the License for the specific language governing permissions and
limitations under the License.
*/
package srcdb

import (
	"bufio"
	"bytes"
	"context"
	"fmt"
	"os"
	"os/exec"
	"runtime"
	"time"

	log "github.com/sirupsen/logrus"
	"github.com/yugabyte/yb-voyager/yb-voyager/src/utils"
)

func pgdumpExportDataOffline(ctx context.Context, source *Source, connectionUri string, exportDir string, tableList []string, quitChan chan bool, exportDataStart chan bool) {
	defer utils.WaitGroup.Done()

	dataDirPath := exportDir + "/data"

	tableListPatterns := createTableListPatterns(tableList)

	// Using pgdump for exporting data in directory format.
<<<<<<< HEAD
	pgDumpPath, err := GetAbsPathOfPGCommand("pg_dump")
	if err != nil {
		utils.ErrExit("could not get absolute path of pg_dump command: %v", err)
	}
	cmd := fmt.Sprintf(`%s "%s" --no-blobs --data-only --no-owner --compress=0 %s -Fd --file %s --jobs %d --no-privileges --no-tablespaces`, pgDumpPath,
		connectionUri, tableListPatterns, dataDirPath, source.NumConnections)

	log.Infof("Running command: %s", cmd)
=======
	pgDumpArgs := fmt.Sprintf(`--no-blobs --data-only --no-owner --compress=0 %s -Fd --file %s --jobs %d --no-privileges --no-tablespaces`,
		tableListPatterns, dataDirPath, source.NumConnections)
	cmd := fmt.Sprintf(`pg_dump "%s" %s`, connectionUri, pgDumpArgs)
	redactedUri := utils.GetRedactedURLs([]string{connectionUri})[0]
	redactedCmd := fmt.Sprintf(`pg_dump "%s" %s`, redactedUri, pgDumpArgs)
	log.Infof("Running command: %s", redactedCmd)
>>>>>>> accaaa55
	var outbuf bytes.Buffer
	var errbuf bytes.Buffer
	proc := exec.CommandContext(ctx, "/bin/bash", "-c", cmd)
	proc.Stderr = &outbuf
	proc.Stdout = &errbuf
	err = proc.Start()
	if outbuf.String() != "" {
		log.Infof("%s", outbuf.String())
	}
	if err != nil {
		fmt.Printf("pg_dump failed to start exporting data with error: %v. For more details check '%s/yb-voyager.log'.\n", err, exportDir)
		log.Infof("pg_dump failed to start exporting data with error: %v\n%s", err, errbuf.String())
		quitChan <- true
		runtime.Goexit()
	}
	utils.PrintAndLog("Data export started.")
	exportDataStart <- true

	// Parsing the main toc.dat file in parallel.
	go parseAndCreateTocTextFile(dataDirPath)

	// Wait for pg_dump to complete before renaming of data files.
	err = proc.Wait()
	if err != nil {
		fmt.Printf("pg_dump failed to export data with error: %v. For more details check '%s/yb-voyager.log'.\n", err, exportDir)
		log.Infof("pg_dump failed to export data with error: %v\n%s", err, errbuf.String())
		quitChan <- true
		runtime.Goexit()
	}
}

func parseAndCreateTocTextFile(dataDirPath string) {
	tocFilePath := dataDirPath + "/toc.dat"
	var waitingFlag int
	for !utils.FileOrFolderExists(tocFilePath) {
		waitingFlag = 1
		time.Sleep(time.Second * 3)
	}

	if waitingFlag == 1 {
		log.Info("toc.dat file successfully created.")
	}

	parseTocFileCommand := exec.Command("strings", tocFilePath)
	cmdOutput, err := parseTocFileCommand.CombinedOutput()
	if err != nil {
		utils.ErrExit("parsing tocfile %q: %v", tocFilePath, err)
	}

	//Put the data into a toc.txt file
	tocTextFilePath := dataDirPath + "/toc.txt"
	tocTextFile, err := os.Create(tocTextFilePath)
	if err != nil {
		utils.ErrExit("create toc.txt: %s", err)
	}
	writer := bufio.NewWriter(tocTextFile)
	_, err = writer.Write(cmdOutput)
	if err != nil {
		utils.ErrExit("write to toc.txt: %s", err)
	}
	err = writer.Flush()
	if err != nil {
		utils.ErrExit("flush toc.txt: %s", err)
	}
	tocTextFile.Close()
}

func createTableListPatterns(tableList []string) string {
	var tableListPattern string

	for _, table := range tableList {
		tableListPattern += fmt.Sprintf("-t '%s' ", table)
	}

	return tableListPattern
}

func renameDataFiles(tablesProgressMetadata map[string]*utils.TableProgressMetadata) {
	for _, tableProgressMetadata := range tablesProgressMetadata {
		oldFilePath := tableProgressMetadata.InProgressFilePath
		newFilePath := tableProgressMetadata.FinalFilePath
		if utils.FileOrFolderExists(oldFilePath) {
			log.Infof("Renaming %q -> %q", oldFilePath, newFilePath)
			err := os.Rename(oldFilePath, newFilePath)
			if err != nil {
				utils.ErrExit("renaming data file for table %q after data export: %v", tableProgressMetadata.TableName, err)
			}
		} else {
			log.Infof("File %q to rename doesn't exists!", oldFilePath)
		}
	}
}<|MERGE_RESOLUTION|>--- conflicted
+++ resolved
@@ -37,23 +37,19 @@
 	tableListPatterns := createTableListPatterns(tableList)
 
 	// Using pgdump for exporting data in directory format.
-<<<<<<< HEAD
+
 	pgDumpPath, err := GetAbsPathOfPGCommand("pg_dump")
 	if err != nil {
 		utils.ErrExit("could not get absolute path of pg_dump command: %v", err)
 	}
-	cmd := fmt.Sprintf(`%s "%s" --no-blobs --data-only --no-owner --compress=0 %s -Fd --file %s --jobs %d --no-privileges --no-tablespaces`, pgDumpPath,
-		connectionUri, tableListPatterns, dataDirPath, source.NumConnections)
 
-	log.Infof("Running command: %s", cmd)
-=======
 	pgDumpArgs := fmt.Sprintf(`--no-blobs --data-only --no-owner --compress=0 %s -Fd --file %s --jobs %d --no-privileges --no-tablespaces`,
 		tableListPatterns, dataDirPath, source.NumConnections)
-	cmd := fmt.Sprintf(`pg_dump "%s" %s`, connectionUri, pgDumpArgs)
+	cmd := fmt.Sprintf(`%s "%s" %s`, pgDumpPath, connectionUri, pgDumpArgs)
 	redactedUri := utils.GetRedactedURLs([]string{connectionUri})[0]
-	redactedCmd := fmt.Sprintf(`pg_dump "%s" %s`, redactedUri, pgDumpArgs)
+	redactedCmd := fmt.Sprintf(`%s "%s" %s`, pgDumpPath, redactedUri, pgDumpArgs)
 	log.Infof("Running command: %s", redactedCmd)
->>>>>>> accaaa55
+
 	var outbuf bytes.Buffer
 	var errbuf bytes.Buffer
 	proc := exec.CommandContext(ctx, "/bin/bash", "-c", cmd)
