/*
Copyright (c) YugabyteDB, Inc.

Licensed under the Apache License, Version 2.0 (the "License");
you may not use this file except in compliance with the License.
You may obtain a copy of the License at

	http://www.apache.org/licenses/LICENSE-2.0

Unless required by applicable law or agreed to in writing, software
distributed under the License is distributed on an "AS IS" BASIS,
WITHOUT WARRANTIES OR CONDITIONS OF ANY KIND, either express or implied.
See the License for the specific language governing permissions and
limitations under the License.
*/
package srcdb

import (
	"context"
	"crypto/tls"
	"crypto/x509"
	"database/sql"
	"fmt"
	"os"

	"github.com/go-sql-driver/mysql"
	"github.com/google/uuid"
	log "github.com/sirupsen/logrus"

	"github.com/yugabyte/yb-voyager/yb-voyager/src/datafile"
	"github.com/yugabyte/yb-voyager/yb-voyager/src/utils"
	"github.com/yugabyte/yb-voyager/yb-voyager/src/utils/sqlname"
)

type MySQL struct {
	source *Source

	db *sql.DB
}

var mysqlUnsupportedDataTypes = []string{"TINYBLOB", "BLOB", "MEDIUMBLOB", "LONGBLOB"}

func newMySQL(s *Source) *MySQL {
	return &MySQL{source: s}
}

func (ms *MySQL) Connect() error {
	db, err := sql.Open("mysql", ms.getConnectionUri())
	ms.db = db
	return err
}

func (ms *MySQL) Disconnect() {
	if ms.db == nil {
		log.Infof("No connection to the source database to close")
		return
	}

	err := ms.db.Close()
	if err != nil {
		log.Infof("Failed to close connection to the source database: %s", err)
	}
}

func (ms *MySQL) CheckRequiredToolsAreInstalled() {
	checkTools("ora2pg")
}

func (ms *MySQL) GetTableRowCount(tableName sqlname.NameTuple) int64 {
	var rowCount int64
<<<<<<< HEAD
	query := fmt.Sprintf("select count(*) from %s", tableName.CurrentName.Qualified.Unquoted)
=======
	query := fmt.Sprintf("select count(*) from %s", tableName.AsQualifiedCatalogName())
>>>>>>> 256ba087

	log.Infof("Querying row count of table %s", tableName)
	err := ms.db.QueryRow(query).Scan(&rowCount)
	if err != nil {
		utils.ErrExit("Failed to query %q for row count of %q: %s", query, tableName, err)
	}
	log.Infof("Table %q has %v rows.", tableName, rowCount)
	return rowCount
}

func (ms *MySQL) GetTableApproxRowCount(tableName sqlname.NameTuple) int64 {
	var approxRowCount sql.NullInt64 // handles case: value of the row is null, default for int64 is 0
	sname, tname := tableName.ForCatalogQuery()
	query := fmt.Sprintf("SELECT table_rows from information_schema.tables "+
		"where table_name = '%s' and table_schema = '%s'",
		tname, sname)

	log.Infof("Querying '%s' approx row count of table %q", query, tableName.String())
	err := ms.db.QueryRow(query).Scan(&approxRowCount)
	if err != nil {
		utils.ErrExit("Failed to query %q for approx row count of %q: %s", query, tableName.String(), err)
	}

	log.Infof("Table %q has approx %v rows.", tableName.String(), approxRowCount)
	return approxRowCount.Int64
}

func (ms *MySQL) GetVersion() string {
	var version string
	query := "SELECT VERSION()"
	err := ms.db.QueryRow(query).Scan(&version)
	if err != nil {
		utils.ErrExit("run query %q on source: %s", query, err)
	}
	ms.source.DBVersion = version
	return version
}

func (ms *MySQL) GetAllTableNamesRaw(schemaName string) ([]string, error) {
	var tableNames []string
	query := fmt.Sprintf("SELECT table_name FROM information_schema.tables "+
		"WHERE table_schema = '%s' && table_type = 'BASE TABLE'", schemaName)
	log.Infof(`query used to GetAllTableNamesRaw(): "%s"`, query)

	rows, err := ms.db.Query(query)
	if err != nil {
		return nil, fmt.Errorf("error in querying source database for table names: %w", err)
	}
	defer rows.Close()
	for rows.Next() {
		var tableName string
		err = rows.Scan(&tableName)
		if err != nil {
			return nil, fmt.Errorf("error in scanning query rows for table names: %w", err)
		}
		tableNames = append(tableNames, tableName)
	}
	log.Infof("GetAllTableNamesRaw(): %s", tableNames)
	return tableNames, nil

}

func (ms *MySQL) GetAllTableNames() []*sqlname.SourceName {
	var tableNames []*sqlname.SourceName
	tableNamesRaw, err := ms.GetAllTableNamesRaw(ms.source.DBName)
	if err != nil {
		utils.ErrExit("Failed to get all table names: %s", err)
	}
	for _, tableName := range tableNamesRaw {
		tableNames = append(tableNames, sqlname.NewSourceName(ms.source.DBName, tableName))
	}
	log.Infof("GetAllTableNames(): %s", tableNames)
	return tableNames
}

func (ms *MySQL) getConnectionUri() string {
	source := ms.source
	if source.Uri != "" {
		return source.Uri
	}

	parseSSLString(source)
	var tlsString string
	switch source.SSLMode {
	case "disable":
		tlsString = "tls=false"
	case "prefer":
		tlsString = "tls=preferred"
	case "require":
		tlsString = "tls=skip-verify"
	case "verify-ca", "verify-full":
		tlsConf := createTLSConf(source)
		err := mysql.RegisterTLSConfig("custom", &tlsConf)
		if err != nil {
			utils.ErrExit("Failed to register TLS config: %s", err)
		}
		tlsString = "tls=custom"
	default:
		errMsg := "Incorrect SSL Mode Provided. Please enter a valid sslmode."
		panic(errMsg)
	}

	source.Uri = fmt.Sprintf("%s:%s@(%s:%d)/%s?%s", source.User, source.Password,
		source.Host, source.Port, source.DBName, tlsString)
	return source.Uri
}

func (ms *MySQL) ExportSchema(exportDir string) {
	ora2pgExtractSchema(ms.source, exportDir)
}

func (ms *MySQL) GetIndexesInfo() []utils.IndexInfo {
	return nil
}

func (ms *MySQL) ExportData(ctx context.Context, exportDir string, tableList []sqlname.NameTuple, quitChan chan bool, exportDataStart, exportSuccessChan chan bool, tablesColumnList *utils.StructMap[sqlname.NameTuple, []string], snapshotName string) {
	ora2pgExportDataOffline(ctx, ms.source, exportDir, tableList, tablesColumnList, quitChan, exportDataStart, exportSuccessChan)
}

func (ms *MySQL) ExportDataPostProcessing(exportDir string, tablesProgressMetadata map[string]*utils.TableProgressMetadata) {
	renameDataFilesForReservedWords(tablesProgressMetadata)
	dfd := datafile.Descriptor{
		FileFormat:                 datafile.SQL,
		Delimiter:                  "\t",
		HasHeader:                  false,
		ExportDir:                  exportDir,
		NullString:                 `\N`,
		DataFileList:               getExportedDataFileList(tablesProgressMetadata),
		TableNameToExportedColumns: getOra2pgExportedColumnsMap(exportDir, tablesProgressMetadata),
	}
	dfd.Save()
}

func (ms *MySQL) GetCharset() (string, error) {
	var charset string
	query := "SELECT @@character_set_database"
	err := ms.db.QueryRow(query).Scan(&charset)
	if err != nil {
		return "", fmt.Errorf("run query %q on source: %w", query, err)
	}
	return charset, nil
}

func (ms *MySQL) FilterUnsupportedTables(migrationUUID uuid.UUID, tableList []sqlname.NameTuple, useDebezium bool) ([]sqlname.NameTuple, []sqlname.NameTuple) {
	return tableList, nil
}

func (ms *MySQL) FilterEmptyTables(tableList []sqlname.NameTuple) ([]sqlname.NameTuple, []sqlname.NameTuple) {
	var nonEmptyTableList, emptyTableList []sqlname.NameTuple
	for _, tableName := range tableList {
<<<<<<< HEAD
		query := fmt.Sprintf(`SELECT 1 FROM %s LIMIT 1;`, tableName.CurrentName.Qualified.Unquoted)
=======
		query := fmt.Sprintf(`SELECT 1 FROM %s LIMIT 1;`, tableName.AsQualifiedCatalogName())
>>>>>>> 256ba087
		if !IsTableEmpty(ms.db, query) {
			nonEmptyTableList = append(nonEmptyTableList, tableName)
		} else {
			emptyTableList = append(emptyTableList, tableName)
		}
	}
	return nonEmptyTableList, emptyTableList
}

func (ms *MySQL) getTableColumns(tableName sqlname.NameTuple) ([]string, []string, []string, error) {
	var columns, dataTypes []string
	sname, tname := tableName.ForCatalogQuery()
	query := fmt.Sprintf("SELECT COLUMN_NAME, DATA_TYPE from INFORMATION_SCHEMA.COLUMNS where table_schema = '%s' and table_name='%s'", sname, tname)
	rows, err := ms.db.Query(query)
	if err != nil {
		return nil, nil, nil, fmt.Errorf("error in querying(%q) source database for table columns: %w", query, err)
	}
	for rows.Next() {
		var column, dataType string
		err := rows.Scan(&column, &dataType)
		if err != nil {
			return nil, nil, nil, fmt.Errorf("error in scanning query(%q) rows for table columns: %w", query, err)
		}
		columns = append(columns, column)
		dataTypes = append(dataTypes, dataType)
	}
	return columns, dataTypes, nil, nil
}

func (ms *MySQL) GetAllSequences() []string {
	return nil
}

<<<<<<< HEAD
func (ms *MySQL) GetAllSequencesRaw(schemaName string) ([]string, error) {

	query := fmt.Sprintf(`SELECT table_name, column_name FROM information_schema.columns
		WHERE table_schema = '%s' AND extra = 'auto_increment'`,
			schemaName)
	log.Infof("Querying '%s' for auto increment column of all tables in the database %q", query, schemaName)
	var sequences []string
	rows, err := ms.db.Query(query)
	if err != nil {
		return nil, fmt.Errorf("failed to query %q for auto increment columns in tables: %s", query, err)
	}
	for rows.Next() {
		var columnName, tableName string
		err = rows.Scan(&tableName, &columnName)
		if err != nil {
			return nil, fmt.Errorf("failed to scan %q for auto increment columns in tables: %s", query, err)
		}
		// sequence name as per PG naming convention for bigserial datatype's sequence
		sequenceName := fmt.Sprintf("%s_%s_seq", tableName, columnName)
		sequences = append(sequences, sequenceName)
	}
	if rows.Err() != nil {
		return nil, fmt.Errorf("failed to scan all rows of query %q for auto increment columns in tables: %s", query, rows.Err())
	}
	return sequences, nil
}

=======
>>>>>>> 256ba087
func (ms *MySQL) GetColumnsWithSupportedTypes(tableList []sqlname.NameTuple, useDebezium bool, _ bool) (*utils.StructMap[sqlname.NameTuple, []string], *utils.StructMap[sqlname.NameTuple, []string], error) {
	supportedTableColumnsMap := utils.NewStructMap[sqlname.NameTuple, []string]()
	unsupportedTableColumnsMap := utils.NewStructMap[sqlname.NameTuple, []string]()
	for _, tableName := range tableList {
		columns, dataTypes, _, err := ms.getTableColumns(tableName)
		if err != nil {
			return nil, nil, fmt.Errorf("failed to get columns of table %q: %w", tableName.String(), err)
		}
		var supportedColumnNames []string
		_, tname := tableName.ForCatalogQuery()
		var unsupportedColumnNames []string
		for i := 0; i < len(columns); i++ {
			if utils.ContainsAnySubstringFromSlice(mysqlUnsupportedDataTypes, dataTypes[i]) {
				log.Infof("Skipping unsupproted column %s.%s of type %s", tname, columns[i], dataTypes[i])
				unsupportedColumnNames = append(unsupportedColumnNames, fmt.Sprintf("%s.%s of type %s", tname, columns[i], dataTypes[i]))
			} else {
				supportedColumnNames = append(supportedColumnNames, columns[i])
			}

		}
		if len(supportedColumnNames) == len(columns) {
			supportedTableColumnsMap.Put(tableName, []string{"*"})
		} else {
			supportedTableColumnsMap.Put(tableName, supportedColumnNames)
			if len(unsupportedColumnNames) > 0 {
				unsupportedTableColumnsMap.Put(tableName, unsupportedColumnNames)
			}
		}
	}
	return supportedTableColumnsMap, unsupportedTableColumnsMap, nil
}

func (ms *MySQL) ParentTableOfPartition(table sqlname.NameTuple) string {
	panic("not implemented")
}

func (ms *MySQL) ValidateTablesReadyForLiveMigration(tableList []sqlname.NameTuple) error {
	panic("not implemented")
}

/*
Only valid case is when the table has a auto increment column
Note: a mysql table can have only one auto increment column
*/
func (ms *MySQL) GetColumnToSequenceMap(tableList []sqlname.NameTuple) map[string]string {
	columnToSequenceMap := make(map[string]string)
	for _, table := range tableList {
		// query to find out auto increment column
		sname, tname := table.ForCatalogQuery()
		query := fmt.Sprintf(`SELECT column_name FROM information_schema.columns
		WHERE table_schema = '%s' AND table_name = '%s' AND extra = 'auto_increment'`,
			sname, tname)
		log.Infof("Querying '%s' for auto increment column of table %q", query, table.String())

		var columnName string
		rows, err := ms.db.Query(query)
		if err != nil {
			utils.ErrExit("Failed to query %q for auto increment column of %q: %s", query, table.String(), err)
		}
		if rows.Next() {
			err = rows.Scan(&columnName)
			if err != nil {
				utils.ErrExit("Failed to scan %q for auto increment column of %q: %s", query, table.String(), err)
			}
<<<<<<< HEAD
			qualifiedColumeName := fmt.Sprintf("%s.%s", table.CurrentName.Qualified.Unquoted, columnName)
=======
			qualifiedColumeName := fmt.Sprintf("%s.%s", table.AsQualifiedCatalogName(), columnName)
>>>>>>> 256ba087
			// sequence name as per PG naming convention for bigserial datatype's sequence
			sequenceName := fmt.Sprintf("%s_%s_seq", tname, columnName)
			columnToSequenceMap[qualifiedColumeName] = sequenceName
		}
	}
	return columnToSequenceMap
}

func createTLSConf(source *Source) tls.Config {
	rootCertPool := x509.NewCertPool()
	if source.SSLRootCert != "" {
		pem, err := os.ReadFile(source.SSLRootCert)
		if err != nil {
			utils.ErrExit("error in reading SSL Root Certificate: %v", err)
		}

		if ok := rootCertPool.AppendCertsFromPEM(pem); !ok {
			utils.ErrExit("Failed to append PEM.")
		}
	} else {
		utils.ErrExit("Root Certificate Needed for verify-ca and verify-full SSL Modes")
	}
	clientCert := make([]tls.Certificate, 0, 1)

	if source.SSLCertPath != "" && source.SSLKey != "" {
		certs, err := tls.LoadX509KeyPair(source.SSLCertPath, source.SSLKey)
		if err != nil {
			utils.ErrExit("error in reading and parsing SSL KeyPair: %v", err)
		}

		clientCert = append(clientCert, certs)
	}

	if source.SSLMode == "verify-ca" {
		return tls.Config{
			RootCAs:            rootCertPool,
			Certificates:       clientCert,
			InsecureSkipVerify: true,
		}
	} else { //if verify-full

		return tls.Config{
			RootCAs:            rootCertPool,
			Certificates:       clientCert,
			InsecureSkipVerify: false,
			ServerName:         source.Host,
		}
	}
}

func (ms *MySQL) GetServers() []string {
	return []string{ms.source.Host}
}

func (ms *MySQL) GetPartitions(tableName sqlname.NameTuple) []string {
	panic("not implemented")
}

func (ms *MySQL) GetTableToUniqueKeyColumnsMap(tableList []sqlname.NameTuple) (map[string][]string, error) {
	return nil, nil
}

func (ms *MySQL) ClearMigrationState(migrationUUID uuid.UUID, exportDir string) error {
	log.Infof("ClearMigrationState not implemented yet for MySQL")
	return nil
}

func (ms *MySQL) GetNonPKTables() ([]string, error) {
	query := fmt.Sprintf(`SELECT 
		IFNULL(pk_count.count, 0) AS pk_count, 
		t.table_name
	FROM 
		information_schema.TABLES t
	LEFT JOIN (
		SELECT 
			COUNT(CONSTRAINT_NAME) AS count, 
			table_name
		FROM 
			information_schema.KEY_COLUMN_USAGE
		WHERE 
			TABLE_SCHEMA = '%s' 
			AND CONSTRAINT_NAME = 'PRIMARY' 
		GROUP BY 
			table_name
	) pk_count ON t.table_name = pk_count.table_name
	WHERE 
		t.TABLE_SCHEMA = '%s'`, ms.source.DBName, ms.source.DBName)
	rows, err := ms.db.Query(query)
	if err != nil {
		return nil, fmt.Errorf("failed to query %q for primary key of %q: %w", query, ms.source.DBName, err)
	}
	defer rows.Close()
	var nonPKTables []string
	for rows.Next() {
		var count int
		var tableName string
		err = rows.Scan(&count, &tableName)
		if err != nil {
			return nil, fmt.Errorf("failed to scan count from output of query %q: %w", query, err)
		}
		table := sqlname.NewSourceName(ms.source.DBName, tableName)
		if count == 0 {
			nonPKTables = append(nonPKTables, table.Qualified.Quoted)
		}
	}
	return nonPKTables, nil
}<|MERGE_RESOLUTION|>--- conflicted
+++ resolved
@@ -68,11 +68,7 @@
 
 func (ms *MySQL) GetTableRowCount(tableName sqlname.NameTuple) int64 {
 	var rowCount int64
-<<<<<<< HEAD
-	query := fmt.Sprintf("select count(*) from %s", tableName.CurrentName.Qualified.Unquoted)
-=======
 	query := fmt.Sprintf("select count(*) from %s", tableName.AsQualifiedCatalogName())
->>>>>>> 256ba087
 
 	log.Infof("Querying row count of table %s", tableName)
 	err := ms.db.QueryRow(query).Scan(&rowCount)
@@ -223,11 +219,7 @@
 func (ms *MySQL) FilterEmptyTables(tableList []sqlname.NameTuple) ([]sqlname.NameTuple, []sqlname.NameTuple) {
 	var nonEmptyTableList, emptyTableList []sqlname.NameTuple
 	for _, tableName := range tableList {
-<<<<<<< HEAD
-		query := fmt.Sprintf(`SELECT 1 FROM %s LIMIT 1;`, tableName.CurrentName.Qualified.Unquoted)
-=======
 		query := fmt.Sprintf(`SELECT 1 FROM %s LIMIT 1;`, tableName.AsQualifiedCatalogName())
->>>>>>> 256ba087
 		if !IsTableEmpty(ms.db, query) {
 			nonEmptyTableList = append(nonEmptyTableList, tableName)
 		} else {
@@ -261,7 +253,6 @@
 	return nil
 }
 
-<<<<<<< HEAD
 func (ms *MySQL) GetAllSequencesRaw(schemaName string) ([]string, error) {
 
 	query := fmt.Sprintf(`SELECT table_name, column_name FROM information_schema.columns
@@ -289,8 +280,6 @@
 	return sequences, nil
 }
 
-=======
->>>>>>> 256ba087
 func (ms *MySQL) GetColumnsWithSupportedTypes(tableList []sqlname.NameTuple, useDebezium bool, _ bool) (*utils.StructMap[sqlname.NameTuple, []string], *utils.StructMap[sqlname.NameTuple, []string], error) {
 	supportedTableColumnsMap := utils.NewStructMap[sqlname.NameTuple, []string]()
 	unsupportedTableColumnsMap := utils.NewStructMap[sqlname.NameTuple, []string]()
@@ -355,11 +344,7 @@
 			if err != nil {
 				utils.ErrExit("Failed to scan %q for auto increment column of %q: %s", query, table.String(), err)
 			}
-<<<<<<< HEAD
-			qualifiedColumeName := fmt.Sprintf("%s.%s", table.CurrentName.Qualified.Unquoted, columnName)
-=======
 			qualifiedColumeName := fmt.Sprintf("%s.%s", table.AsQualifiedCatalogName(), columnName)
->>>>>>> 256ba087
 			// sequence name as per PG naming convention for bigserial datatype's sequence
 			sequenceName := fmt.Sprintf("%s_%s_seq", tname, columnName)
 			columnToSequenceMap[qualifiedColumeName] = sequenceName
