/*
Copyright (c) YugabyteDB, Inc.

Licensed under the Apache License, Version 2.0 (the "License");
you may not use this file except in compliance with the License.
You may obtain a copy of the License at

	http://www.apache.org/licenses/LICENSE-2.0

Unless required by applicable law or agreed to in writing, software
distributed under the License is distributed on an "AS IS" BASIS,
WITHOUT WARRANTIES OR CONDITIONS OF ANY KIND, either express or implied.
See the License for the specific language governing permissions and
limitations under the License.
*/
package srcdb

import (
	"context"
	"crypto/tls"
	"crypto/x509"
	"database/sql"
	"fmt"
	"os"

	"github.com/go-sql-driver/mysql"
	"github.com/google/uuid"
	log "github.com/sirupsen/logrus"

	"github.com/yugabyte/yb-voyager/yb-voyager/src/datafile"
	"github.com/yugabyte/yb-voyager/yb-voyager/src/utils"
	"github.com/yugabyte/yb-voyager/yb-voyager/src/utils/sqlname"
)

type MySQL struct {
	source *Source

	db *sql.DB
}

var mysqlUnsupportedDataTypes = []string{"TINYBLOB", "BLOB", "MEDIUMBLOB", "LONGBLOB"}

func newMySQL(s *Source) *MySQL {
	return &MySQL{source: s}
}

func (ms *MySQL) Connect() error {
	db, err := sql.Open("mysql", ms.getConnectionUri())
	ms.db = db
	return err
}

func (ms *MySQL) Disconnect() {
	if ms.db == nil {
		log.Infof("No connection to the source database to close")
		return
	}

	err := ms.db.Close()
	if err != nil {
		log.Infof("Failed to close connection to the source database: %s", err)
	}
}

func (ms *MySQL) CheckRequiredToolsAreInstalled() {
	checkTools("ora2pg")
}

func (ms *MySQL) GetTableRowCount(tableName sqlname.NameTuple) int64 {
	var rowCount int64
	query := fmt.Sprintf("select count(*) from %s", tableName.AsQualifiedCatalogName())

	log.Infof("Querying row count of table %s", tableName)
	err := ms.db.QueryRow(query).Scan(&rowCount)
	if err != nil {
		utils.ErrExit("Failed to query %q for row count of %q: %s", query, tableName, err)
	}
	log.Infof("Table %q has %v rows.", tableName, rowCount)
	return rowCount
}

func (ms *MySQL) GetTableApproxRowCount(tableName sqlname.NameTuple) int64 {
	var approxRowCount sql.NullInt64 // handles case: value of the row is null, default for int64 is 0
	sname, tname := tableName.ForCatalogQuery()
	query := fmt.Sprintf("SELECT table_rows from information_schema.tables "+
		"where table_name = '%s' and table_schema = '%s'",
		tname, sname)

	log.Infof("Querying '%s' approx row count of table %q", query, tableName.String())
	err := ms.db.QueryRow(query).Scan(&approxRowCount)
	if err != nil {
		utils.ErrExit("Failed to query %q for approx row count of %q: %s", query, tableName.String(), err)
	}

	log.Infof("Table %q has approx %v rows.", tableName.String(), approxRowCount)
	return approxRowCount.Int64
}

func (ms *MySQL) GetVersion() string {
	var version string
	query := "SELECT VERSION()"
	err := ms.db.QueryRow(query).Scan(&version)
	if err != nil {
		utils.ErrExit("run query %q on source: %s", query, err)
	}
	ms.source.DBVersion = version
	return version
}

func (ms *MySQL) GetAllTableNamesRaw(schemaName string) ([]string, error) {
	var tableNames []string
	query := fmt.Sprintf("SELECT table_name FROM information_schema.tables "+
		"WHERE table_schema = '%s' && table_type = 'BASE TABLE'", schemaName)
	log.Infof(`query used to GetAllTableNamesRaw(): "%s"`, query)

	rows, err := ms.db.Query(query)
	if err != nil {
		return nil, fmt.Errorf("error in querying source database for table names: %w", err)
	}
	defer rows.Close()
	for rows.Next() {
		var tableName string
		err = rows.Scan(&tableName)
		if err != nil {
			return nil, fmt.Errorf("error in scanning query rows for table names: %w", err)
		}
		tableNames = append(tableNames, tableName)
	}
	log.Infof("GetAllTableNamesRaw(): %s", tableNames)
	return tableNames, nil

}

func (ms *MySQL) GetAllTableNames() []*sqlname.SourceName {
	var tableNames []*sqlname.SourceName
	tableNamesRaw, err := ms.GetAllTableNamesRaw(ms.source.DBName)
	if err != nil {
		utils.ErrExit("Failed to get all table names: %s", err)
	}
	for _, tableName := range tableNamesRaw {
		tableNames = append(tableNames, sqlname.NewSourceName(ms.source.DBName, tableName))
	}
	log.Infof("GetAllTableNames(): %s", tableNames)
	return tableNames
}

func (ms *MySQL) getConnectionUri() string {
	source := ms.source
	if source.Uri != "" {
		return source.Uri
	}

	parseSSLString(source)
	var tlsString string
	switch source.SSLMode {
	case "disable":
		tlsString = "tls=false"
	case "prefer":
		tlsString = "tls=preferred"
	case "require":
		tlsString = "tls=skip-verify"
	case "verify-ca", "verify-full":
		tlsConf := createTLSConf(source)
		err := mysql.RegisterTLSConfig("custom", &tlsConf)
		if err != nil {
			utils.ErrExit("Failed to register TLS config: %s", err)
		}
		tlsString = "tls=custom"
	default:
		errMsg := "Incorrect SSL Mode Provided. Please enter a valid sslmode."
		panic(errMsg)
	}

	source.Uri = fmt.Sprintf("%s:%s@(%s:%d)/%s?%s", source.User, source.Password,
		source.Host, source.Port, source.DBName, tlsString)
	return source.Uri
}

func (ms *MySQL) GetConnectionUriWithoutPassword() string {
	source := ms.source
	parseSSLString(source)
	var tlsString string
	switch source.SSLMode {
	case "disable":
		tlsString = "tls=false"
	case "prefer":
		tlsString = "tls=preferred"
	case "require":
		tlsString = "tls=skip-verify"
	case "verify-ca", "verify-full":
		tlsConf := createTLSConf(source)
		err := mysql.RegisterTLSConfig("custom", &tlsConf)
		if err != nil {
			utils.ErrExit("Failed to register TLS config: %s", err)
		}
		tlsString = "tls=custom"
	default:
		errMsg := "Incorrect SSL Mode Provided. Please enter a valid sslmode."
		panic(errMsg)
	}

	sourceUriWithoutPassword := fmt.Sprintf("%s@(%s:%d)/%s?%s", source.User, source.Host, source.Port, source.DBName, tlsString)
	return sourceUriWithoutPassword
}

<<<<<<< HEAD
func (ms *MySQL) ExportSchema(exportDir string) {
	ora2pgExtractSchema(ms.source, exportDir)
=======
func (ms *MySQL) ExportSchema(exportDir string, schemaDir string) {
	ora2pgExtractSchema(ms.source, exportDir, schemaDir)
>>>>>>> 7d5a510d
}

func (ms *MySQL) GetIndexesInfo() []utils.IndexInfo {
	return nil
}

func (ms *MySQL) ExportData(ctx context.Context, exportDir string, tableList []sqlname.NameTuple, quitChan chan bool, exportDataStart, exportSuccessChan chan bool, tablesColumnList *utils.StructMap[sqlname.NameTuple, []string], snapshotName string) {
	ora2pgExportDataOffline(ctx, ms.source, exportDir, tableList, tablesColumnList, quitChan, exportDataStart, exportSuccessChan)
}

func (ms *MySQL) ExportDataPostProcessing(exportDir string, tablesProgressMetadata map[string]*utils.TableProgressMetadata) {
	renameDataFilesForReservedWords(tablesProgressMetadata)
	dfd := datafile.Descriptor{
		FileFormat:                 datafile.SQL,
		Delimiter:                  "\t",
		HasHeader:                  false,
		ExportDir:                  exportDir,
		NullString:                 `\N`,
		DataFileList:               getExportedDataFileList(tablesProgressMetadata),
		TableNameToExportedColumns: getOra2pgExportedColumnsMap(exportDir, tablesProgressMetadata),
	}
	dfd.Save()
}

func (ms *MySQL) GetCharset() (string, error) {
	var charset string
	query := "SELECT @@character_set_database"
	err := ms.db.QueryRow(query).Scan(&charset)
	if err != nil {
		return "", fmt.Errorf("run query %q on source: %w", query, err)
	}
	return charset, nil
}

func (ms *MySQL) FilterUnsupportedTables(migrationUUID uuid.UUID, tableList []sqlname.NameTuple, useDebezium bool) ([]sqlname.NameTuple, []sqlname.NameTuple) {
	return tableList, nil
}

func (ms *MySQL) FilterEmptyTables(tableList []sqlname.NameTuple) ([]sqlname.NameTuple, []sqlname.NameTuple) {
	var nonEmptyTableList, emptyTableList []sqlname.NameTuple
	for _, tableName := range tableList {
		query := fmt.Sprintf(`SELECT 1 FROM %s LIMIT 1;`, tableName.AsQualifiedCatalogName())
		if !IsTableEmpty(ms.db, query) {
			nonEmptyTableList = append(nonEmptyTableList, tableName)
		} else {
			emptyTableList = append(emptyTableList, tableName)
		}
	}
	return nonEmptyTableList, emptyTableList
}

func (ms *MySQL) getTableColumns(tableName sqlname.NameTuple) ([]string, []string, []string, error) {
	var columns, dataTypes []string
	sname, tname := tableName.ForCatalogQuery()
	query := fmt.Sprintf("SELECT COLUMN_NAME, DATA_TYPE from INFORMATION_SCHEMA.COLUMNS where table_schema = '%s' and table_name='%s'", sname, tname)
	rows, err := ms.db.Query(query)
	if err != nil {
		return nil, nil, nil, fmt.Errorf("error in querying(%q) source database for table columns: %w", query, err)
	}
	for rows.Next() {
		var column, dataType string
		err := rows.Scan(&column, &dataType)
		if err != nil {
			return nil, nil, nil, fmt.Errorf("error in scanning query(%q) rows for table columns: %w", query, err)
		}
		columns = append(columns, column)
		dataTypes = append(dataTypes, dataType)
	}
	return columns, dataTypes, nil, nil
}

func (ms *MySQL) GetAllSequences() []string {
	return nil
}

func (ms *MySQL) GetAllSequencesRaw(schemaName string) ([]string, error) {

	query := fmt.Sprintf(`SELECT table_name, column_name FROM information_schema.columns
		WHERE table_schema = '%s' AND extra = 'auto_increment'`,
			schemaName)
	log.Infof("Querying '%s' for auto increment column of all tables in the database %q", query, schemaName)
	var sequences []string
	rows, err := ms.db.Query(query)
	if err != nil {
		return nil, fmt.Errorf("failed to query %q for auto increment columns in tables: %s", query, err)
	}
	for rows.Next() {
		var columnName, tableName string
		err = rows.Scan(&tableName, &columnName)
		if err != nil {
			return nil, fmt.Errorf("failed to scan %q for auto increment columns in tables: %s", query, err)
		}
		// sequence name as per PG naming convention for bigserial datatype's sequence
		sequenceName := fmt.Sprintf("%s_%s_seq", tableName, columnName)
		sequences = append(sequences, sequenceName)
	}
	if rows.Err() != nil {
		return nil, fmt.Errorf("failed to scan all rows of query %q for auto increment columns in tables: %s", query, rows.Err())
	}
	return sequences, nil
}

func (ms *MySQL) GetColumnsWithSupportedTypes(tableList []sqlname.NameTuple, useDebezium bool, _ bool) (*utils.StructMap[sqlname.NameTuple, []string], *utils.StructMap[sqlname.NameTuple, []string], error) {
	supportedTableColumnsMap := utils.NewStructMap[sqlname.NameTuple, []string]()
	unsupportedTableColumnsMap := utils.NewStructMap[sqlname.NameTuple, []string]()
	for _, tableName := range tableList {
		columns, dataTypes, _, err := ms.getTableColumns(tableName)
		if err != nil {
			return nil, nil, fmt.Errorf("failed to get columns of table %q: %w", tableName.String(), err)
		}
		var supportedColumnNames []string
		_, tname := tableName.ForCatalogQuery()
		var unsupportedColumnNames []string
		for i := 0; i < len(columns); i++ {
			if utils.ContainsAnySubstringFromSlice(mysqlUnsupportedDataTypes, dataTypes[i]) {
				log.Infof("Skipping unsupproted column %s.%s of type %s", tname, columns[i], dataTypes[i])
				unsupportedColumnNames = append(unsupportedColumnNames, fmt.Sprintf("%s.%s of type %s", tname, columns[i], dataTypes[i]))
			} else {
				supportedColumnNames = append(supportedColumnNames, columns[i])
			}

		}
		if len(supportedColumnNames) == len(columns) {
			supportedTableColumnsMap.Put(tableName, []string{"*"})
		} else {
			supportedTableColumnsMap.Put(tableName, supportedColumnNames)
			if len(unsupportedColumnNames) > 0 {
				unsupportedTableColumnsMap.Put(tableName, unsupportedColumnNames)
			}
		}
	}
	return supportedTableColumnsMap, unsupportedTableColumnsMap, nil
}

func (ms *MySQL) ParentTableOfPartition(table sqlname.NameTuple) string {
	panic("not implemented")
}

func (ms *MySQL) ValidateTablesReadyForLiveMigration(tableList []sqlname.NameTuple) error {
	panic("not implemented")
}

/*
Only valid case is when the table has a auto increment column
Note: a mysql table can have only one auto increment column
*/
func (ms *MySQL) GetColumnToSequenceMap(tableList []sqlname.NameTuple) map[string]string {
	columnToSequenceMap := make(map[string]string)
	for _, table := range tableList {
		// query to find out auto increment column
		sname, tname := table.ForCatalogQuery()
		query := fmt.Sprintf(`SELECT column_name FROM information_schema.columns
		WHERE table_schema = '%s' AND table_name = '%s' AND extra = 'auto_increment'`,
			sname, tname)
		log.Infof("Querying '%s' for auto increment column of table %q", query, table.String())

		var columnName string
		rows, err := ms.db.Query(query)
		if err != nil {
			utils.ErrExit("Failed to query %q for auto increment column of %q: %s", query, table.String(), err)
		}
		if rows.Next() {
			err = rows.Scan(&columnName)
			if err != nil {
				utils.ErrExit("Failed to scan %q for auto increment column of %q: %s", query, table.String(), err)
			}
			qualifiedColumeName := fmt.Sprintf("%s.%s", table.AsQualifiedCatalogName(), columnName)
			// sequence name as per PG naming convention for bigserial datatype's sequence
			sequenceName := fmt.Sprintf("%s_%s_seq", tname, columnName)
			columnToSequenceMap[qualifiedColumeName] = sequenceName
		}
	}
	return columnToSequenceMap
}

func createTLSConf(source *Source) tls.Config {
	rootCertPool := x509.NewCertPool()
	if source.SSLRootCert != "" {
		pem, err := os.ReadFile(source.SSLRootCert)
		if err != nil {
			utils.ErrExit("error in reading SSL Root Certificate: %v", err)
		}

		if ok := rootCertPool.AppendCertsFromPEM(pem); !ok {
			utils.ErrExit("Failed to append PEM.")
		}
	} else {
		utils.ErrExit("Root Certificate Needed for verify-ca and verify-full SSL Modes")
	}
	clientCert := make([]tls.Certificate, 0, 1)

	if source.SSLCertPath != "" && source.SSLKey != "" {
		certs, err := tls.LoadX509KeyPair(source.SSLCertPath, source.SSLKey)
		if err != nil {
			utils.ErrExit("error in reading and parsing SSL KeyPair: %v", err)
		}

		clientCert = append(clientCert, certs)
	}

	if source.SSLMode == "verify-ca" {
		return tls.Config{
			RootCAs:            rootCertPool,
			Certificates:       clientCert,
			InsecureSkipVerify: true,
		}
	} else { //if verify-full

		return tls.Config{
			RootCAs:            rootCertPool,
			Certificates:       clientCert,
			InsecureSkipVerify: false,
			ServerName:         source.Host,
		}
	}
}

func (ms *MySQL) GetServers() []string {
	return []string{ms.source.Host}
}

func (ms *MySQL) GetPartitions(tableName sqlname.NameTuple) []string {
	panic("not implemented")
}

func (ms *MySQL) GetTableToUniqueKeyColumnsMap(tableList []sqlname.NameTuple) (map[string][]string, error) {
	return nil, nil
}

func (ms *MySQL) ClearMigrationState(migrationUUID uuid.UUID, exportDir string) error {
	log.Infof("ClearMigrationState not implemented yet for MySQL")
	return nil
}

func (ms *MySQL) GetNonPKTables() ([]string, error) {
	query := fmt.Sprintf(`SELECT 
		IFNULL(pk_count.count, 0) AS pk_count, 
		t.table_name
	FROM 
		information_schema.TABLES t
	LEFT JOIN (
		SELECT 
			COUNT(CONSTRAINT_NAME) AS count, 
			table_name
		FROM 
			information_schema.KEY_COLUMN_USAGE
		WHERE 
			TABLE_SCHEMA = '%s' 
			AND CONSTRAINT_NAME = 'PRIMARY' 
		GROUP BY 
			table_name
	) pk_count ON t.table_name = pk_count.table_name
	WHERE 
		t.TABLE_SCHEMA = '%s'`, ms.source.DBName, ms.source.DBName)
	rows, err := ms.db.Query(query)
	if err != nil {
		return nil, fmt.Errorf("failed to query %q for primary key of %q: %w", query, ms.source.DBName, err)
	}
	defer rows.Close()
	var nonPKTables []string
	for rows.Next() {
		var count int
		var tableName string
		err = rows.Scan(&count, &tableName)
		if err != nil {
			return nil, fmt.Errorf("failed to scan count from output of query %q: %w", query, err)
		}
		table := sqlname.NewSourceName(ms.source.DBName, tableName)
		if count == 0 {
			nonPKTables = append(nonPKTables, table.Qualified.Quoted)
		}
	}
	return nonPKTables, nil
}<|MERGE_RESOLUTION|>--- conflicted
+++ resolved
@@ -203,13 +203,8 @@
 	return sourceUriWithoutPassword
 }
 
-<<<<<<< HEAD
-func (ms *MySQL) ExportSchema(exportDir string) {
-	ora2pgExtractSchema(ms.source, exportDir)
-=======
 func (ms *MySQL) ExportSchema(exportDir string, schemaDir string) {
 	ora2pgExtractSchema(ms.source, exportDir, schemaDir)
->>>>>>> 7d5a510d
 }
 
 func (ms *MySQL) GetIndexesInfo() []utils.IndexInfo {
