/*
Copyright (c) YugabyteDB, Inc.

Licensed under the Apache License, Version 2.0 (the "License");
you may not use this file except in compliance with the License.
You may obtain a copy of the License at

	http://www.apache.org/licenses/LICENSE-2.0

Unless required by applicable law or agreed to in writing, software
distributed under the License is distributed on an "AS IS" BASIS,
WITHOUT WARRANTIES OR CONDITIONS OF ANY KIND, either express or implied.
See the License for the specific language governing permissions and
limitations under the License.
*/

package version

import (
	"fmt"
	"strconv"
	"strings"

	"github.com/hashicorp/go-version"
	"github.com/samber/lo"
	"golang.org/x/exp/slices"
)

// Reference - https://docs.yugabyte.com/preview/releases/ybdb-releases/
var supportedYBVersionStableSeriesOld = []string{"2.14", "2.18", "2.20"}
var supportedYBVersionStableSeries = []string{"2024.1"}
var supportedYBVersionPreviewSeries = []string{"2.21", "2.23"}

var allSupportedYBVersionSeries = lo.Flatten([][]string{supportedYBVersionStableSeries, supportedYBVersionPreviewSeries, supportedYBVersionStableSeriesOld})

const (
	STABLE     = "stable"
	PREVIEW    = "preview"
	STABLE_OLD = "stable_old"
)

/*
YBVersion is a wrapper around hashicorp/go-version.Version that adds some Yugabyte-specific
functionality.
 1. It only supports versions with 2, 3, or 4 segments (A.B, A.B.C, A.B.C.D).
 2. It only accepts one of supported Yugabyte version series.
 3. It provides a method to compare versions based on common prefix of segments. This is useful in cases
    where the version is not fully specified (e.g. 2.20 vs 2.20.7.0).
    If the user specifies 2.20, a reasonable assumption is that they would be on the latest 2.20.x.y version.
    Therefore, we want only want to compare the prefix 2.20 between versions and ignore the rest.
*/
type YBVersion struct {
	*version.Version
}

func NewYBVersion(v string) (*YBVersion, error) {
	v1, err := version.NewVersion(v)
	if err != nil {
		return nil, err
	}

	ybv := &YBVersion{v1}
	origSegLen := ybv.OriginalSegmentsLen()
	if origSegLen < 2 || origSegLen > 4 {
		return nil, fmt.Errorf("invalid YB version: %s. Version should have between min 2 and max 4 segments (A.B.C.D). Version %s has ybv.originalSegmentsLen()", v, v)
	}

	if !slices.Contains(allSupportedYBVersionSeries, ybv.Series()) {
		return nil, fmt.Errorf("unsupported YB version series: %s. Supported YB version series = %v", ybv.Series(), allSupportedYBVersionSeries)
	}
	return ybv, nil
}

// The first two segments essentially represent the release series
// as per https://docs.yugabyte.com/preview/releases/ybdb-releases/
func (ybv *YBVersion) Series() string {
	return joinIntsWith(ybv.Segments()[:2], ".")
}

func (ybv *YBVersion) ReleaseType() string {
	series := ybv.Series()
	if slices.Contains(supportedYBVersionStableSeries, series) {
		return STABLE
	} else if slices.Contains(supportedYBVersionPreviewSeries, series) {
		return PREVIEW
	} else if slices.Contains(supportedYBVersionStableSeriesOld, series) {
		return STABLE_OLD
	} else {
		panic("unknown release type for series: " + series)
	}
}

<<<<<<< HEAD
func (ybv *YBVersion) OriginalSegmentsLen() int {
=======
// This returns the len of the segments in the original
// input. For instance if input is 2024.1,
// go-version.Version.Segments() will return [2024, 1, 0, 0]
// original = 2024.1
// originalSegmentsLen  = 2 ([2024,1])
func (ybv *YBVersion) originalSegmentsLen() int {
>>>>>>> 4af48bd6
	orig := ybv.Original()
	segments := strings.Split(orig, ".")
	return len(segments)
}

/*
Compare the common prefix of segments between two versions.
Similar to method go-version.Version.Compare, but only compares the common prefix of segments.
This is useful in cases where the version is not fully specified (e.g. 2.20 vs 2.20.7.0).
If the user wants to compare 2.20 and 2.20.7.0, a reasonable assumption is that they would be on the latest 2.20.x.y version.
Therefore, we want only want to compare the prefix 2.20 between versions and ignore the rest.

This returns -1, 0, or 1 if this version is smaller, equal,
or larger than the other version, respectively.
*/
func (ybv *YBVersion) CompareCommonPrefix(other *YBVersion) (int, error) {
	if ybv.Series() != other.Series() {
		return 0, fmt.Errorf("cannot compare versions with different series: %s and %s", ybv.Series(), other.Series())
	}
	myOriginalSegLen := ybv.OriginalSegmentsLen()
	otherOriginalSegLen := other.OriginalSegmentsLen()
	minSegLen := min(myOriginalSegLen, otherOriginalSegLen)

	ybvMin, err := version.NewVersion(joinIntsWith(ybv.Segments()[:minSegLen], "."))
	if err != nil {
		return 0, fmt.Errorf("create version from segments: %v", ybv.Segments()[:minSegLen])
	}
	otherMin, err := version.NewVersion(joinIntsWith(other.Segments()[:minSegLen], "."))
	if err != nil {
		return 0, fmt.Errorf("create version from segments: %v", other.Segments()[:minSegLen])
	}
	return ybvMin.Compare(otherMin), nil
}

func (ybv *YBVersion) CommonPrefixGreaterThanOrEqual(other *YBVersion) (bool, error) {
	res, err := ybv.CompareCommonPrefix(other)
	if err != nil {
		return false, err
	}
	return res >= 0, nil
}

func (ybv *YBVersion) CommonPrefixLessThan(other *YBVersion) (bool, error) {
	res, err := ybv.CompareCommonPrefix(other)
	if err != nil {
		return false, err
	}
	return res < 0, nil
}

func (ybv *YBVersion) String() string {
	return ybv.Original()
}

func joinIntsWith(ints []int, delimiter string) string {
	strs := make([]string, len(ints))
	for i, v := range ints {
		strs[i] = strconv.Itoa(v)
	}
	return strings.Join(strs, delimiter)
}<|MERGE_RESOLUTION|>--- conflicted
+++ resolved
@@ -90,16 +90,12 @@
 	}
 }
 
-<<<<<<< HEAD
-func (ybv *YBVersion) OriginalSegmentsLen() int {
-=======
 // This returns the len of the segments in the original
 // input. For instance if input is 2024.1,
 // go-version.Version.Segments() will return [2024, 1, 0, 0]
 // original = 2024.1
 // originalSegmentsLen  = 2 ([2024,1])
-func (ybv *YBVersion) originalSegmentsLen() int {
->>>>>>> 4af48bd6
+func (ybv *YBVersion) OriginalSegmentsLen() int {
 	orig := ybv.Original()
 	segments := strings.Split(orig, ".")
 	return len(segments)
