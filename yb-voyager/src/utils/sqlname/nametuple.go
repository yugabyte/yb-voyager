--- conflicted
+++ resolved
@@ -139,19 +139,14 @@
 	return t.CurrentName.Qualified.Quoted
 }
 
-<<<<<<< HEAD
-=======
 func (t NameTuple) ForOutput() string {
 	return t.CurrentName.Qualified.MinQuoted
 }
 
->>>>>>> 256ba087
 func (t NameTuple) ForCatalogQuery() (string, string) {
 	return t.CurrentName.SchemaName, t.CurrentName.Unqualified.Unquoted
 }
 
-<<<<<<< HEAD
-=======
 func (t NameTuple) AsQualifiedCatalogName() string {
 	return t.CurrentName.Qualified.Unquoted
 }
@@ -160,7 +155,6 @@
 	return t.CurrentName.MinQualified.MinQuoted
 }
 
->>>>>>> 256ba087
 func (t NameTuple) ForKey() string {
 	// sourcename will be nil only in the case of import-data-file
 	if t.SourceName != nil {
@@ -182,24 +176,6 @@
 	}
 	return res
 }
-<<<<<<< HEAD
-
-func (t NameTuple) Key() string {
-	return t.ForKey()
-}
-
-//================================================
-func quote2(dbType, name string) string {
-	// switch dbType {
-	// case POSTGRESQL, YUGABYTEDB, ORACLE:
-	return `"` + name + `"`
-	// case MYSQL:
-	// 	// TODO:TABLENAME
-	// 	return `"` + name + `"`
-	// default:
-	// 	panic("unknown source db type")
-	// }
-=======
 
 // Implements: utils.Keyer.Key()
 func (t NameTuple) Key() string {
@@ -214,7 +190,6 @@
 	default:
 		panic("unknown source db type " + dbType)
 	}
->>>>>>> 256ba087
 }
 
 func minQuote2(objectName, sourceDBType string) string {
@@ -226,10 +201,6 @@
 			return `"` + objectName + `"`
 		}
 	case MYSQL:
-<<<<<<< HEAD
-		// TODO:TABLENAME
-=======
->>>>>>> 256ba087
 		return `"` + objectName + `"`
 	case ORACLE:
 		if IsAllUppercase(objectName) && !IsReservedKeywordOracle(objectName) {
