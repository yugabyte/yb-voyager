--- conflicted
+++ resolved
@@ -155,7 +155,6 @@
 	return t.TargetName.Qualified.Quoted
 }
 
-<<<<<<< HEAD
 func SetDifferenceNameTuples(a, b []NameTuple) []NameTuple {
 	m := make(map[string]bool)
 	for _, x := range b {
@@ -170,33 +169,19 @@
 	return res
 }
 
-=======
 // Implements: utils.Keyer.Key()
->>>>>>> fd88efbb
 func (t NameTuple) Key() string {
 	return t.ForKey()
 }
 
 //================================================
 func quote2(dbType, name string) string {
-<<<<<<< HEAD
-	// switch dbType {
-	// case POSTGRESQL, YUGABYTEDB, ORACLE:
-	return `"` + name + `"`
-	// case MYSQL:
-	// 	// TODO:TABLENAME
-	// 	return `"` + name + `"`
-	// default:
-	// 	panic("unknown source db type")
-	// }
-=======
 	switch dbType {
 	case POSTGRESQL, YUGABYTEDB, ORACLE, MYSQL:
 		return `"` + name + `"`
 	default:
 		panic("unknown source db type " + dbType)
 	}
->>>>>>> fd88efbb
 }
 
 func minQuote2(objectName, sourceDBType string) string {
@@ -208,10 +193,6 @@
 			return `"` + objectName + `"`
 		}
 	case MYSQL:
-<<<<<<< HEAD
-		// TODO:TABLENAME
-=======
->>>>>>> fd88efbb
 		return `"` + objectName + `"`
 	case ORACLE:
 		if IsAllUppercase(objectName) && !IsReservedKeywordOracle(objectName) {
