--- conflicted
+++ resolved
@@ -78,13 +78,8 @@
 	}
 }
 
-<<<<<<< HEAD
-func (sreg *SchemaRegistry) GetColumnTypes(tableName sqlname.NameTuple, columnNames []string, getSourceDatatypes bool) ([]string, []*ColumnSchema, error) {
-	tableSchema, _ := sreg.TableNameToSchema.Get(tableName)
-=======
 func (sreg *SchemaRegistry) GetColumnTypes(tableNameTup sqlname.NameTuple, columnNames []string, getSourceDatatypes bool) ([]string, []*ColumnSchema, error) {
 	tableSchema, _ := sreg.TableNameToSchema.Get(tableNameTup)
->>>>>>> 256ba087
 	if tableSchema == nil {
 		return nil, nil, fmt.Errorf("table %s not found in schema registry", tableNameTup)
 	}
@@ -100,19 +95,11 @@
 	return columnTypes, columnSchemas, nil
 }
 
-<<<<<<< HEAD
-func (sreg *SchemaRegistry) GetColumnType(tableName sqlname.NameTuple, columnName string, getSourceDatatype bool) (string, *ColumnSchema, error) {
-	var tableSchema *TableSchema
-	var found bool
-	var err error
-	tableSchema, _ = sreg.TableNameToSchema.Get(tableName)
-=======
 func (sreg *SchemaRegistry) GetColumnType(tableNameTup sqlname.NameTuple, columnName string, getSourceDatatype bool) (string, *ColumnSchema, error) {
 	var tableSchema *TableSchema
 	var found bool
 	var err error
 	tableSchema, _ = sreg.TableNameToSchema.Get(tableNameTup)
->>>>>>> 256ba087
 	if tableSchema == nil {
 		// reinit
 		sreg.TableNameToSchema.Clear()
@@ -121,15 +108,9 @@
 		if err != nil {
 			return "", nil, fmt.Errorf("re-init of registry : %v", err)
 		}
-<<<<<<< HEAD
-		tableSchema, found = sreg.TableNameToSchema.Get(tableName)
-		if !found || tableSchema == nil {
-			return "", nil, fmt.Errorf("table %s not found in schema registry:%w", tableName, err)
-=======
 		tableSchema, found = sreg.TableNameToSchema.Get(tableNameTup)
 		if !found || tableSchema == nil {
 			return "", nil, fmt.Errorf("table %s not found in schema registry:%w", tableNameTup, err)
->>>>>>> 256ba087
 		}
 	}
 	return tableSchema.getColumnType(columnName, getSourceDatatype)
