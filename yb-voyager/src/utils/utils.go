/*
Copyright (c) YugaByte, Inc.

Licensed under the Apache License, Version 2.0 (the "License");
you may not use this file except in compliance with the License.
You may obtain a copy of the License at

	http://www.apache.org/licenses/LICENSE-2.0

Unless required by applicable law or agreed to in writing, software
distributed under the License is distributed on an "AS IS" BASIS,
WITHOUT WARRANTIES OR CONDITIONS OF ANY KIND, either express or implied.
See the License for the specific language governing permissions and
limitations under the License.
*/
package utils

import (
	"bufio"
	"bytes"
	"encoding/json"
	"fmt"
	"math/rand"
	"net"
	"net/url"
	"os"
	"path/filepath"
	"sort"
	"strings"
	"time"

	log "github.com/sirupsen/logrus"
	"github.com/yosssi/gohtml"
	"golang.org/x/exp/slices"
)

var DoNotPrompt bool

func Wait(args ...string) {
	var successMsg, failureMsg string
	if len(args) > 0 {
		successMsg = args[0]
	}
	if len(args) > 1 {
		failureMsg = args[1]
	}

	chars := [4]byte{'|', '/', '-', '\\'}
	var i = 0
	for {
		i++
		select {
		case channelCode := <-WaitChannel:
			fmt.Print("\b ")
			if channelCode == 0 {
				fmt.Printf("%s", successMsg)
			} else if channelCode == 1 {
				fmt.Printf("%s", failureMsg)
			}
			WaitChannel <- -1
			return
		default:
			fmt.Printf("\b" + string(chars[i%4]))
			time.Sleep(100 * time.Millisecond)
		}
	}
}

func Readline(r *bufio.Reader) (string, error) {
	var (
		isPrefix bool  = true
		err      error = nil
		line, ln []byte
	)
	for isPrefix && err == nil {
		line, isPrefix, err = r.ReadLine()
		ln = append(ln, line...)
	}
	return string(ln), err
}

func AskPrompt(args ...string) bool {
	if DoNotPrompt {
		return true
	}
	var input string
	var argsLen int = len(args)

	for i := 0; i < argsLen; i++ {
		if i != argsLen-1 {
			fmt.Printf("%s ", args[i])
		} else {
			fmt.Printf("%s", args[i])
		}

	}
	fmt.Printf("? [Y/N]: ")

	_, err := fmt.Scan(&input)

	if err != nil {
		panic(err)
	}

	input = strings.TrimSpace(input)
	input = strings.ToUpper(input)

	if input == "Y" || input == "YES" {
		return true
	}
	return false
}

func GetSchemaObjectList(sourceDBType string) []string {
	var requiredList []string
	switch sourceDBType {
	case "oracle":
		requiredList = oracleSchemaObjectList
	case "postgresql":
		requiredList = postgresSchemaObjectList
	case "mysql":
		requiredList = mysqlSchemaObjectList
	default:
		ErrExit("Unsupported %q source db type\n", sourceDBType)
	}
	return requiredList
}

func IsDirectoryEmpty(pathPattern string) bool {
	files, _ := filepath.Glob(pathPattern + "/*")
	return len(files) == 0
}

func FileOrFolderExists(path string) bool {
	_, err := os.Stat(path)
	if err != nil {
		if os.IsNotExist(err) {
			return false
		} else {
			ErrExit("check if %q exists: %s", path, err)
		}
	} else {
		return true
	}
	panic("unreachable")
}

func CleanDir(dir string) {
	if FileOrFolderExists(dir) {
		files, _ := filepath.Glob(dir + "/*")
		log.Infof("cleaning directory: %s", dir)
		for _, file := range files {
			err := os.RemoveAll(file)
			if err != nil {
				ErrExit("clean dir %q: %s", dir, err)
			}
		}
	}
}

func PrintIfTrue(message string, args ...bool) {
	for i := 0; i < len(args); i++ {
		if !args[i] {
			return
		}
	}
	fmt.Printf("%s", message)
}

func ParseJsonFromString(jsonString string) Report {
	byteJson := []byte(jsonString)
	var report Report
	err := json.Unmarshal(byteJson, &report)
	if err != nil {
		fmt.Printf("%s\n", err.Error())
	}
	return report
}

func GetObjectNameListFromReport(report Report, objType string) []string {
	var objectList []string
	for _, dbObject := range report.Summary.DBObjects {
		if dbObject.ObjectType == objType {
			rawObjectList := strings.Trim(dbObject.ObjectNames, ", ")
			objectList = strings.Split(rawObjectList, ", ")
			break
		}
	}
	sort.Strings(objectList)
	return objectList
}

func PrettifyHtmlString(htmlStr string) string {
	return gohtml.Format(htmlStr)
}

func PrettifyJsonString(jsonStr string) string {
	var prettyJSON bytes.Buffer
	if err := json.Indent(&prettyJSON, []byte(jsonStr), "", "    "); err != nil {
		panic(err)
	}
	return prettyJSON.String()
}

func GetObjectDirPath(schemaDirPath string, objType string) string {
	var requiredPath string
	if objType == "INDEX" {
		requiredPath = filepath.Join(schemaDirPath, "tables")
	} else {
		requiredPath = filepath.Join(schemaDirPath, strings.ToLower(objType)+"s")
	}
	return requiredPath
}

func GetObjectFilePath(schemaDirPath string, objType string) string {
	var requiredPath string
	if objType == "INDEX" || objType == "UNIQUE INDEX" {
		requiredPath = filepath.Join(schemaDirPath, "tables", "INDEXES_table.sql")
	} else if objType == "FTS_INDEX" {
		requiredPath = filepath.Join(schemaDirPath, "tables", "FTS_INDEXES_table.sql")
	} else if objType == "PARTITION_INDEX" {
		requiredPath = filepath.Join(schemaDirPath, "partitions", "PARTITION_INDEXES_partition.sql")
	} else {
		requiredPath = filepath.Join(schemaDirPath, strings.ToLower(objType)+"s",
			strings.ToLower(objType)+".sql")
	}
	return requiredPath
}

func GetObjectFileName(schemaDirPath string, objType string) string {
	return filepath.Base(GetObjectFilePath(schemaDirPath, objType))
}

func IsQuotedString(str string) bool {
	if len(str) == 0 {
		return false
	}
	return str[0] == '"' && str[len(str)-1] == '"'
}

func GetSortedKeys(tablesProgressMetadata map[string]*TableProgressMetadata) []string {
	var keys []string

	for key := range tablesProgressMetadata {
		keys = append(keys, key)
	}

	sort.Strings(keys)
	return keys
}

func SetDifference(includeList []string, excludeList []string) []string {
	if len(includeList) == 0 || len(excludeList) == 0 {
		return includeList
	}
	var finalList []string
	for _, object := range includeList {
		if slices.Contains(excludeList, object) {
			continue
		}
		finalList = append(finalList, object)
	}
	return finalList
}

func CsvStringToSlice(str string) []string {
	result := []string{}
	for _, s := range strings.Split(str, ",") {
		s = strings.TrimSpace(s)
		if s != "" {
			result = append(result, s)
		}
	}
	return result
}

func LookupIP(name string) []string {
	var result []string

	ips, err := net.LookupIP(name)
	if err != nil {
		log.Infof("Error Resolving name=%s: %v", name, err)
		return result
	}

	for _, ip := range ips {
		result = append(result, ip.String())
	}
	return result
}

func InsensitiveSliceContains(slice []string, s string) bool {
	for i := 0; i < len(slice); i++ {
		if strings.Contains(strings.ToLower(s), strings.ToLower(slice[i])) {
			return true
		}
	}
	return false
}

func ToCaseInsensitiveNames(names []string) []string {
	for i, object := range names {
		object = strings.Trim(object, "\"")
		names[i] = strings.ToLower(object)
	}
	return names
}

func GetRedactedURLs(urlList []string) []string {
	result := []string{}
	for _, u := range urlList {
		obj, err := url.Parse(u)
		if err != nil {
			ErrExit("invalid URL: %q", u)
		}
		result = append(result, obj.Redacted())
	}
	return result
}

func GetSqlStmtToPrint(stmt string) string {
	if len(stmt) < 80 {
		return stmt
	} else {
		return fmt.Sprintf("%s ...", stmt[:80])
	}
}

func PrintSqlStmtIfDDL(stmt string, fileName string) {
	setOrSelectStmt := strings.HasPrefix(strings.ToUpper(stmt), "SET ") ||
		strings.HasPrefix(strings.ToUpper(stmt), "SELECT ")
	if !setOrSelectStmt {
		fmt.Printf("%s: %s\n", fileName, GetSqlStmtToPrint(stmt))
	}
}

<<<<<<< HEAD
// https://yourbasic.org/golang/generate-random-string/
func GenerateRandomString(length int) string {
	r := rand.New(rand.NewSource(time.Now().UnixNano()))
	digits := "0123456789"
	specials := "~=+%^*/()[]{}/!@#$?|"
	all := "ABCDEFGHIJKLMNOPQRSTUVWXYZ" +
		"abcdefghijklmnopqrstuvwxyz" +
		digits + specials
	buf := make([]byte, length)
	buf[0] = digits[r.Intn(len(digits))]
	buf[1] = specials[r.Intn(len(specials))]
	for i := 2; i < length; i++ {
		buf[i] = all[r.Intn(len(all))]
	}
	r.Shuffle(len(buf), func(i, j int) {
		buf[i], buf[j] = buf[j], buf[i]
	})
	return string(buf)
=======
func Uniq(slice []string) []string {
	keys := make(map[string]bool)
	var list []string
	for _, entry := range slice {
		if _, value := keys[entry]; !value {
			keys[entry] = true
			list = append(list, entry)
		}
	}
	return list
}

func HumanReadableByteCount(bytes int64) string {
	const unit = 1024
	if bytes < unit {
		return fmt.Sprintf("%d B", bytes)
	}
	div, exp := int64(unit), 0
	for n := bytes / unit; n >= unit; n /= unit {
		div *= unit
		exp++
	}
	return fmt.Sprintf("%.2f %ciB",
		float64(bytes)/float64(div), "KMGTPE"[exp])
>>>>>>> f78fd7b0
}<|MERGE_RESOLUTION|>--- conflicted
+++ resolved
@@ -334,7 +334,32 @@
 	}
 }
 
-<<<<<<< HEAD
+func Uniq(slice []string) []string {
+	keys := make(map[string]bool)
+	var list []string
+	for _, entry := range slice {
+		if _, value := keys[entry]; !value {
+			keys[entry] = true
+			list = append(list, entry)
+		}
+	}
+	return list
+}
+
+func HumanReadableByteCount(bytes int64) string {
+	const unit = 1024
+	if bytes < unit {
+		return fmt.Sprintf("%d B", bytes)
+	}
+	div, exp := int64(unit), 0
+	for n := bytes / unit; n >= unit; n /= unit {
+		div *= unit
+		exp++
+	}
+	return fmt.Sprintf("%.2f %ciB",
+		float64(bytes)/float64(div), "KMGTPE"[exp])
+}
+
 // https://yourbasic.org/golang/generate-random-string/
 func GenerateRandomString(length int) string {
 	r := rand.New(rand.NewSource(time.Now().UnixNano()))
@@ -353,30 +378,4 @@
 		buf[i], buf[j] = buf[j], buf[i]
 	})
 	return string(buf)
-=======
-func Uniq(slice []string) []string {
-	keys := make(map[string]bool)
-	var list []string
-	for _, entry := range slice {
-		if _, value := keys[entry]; !value {
-			keys[entry] = true
-			list = append(list, entry)
-		}
-	}
-	return list
-}
-
-func HumanReadableByteCount(bytes int64) string {
-	const unit = 1024
-	if bytes < unit {
-		return fmt.Sprintf("%d B", bytes)
-	}
-	div, exp := int64(unit), 0
-	for n := bytes / unit; n >= unit; n /= unit {
-		div *= unit
-		exp++
-	}
-	return fmt.Sprintf("%.2f %ciB",
-		float64(bytes)/float64(div), "KMGTPE"[exp])
->>>>>>> f78fd7b0
 }