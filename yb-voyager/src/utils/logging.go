--- conflicted
+++ resolved
@@ -37,7 +37,6 @@
 	atexit.Exit(1)
 }
 
-<<<<<<< HEAD
 // OutputLogLevel represents different types of console messages
 type OutputLogLevel int
 
@@ -124,10 +123,7 @@
 	PrintAndLogFormatted(OutputLogLevelTitle, formatString, args...)
 }
 
-func PrintAndLog(formatString string, args ...interface{}) {
-=======
 func PrintAndLogf(formatString string, args ...interface{}) {
->>>>>>> 73b91858
 	log.Infof(formatString, args...)
 	if !strings.HasSuffix(formatString, "\n") {
 		formatString = formatString + "\n"
