--- conflicted
+++ resolved
@@ -31,13 +31,7 @@
 }
 
 func (i Issue) IsFixedIn(v *ybversion.YBVersion) (bool, error) {
-<<<<<<< HEAD
-	if v == nil {
-		//TODO: fix it properly with not running checker functions in analyzeSchemaInternal in case of import schema/data
-		//https://yugabyte.atlassian.net/browse/DB-14302
-=======
 	if i.MinimumVersionsFixedIn == nil {
->>>>>>> 9ba1ffab
 		return false, nil
 	}
 	minVersionFixedInSeries, ok := i.MinimumVersionsFixedIn[v.Series()]
