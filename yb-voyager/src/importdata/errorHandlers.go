--- conflicted
+++ resolved
@@ -137,11 +137,7 @@
 	return filepath.Join(handler.dataDir, "errors", tableFolder, taskFolder)
 }
 
-<<<<<<< HEAD
-// exporting this only to enable unit testing from cmd package.
-// ideally, this should be private to this package.
-func ComputePathHash(filePath string) string {
-=======
+
 func (handler *ImportDataStashAndContinueHandler) CleanUpStoredErrors(tableName sqlname.NameTuple, taskFilePath string) error {
 	if taskFilePath == "" {
 		return fmt.Errorf("task file path cannot be empty")
@@ -154,8 +150,9 @@
 	return nil
 }
 
-func computePathHash(filePath string) string {
->>>>>>> 3fea53c7
+// exporting this only to enable unit testing from cmd package.
+// ideally, this should be private to this package.
+func ComputePathHash(filePath string) string {
 	hash := sha1.New()
 	hash.Write([]byte(filePath))
 	return hex.EncodeToString(hash.Sum(nil))[0:8]
