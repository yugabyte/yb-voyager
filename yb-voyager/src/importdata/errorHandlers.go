/*
Copyright (c) YugabyteDB, Inc.

Licensed under the Apache License, Version 2.0 (the "License");
you may not use this file except in compliance with the License.
You may obtain a copy of the License at

	http://www.apache.org/licenses/LICENSE-2.0

Unless required by applicable law or agreed to in writing, software
distributed under the License is distributed on an "AS IS" BASIS,
WITHOUT WARRANTIES OR CONDITIONS OF ANY KIND, either express or implied.
See the License for the specific language governing permissions and
limitations under the License.
*/

package importdata

import (
	"crypto/sha1"
	"encoding/hex"
	"fmt"
	"os"
	"path/filepath"

	"github.com/yugabyte/yb-voyager/yb-voyager/src/utils"
	"github.com/yugabyte/yb-voyager/yb-voyager/src/utils/sqlname"
)

type ImportDataErrorHandler interface {
	ShouldAbort() bool
	HandleRowProcessingError(row string, rowErr error, tableName sqlname.NameTuple, taskFilePath string) error
	HandleBatchIngestionError(batch ErroredBatch, taskFilePath string, batchErr error) error
	CleanUpStoredErrors(tableName sqlname.NameTuple, taskFilePath string) error
}

type ErroredBatch interface {
	GetFilePath() string
	GetTableName() sqlname.NameTuple
	IsInterrupted() bool
	MarkError(batchErr error) error
}

// -----------------------------------------------------------------------------------------------------//
type ImportDataAbortHandler struct {
}

func NewImportDataAbortHandler() *ImportDataAbortHandler {
	return &ImportDataAbortHandler{}
}

func (handler *ImportDataAbortHandler) ShouldAbort() bool {
	return true
}

func (handler *ImportDataAbortHandler) HandleRowProcessingError(row string, rowErr error, tableName sqlname.NameTuple, taskFilePath string) error {
	// nothing to do.
	return nil
}

func (handler *ImportDataAbortHandler) HandleBatchIngestionError(batch ErroredBatch, taskFilePath string, batchErr error) error {
	// nothing to do.
	return nil
}

func (handler *ImportDataAbortHandler) CleanUpStoredErrors(tableName sqlname.NameTuple, taskFilePath string) error {
	// nothing to do.
	return nil
}

// -----------------------------------------------------------------------------------------------------//

/*
Stash the error to some file(s) with the relevant error information
*/
type ImportDataStashAndContinueHandler struct {
	dataDir                 string
	rowProcessingErrorFiles map[string]*utils.FileRotator // one per table/task file
}

func NewImportDataStashAndContinueHandler(dataDir string) *ImportDataStashAndContinueHandler {
	return &ImportDataStashAndContinueHandler{
		dataDir:                 dataDir,
		rowProcessingErrorFiles: make(map[string]*utils.FileRotator),
	}
}

func (handler *ImportDataStashAndContinueHandler) ShouldAbort() bool {
	return false
}

// HandleRowProcessingError writes the row and error to a processing-errors.log file using FileRotator.
// Now takes tableName and taskFilePath to store logs in a unique folder per table/task.
func (handler *ImportDataStashAndContinueHandler) HandleRowProcessingError(row string, rowErr error, tableName sqlname.NameTuple, taskFilePath string) error {
	if row == "" && rowErr == nil {
		return nil
	}
	logDir := getErrorsFolderPathForTableTask(handler.dataDir, tableName, taskFilePath)
	if err := os.MkdirAll(logDir, os.ModePerm); err != nil {
		return fmt.Errorf("creating errors dir: %w", err)
	}
	logFile := filepath.Join(logDir, "processing-errors.log")
	errorFile, ok := handler.rowProcessingErrorFiles[logFile]
	if !ok {
		var err error
		errorFile, err = utils.NewFileRotator(logFile, 5*1024*1024) // 5MB default
		if err != nil {
			return fmt.Errorf("creating file rotator: %w", err)
		}
		handler.rowProcessingErrorFiles[logFile] = errorFile
	}
	msg := fmt.Sprintf("ROW: %s\nERROR: %v\n\n", row, rowErr)
	_, err := errorFile.Write([]byte(msg))
	if err != nil {
		return fmt.Errorf("writing to processing-errors.log: %w", err)
	}
	return nil
}

/*
- Mark the batch as errored out. x.x.x.x.P -> x.x.x.x.E
- Create a symlink in the errors folder, pointing to metainfo/import_data_state/.../<batch_file_name>
*/
func (handler *ImportDataStashAndContinueHandler) HandleBatchIngestionError(batch ErroredBatch, taskFilePath string, batchErr error) error {
	if batch == nil {
		return fmt.Errorf("batch cannot be nil")
	}
	if taskFilePath == "" {
		return fmt.Errorf("task file path cannot be empty")
	}

	err := batch.MarkError(batchErr)
	if err != nil {
		return fmt.Errorf("marking batch as errored: %s", err)
	}
	err = handler.createBatchSymlinkInErrorsFolder(batch, taskFilePath)
	if err != nil {
		return fmt.Errorf("creating symlink in errors folder: %s", err)
	}
	return nil
}

// create a symlink to the batch file in the errors folder so that all errors are in one place.
// ingestion-error.<batch_file_name> -> metainfo/.../<batch_file_name>
func (handler *ImportDataStashAndContinueHandler) createBatchSymlinkInErrorsFolder(batch ErroredBatch, taskFilePath string) error {
<<<<<<< HEAD
	tableName := batch.GetTableName()
	errorsDir := getErrorsFolderPathForTableTask(handler.dataDir, tableName, taskFilePath)
	err := os.MkdirAll(errorsDir, os.ModePerm)
=======
	errorsFolderPathForTableTask := handler.getErrorsFolderPathForTableTask(batch.GetTableName(), taskFilePath)
	err := os.MkdirAll(errorsFolderPathForTableTask, os.ModePerm)
>>>>>>> 3fea53c7
	if err != nil {
		return fmt.Errorf("creating errors folder: %s", err)
	}

	symlinkFileName := fmt.Sprintf("%s.%s", "ingestion-error", filepath.Base(batch.GetFilePath()))
<<<<<<< HEAD
	err = os.Symlink(batch.GetFilePath(), filepath.Join(errorsDir, symlinkFileName))
=======
	err = os.Symlink(batch.GetFilePath(), filepath.Join(errorsFolderPathForTableTask, symlinkFileName))
>>>>>>> 3fea53c7
	if err != nil {
		return fmt.Errorf("creating symlink: %s", err)
	}
	return nil
}

<<<<<<< HEAD
// getErrorsFolderPathForTableTask returns the error folder path for a table and task file path.
func getErrorsFolderPathForTableTask(dataDir string, tableName sqlname.NameTuple, taskFilePath string) string {
	tableFolder := fmt.Sprintf("table::%s", tableName.ForMinOutput())
=======
// <export-dir>/data/errors/table::<table-name>/file::<base-path>:<hash>/
func (handler *ImportDataStashAndContinueHandler) getErrorsFolderPathForTableTask(tableName sqlname.NameTuple, taskFilePath string) string {
	tableFolder := fmt.Sprintf("table::%s", tableName.ForMinOutput())
	// the entire path of the file can be long, so to make it shorter,
	// we compute a hash of the file path and also include the base file name of the file.
>>>>>>> 3fea53c7
	taskFolder := fmt.Sprintf("file::%s:%s", filepath.Base(taskFilePath), computePathHash(taskFilePath))
	return filepath.Join(dataDir, "errors", tableFolder, taskFolder)
}

func (handler *ImportDataStashAndContinueHandler) CleanUpStoredErrors(tableName sqlname.NameTuple, taskFilePath string) error {
	if taskFilePath == "" {
		return fmt.Errorf("task file path cannot be empty")
	}

	err := os.RemoveAll(handler.getErrorsFolderPathForTableTask(tableName, taskFilePath))
	if err != nil {
		return fmt.Errorf("removing errors folder for table : %s", err)
	}
	return nil
}

func computePathHash(filePath string) string {
	hash := sha1.New()
	hash.Write([]byte(filePath))
	return hex.EncodeToString(hash.Sum(nil))[0:8]
}

// -----------------------------------------------------------------------------------------------------//

func GetImportDataErrorHandler(errorPolicy ErrorPolicy, dataDir string) (ImportDataErrorHandler, error) {
	switch errorPolicy {
	case AbortErrorPolicy:
		return NewImportDataAbortHandler(), nil
	case StashAndContinueErrorPolicy:
		return NewImportDataStashAndContinueHandler(dataDir), nil
	default:
		return nil, fmt.Errorf("unknown error policy: %s", errorPolicy)
	}
}<|MERGE_RESOLUTION|>--- conflicted
+++ resolved
@@ -27,6 +27,8 @@
 	"github.com/yugabyte/yb-voyager/yb-voyager/src/utils/sqlname"
 )
 
+var defaultProcessingErrorFileSize int64 = 5 * 1024 * 1024 // 5MB
+
 type ImportDataErrorHandler interface {
 	ShouldAbort() bool
 	HandleRowProcessingError(row string, rowErr error, tableName sqlname.NameTuple, taskFilePath string) error
@@ -92,25 +94,27 @@
 // HandleRowProcessingError writes the row and error to a processing-errors.log file using FileRotator.
 // Now takes tableName and taskFilePath to store logs in a unique folder per table/task.
 func (handler *ImportDataStashAndContinueHandler) HandleRowProcessingError(row string, rowErr error, tableName sqlname.NameTuple, taskFilePath string) error {
+	var err error
 	if row == "" && rowErr == nil {
 		return nil
 	}
-	logDir := getErrorsFolderPathForTableTask(handler.dataDir, tableName, taskFilePath)
-	if err := os.MkdirAll(logDir, os.ModePerm); err != nil {
+	errorsDir := handler.getErrorsFolderPathForTableTask(tableName, taskFilePath)
+	if err := os.MkdirAll(errorsDir, os.ModePerm); err != nil {
 		return fmt.Errorf("creating errors dir: %w", err)
 	}
-	logFile := filepath.Join(logDir, "processing-errors.log")
-	errorFile, ok := handler.rowProcessingErrorFiles[logFile]
+
+	tableFilePathKey := fmt.Sprintf("%s::%s", tableName.ForMinOutput(), computePathHash(taskFilePath))
+	errorFile, ok := handler.rowProcessingErrorFiles[tableFilePathKey]
 	if !ok {
-		var err error
-		errorFile, err = utils.NewFileRotator(logFile, 5*1024*1024) // 5MB default
+		errorFilePath := filepath.Join(errorsDir, "processing-errors.log")
+		errorFile, err = utils.NewFileRotator(errorFilePath, defaultProcessingErrorFileSize)
 		if err != nil {
 			return fmt.Errorf("creating file rotator: %w", err)
 		}
-		handler.rowProcessingErrorFiles[logFile] = errorFile
+		handler.rowProcessingErrorFiles[tableFilePathKey] = errorFile
 	}
 	msg := fmt.Sprintf("ROW: %s\nERROR: %v\n\n", row, rowErr)
-	_, err := errorFile.Write([]byte(msg))
+	_, err = errorFile.Write([]byte(msg))
 	if err != nil {
 		return fmt.Errorf("writing to processing-errors.log: %w", err)
 	}
@@ -143,43 +147,27 @@
 // create a symlink to the batch file in the errors folder so that all errors are in one place.
 // ingestion-error.<batch_file_name> -> metainfo/.../<batch_file_name>
 func (handler *ImportDataStashAndContinueHandler) createBatchSymlinkInErrorsFolder(batch ErroredBatch, taskFilePath string) error {
-<<<<<<< HEAD
-	tableName := batch.GetTableName()
-	errorsDir := getErrorsFolderPathForTableTask(handler.dataDir, tableName, taskFilePath)
-	err := os.MkdirAll(errorsDir, os.ModePerm)
-=======
 	errorsFolderPathForTableTask := handler.getErrorsFolderPathForTableTask(batch.GetTableName(), taskFilePath)
 	err := os.MkdirAll(errorsFolderPathForTableTask, os.ModePerm)
->>>>>>> 3fea53c7
 	if err != nil {
 		return fmt.Errorf("creating errors folder: %s", err)
 	}
 
 	symlinkFileName := fmt.Sprintf("%s.%s", "ingestion-error", filepath.Base(batch.GetFilePath()))
-<<<<<<< HEAD
-	err = os.Symlink(batch.GetFilePath(), filepath.Join(errorsDir, symlinkFileName))
-=======
 	err = os.Symlink(batch.GetFilePath(), filepath.Join(errorsFolderPathForTableTask, symlinkFileName))
->>>>>>> 3fea53c7
 	if err != nil {
 		return fmt.Errorf("creating symlink: %s", err)
 	}
 	return nil
 }
 
-<<<<<<< HEAD
-// getErrorsFolderPathForTableTask returns the error folder path for a table and task file path.
-func getErrorsFolderPathForTableTask(dataDir string, tableName sqlname.NameTuple, taskFilePath string) string {
-	tableFolder := fmt.Sprintf("table::%s", tableName.ForMinOutput())
-=======
 // <export-dir>/data/errors/table::<table-name>/file::<base-path>:<hash>/
 func (handler *ImportDataStashAndContinueHandler) getErrorsFolderPathForTableTask(tableName sqlname.NameTuple, taskFilePath string) string {
 	tableFolder := fmt.Sprintf("table::%s", tableName.ForMinOutput())
 	// the entire path of the file can be long, so to make it shorter,
 	// we compute a hash of the file path and also include the base file name of the file.
->>>>>>> 3fea53c7
 	taskFolder := fmt.Sprintf("file::%s:%s", filepath.Base(taskFilePath), computePathHash(taskFilePath))
-	return filepath.Join(dataDir, "errors", tableFolder, taskFolder)
+	return filepath.Join(handler.dataDir, "errors", tableFolder, taskFolder)
 }
 
 func (handler *ImportDataStashAndContinueHandler) CleanUpStoredErrors(tableName sqlname.NameTuple, taskFilePath string) error {
