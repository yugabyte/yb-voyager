/*
Copyright (c) YugabyteDB, Inc.

Licensed under the Apache License, Version 2.0 (the "License");
you may not use this file except in compliance with the License.
You may obtain a copy of the License at

	http://www.apache.org/licenses/LICENSE-2.0

Unless required by applicable law or agreed to in writing, software
distributed under the License is distributed on an "AS IS" BASIS,
WITHOUT WARRANTIES OR CONDITIONS OF ANY KIND, either express or implied.
See the License for the specific language governing permissions and
limitations under the License.
*/
package sqltransformer

import (
	"fmt"
	"slices"

	pg_query "github.com/pganalyze/pg_query_go/v6"
	log "github.com/sirupsen/logrus"

	"github.com/yugabyte/yb-voyager/yb-voyager/src/query/queryissue"
	"github.com/yugabyte/yb-voyager/yb-voyager/src/query/queryparser"
	"github.com/yugabyte/yb-voyager/yb-voyager/src/utils"
	"github.com/yugabyte/yb-voyager/yb-voyager/src/utils/sqlname"
)

/*
	There can be various transformation possible on the exported schema

	- Merge Constraints into CREATE TABLE															[DONE]
	- Drop/Rename Objects																			[Future]
	- Drop/Rename columns: Voyager doesn't support export data for a set of datatypes,				[Future]
		transformation can be applied to remove those columns from CREATE
	- Datatype transformation: Voyager doesn't support export data for a set of datatypes,			[Future]
		transformation can be applied to change those datatypes to supported ones
	- Rename Table Partitions: In Oracle(ora2pg) case, we might need to rename table partitions		[Future]
		to match the naming convention of the target database or retain original names.

*/

// In future we can convert this to interface and have separate implementations for each transformation.
// But for now, kept it simple as a struct with methods
type Transformer struct {
}

func NewTransformer() *Transformer {
	return &Transformer{}
}

var constraintTypesToMerge = []pg_query.ConstrType{
	pg_query.ConstrType_CONSTR_PRIMARY, // PRIMARY KEY
	pg_query.ConstrType_CONSTR_UNIQUE,  // UNIQUE
	pg_query.ConstrType_CONSTR_CHECK,   // CHECK
}

/*
MergeConstraints scans through `stmts` and attempts to merge any
"ALTER TABLE ... ADD CONSTRAINT" into the corresponding "CREATE TABLE" node.

Error handling: If there is an error, it will be logged and the function will
return the original `stmts`.

Note: Need to keep the relative ordering of statements(tables) intact.
Because there can be cases like Foreign Key constraints that depend on the order of tables.
*/
func (t *Transformer) MergeConstraints(stmts []*pg_query.RawStmt) ([]*pg_query.RawStmt, error) {
	utils.PrintAndLog("Applying merge constraints transformation to the exported schema")
	createStmtMap := make(map[string]*pg_query.RawStmt)
	for _, stmt := range stmts {
		stmtType := queryparser.GetStatementType(stmt.Stmt.ProtoReflect())
		if stmtType == queryparser.PG_QUERY_CREATE_STMT_NODE {
			objectName := queryparser.GetObjectNameFromRangeVar(stmt.Stmt.GetCreateStmt().Relation)
			createStmtMap[objectName] = stmt
		}
	}

	/*
		Logic to merge constraints into CREATE TABLE
		For each table, take CREATE TABLE stmt and merge its ALTER TABLE ADD CONSTRAINT stmts
		(constraint expected: PRIMARY KEY, UNIQUE, FOREIGN KEY, CHECK, DEFAULT)  (Q: what else constraint type can be there?)

		Assumptions
		1. There is CREATE TABLE stmt for each ALTER TABLE stmt
		2. There will be only one ALTER TABLE cmd per ALTER TABLE stmt

		Note: Iterating over the original array in such a way that we can keep the relative ordering of statements intact.
	*/
	var result []*pg_query.RawStmt
	for _, stmt := range stmts {
		stmtType := queryparser.GetStatementType(stmt.Stmt.ProtoReflect())
		switch stmtType {
		case queryparser.PG_QUERY_CREATE_STMT_NODE:
			result = append(result, stmt)
		case queryparser.PG_QUERY_ALTER_TABLE_STMT_NODE:
			objectName := queryparser.GetObjectNameFromRangeVar(stmt.Stmt.GetAlterTableStmt().Relation)
			alterTableNode := stmt.Stmt.GetAlterTableStmt()

			/*
				There can be multiple sub commands in an ALTER TABLE stmt
				Example: ALTER TABLE my_table
							ADD COLUMN new_col INTEGER,
							ADD CONSTRAINT my_pkey PRIMARY KEY (id);
			*/
			if len(alterTableNode.Cmds) == 0 {
				result = append(result, stmt)
			} else if len(alterTableNode.Cmds) > 1 {
				// Need special handling since there can be some/all cmds as ADD CONSTRAINT (TODO)
				// for now skipping any merge for this case (unlikely case from pg_dump/ora2pg)
				result = append(result, stmt)
			} else {
				alterTableCmd := alterTableNode.Cmds[0].GetAlterTableCmd()
				if alterTableCmd == nil {
					result = append(result, stmt)
					continue
				}

				/*
					Merge constraint if - PRIMARY KEY, UNIQUE constraint or CHECK constraint
					Otherwise, add it to the result slice
				*/
				alterTableCmdType := alterTableCmd.GetSubtype()
				log.Infof("alterTableCmdType: %v", *alterTableCmdType.Enum())
				if *alterTableCmdType.Enum() != pg_query.AlterTableType_AT_AddConstraint {
					// If the ALTER TABLE stmt is not an ADD CONSTRAINT stmt, then need to append it to the result slice
					result = append(result, stmt)
					continue
				}

				constrNode := alterTableCmd.GetDef().GetConstraint()
				if constrNode == nil {
					result = append(result, stmt)
					continue
				}

				constrType := constrNode.GetContype()
				// extra check whether Constraint VALID or NOT: if NOT, then we import it post snapshot
				if !slices.Contains(constraintTypesToMerge, constrType) || constrNode.SkipValidation {
					result = append(result, stmt)
					continue
				}

				// Merge these constraints into the CREATE TABLE stmt
				createStmt, ok := createStmtMap[objectName]
				if !ok {
					return nil, fmt.Errorf("CREATE TABLE stmt not found for table %v", objectName)
				}
				log.Infof("merging constraint %v into CREATE TABLE for object %v", constrType, objectName)
				createStmt.Stmt.GetCreateStmt().TableElts = append(createStmt.Stmt.GetCreateStmt().TableElts, alterTableCmd.GetDef())
			}

		default:
			result = append(result, stmt)
		}
	}

	return result, nil
}

func (t *Transformer) RemoveRedundantIndexes(stmts []*pg_query.RawStmt, redundantIndexesMap map[string]string) ([]*pg_query.RawStmt, *utils.StructMap[*sqlname.ObjectNameQualifiedWithTableName, *pg_query.RawStmt], error) {
	log.Infof("removing redundant indexes from the schema")
	var sqlStmts []*pg_query.RawStmt
	removedIndexToStmtMap := utils.NewStructMap[*sqlname.ObjectNameQualifiedWithTableName, *pg_query.RawStmt]()
	for _, stmt := range stmts {
		stmtType := queryparser.GetStatementType(stmt.Stmt.ProtoReflect())
		if stmtType != queryparser.PG_QUERY_INDEX_STMT {
			sqlStmts = append(sqlStmts, stmt)
			continue
		}
		objectNameWithTable := queryparser.GetIndexObjectNameFromIndexStmt(stmt.Stmt.GetIndexStmt())
		if _, ok := redundantIndexesMap[objectNameWithTable.CatalogName()]; ok {
			log.Infof("removing redundant index %s from the schema", objectNameWithTable.CatalogName())
			removedIndexToStmtMap.Put(objectNameWithTable, stmt)
		} else {
			sqlStmts = append(sqlStmts, stmt)
		}

	}

<<<<<<< HEAD
	return sqlStmts, removedIndexToStmt, nil
}

func (t *Transformer) ModifySecondaryIndexesToRange(stmts []*pg_query.RawStmt) ([]string, error) {
	var modifiedObjNames []string
	for idx, stmt := range stmts {
		stmtType := queryparser.GetStatementType(stmt.Stmt.ProtoReflect())
		if stmtType != queryparser.PG_QUERY_INDEX_STMT {
			continue
		}
		indexStmt := stmt.Stmt.GetIndexStmt()
		if indexStmt == nil {
			continue
		}
		if indexStmt.AccessMethod != queryissue.BTREE_ACCESS_METHOD {
			//In Postgres the ordered scans are only supported for btree
			//so restricting the change to only Btree indexes
			//refer https://www.postgresql.org/docs/current/sql-createindex.html#:~:text=For%20index%20methods%20that%20support%20ordered%20scans%20(currently%2C%20only%20B%2Dtree)%2C%20the%20optional%20clauses%20ASC
			continue
		}
		if len(indexStmt.IndexParams) == 0 {
			continue
		}
		if indexStmt.IndexParams[0].GetIndexElem() == nil {
			continue
		}
		if indexStmt.IndexParams[0].GetIndexElem().Ordering != queryparser.DEFAULT_SORTING_ORDER {
			//If the index is already ordered, then we don't need to convert it to range index
			continue
		}
		//If the index is not ordered, then we need to convert it to range index
		//Add ASC clause to the index
		indexStmt.IndexParams[0].GetIndexElem().Ordering = queryparser.ASC_SORTING_ORDER
		stmts[idx] = stmt
		modifiedObjNames = append(modifiedObjNames, queryparser.GetIndexObjectNameFromIndexStmt(indexStmt))
	}
	return modifiedObjNames, nil
=======
	return sqlStmts, removedIndexToStmtMap, nil
>>>>>>> 5e906811
}<|MERGE_RESOLUTION|>--- conflicted
+++ resolved
@@ -180,8 +180,7 @@
 
 	}
 
-<<<<<<< HEAD
-	return sqlStmts, removedIndexToStmt, nil
+	return sqlStmts, removedIndexToStmtMap, nil
 }
 
 func (t *Transformer) ModifySecondaryIndexesToRange(stmts []*pg_query.RawStmt) ([]string, error) {
@@ -218,7 +217,4 @@
 		modifiedObjNames = append(modifiedObjNames, queryparser.GetIndexObjectNameFromIndexStmt(indexStmt))
 	}
 	return modifiedObjNames, nil
-=======
-	return sqlStmts, removedIndexToStmtMap, nil
->>>>>>> 5e906811
 }