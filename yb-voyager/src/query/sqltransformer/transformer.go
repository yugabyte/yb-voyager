--- conflicted
+++ resolved
@@ -20,15 +20,11 @@
 	"slices"
 
 	pg_query "github.com/pganalyze/pg_query_go/v6"
-	"github.com/samber/lo"
 	log "github.com/sirupsen/logrus"
 
 	"github.com/yugabyte/yb-voyager/yb-voyager/src/query/queryparser"
 	"github.com/yugabyte/yb-voyager/yb-voyager/src/utils"
-<<<<<<< HEAD
-=======
 	"github.com/yugabyte/yb-voyager/yb-voyager/src/utils/sqlname"
->>>>>>> 8efaf312
 )
 
 /*
@@ -163,34 +159,20 @@
 	return result, nil
 }
 
-<<<<<<< HEAD
-func (t *Transformer) RemoveRedundantIndexes(stmts []*pg_query.RawStmt, redundantIndexesMap map[string]string) ([]*pg_query.RawStmt, []string, []string, error) {
+func (t *Transformer) RemoveRedundantIndexes(stmts []*pg_query.RawStmt, redundantIndexesMap map[string]string) ([]*pg_query.RawStmt, []string, []*sqlname.ObjectNameQualifiedWithTableName, error) {
 	log.Infof("removing redundant indexes from the schema")
 	var sqlStmts []*pg_query.RawStmt
-	removedIndexToStmtMap := make(map[string]*pg_query.RawStmt) // index object name to raw stmt
-=======
-func (t *Transformer) RemoveRedundantIndexes(stmts []*pg_query.RawStmt, redundantIndexesMap map[string]string) ([]*pg_query.RawStmt, *utils.StructMap[*sqlname.ObjectNameQualifiedWithTableName, *pg_query.RawStmt], error) {
-
-	var sqlStmts []*pg_query.RawStmt
-	removedIndexToStmt := utils.NewStructMap[*sqlname.ObjectNameQualifiedWithTableName, *pg_query.RawStmt]()
->>>>>>> 8efaf312
+	removedIndexToStmtMap := utils.NewStructMap[*sqlname.ObjectNameQualifiedWithTableName, *pg_query.RawStmt]()
 	for _, stmt := range stmts {
 		stmtType := queryparser.GetStatementType(stmt.Stmt.ProtoReflect())
 		if stmtType != queryparser.PG_QUERY_INDEX_STMT {
 			sqlStmts = append(sqlStmts, stmt)
 			continue
 		}
-<<<<<<< HEAD
-		objectName := queryparser.GetIndexObjectNameFromIndexStmt(stmt.Stmt.GetIndexStmt())
-		if _, ok := redundantIndexesMap[objectName]; ok {
-			log.Infof("removing redundant index %s from the schema", objectName)
-			removedIndexToStmtMap[objectName] = stmt
-=======
 		objectNameWithTable := queryparser.GetIndexObjectNameFromIndexStmt(stmt.Stmt.GetIndexStmt())
 		if _, ok := redundantIndexesMap[objectNameWithTable.CatalogName()]; ok {
 			log.Infof("removing redundant index %s from the schema", objectNameWithTable.CatalogName())
-			removedIndexToStmt.Put(objectNameWithTable, stmt)
->>>>>>> 8efaf312
+			removedIndexToStmtMap.Put(objectNameWithTable, stmt)
 		} else {
 			sqlStmts = append(sqlStmts, stmt)
 		}
@@ -198,18 +180,21 @@
 	}
 
 	var removedSqlStmts []string
-	for indexName, stmt := range removedIndexToStmtMap {
+	var removedIndexes []*sqlname.ObjectNameQualifiedWithTableName
+	removedIndexToStmtMap.IterKV(func(key *sqlname.ObjectNameQualifiedWithTableName, value *pg_query.RawStmt) (bool, error) {
 		//Add the existing index ddl in the comments for the individual redundant index
-		stmtStr, err := queryparser.DeparseRawStmt(stmt)
+		stmtStr, err := queryparser.DeparseRawStmt(value)
 		if err != nil {
-			return nil, nil, nil, fmt.Errorf("failed to deparse removed index stmt: %w", err)
-		}
-		if existingIndex, ok := redundantIndexesMap[indexName]; ok {
+			return false, fmt.Errorf("failed to deparse removed index stmt: %w", err)
+		}
+		if existingIndex, ok := redundantIndexesMap[key.CatalogName()]; ok {
 			stmtStr = fmt.Sprintf("/*\n Existing index: %s\n*/\n\n%s",
 				existingIndex, stmtStr)
 		}
 		removedSqlStmts = append(removedSqlStmts, stmtStr)
-	}
-
-	return sqlStmts, removedSqlStmts, lo.Keys(removedIndexToStmtMap), nil
+		removedIndexes = append(removedIndexes, key)
+		return true, nil
+	})
+
+	return sqlStmts, removedSqlStmts, removedIndexes, nil
 }