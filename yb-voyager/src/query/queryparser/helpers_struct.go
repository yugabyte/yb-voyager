/*
Copyright (c) YugabyteDB, Inc.

Licensed under the Apache License, Version 2.0 (the "License");
you may not use this file except in compliance with the License.
You may obtain a copy of the License at

	http://www.apache.org/licenses/LICENSE-2.0

Unless required by applicable law or agreed to in writing, software
distributed under the License is distributed on an "AS IS" BASIS,
WITHOUT WARRANTIES OR CONDITIONS OF ANY KIND, either express or implied.
See the License for the specific language governing permissions and
limitations under the License.
*/
package queryparser

import (
	"fmt"
	"slices"
	"strconv"
	"strings"

	pg_query "github.com/pganalyze/pg_query_go/v6"
	log "github.com/sirupsen/logrus"

	"github.com/yugabyte/yb-voyager/yb-voyager/src/constants"
	"github.com/yugabyte/yb-voyager/yb-voyager/src/utils"
	"github.com/yugabyte/yb-voyager/yb-voyager/src/utils/sqlname"
)

func IsPLPGSQLObject(parseTree *pg_query.ParseResult) bool {
	// CREATE FUNCTION is same parser NODE for FUNCTION/PROCEDURE
	node, ok := getCreateFuncStmtNode(parseTree)
	return ok && (node.CreateFunctionStmt.SqlBody == nil) //TODO fix proper https://github.com/pganalyze/pg_query_go/issues/129
}

func IsViewObject(parseTree *pg_query.ParseResult) bool {
	_, isViewStmt := parseTree.Stmts[0].Stmt.Node.(*pg_query.Node_ViewStmt)
	return isViewStmt
}

func IsMviewObject(parseTree *pg_query.ParseResult) bool {
	createAsNode, isCreateAsStmt := getCreateTableAsStmtNode(parseTree) //for MVIEW case
	return isCreateAsStmt && createAsNode.CreateTableAsStmt.Objtype == pg_query.ObjectType_OBJECT_MATVIEW
}

func getDefineStmtNode(parseTree *pg_query.ParseResult) (*pg_query.DefineStmt, bool) {
	node, ok := parseTree.Stmts[0].Stmt.Node.(*pg_query.Node_DefineStmt)
	return node.DefineStmt, ok
}

func IsCollationObject(parseTree *pg_query.ParseResult) bool {
	collation, ok := getDefineStmtNode(parseTree)
	/*
		stmts:{stmt:{define_stmt:{kind:OBJECT_COLLATION  defnames:{string:{sval:"ignore_accents"}}  definition:{def_elem:{defname:"provider"
		arg:{type_name:{names:{string:{sval:"icu"}}  typemod:-1  location:48}}  defaction:DEFELEM_UNSPEC  location:37}}  definition:{def_elem:{defname:"locale"
		arg:{string:{sval:"und-u-ks-level1-kc-true"}}  defaction:DEFELEM_UNSPEC  location:55}}  definition:{def_elem:{defname:"deterministic"
		arg:{string:{sval:"false"}}  defaction:DEFELEM_UNSPEC  location:91}}}}  stmt_len:113}
	*/
	return ok && collation.Kind == pg_query.ObjectType_OBJECT_COLLATION
}

func GetIndexObjectNameFromIndexStmt(stmt *pg_query.IndexStmt) *sqlname.ObjectNameQualifiedWithTableName {
	indexName := stmt.Idxname
	schemaName := stmt.Relation.GetSchemaname()
	tableName := stmt.Relation.GetRelname()
	sqlName := sqlname.NewObjectNameQualifiedWithTableName(constants.POSTGRESQL, "", indexName, schemaName, tableName)
	return sqlName
}

func GetObjectTypeAndObjectName(parseTree *pg_query.ParseResult) (string, string) {
	createFuncNode, isCreateFunc := getCreateFuncStmtNode(parseTree)
	viewNode, isViewStmt := getCreateViewNode(parseTree)
	createAsNode, _ := getCreateTableAsStmtNode(parseTree)
	createTableNode, isCreateTable := getCreateTableStmtNode(parseTree)
	createIndexNode, isCreateIndex := getCreateIndexStmtNode(parseTree)
	alterTableNode, isAlterTable := getAlterStmtNode(parseTree)
	switch true {
	case isCreateFunc:
		/*
			version:160001 stmts:{stmt:{create_function_stmt:{replace:true funcname:{string:{sval:"public"}} funcname:{string:{sval:"add_employee"}}
			parameters:{function_parameter:{name:"emp_name" arg_type:{names:{string:{sval:"pg_catalog"}} names:{string:{sval:"varchar"}}
			typemod:-1 location:62} mode:FUNC_PARAM_DEFAULT}} parameters:{funct ...

			version:160001 stmts:{stmt:{create_function_stmt:{is_procedure:true replace:true funcname:{string:{sval:"public"}}
			funcname:{string:{sval:"add_employee"}} parameters:{function_parameter:{name:"emp_name" arg_type:{names:{string:{sval:"pg_catalog"}}
			names:{string:{sval:"varchar"}} typemod:-1 location:63} mode:FUNC_PARAM_DEFAULT}} ...
		*/
		stmt := createFuncNode.CreateFunctionStmt
		objectType := "FUNCTION"
		if stmt.IsProcedure {
			objectType = "PROCEDURE"
		}
		funcNameList := stmt.GetFuncname()
		funcSchemaName, funcName := getSchemaAndObjectName(funcNameList)
		return objectType, utils.BuildObjectName(funcSchemaName, funcName)
	case isViewStmt:
		viewName := viewNode.ViewStmt.View
		return "VIEW", GetObjectNameFromRangeVar(viewName)
	case IsMviewObject(parseTree):
		intoMview := createAsNode.CreateTableAsStmt.Into.Rel
		return "MVIEW", GetObjectNameFromRangeVar(intoMview)
	case isCreateTable:
		return "TABLE", GetObjectNameFromRangeVar(createTableNode.CreateStmt.Relation)
	case isAlterTable:
		return "TABLE", GetObjectNameFromRangeVar(alterTableNode.AlterTableStmt.Relation)
	case isCreateIndex:
		indexName := createIndexNode.IndexStmt.Idxname
		schemaName := createIndexNode.IndexStmt.Relation.GetSchemaname()
		tableName := createIndexNode.IndexStmt.Relation.GetRelname()
		fullyQualifiedName := utils.BuildObjectName(schemaName, tableName)
		displayObjName := fmt.Sprintf("%s ON %s", indexName, fullyQualifiedName)
		return "INDEX", displayObjName
	}
	return "NOT_SUPPORTED", ""
}

func isArrayType(typeName *pg_query.TypeName) bool {
	return len(typeName.GetArrayBounds()) > 0
}

// Range Var is the struct to get the relation information like relation name, schema name, persisted relation or not, etc..
func GetObjectNameFromRangeVar(obj *pg_query.RangeVar) string {
	if obj == nil {
		log.Infof("RangeVar is nil")
		return ""
	}

	schema := obj.Schemaname
	name := obj.Relname
	return utils.BuildObjectName(schema, name)
}

func getSchemaAndObjectName(nameList []*pg_query.Node) (string, string) {
	objName := ""
	schemaName := ""
	if len(nameList) > 0 {
		objName = nameList[len(nameList)-1].GetString_().Sval // obj name can be qualified / unqualifed or native / non-native proper func name will always be available at last index
	}
	if len(nameList) >= 2 { // Names list will have all the parts of qualified func name
		schemaName = nameList[len(nameList)-2].GetString_().Sval // // obj name can be qualified / unqualifed or native / non-native proper schema name will always be available at last 2nd index
	}
	return schemaName, objName
}

/*
extractTypeMods extracts type modifier values (typmods) from a slice of pg_query AST nodes.

Typmods represent additional information about a column's datatype — such as length for VARCHAR
or precision and scale for NUMERIC.

Examples:
  - VARCHAR(10) has typmods: [10]
  - NUMERIC(8, 2) has typmods: [8, 2]

This function iterates over the typmod nodes, looks for A_Const integer constants, and returns
the list of extracted integer values as a slice.

Input AST (for NUMERIC(8,2)):

	[ a_const: { ival: { ival: 8 } }, a_const: { ival: { ival: 2 } } ]

Output:

	[]int32{8, 2}
*/
func extractTypeMods(typmods []*pg_query.Node) []int32 {
	result := make([]int32, 0, len(typmods))
	for _, node := range typmods {
		if aconst := node.GetAConst(); aconst != nil {
			switch val := aconst.Val.(type) {
			case *pg_query.A_Const_Ival:
				if val.Ival != nil {
					result = append(result, val.Ival.Ival)
				}
			}
		}
	}
	return result
}

func getCreateTableAsStmtNode(parseTree *pg_query.ParseResult) (*pg_query.Node_CreateTableAsStmt, bool) {
	node, ok := parseTree.Stmts[0].Stmt.Node.(*pg_query.Node_CreateTableAsStmt)
	return node, ok
}

func getCreateViewNode(parseTree *pg_query.ParseResult) (*pg_query.Node_ViewStmt, bool) {
	node, ok := parseTree.Stmts[0].Stmt.Node.(*pg_query.Node_ViewStmt)
	return node, ok
}

func getCreateFuncStmtNode(parseTree *pg_query.ParseResult) (*pg_query.Node_CreateFunctionStmt, bool) {
	node, ok := parseTree.Stmts[0].Stmt.Node.(*pg_query.Node_CreateFunctionStmt)
	return node, ok
}

func getCreateExtensionStmtNode(parseTree *pg_query.ParseResult) (*pg_query.Node_CreateExtensionStmt, bool) {
	node, ok := parseTree.Stmts[0].Stmt.Node.(*pg_query.Node_CreateExtensionStmt)
	return node, ok
}

func getCreateTableStmtNode(parseTree *pg_query.ParseResult) (*pg_query.Node_CreateStmt, bool) {
	node, ok := parseTree.Stmts[0].Stmt.Node.(*pg_query.Node_CreateStmt)
	return node, ok
}

func getCreateIndexStmtNode(parseTree *pg_query.ParseResult) (*pg_query.Node_IndexStmt, bool) {
	node, ok := parseTree.Stmts[0].Stmt.Node.(*pg_query.Node_IndexStmt)
	return node, ok
}

func getAlterStmtNode(parseTree *pg_query.ParseResult) (*pg_query.Node_AlterTableStmt, bool) {
	node, ok := parseTree.Stmts[0].Stmt.Node.(*pg_query.Node_AlterTableStmt)
	return node, ok
}

func getCreateTriggerStmtNode(parseTree *pg_query.ParseResult) (*pg_query.Node_CreateTrigStmt, bool) {
	node, ok := parseTree.Stmts[0].Stmt.Node.(*pg_query.Node_CreateTrigStmt)
	return node, ok
}

func getPolicyStmtNode(parseTree *pg_query.ParseResult) (*pg_query.Node_CreatePolicyStmt, bool) {
	node, ok := parseTree.Stmts[0].Stmt.Node.(*pg_query.Node_CreatePolicyStmt)
	return node, ok
}

func getCompositeTypeStmtNode(parseTree *pg_query.ParseResult) (*pg_query.Node_CompositeTypeStmt, bool) {
	node, ok := parseTree.Stmts[0].Stmt.Node.(*pg_query.Node_CompositeTypeStmt)
	return node, ok
}

func getEnumTypeStmtNode(parseTree *pg_query.ParseResult) (*pg_query.Node_CreateEnumStmt, bool) {
	node, ok := parseTree.Stmts[0].Stmt.Node.(*pg_query.Node_CreateEnumStmt)
	return node, ok
}
func getForeignTableStmtNode(parseTree *pg_query.ParseResult) (*pg_query.Node_CreateForeignTableStmt, bool) {
	node, ok := parseTree.Stmts[0].Stmt.Node.(*pg_query.Node_CreateForeignTableStmt)
	return node, ok
}

func IsFunctionObject(parseTree *pg_query.ParseResult) bool {
	funcNode, ok := getCreateFuncStmtNode(parseTree)
	if !ok {
		return false
	}
	return !funcNode.CreateFunctionStmt.IsProcedure
}

func IsSetStmt(stmt *pg_query.RawStmt) bool {
	_, ok := stmt.Stmt.Node.(*pg_query.Node_VariableSetStmt)
	return ok
}

func IsSelectStmt(stmt *pg_query.RawStmt) bool {
	_, ok := stmt.Stmt.Node.(*pg_query.Node_SelectStmt)
	return ok
}

/*
return type ex-
CREATE OR REPLACE FUNCTION public.process_combined_tbl(

	...

)
RETURNS public.combined_tbl.maddr%TYPE AS
return_type:{names:{string:{sval:"public"}}  names:{string:{sval:"combined_tbl"}}  names:{string:{sval:"maddr"}}
pct_type:true  typemod:-1  location:226}
*/
func GetReturnTypeOfFunc(parseTree *pg_query.ParseResult) string {
	funcNode, _ := getCreateFuncStmtNode(parseTree)
	returnType := funcNode.CreateFunctionStmt.GetReturnType()
	return convertParserTypeNameToString(returnType)
}

func getQualifiedTypeName(typeNames []*pg_query.Node) string {
	var typeNameStrings []string
	for _, n := range typeNames {
		typeNameStrings = append(typeNameStrings, n.GetString_().Sval)
	}
	return strings.Join(typeNameStrings, ".")
}

func convertParserTypeNameToString(typeVar *pg_query.TypeName) string {
	if typeVar == nil {
		return ""
	}
	typeNames := typeVar.GetNames()
	finalTypeName := getQualifiedTypeName(typeNames) // type name can qualified table_name.column in case of %TYPE
	if typeVar.PctType {                             // %TYPE declaration, so adding %TYPE for using it further
		return finalTypeName + "%TYPE"
	}
	return finalTypeName
}

/*
function ex -
CREATE OR REPLACE FUNCTION public.process_combined_tbl(

	    p_id int,
	    p_c public.combined_tbl.c%TYPE,
	    p_bitt public.combined_tbl.bitt%TYPE,
		..

)
parseTree-
parameters:{function_parameter:{name:"p_id"  arg_type:{names:{string:{sval:"pg_catalog"}}  names:{string:{sval:"int4"}}  typemod:-1  location:66}
mode:FUNC_PARAM_DEFAULT}}  parameters:{function_parameter:{name:"p_c"  arg_type:{names:{string:{sval:"public"}}  names:{string:{sval:"combined_tbl"}}
names:{string:{sval:"c"}}  pct_type:true  typemod:-1  location:87}  mode:FUNC_PARAM_DEFAULT}}  parameters:{function_parameter:{name:"p_bitt"
arg_type:{names:{string:{sval:"public"}}  names:{string:{sval:"combined_tbl"}}  names:{string:{sval:"bitt"}}  pct_type:true  typemod:-1
location:136}  mode:FUNC_PARAM_DEFAULT}}
*/
func GetFuncParametersTypeNames(parseTree *pg_query.ParseResult) []string {
	funcNode, _ := getCreateFuncStmtNode(parseTree)
	parameters := funcNode.CreateFunctionStmt.GetParameters()
	var paramTypeNames []string
	for _, param := range parameters {
		funcParam, ok := param.Node.(*pg_query.Node_FunctionParameter)
		if ok {
			paramType := funcParam.FunctionParameter.ArgType
			paramTypeNames = append(paramTypeNames, convertParserTypeNameToString(paramType))
		}
	}
	return paramTypeNames
}

func IsDDL(parseTree *pg_query.ParseResult) (bool, error) {
	ddlParser, err := GetDDLProcessor(parseTree)
	if err != nil {
		return false, fmt.Errorf("error getting a ddl parser: %w", err)
	}
	_, ok := ddlParser.(*NoOpProcessor)
	//Considering all the DDLs we have a Processor for as of now.
	//Not Full-proof as we don't have all DDL types but atleast we will skip all the types we know currently
	return !ok, nil
}

/*
this function checks whether the current node handles the jsonb data or not by evaluating all different type of nodes -
column ref - column of jsonb type
type cast - constant data with type casting to jsonb type
func call - function call returning the jsonb data
Expression - if any of left and right operands are of node type handling jsonb data
*/
func DoesNodeHandleJsonbData(node *pg_query.Node, jsonbColumns []string, jsonbFunctions []string) bool {
	switch {
	case node.GetColumnRef() != nil:
		/*
			SELECT numbers[1] AS first_number
			FROM array_data;
			{a_indirection:{arg:{column_ref:{fields:{string:{sval:"numbers"}}  location:69}}
			indirection:{a_indices:{uidx:{a_const:{ival:{ival:1}  location:77}}}}}}  location:69}}
		*/
		_, col := GetColNameFromColumnRef(node.GetColumnRef().ProtoReflect())
		if slices.Contains(jsonbColumns, col) {
			return true
		}

	case node.GetTypeCast() != nil:
		/*
			SELECT ('{"a": {"b": {"c": 1}}}'::jsonb)['a']['b']['c'];
			{a_indirection:{arg:{type_cast:{arg:{a_const:{sval:{sval:"{\"a\": {\"b\": {\"c\": 1}}}"}  location:280}}
			type_name:{names:{string:{sval:"jsonb"}}  typemod:-1  location:306}  location:304}}
		*/
		typeCast := node.GetTypeCast()
		_, typeName := getSchemaAndObjectName(typeCast.GetTypeName().GetNames())
		if typeName == "jsonb" {
			return true
		}
	case node.GetFuncCall() != nil:
		/*
			SELECT (jsonb_build_object('name', 'PostgreSQL', 'version', 14, 'open_source', TRUE))['name'] AS json_obj;
			val:{a_indirection:{arg:{func_call:{funcname:{string:{sval:"jsonb_build_object"}}  args:{a_const:{sval:{sval:"name"}
			location:194}}  args:{a_const:{sval:{sval:"PostgreSQL"}  location:202}}  args:{a_const:{sval:{sval:"version"}  location:216}}
			args:{a_const:{ival:{ival:14}  location:227}}
		*/
		funcCall := node.GetFuncCall()
		_, funcName := getSchemaAndObjectName(funcCall.Funcname)
		if slices.Contains(jsonbFunctions, funcName) {
			return true
		}
	case node.GetAExpr() != nil:
		/*
			SELECT ('{"key": "value1"}'::jsonb || '{"key1": "value2"}'::jsonb)['key'] AS object_in_array;
			val:{a_indirection:{arg:{a_expr:{kind:AEXPR_OP  name:{string:{sval:"||"}}  lexpr:{type_cast:{arg:{a_const:{sval:{sval:"{\"key\": \"value1\"}"}
			location:81}}  type_name:{names:{string:{sval:"jsonb"}}  typemod:-1  location:102}  location:100}}  rexpr:{type_cast:{arg:{a_const:{sval:{sval:"{\"key1\": \"value2\"}"}
			location:111}}  type_name:{names:{string:{sval:"jsonb"}}  typemod:-1  location:132}  location:130}}  location:108}}  indirection:{a_indices:{uidx:{a_const:{sval:{sval:"key"}
			location:139}}}}}}

			SELECT (data || '{"new_key": "new_value"}' )['name'] FROM test_jsonb;
			{val:{a_indirection:{arg:{a_expr:{kind:AEXPR_OP  name:{string:{sval:"||"}}  lexpr:{column_ref:{fields:{string:{sval:"data"}}  location:10}}  rexpr:{a_const:{sval:{sval:"{\"new_key\": \"new_value\"}"}
			location:18}}  location:15}}  indirection:{a_indices:{uidx:{a_const:{sval:{sval:"name"}

			SELECT (jsonb_build_object('name', 'PostgreSQL', 'version', 14, 'open_source', TRUE) || '{"key": "value2"}')['name'] AS json_obj;
			{val:{a_indirection:{arg:{a_expr:{kind:AEXPR_OP  name:{string:{sval:"||"}}  lexpr:{column_ref:{fields:{string:{sval:"data"}}  location:10}}  rexpr:{a_const:{sval:{sval:"{\"new_key\": \"new_value\"}"}
			location:18}}  location:15}}  indirection:{a_indices:{uidx:{a_const:{sval:{sval:"name"}  location:47}}}}}}  location:9}}
		*/
		expr := node.GetAExpr()
		lExpr := expr.GetLexpr()
		rExpr := expr.GetRexpr()
		if lExpr != nil && DoesNodeHandleJsonbData(lExpr, jsonbColumns, jsonbFunctions) {
			return true
		}
		if rExpr != nil && DoesNodeHandleJsonbData(rExpr, jsonbColumns, jsonbFunctions) {
			return true
		}
	}
	return false
}

func DeparseRawStmts(rawStmts []*pg_query.RawStmt) ([]string, error) {
	var deparsedStmts []string
	for _, rawStmt := range rawStmts {
		deparsedStmt, err := pg_query.Deparse(&pg_query.ParseResult{Stmts: []*pg_query.RawStmt{rawStmt}})
		if err != nil {
			return nil, fmt.Errorf("error deparsing statement: %w", err)
		}
		deparsedStmts = append(deparsedStmts, deparsedStmt+";") // adding semicolon to make it a valid SQL statement
	}

	return deparsedStmts, nil
}

func DeparseRawStmt(rawStmt *pg_query.RawStmt) (string, error) {
	if rawStmt == nil {
		return "", fmt.Errorf("raw statement is nil")
	}

	parseResult := &pg_query.ParseResult{
		Stmts: []*pg_query.RawStmt{rawStmt},
	}

	deparsedStmt, err := pg_query.Deparse(parseResult)
	if err != nil {
		return "", fmt.Errorf("error deparsing raw statement: %w", err)
	}

	return deparsedStmt + ";", nil // adding semicolon to make it a valid SQL statement
}

func DeparseParseTree(parseTree *pg_query.ParseResult) (string, error) {
	if parseTree == nil || len(parseTree.Stmts) == 0 {
		return "", fmt.Errorf("parse tree is empty or invalid")
	}

	deparsedStmt, err := pg_query.Deparse(parseTree)
	if err != nil {
		return "", fmt.Errorf("error deparsing parse tree: %w", err)
	}

	return deparsedStmt, nil
}

func getAConstValue(node *pg_query.Node) string {

	if node == nil {
		return ""
	}
	if node.GetTypeCast() != nil {
		return getAConstValue(node.GetTypeCast().GetArg())
	}
	if node.GetAConst() == nil {
		return ""
	}

	aConst := node.GetAConst()
	if aConst.GetVal() == nil {
		//if it doesn't have val
		return ""
	}

	switch {
	case aConst.GetSval() != nil:
		return aConst.GetSval().Sval
	case aConst.GetIval() != nil:
		return strconv.Itoa(int(aConst.GetIval().Ival))
	case aConst.GetFval() != nil:
		return aConst.GetFval().Fval
	case aConst.GetBsval() != nil:
		return aConst.GetBsval().Bsval
	case aConst.GetBoolval() != nil:
		return aConst.GetBoolval().String()
	}
	return ""
}

func TraverseAndFindColumnName(node *pg_query.Node) string {
	if node.GetColumnRef() != nil {
		_, colName := GetColNameFromColumnRef(node.GetColumnRef().ProtoReflect())
		return colName
	}
	switch {
	case node.GetTypeCast() != nil:
		/*
			WHERE ((status)::text <> 'active'::text)
			- where_clause:{a_expr:{kind:AEXPR_OP name:{string:{sval:"<>"}} lexpr:{type_cast:{arg:{column_ref:{fields:{string:{sval:"status"}} location:167}}
			  type_name:{names:{string:{sval:"text"}} typemod:-1 location:176} location:174}} rexpr:{type_cast:{arg:{a_const:{sval:{sval:"active"}
		*/
		return TraverseAndFindColumnName(node.GetTypeCast().Arg)
		//add more cases if possible for columnRef TODO:
	}

	return ""
}

<<<<<<< HEAD
func IsSelectSetValStmt(parseTree *pg_query.ParseResult) bool {
	/*
		stmts:{stmt:{select_stmt:{target_list:{res_target:{val:{func_call:{funcname:{string:{sval:"pg_catalog"}}
		funcname:{string:{sval:"setval"}} args:{a_const:{sval:{sval:"public.\"Case_Sensitive_Seq_id_seq\""} location:25}}
		args:{a_const:{ival:{ival:2} location:63}} args:{a_const:{boolval:{boolval:true} location:66}}
		funcformat:COERCE_EXPLICIT_CALL location:7}} location:7}} limit_option:LIMIT_OPTION_DEFAULT op:SETOP_NONE}}
		stmt_len:71}
	*/
	selectStmt, ok := parseTree.Stmts[0].Stmt.Node.(*pg_query.Node_SelectStmt)
	if !ok {
		return false
	}
	targetList := selectStmt.SelectStmt.GetTargetList()
	if len(targetList) == 0 || targetList[0] == nil {
		return false
	}

	target := targetList[0].GetResTarget()
	if target == nil {
		return false
	}
	val := target.GetVal()
	if val == nil {
		return false
	}
	funcCall := val.GetFuncCall()
	if funcCall == nil {
		return false
	}
	schema, funcName := GetFuncNameFromFuncCall(funcCall.ProtoReflect())
	if schema != "pg_catalog" {
		return false
	}
	if funcName != "setval" {
		return false
	}
	return true

}

func GetSequenceNameAndLastValueFromSetValStmt(parseTree *pg_query.ParseResult) (string, int64, error) {
	if !IsSelectSetValStmt(parseTree) {
		return "", 0, fmt.Errorf("not a setval statement %v", parseTree)
	}
	selectStmt, ok := parseTree.Stmts[0].Stmt.Node.(*pg_query.Node_SelectStmt)
	if !ok {
		return "", 0, fmt.Errorf("select stmt is nil in the setval statement %v", parseTree)
	}
	targetList := selectStmt.SelectStmt.GetTargetList()
	if len(targetList) == 0 || targetList[0] == nil {
		return "", 0, fmt.Errorf("target list is empty in the setval statement %v", selectStmt)
	}
	target := targetList[0].GetResTarget()
	if target == nil {
		return "", 0, fmt.Errorf("target is nil in the setval statement %v", targetList)
	}
	val := target.GetVal()
	if val == nil {
		return "", 0, fmt.Errorf("val is nil in the setval statement %v", target)
	}
	funcCall := val.GetFuncCall()
	if funcCall == nil {
		return "", 0, fmt.Errorf("func call is nil in the setval statement %v", val)
	}
	args := funcCall.GetArgs()
	if args == nil {
		return "", 0, fmt.Errorf("args are nil in the setval statement %v", funcCall)
	}
	/*

		SELECT pg_catalog.setval('public."Case_Sensitive_Seq_id_seq"', 2, true);

		stmts:{stmt:{select_stmt:{target_list:{res_target:{val:{func_call:{funcname:{string:{sval:"pg_catalog"}}
		funcname:{string:{sval:"setval"}} args:{a_const:{sval:{sval:"public.\"Case_Sensitive_Seq_id_seq\""} location:25}}
		args:{a_const:{ival:{ival:2} location:63}} args:{a_const:{boolval:{boolval:true} location:66}}
		funcformat:COERCE_EXPLICIT_CALL location:7}} location:7}} limit_option:LIMIT_OPTION_DEFAULT op:SETOP_NONE}}
		stmt_len:71}

		SELECT pg_catalog.setval('public."Case_Sensitive_Seq_id_seq"'::regclass, 2, true);

		stmts:{stmt:{select_stmt:{target_list:{res_target:{val:{func_call:{funcname:{string:{sval:"pg_catalog"}}
		funcname:{string:{sval:"setval"}}  args:{type_cast:{arg:{a_const:{sval:{sval:"public.\"Case_Sensitive_Seq_id_seq\""}
		location:25}}  type_name:{names:{string:{sval:"regclass"}}  typemod:-1  location:63}  location:61}}
		args:{a_const:{ival:{ival:2}  location:73}}  args:{a_const:{boolval:{boolval:true}  location:76}}
		funcformat:COERCE_EXPLICIT_CALL  location:7}}  location:7}}  limit_option:LIMIT_OPTION_DEFAULT  op:SETOP_NONE}}  stmt_len:81}
	*/

	//get a_const from args
	if len(args) < 2 {
		return "", 0, fmt.Errorf("args are less than 2 in the setval statement %v", args)
	}
	sequenceArg := args[0]
	if sequenceArg.GetTypeCast() != nil {
		sequenceArg = sequenceArg.GetTypeCast().GetArg()
	}
	sequenceName := getAConstValue(sequenceArg)
	lastValueArg := args[1]
	lastValue := getAConstValue(lastValueArg)
	lastValueInt, err := strconv.ParseInt(lastValue, 10, 64)
	if err != nil {
		return "", 0, fmt.Errorf("error parsing last value: %w", err)
	}
	return sequenceName, lastValueInt, nil
}

func IsAlterSequenceStmt(parseTree *pg_query.ParseResult) bool {
	/*
		stmts:{stmt:{alter_seq_stmt:{sequence:{relname:"case_sensitive_always_id_seq" inh:true relpersistence:"p" location:25}
		options:{def_elem:{defname:"restart" arg:{integer:{ival:4}} defaction:DEFELEM_UNSPEC location:54}} missing_ok:true}} stmt_len:68}

		ALTER SEQUENCE IF EXISTS case_sensitive_always_id_seq RESTART 4;
	*/
	_, ok := parseTree.Stmts[0].Stmt.Node.(*pg_query.Node_AlterSeqStmt)
	if !ok {
		return false
	}
	return true
}

func GetSequenceNameAndRestartValueFromAlterSequenceStmt(parseTree *pg_query.ParseResult) (string, int64, error) {
	if !IsAlterSequenceStmt(parseTree) {
		return "", 0, fmt.Errorf("not an alter sequence statement")
	}
	/*
		stmts:{stmt:{alter_seq_stmt:{sequence:{relname:"case_sensitive_always_id_seq" inh:true relpersistence:"p" location:25}
		options:{def_elem:{defname:"restart" arg:{integer:{ival:4}} defaction:DEFELEM_UNSPEC location:54}} missing_ok:true}} stmt_len:68}

		ALTER SEQUENCE IF EXISTS case_sensitive_always_id_seq RESTART 4;
	*/
	if len(parseTree.Stmts) == 0 {
		return "", 0, fmt.Errorf("parse tree is empty %s", parseTree)
	}
	if parseTree.Stmts[0] == nil {
		return "", 0, fmt.Errorf("parse tree stmt is nil %s", parseTree)
	}
	alterSeqStmt, _ := parseTree.Stmts[0].Stmt.Node.(*pg_query.Node_AlterSeqStmt)
	if alterSeqStmt == nil {
		return "", 0, fmt.Errorf("not an alter sequence statement")
	}
	seq := alterSeqStmt.AlterSeqStmt.GetSequence()
	if seq == nil {
		return "", 0, fmt.Errorf("sequence is not present in the alter sequence stmt %v", alterSeqStmt)
	}
	sequenceName := seq.GetRelname()
	options := alterSeqStmt.AlterSeqStmt.GetOptions()
	if options == nil {
		return "", 0, fmt.Errorf("options is nil in the alter sequence stmt %v", alterSeqStmt)
	}
	if len(options) == 0 {
		return "", 0, fmt.Errorf("options is empty in the alter sequence stmt %v", alterSeqStmt)
	}
	restartOption := options[0]
	if restartOption == nil {
		return "", 0, fmt.Errorf("restart option is nil in the alter sequence stmt options %v", options)
	}
	if restartOption.GetDefElem() == nil {
		return "", 0, fmt.Errorf("def elem is nil in the alter sequence stmt in restart option %v", restartOption)
	}
	defElem := restartOption.GetDefElem()
	if defElem == nil {
		return "", 0, fmt.Errorf("def elem is nil in the alter sequence stmt in restart option %v", restartOption)
	}
	arg := defElem.GetArg()
	if arg == nil {
		return "", 0, fmt.Errorf("arg is nil in the alter sequence stmt in restart option def element %v", defElem)
	}
	val := arg.GetInteger()
	if val == nil {
		return "", 0, fmt.Errorf("integer val is nil in the arg of the restart option def element %v", arg)
	}
	lastValue := int64(val.GetIval())
	return sequenceName, lastValue, nil
=======
func GetSessionVariableName(stmtStr string) (string, error) {
	parseTree, err := Parse(stmtStr)
	if err != nil {
		return "", fmt.Errorf("error parsing statement: %w", err)
	}
	if len(parseTree.Stmts) == 0 {
		return "", fmt.Errorf("no statements in parse tree")
	}
	stmt := parseTree.Stmts[0]
	if !IsSetStmt(stmt) {
		return "", fmt.Errorf("not a set statement")
	}
	varStmt := stmt.Stmt.Node.(*pg_query.Node_VariableSetStmt)
	if varStmt == nil || varStmt.VariableSetStmt == nil {
		return "", fmt.Errorf("not a set statement")
	}
	return varStmt.VariableSetStmt.GetName(), nil

>>>>>>> 2ca28642
}<|MERGE_RESOLUTION|>--- conflicted
+++ resolved
@@ -504,7 +504,6 @@
 	return ""
 }
 
-<<<<<<< HEAD
 func IsSelectSetValStmt(parseTree *pg_query.ParseResult) bool {
 	/*
 		stmts:{stmt:{select_stmt:{target_list:{res_target:{val:{func_call:{funcname:{string:{sval:"pg_catalog"}}
@@ -677,7 +676,8 @@
 	}
 	lastValue := int64(val.GetIval())
 	return sequenceName, lastValue, nil
-=======
+}
+
 func GetSessionVariableName(stmtStr string) (string, error) {
 	parseTree, err := Parse(stmtStr)
 	if err != nil {
@@ -696,5 +696,4 @@
 	}
 	return varStmt.VariableSetStmt.GetName(), nil
 
->>>>>>> 2ca28642
 }