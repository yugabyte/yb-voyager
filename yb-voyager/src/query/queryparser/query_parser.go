/*
Copyright (c) YugabyteDB, Inc.

Licensed under the Apache License, Version 2.0 (the "License");
you may not use this file except in compliance with the License.
You may obtain a copy of the License at

	http://www.apache.org/licenses/LICENSE-2.0

Unless required by applicable law or agreed to in writing, software
distributed under the License is distributed on an "AS IS" BASIS,
WITHOUT WARRANTIES OR CONDITIONS OF ANY KIND, either express or implied.
See the License for the specific language governing permissions and
limitations under the License.
*/

/*
This package contains all the logic related to parsing a query string, and extracting details out of it.
We mainly use the pg_query_go library to help with this.

The main functions in this package are:
1. Use pg_query_go to parse the query string into a ParseResult (i.e. a parseTree)
2. Traverse and process each protobufMessage node of the ParseTree.
3. For PLPGSQL, convert the PLPGSQL to JSON; get all the statements out of the PLPGSQL block.
we can put all the parser related logic (the parsing, the parsing of plpgsql to json, the traversal through the proto messages, the traversal through the nested plpgsql json, adding clauses to statements, etc
*/
package queryparser

import (
	"fmt"
	"os"

	pg_query "github.com/pganalyze/pg_query_go/v6"
	log "github.com/sirupsen/logrus"
)

func Parse(query string) (*pg_query.ParseResult, error) {
	log.Debugf("parsing the query [%s]", query)
	tree, err := pg_query.Parse(query)
	if err != nil {
		return nil, err
	}
	log.Debugf("query: %s\n", query)
	log.Debugf("parse tree: %v\n", tree)
	return tree, nil
}

func ParsePLPGSQLToJson(query string) (string, error) {
	log.Debugf("parsing the PLPGSQL to json query [%s]", query)
	jsonString, err := pg_query.ParsePlPgSqlToJSON(query)
	if err != nil {
		return "", err
	}
	return jsonString, err
}

<<<<<<< HEAD
func ParseSqlFile(filePath string) (*pg_query.ParseResult, error) {
	log.Debugf("parsing the file [%s]", filePath)
=======
func ParseSqlFile(filePath string) ([]*pg_query.RawStmt, error) {
	log.Infof("parsing the file %q", filePath)
>>>>>>> a3a58a75
	bytes, err := os.ReadFile(filePath)
	if err != nil {
		return nil, fmt.Errorf("reading file failed: %v", err)
	}

	tree, err := pg_query.Parse(string(bytes))
	if err != nil {
		return nil, err
	}
	log.Debugf("sql file contents: %s\n", string(bytes))
	log.Debugf("parse tree: %v\n", tree)
<<<<<<< HEAD
	return tree, nil
=======
	return tree.Stmts, nil
>>>>>>> a3a58a75
}

func ProcessDDL(parseTree *pg_query.ParseResult) (DDLObject, error) {
	processor, err := GetDDLProcessor(parseTree)
	if err != nil {
		return nil, fmt.Errorf("getting processor failed: %v", err)
	}

	ddlObject, err := processor.Process(parseTree)
	if err != nil {
		return nil, fmt.Errorf("parsing DDL failed: %v", err)
	}

	return ddlObject, nil
}<|MERGE_RESOLUTION|>--- conflicted
+++ resolved
@@ -54,13 +54,8 @@
 	return jsonString, err
 }
 
-<<<<<<< HEAD
-func ParseSqlFile(filePath string) (*pg_query.ParseResult, error) {
-	log.Debugf("parsing the file [%s]", filePath)
-=======
 func ParseSqlFile(filePath string) ([]*pg_query.RawStmt, error) {
 	log.Infof("parsing the file %q", filePath)
->>>>>>> a3a58a75
 	bytes, err := os.ReadFile(filePath)
 	if err != nil {
 		return nil, fmt.Errorf("reading file failed: %v", err)
@@ -72,11 +67,7 @@
 	}
 	log.Debugf("sql file contents: %s\n", string(bytes))
 	log.Debugf("parse tree: %v\n", tree)
-<<<<<<< HEAD
-	return tree, nil
-=======
 	return tree.Stmts, nil
->>>>>>> a3a58a75
 }
 
 func ProcessDDL(parseTree *pg_query.ParseResult) (DDLObject, error) {
