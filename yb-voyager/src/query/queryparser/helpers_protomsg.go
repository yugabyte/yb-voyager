/*
Copyright (c) YugabyteDB, Inc.

Licensed under the Apache License, Version 2.0 (the "License");
you may not use this file except in compliance with the License.
You may obtain a copy of the License at

	http://www.apache.org/licenses/LICENSE-2.0

Unless required by applicable law or agreed to in writing, software
distributed under the License is distributed on an "AS IS" BASIS,
WITHOUT WARRANTIES OR CONDITIONS OF ANY KIND, either express or implied.
See the License for the specific language governing permissions and
limitations under the License.
*/
package queryparser

import (
	"fmt"
	"strings"

	pg_query "github.com/pganalyze/pg_query_go/v6"
	log "github.com/sirupsen/logrus"
	"google.golang.org/protobuf/reflect/protoreflect"
)

func GetProtoMessageFromParseTree(parseTree *pg_query.ParseResult) protoreflect.Message {
	return parseTree.Stmts[0].Stmt.ProtoReflect()

}

func GetMsgFullName(msg protoreflect.Message) string {
	return string(msg.Descriptor().FullName())
}

// Sample example: {func_call:{funcname:{string:{sval:"pg_advisory_lock"}}
func GetFuncNameFromFuncCall(funcCallNode protoreflect.Message) (string, string) {
	if GetMsgFullName(funcCallNode) != PG_QUERY_FUNCCALL_NODE {
		return "", ""
	}

	funcnameList := GetListField(funcCallNode, "funcname")
	var names []string
	for i := 0; i < funcnameList.Len(); i++ {
		item := funcnameList.Get(i)
		name := GetStringValueFromNode(item.Message())
		if name != "" {
			names = append(names, name)
		}
	}

	if len(names) == 0 {
		return "", ""
	} else if len(names) == 1 {
		return "", names[0]
	}
	return names[0], names[1]
}

// Sample example:: {column_ref:{fields:{string:{sval:"xmax"}}
func GetColNameFromColumnRef(columnRefNode protoreflect.Message) (string, string) {
	if GetMsgFullName(columnRefNode) != PG_QUERY_COLUMNREF_NODE {
		return "", ""
	}

	fieldsList := GetListField(columnRefNode, "fields")
	var names []string
	for i := 0; i < fieldsList.Len(); i++ {
		item := fieldsList.Get(i)
		name := GetStringValueFromNode(item.Message())
		if name != "" {
			names = append(names, name)
		}
	}

	if len(names) == 0 {
		return "", ""
	} else if len(names) == 1 {
		return "", names[0]
	}
	return names[0], names[1]
}

// Sample example:: {column_ref:{fields:{string:{sval:"s"}}  fields:{string:{sval:"tableoid"}}  location:7}
func GetStringValueFromNode(nodeMsg protoreflect.Message) string {
	if nodeMsg == nil || !nodeMsg.IsValid() {
		return ""
	}

	nodeField := getOneofActiveField(nodeMsg, "node")
	if nodeField == nil {
		return ""
	}

	// Get the message corresponding to the set field
	nodeValue := nodeMsg.Get(nodeField)
	node := nodeValue.Message()
	if node == nil || !node.IsValid() {
		return ""
	}

	nodeType := node.Descriptor().FullName()
	switch nodeType {
	// Represents a simple string literal in a query, such as names or values directly provided in the SQL text.
	case PG_QUERY_STRING_NODE:
		return GetStringField(node, "sval")
	// Represents a constant value in SQL expressions, often used for literal values like strings, numbers, or keywords.
	case PG_QUERY_ACONST_NODE:
		return getStringFromAConstMsg(node)
	// Represents a type casting operation in SQL, where a value is explicitly converted from one type to another using a cast expression.
	case PG_QUERY_TYPECAST_NODE:
		return getStringFromTypeCastMsg(node, "arg")
	// Represents the asterisk '*' used in SQL to denote the selection of all columns in a table. Example: SELECT * FROM employees;
	case PG_QUERY_ASTAR_NODE:
		return ""
	default:
		return ""
	}
}

// getStringFromAConstMsg extracts the string from an 'A_Const' node's 'sval' field
// Sample example:: rowexpr:{a_const:{sval:{sval:"//Product"}  location:124}}
func getStringFromAConstMsg(aConstMsg protoreflect.Message) string {
	svalMsg := GetMessageField(aConstMsg, "sval")
	if svalMsg == nil {
		return ""
	}

	return GetStringField(svalMsg, "sval")
}

// getStringFromTypeCastMsg traverses to a specified field and extracts the 'A_Const' string value
// Sample example:: rowexpr:{type_cast:{arg:{a_const:{sval:{sval:"/order/item"}
func getStringFromTypeCastMsg(nodeMsg protoreflect.Message, fieldName string) string {
	childMsg := GetMessageField(nodeMsg, fieldName)
	if childMsg == nil {
		return ""
	}

	return GetStringValueFromNode(childMsg)
}

/*
Note: XMLTABLE() is not a simple function(stored in FuncCall node), its a table function
which generates set of rows using the info(about rows, columns, content) provided to it
Hence its requires a more complex node structure(RangeTableFunc node) to represent.

XMLTABLE transforms XML data into relational table format, making it easier to query XML structures.
Detection in RangeTableFunc Node:
- docexpr: Refers to the XML data source, usually a column storing XML.
- rowexpr: XPath expression (starting with '/' or '//') defining the rows in the XML.
- columns: Specifies the data extraction from XML into relational columns.

Example: Converting XML data about books into a table:
SQL Query:

	SELECT x.*
	FROM XMLTABLE(
		'/bookstore/book'
		PASSING xml_column
		COLUMNS
			title TEXT PATH 'title',
			author TEXT PATH 'author'
	) AS x;

Parsetree: stmt:{select_stmt:{target_list:{res_target:{val:{column_ref:{fields:{string:{sval:"x"}}  fields:{a_star:{}}  location:7}}  location:7}}
from_clause:{range_table_func:
	{docexpr:{column_ref:{fields:{string:{sval:"xml_column"}}  location:57}}
	rowexpr:{a_const:{sval:{sval:"/bookstore/book"}  location:29}}
	columns:{range_table_func_col:{colname:"title"  type_name:{names:{string:{sval:"text"}}  typemod:-1  location:87}  colexpr:{a_const:{sval:{sval:"title"}  location:97}}  location:81}}
	columns:{range_table_func_col:{colname:"author"  type_name:{names:{string:{sval:"text"}}  typemod:-1  location:116}  colexpr:{a_const:{sval:{sval:"author"}  location:126}}  location:109}}
alias:{aliasname:"x"}  location:17}}  limit_option:LIMIT_OPTION_DEFAULT  op:SETOP_NONE}}  stmt_len:142

Here, 'docexpr' points to 'xml_column' containing XML data, 'rowexpr' selects each 'book' node, and 'columns' extract 'title' and 'author' from each book.
Hence Presence of XPath in 'rowexpr' and structured 'columns' typically indicates XMLTABLE usage.
*/
// Function to detect if a RangeTableFunc node represents XMLTABLE()
func IsXMLTable(rangeTableFunc protoreflect.Message) bool {
	if GetMsgFullName(rangeTableFunc) != PG_QUERY_RANGETABLEFUNC_NODE {
		return false
	}

	log.Debug("checking if range table func node is for XMLTABLE()")
	// Check for 'docexpr' field
	docexprField := rangeTableFunc.Descriptor().Fields().ByName("docexpr")
	if docexprField == nil {
		return false
	}
	docexprNode := rangeTableFunc.Get(docexprField).Message()
	if docexprNode == nil {
		return false
	}

	// Check for 'rowexpr' field
	rowexprField := rangeTableFunc.Descriptor().Fields().ByName("rowexpr")
	if rowexprField == nil {
		return false
	}
	rowexprNode := rangeTableFunc.Get(rowexprField).Message()
	if rowexprNode == nil {
		return false
	}

	xpath := GetStringValueFromNode(rowexprNode)
	log.Debugf("xpath expression in the node: %s\n", xpath)
	// Keep both cases check(param placeholder and absolute check)
	if xpath == "" {
		// Attempt to check if 'rowexpr' is a parameter placeholder like '$1'
		isPlaceholder := IsParameterPlaceholder(rowexprNode)
		if !isPlaceholder {
			return false
		}
	} else if !IsXPathExprForXmlTable(xpath) {
		return false
	}

	// Check for 'columns' field
	columnsField := rangeTableFunc.Descriptor().Fields().ByName("columns")
	if columnsField == nil {
		return false
	}

	columnsList := rangeTableFunc.Get(columnsField).List()
	if columnsList.Len() == 0 {
		return false
	}

	// this means all the required fields of RangeTableFunc node for being a XMLTABLE() are present
	return true
}

/*
isXPathExprForXmlTable checks whether a given string is a valid XPath expression for XMLTABLE()'s rowexpr.
It returns true if the expression starts with '/' or '//', indicating an absolute or anywhere path.
This covers the primary cases used in XMLTABLE() for selecting XML nodes as rows.

XPath Expression Cases Covered for XMLTABLE():
1. Absolute Paths:
- Starts with a single '/' indicating the root node.
- Example: "/library/book"

2. Anywhere Paths:
- Starts with double '//' indicating selection from anywhere in the document.
- Example: "//book/author"

For a comprehensive overview of XPath expressions, refer to:
https://developer.mozilla.org/en-US/docs/Web/XPath
*/
func IsXPathExprForXmlTable(expression string) bool {
	// Trim leading and trailing whitespace
	expression = strings.TrimSpace(expression)
	if expression == "" {
		return false
	}

	// Check if the expression starts with '/' or '//'
	return strings.HasPrefix(expression, "/") || strings.HasPrefix(expression, "//")
}

// IsParameterPlaceholder checks if the given node represents a parameter placeholder like $1
func IsParameterPlaceholder(nodeMsg protoreflect.Message) bool {
	if nodeMsg == nil || !nodeMsg.IsValid() {
		return false
	}

	nodeField := getOneofActiveField(nodeMsg, "node")
	if nodeField == nil {
		return false
	}

	// Get the message corresponding to the set field
	nodeValue := nodeMsg.Get(nodeField)
	node := nodeValue.Message()
	if node == nil || !node.IsValid() {
		return false
	}

	// Identify the type of the node
	nodeType := node.Descriptor().FullName()
	if nodeType == PG_QUERY_PARAMREF_NODE {
		// This node represents a parameter reference like $1
		return true
	}

	return false
}

// getOneofActiveField retrieves the active field from a specified oneof in a Protobuf message.
// It returns the FieldDescriptor of the active field if a field is set, or nil if no field is set or the oneof is not found.
func getOneofActiveField(msg protoreflect.Message, oneofName string) protoreflect.FieldDescriptor {
	if msg == nil {
		return nil
	}

	// Get the descriptor of the message and find the oneof by name
	descriptor := msg.Descriptor()
	if descriptor == nil {
		return nil
	}

	oneofDescriptor := descriptor.Oneofs().ByName(protoreflect.Name(oneofName))
	if oneofDescriptor == nil {
		return nil
	}

	// Determine which field within the oneof is set
	return msg.WhichOneof(oneofDescriptor)
}

func GetStatementType(msg protoreflect.Message) string {
	nodeMsg := getOneofActiveField(msg, "node")
	if nodeMsg == nil {
		return ""
	}

	// Get the message corresponding to the set field
	nodeValue := msg.Get(nodeMsg)
	node := nodeValue.Message()
	if node == nil || !node.IsValid() {
		return ""
	}
	return GetMsgFullName(node)
}

func getOneofActiveNode(msg protoreflect.Message) protoreflect.Message {
	nodeField := getOneofActiveField(msg, "node")
	if nodeField == nil {
		return nil
	}

	value := msg.Get(nodeField)
	node := value.Message()
	if node == nil || !node.IsValid() {
		return nil
	}

	return node
}

// == Generic helper functions ==

// GetStringField retrieves a string field from a message.
// Sample example:: {column_ref:{fields:{string:{sval:"s"}}  fields:{string:{sval:"tableoid"}}  location:7}
func GetStringField(msg protoreflect.Message, fieldName string) string {
	field := msg.Descriptor().Fields().ByName(protoreflect.Name(fieldName))
	if field != nil && msg.Has(field) {
		return msg.Get(field).String()
	}
	return ""
}

// GetMessageField retrieves a message field from a message.
func GetMessageField(msg protoreflect.Message, fieldName string) protoreflect.Message {
	field := msg.Descriptor().Fields().ByName(protoreflect.Name(fieldName))
	if field != nil && msg.Has(field) {
		return msg.Get(field).Message()
	}
	return nil
}

func GetBoolField(msg protoreflect.Message, fieldName string) bool {
	field := msg.Descriptor().Fields().ByName(protoreflect.Name(fieldName))
	if field != nil && msg.Has(field) {
		return msg.Get(field).Bool()
	}
	return false
}

// GetListField retrieves a list field from a message.
func GetListField(msg protoreflect.Message, fieldName string) protoreflect.List {
	field := msg.Descriptor().Fields().ByName(protoreflect.Name(fieldName))
	if field != nil && msg.Has(field) {
		return msg.Get(field).List()
	}
	return nil
}

// GetEnumNumField retrieves a enum field from a message
// FieldDescriptor{Syntax: proto3, FullName: pg_query.JsonFuncExpr.op, Number: 1, Cardinality: optional, Kind: enum, HasJSONName: true, JSONName: "op", Enum: pg_query.JsonExprOp}
// val:{json_func_expr:{op:JSON_QUERY_OP  context_item:{raw_expr:{column_ref:{fields:{string:{sval:"details"}}  location:2626}}  format:{format_type:JS_FORMAT_DEFAULT  encoding:JS_ENC_DEFAULT
func GetEnumNumField(msg protoreflect.Message, fieldName string) protoreflect.EnumNumber {
	field := msg.Descriptor().Fields().ByName(protoreflect.Name(fieldName))
	if field != nil && msg.Has(field) {
		return msg.Get(field).Enum()
	}
	return 0
}

// GetSchemaAndObjectName extracts the schema and object name from a list.
func GetSchemaAndObjectName(nameList protoreflect.List) (string, string) {
	var schemaName, objectName string

	if nameList.Len() == 1 {
		objectName = GetStringField(nameList.Get(0).Message(), "string")
	} else if nameList.Len() == 2 {
		schemaName = GetStringField(nameList.Get(0).Message(), "string")
		objectName = GetStringField(nameList.Get(1).Message(), "string")
	}
	return schemaName, objectName
}

func ProtoAsSelectStmt(msg protoreflect.Message) (*pg_query.SelectStmt, error) {
	selectStmtNode, ok := msg.Interface().(*pg_query.SelectStmt)
	if !ok {
		return nil, fmt.Errorf("failed to cast msg to %s", PG_QUERY_SELECTSTMT_NODE)
	}
	return selectStmtNode, nil
}

<<<<<<< HEAD
func ProtoAsAConstNode(msg protoreflect.Message) (*pg_query.A_Const, error) {
	aConstNode, ok := msg.Interface().(*pg_query.A_Const)
	if !ok {
		return nil, fmt.Errorf("failed to cast msg to %s", PG_QUERY_ACONST_NODE)
	}
	return aConstNode, nil
}
func ProtoAsIndexStmt(msg protoreflect.Message) (*pg_query.IndexStmt, error) {
	protoMsg, ok := msg.Interface().(proto.Message)
=======
func ProtoAsCTENode(msg protoreflect.Message) (*pg_query.CommonTableExpr, error) {
	cteNode, ok := msg.Interface().(*pg_query.CommonTableExpr)
>>>>>>> bd473759
	if !ok {
		return nil, fmt.Errorf("failed to cast msg to %s", PG_QUERY_CTE_NODE)
	}
	return cteNode, nil
}

func ProtoAsIndexStmt(msg protoreflect.Message) (*pg_query.IndexStmt, error) {
	indexStmtNode, ok := msg.Interface().(*pg_query.IndexStmt)
	if !ok {
		return nil, fmt.Errorf("failed to cast msg to %s", PG_QUERY_INDEX_STMT_NODE)
	}

	return indexStmtNode, nil
}

func ProtoAsTableConstraint(msg protoreflect.Message) (*pg_query.Constraint, error) {
	consNode, ok := msg.Interface().(*pg_query.Constraint)
	if !ok {
		return nil, fmt.Errorf("failed to cast msg to %s", PG_QUERY_CONSTRAINT_NODE)
	}

	return consNode, nil
}

/*
Example:
options:{def_elem:{defname:"security_invoker" arg:{string:{sval:"true"}} defaction:DEFELEM_UNSPEC location:32}}
options:{def_elem:{defname:"security_barrier" arg:{string:{sval:"false"}} defaction:DEFELEM_UNSPEC location:57}}
Extract all defnames from the def_eleme node
*/
func TraverseAndExtractDefNamesFromDefElem(msg protoreflect.Message) ([]string, error) {
	var defNames []string
	collectorFunc := func(msg protoreflect.Message) error {
		if GetMsgFullName(msg) != PG_QUERY_DEFELEM_NODE {
			return nil
		}

		defName := GetStringField(msg, "defname")
		// TODO(future):
		//      defValNode = GetMessageField(msg, "arg")
		//      defVal     = GetStringField(defValNode, "sval")

		defNames = append(defNames, defName)
		return nil
	}
	visited := make(map[protoreflect.Message]bool)
	err := TraverseParseTree(msg, visited, collectorFunc)
	if err != nil {
		return nil, fmt.Errorf("failed to traverse parse tree for fetching defnames: %w", err)
	}

	return defNames, nil
}

func GetAIndirectionNode(msg protoreflect.Message) (*pg_query.A_Indirection, bool) {
	protoMsg := msg.Interface().(protoreflect.ProtoMessage)
	aIndirection, ok := protoMsg.(*pg_query.A_Indirection)
	return aIndirection, ok
}<|MERGE_RESOLUTION|>--- conflicted
+++ resolved
@@ -407,7 +407,6 @@
 	return selectStmtNode, nil
 }
 
-<<<<<<< HEAD
 func ProtoAsAConstNode(msg protoreflect.Message) (*pg_query.A_Const, error) {
 	aConstNode, ok := msg.Interface().(*pg_query.A_Const)
 	if !ok {
@@ -415,12 +414,9 @@
 	}
 	return aConstNode, nil
 }
-func ProtoAsIndexStmt(msg protoreflect.Message) (*pg_query.IndexStmt, error) {
-	protoMsg, ok := msg.Interface().(proto.Message)
-=======
+
 func ProtoAsCTENode(msg protoreflect.Message) (*pg_query.CommonTableExpr, error) {
 	cteNode, ok := msg.Interface().(*pg_query.CommonTableExpr)
->>>>>>> bd473759
 	if !ok {
 		return nil, fmt.Errorf("failed to cast msg to %s", PG_QUERY_CTE_NODE)
 	}
