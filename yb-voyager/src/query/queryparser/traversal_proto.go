--- conflicted
+++ resolved
@@ -23,46 +23,10 @@
 	"google.golang.org/protobuf/reflect/protoreflect"
 )
 
-<<<<<<< HEAD
-=======
 const (
-	PG_QUERY_NODE_NODE           = "pg_query.Node"
-	PG_QUERY_STRING_NODE         = "pg_query.String"
-	PG_QUERY_ASTAR_NODE          = "pg_query.A_Star"
-	PG_QUERY_ACONST_NODE         = "pg_query.A_Const"
-	PG_QUERY_TYPECAST_NODE       = "pg_query.TypeCast"
-	PG_QUERY_XMLEXPR_NODE        = "pg_query.XmlExpr"
-	PG_QUERY_FUNCCALL_NODE       = "pg_query.FuncCall"
-	PG_QUERY_COLUMNREF_NODE      = "pg_query.ColumnRef"
-	PG_QUERY_RANGEFUNCTION_NODE  = "pg_query.RangeFunction"
-	PG_QUERY_RANGEVAR_NODE       = "pg_query.RangeVar"
-	PG_QUERY_RANGETABLEFUNC_NODE = "pg_query.RangeTableFunc"
-	PG_QUERY_PARAMREF_NODE       = "pg_query.ParamRef"
-	PG_QUERY_DEFELEM_NODE        = "pg_query.DefElem"
-
-	PG_QUERY_INSERTSTMT_NODE = "pg_query.InsertStmt"
-	PG_QUERY_UPDATESTMT_NODE = "pg_query.UpdateStmt"
-	PG_QUERY_DELETESTMT_NODE = "pg_query.DeleteStmt"
-	PG_QUERY_SELECTSTMT_NODE = "pg_query.SelectStmt"
-
-	PG_QUERY_A_INDIRECTION_NODE              = "pg_query.A_Indirection"
-	PG_QUERY_JSON_OBJECT_AGG_NODE            = "pg_query.JsonObjectAgg"
-	PG_QUERY_JSON_ARRAY_AGG_NODE             = "pg_query.JsonArrayAgg"
-	PG_QUERY_JSON_ARRAY_CONSTRUCTOR_AGG_NODE = "pg_query.JsonArrayConstructor"
-	PG_QUERY_JSON_FUNC_EXPR_NODE             = "pg_query.JsonFuncExpr"
-	PG_QUERY_JSON_OBJECT_CONSTRUCTOR_NODE    = "pg_query.JsonObjectConstructor"
-	PG_QUERY_JSON_TABLE_NODE                 = "pg_query.JsonTable"
-	PG_QUERY_JSON_IS_PREDICATE_NODE          = "pg_query.JsonIsPredicate"
-	PG_QUERY_VIEW_STMT_NODE                  = "pg_query.ViewStmt"
-	PG_QUERY_COPY_STMT_NODE                  = "pg_query.CopyStmt"
-
-	PG_QUERY_DEFINE_STMT_NODE = "pg_query.DefineStmt"
-	PG_QUERY_MERGE_STMT_NODE  = "pg_query.MergeStmt"
-	PG_QUERY_CONSTRAINT_NODE  = "pg_query.Constraint"
-	PG_QUERY_INDEX_STMT_NODE  = "pg_query.IndexStmt"
+	
 )
 
->>>>>>> a70ef0a7
 // function type for processing nodes during traversal
 type NodeProcessor func(msg protoreflect.Message) error
 
