/*
Copyright (c) YugabyteDB, Inc.

Licensed under the Apache License, Version 2.0 (the "License");
you may not use this file except in compliance with the License.
You may obtain a copy of the License at

	http://www.apache.org/licenses/LICENSE-2.0

Unless required by applicable law or agreed to in writing, software
distributed under the License is distributed on an "AS IS" BASIS,
WITHOUT WARRANTIES OR CONDITIONS OF ANY KIND, either express or implied.
See the License for the specific language governing permissions and
limitations under the License.
*/
package queryparser

import (
	"fmt"
	"slices"

	log "github.com/sirupsen/logrus"
	"google.golang.org/protobuf/reflect/protoreflect"
)

const (
	PG_QUERY_NODE_NODE           = "pg_query.Node"
	PG_QUERY_STRING_NODE         = "pg_query.String"
	PG_QUERY_ASTAR_NODE          = "pg_query.A_Star"
	PG_QUERY_ACONST_NODE         = "pg_query.A_Const"
	PG_QUERY_TYPECAST_NODE       = "pg_query.TypeCast"
	PG_QUERY_XMLEXPR_NODE        = "pg_query.XmlExpr"
	PG_QUERY_FUNCCALL_NODE       = "pg_query.FuncCall"
	PG_QUERY_COLUMNREF_NODE      = "pg_query.ColumnRef"
	PG_QUERY_RANGEFUNCTION_NODE  = "pg_query.RangeFunction"
	PG_QUERY_RANGEVAR_NODE       = "pg_query.RangeVar"
	PG_QUERY_RANGETABLEFUNC_NODE = "pg_query.RangeTableFunc"
	PG_QUERY_PARAMREF_NODE       = "pg_query.ParamRef"
	PG_QUERY_DEFELEM_NODE        = "pg_query.DefElem"

	PG_QUERY_INSERTSTMT_NODE = "pg_query.InsertStmt"
	PG_QUERY_UPDATESTMT_NODE = "pg_query.UpdateStmt"
	PG_QUERY_DELETESTMT_NODE = "pg_query.DeleteStmt"

<<<<<<< HEAD
	PG_QUERY_JSON_OBJECT_AGG_NODE            = "pg_query.JsonObjectAgg"
	PG_QUERY_JSON_ARRAY_AGG_NODE             = "pg_query.JsonArrayAgg"
	PG_QUERY_JSON_ARRAY_CONSTRUCTOR_AGG_NODE = "pg_query.JsonArrayConstructor"
	PG_QUERY_JSON_FUNC_EXPR_NODE             = "pg_query.JsonFuncExpr"
	PG_QUERY_JSON_OBJECT_CONSTRUCTOR_NODE    = "pg_query.JsonObjectConstructor"
	PG_QUERY_JSON_TABLE_NODE                 = "pg_query.JsonTable"
=======
	PG_QUERY_VIEWSTMT_NODE = "pg_query.ViewStmt"
>>>>>>> 521ac314
)

// function type for processing nodes during traversal
type NodeProcessor func(msg protoreflect.Message) error

/*
	ParseTree struct of each query by pg_query_go is basically marshalled from a protobuf (Refer pg_query.Parse() function)
	We can tree each query/node as protobuf having fields and other nodes nested in it

	For example:
	Query: SELECT id, xmlelement(name "employee", name) AS employee_data FROM employees
	ParseTree: version:160001  stmts:{stmt:{
	select_stmt:{target_list:{res_target:{val:{column_ref:{fields:{string:{sval:"id"}}  location:7}}  location:7}}
	target_list:{res_target:{name:"employee_data"  val:{xml_expr:{op:IS_XMLELEMENT  name:"employee"  args:{column_ref:{fields:{string:{sval:"name"}}  location:39}}  xmloption:XMLOPTION_DOCUMENT  location:11}}  location:11}}
	from_clause:{range_var:{relname:"employees"  inh:true  relpersistence:"p"  location:67}}  limit_option:LIMIT_OPTION_DEFAULT  op:SETOP_NONE}}}

	Traversal Output:
	Traversing NodeType: pg_query.Node
	Traversing NodeType: pg_query.SelectStmt
	Field: target_list, Type: message
	Traversing NodeType: pg_query.Node
	Traversing NodeType: pg_query.ResTarget
	Field: val, Type: message
	Traversing NodeType: pg_query.Node
	Traversing NodeType: pg_query.ColumnRef
	Field: fields, Type: message
	Traversing NodeType: pg_query.Node
	Traversing NodeType: pg_query.String
	Field: sval, Type: string
	Field: location, Type: int32
	Field: location, Type: int32
	Traversing NodeType: pg_query.Node
	Traversing NodeType: pg_query.ResTarget
	Field: name, Type: string
	Field: val, Type: message
	Traversing NodeType: pg_query.Node
	Traversing NodeType: pg_query.XmlExpr
	XML Functions
	Field: op, Type: enum
	Field: name, Type: string
	Field: args, Type: message
	Traversing NodeType: pg_query.Node
	Traversing NodeType: pg_query.ColumnRef
	Field: fields, Type: message
	Traversing NodeType: pg_query.Node
	Traversing NodeType: pg_query.String
	Field: sval, Type: string
	Field: location, Type: int32
	Field: xmloption, Type: enum
	Field: location, Type: int32
	Field: location, Type: int32
	Field: from_clause, Type: message
	Traversing NodeType: pg_query.Node
	Traversing NodeType: pg_query.RangeVar
	Field: relname, Type: string
	Field: inh, Type: bool
	Field: relpersistence, Type: string
	Field: location, Type: int32
	Field: limit_option, Type: enum
	Field: op, Type: enum
*/

func TraverseParseTree(msg protoreflect.Message, visited map[protoreflect.Message]bool, processor NodeProcessor) error {
	if msg == nil || !msg.IsValid() {
		return nil
	}

	if visited[msg] {
		return nil
	}
	visited[msg] = true

	nodeType := msg.Descriptor().FullName()
	log.Debugf("Traversing NodeType: %s\n", nodeType)
	// applying the processor to the current node
	if err := processor(msg); err != nil {
		log.Debugf("error processing node %s: %v", nodeType, err)
		return fmt.Errorf("error processing node %s: %w", nodeType, err)
	}

	// Reference Oneof - https://protobuf.dev/programming-guides/proto3/#oneof
	if nodeType == PG_QUERY_NODE_NODE {
		nodeField := getOneofActiveField(msg, "node")
		if nodeField != nil {
			value := msg.Get(nodeField)
			if value.IsValid() {
				err := TraverseParseTree(value.Message(), visited, processor)
				if err != nil {
					return err
				}
			}
		}
	}

	return TraverseNodeFields(msg, visited, processor)
}

func TraverseNodeFields(msg protoreflect.Message, visited map[protoreflect.Message]bool, processor NodeProcessor) error {
	fields := msg.Descriptor().Fields() // returns declared fields, not populated ones
	if fields == nil || fields.Len() == 0 {
		return nil
	}

	for i := 0; i < fields.Len(); i++ {
		fieldDesc := fields.Get(i)

		/*
			Checks if current field is set or not.
			As per documentation,
			// Fields is a list of nested field declarations.
			Fields() FieldDescriptors
			// Oneofs is a list of nested oneof declarations.
			Oneofs() OneofDescriptors
		*/
		if !msg.Has(fieldDesc) {
			log.Debugf("field %q is not a part of the message ", fieldDesc.FullName())
			continue
		}

		// (this check might be redundant due to previous Has() check)
		// Handle oneof fields
		if oneof := fieldDesc.ContainingOneof(); oneof != nil {
			// Only process if the fieldDesc (field) is the one that is set in the oneof group
			if fieldDesc != msg.WhichOneof(oneof) {
				continue // Skip unset fields in the oneof group
			}
		}
		log.Debugf("Field: %s, Type: %s\n", fieldDesc.Name(), fieldDesc.Kind())
		value := msg.Get(fieldDesc)
		switch {
		case fieldDesc.IsList() && fieldDesc.Kind() == protoreflect.MessageKind:
			list := value.List()
			for j := 0; j < list.Len(); j++ {
				// every elem in the list have same Kind as that of field
				elem := list.Get(j)
				err := TraverseParseTree(elem.Message(), visited, processor)
				if err != nil {
					log.Debugf("error traversing field %s: %v", fieldDesc.Name(), err)
					return fmt.Errorf("error traversing field %s: %w", fieldDesc.Name(), err)
				}
			}

		case fieldDesc.Kind() == protoreflect.MessageKind:
			err := TraverseParseTree(value.Message(), visited, processor)
			if err != nil {
				log.Debugf("error traversing field %s: %v", fieldDesc.Name(), err)
				return fmt.Errorf("error traversing field %s: %w", fieldDesc.Name(), err)
			}

		case IsScalarKind(fieldDesc.Kind()):
			log.Debugf("Scalar field of Type: %s, value: %v\n", fieldDesc.Kind(), value.Interface())
		default:
			log.Debugf("field kind case not covered: %s\n", fieldDesc.Kind())
		}
	}

	return nil
}

// ScalarKind is all datatypes including enums
func IsScalarKind(kind protoreflect.Kind) bool {
	listOfScalarKinds := []protoreflect.Kind{
		// integer kinds
		protoreflect.Int32Kind, protoreflect.Uint32Kind, protoreflect.Sint32Kind, protoreflect.Sfixed32Kind, protoreflect.Fixed32Kind,
		protoreflect.Int64Kind, protoreflect.Uint64Kind, protoreflect.Sint64Kind, protoreflect.Sfixed64Kind, protoreflect.Fixed64Kind,
		// float, double, string, bool, bytes, enum kinds
		protoreflect.FloatKind, protoreflect.DoubleKind,
		protoreflect.BoolKind, protoreflect.StringKind, protoreflect.BytesKind, protoreflect.EnumKind}
	return slices.Contains(listOfScalarKinds, kind)
}

func GetSchemaUsed(query string) ([]string, error) {
	parseTree, err := Parse(query)
	if err != nil {
		return nil, fmt.Errorf("error parsing query: %w", err)
	}

	msg := GetProtoMessageFromParseTree(parseTree)
	visited := make(map[protoreflect.Message]bool)
	objectCollector := NewObjectCollector(TablesOnlyPredicate)
	err = TraverseParseTree(msg, visited, func(msg protoreflect.Message) error {
		objectCollector.Collect(msg)
		return nil
	})
	if err != nil {
		return nil, fmt.Errorf("traversing parse tree: %w", err)
	}

	return objectCollector.GetSchemaList(), nil
}<|MERGE_RESOLUTION|>--- conflicted
+++ resolved
@@ -42,16 +42,13 @@
 	PG_QUERY_UPDATESTMT_NODE = "pg_query.UpdateStmt"
 	PG_QUERY_DELETESTMT_NODE = "pg_query.DeleteStmt"
 
-<<<<<<< HEAD
 	PG_QUERY_JSON_OBJECT_AGG_NODE            = "pg_query.JsonObjectAgg"
 	PG_QUERY_JSON_ARRAY_AGG_NODE             = "pg_query.JsonArrayAgg"
 	PG_QUERY_JSON_ARRAY_CONSTRUCTOR_AGG_NODE = "pg_query.JsonArrayConstructor"
 	PG_QUERY_JSON_FUNC_EXPR_NODE             = "pg_query.JsonFuncExpr"
 	PG_QUERY_JSON_OBJECT_CONSTRUCTOR_NODE    = "pg_query.JsonObjectConstructor"
 	PG_QUERY_JSON_TABLE_NODE                 = "pg_query.JsonTable"
-=======
-	PG_QUERY_VIEWSTMT_NODE = "pg_query.ViewStmt"
->>>>>>> 521ac314
+	PG_QUERY_VIEWSTMT_NODE                   = "pg_query.ViewStmt"
 )
 
 // function type for processing nodes during traversal
