/*
Copyright (c) YugabyteDB, Inc.

Licensed under the Apache License, Version 2.0 (the "License");
you may not use this file except in compliance with the License.
You may obtain a copy of the License at

	http://www.apache.org/licenses/LICENSE-2.0

Unless required by applicable law or agreed to in writing, software
distributed under the License is distributed on an "AS IS" BASIS,
WITHOUT WARRANTIES OR CONDITIONS OF ANY KIND, either express or implied.
See the License for the specific language governing permissions and
limitations under the License.
*/
package queryparser

import (
	"fmt"
	"slices"
	"strings"

	pg_query "github.com/pganalyze/pg_query_go/v6"
	"github.com/samber/lo"
	log "github.com/sirupsen/logrus"

	"github.com/yugabyte/yb-voyager/yb-voyager/src/utils"
)

// Base parser interface
/*
Whenever adding a new DDL type to prasing for detecting issues, need to extend this DDLProcessor
with the Process() function to adding logic to get the required information out from the parseTree of that DDL
and store it in a DDLObject struct
*/
type DDLProcessor interface {
	Process(*pg_query.ParseResult) (DDLObject, error)
}

// Base DDL object interface
/*
Whenever adding a new DDL type, You need to extend this DDLObject struct to be extended for that object type
with the required for storing the information which should have these required function also extended for the objeect Name and schema name
*/
type DDLObject interface {
	GetObjectName() string
	GetObjectType() string
	GetSchemaName() string
}

//=========== TABLE PROCESSOR ================================

// TableProcessor handles parsing CREATE TABLE statements
type TableProcessor struct{}

func NewTableProcessor() *TableProcessor {
	return &TableProcessor{}
}

/*
e.g. CREATE TABLE "Test"(

		id int,
		room_id int,
		time_range tsrange,
		room_id1 int,
		time_range1 tsrange
		EXCLUDE USING gist (room_id WITH =, time_range WITH &&),
		EXCLUDE USING gist (room_id1 WITH =, time_range1 WITH &&)
	);

create_stmt:{relation:{relname:"Test" inh:true relpersistence:"p" location:14} table_elts:...table_elts:{constraint:{contype:CONSTR_EXCLUSION
location:226 exclusions:{list:{items:{index_elem:{name:"room_id" ordering:SORTBY_DEFAULT nulls_ordering:SORTBY_NULLS_DEFAULT}}
items:{list:{items:{string:{sval:"="}}}}}} exclusions:{list:{items:{index_elem:{name:"time_range" ordering:SORTBY_DEFAULT nulls_ordering:SORTBY_NULLS_DEFAULT}}
items:{list:{items:{string:{sval:"&&"}}}}}} access_method:"gist"}} table_elts:{constraint:{contype:CONSTR_EXCLUSION location:282 exclusions:{list:
{items:{index_elem:{name:"room_id1" ordering:SORTBY_DEFAULT nulls_ordering:SORTBY_NULLS_DEFAULT}} items:{list:{items:{string:{sval:"="}}}}}}
exclusions:{list:{items:{index_elem:{name:"time_range1" ordering:SORTBY_DEFAULT nulls_ordering:SORTBY_NULLS_DEFAULT}} items:{list:{items:{string:{sval:"&&"}}}}}}
access_method:"gist"}} oncommit:ONCOMMIT_NOOP}} stmt_len:365}

here we are iterating over all the table_elts - table elements and which are comma separated column info in
the DDL so each column has column_def(column definition) in the parse tree but in case it is a constraint, the column_def
is nil.

e.g. In case if PRIMARY KEY is included in column definition

	 CREATE TABLE example2 (
	 	id numeric NOT NULL PRIMARY KEY,
		country_code varchar(3),
		record_type varchar(5)

) PARTITION BY RANGE (country_code, record_type) ;
stmts:{stmt:{create_stmt:{relation:{relname:"example2"  inh:true  relpersistence:"p"  location:193}  table_elts:{column_def:{colname:"id"
type_name:{names:{string:{sval:"pg_catalog"}}  names:{string:{sval:"numeric"}}  typemod:-1  location:208}  is_local:true
constraints:{constraint:{contype:CONSTR_NOTNULL  location:216}}  constraints:{constraint:{contype:CONSTR_PRIMARY  location:225}}
location:205}}  ...  partspec:{strategy:PARTITION_STRATEGY_RANGE
part_params:{partition_elem:{name:"country_code"  location:310}}  part_params:{partition_elem:{name:"record_type"  location:324}}
location:290}  oncommit:ONCOMMIT_NOOP}}  stmt_location:178  stmt_len:159}

In case if PRIMARY KEY in column list CREATE TABLE example1 (..., PRIMARY KEY(id,country_code) ) PARTITION BY RANGE (country_code, record_type);
stmts:{stmt:{create_stmt:{relation:{relname:"example1"  inh:true  relpersistence:"p"  location:15}  table_elts:{column_def:{colname:"id"
type_name:{names:{string:{sval:"pg_catalog"}}  names:{string:{sval:"numeric"}}  ... table_elts:{constraint:{contype:CONSTR_PRIMARY
location:98  keys:{string:{sval:"id"}} keys:{string:{sval:"country_code"}}}}  partspec:{strategy:PARTITION_STRATEGY_RANGE
part_params:{partition_elem:{name:"country_code" location:150}}  part_params:{partition_elem:{name:"record_type"  ...
*/
func (tableProcessor *TableProcessor) Process(parseTree *pg_query.ParseResult) (DDLObject, error) {
	createTableNode, ok := getCreateTableStmtNode(parseTree)
	if !ok {
		return nil, fmt.Errorf("not a CREATE TABLE statement")
	}

	table := &Table{
		SchemaName: createTableNode.CreateStmt.Relation.Schemaname,
		TableName:  createTableNode.CreateStmt.Relation.Relname,
		/*
			e.g CREATE UNLOGGED TABLE tbl_unlogged (id int, val text);
			stmt:{create_stmt:{relation:{schemaname:"public" relname:"tbl_unlogged" inh:true relpersistence:"u" location:19}
		*/
		IsUnlogged:       createTableNode.CreateStmt.Relation.GetRelpersistence() == "u",
		IsPartitioned:    createTableNode.CreateStmt.GetPartspec() != nil,
		IsInherited:      tableProcessor.checkInheritance(createTableNode),
		GeneratedColumns: make([]string, 0),
		Constraints:      make([]TableConstraint, 0),
		PartitionColumns: make([]string, 0),
	}

	// Parse columns and their properties
	tableProcessor.parseTableElts(createTableNode.CreateStmt.TableElts, table)

	if table.IsPartitioned {

		partitionElements := createTableNode.CreateStmt.GetPartspec().GetPartParams()
		table.PartitionStrategy = createTableNode.CreateStmt.GetPartspec().GetStrategy()

		for _, partElem := range partitionElements {
			if partElem.GetPartitionElem().GetExpr() != nil {
				table.IsExpressionPartition = true
			} else {
				table.PartitionColumns = append(table.PartitionColumns, partElem.GetPartitionElem().GetName())
			}
		}
	}

	return table, nil
}

func (tableProcessor *TableProcessor) parseTableElts(tableElts []*pg_query.Node, table *Table) {
	/*
		Parsing the table elements liek column definitions constraint basically all the things inside the () of CREATE TABLE test(id int, CONSTRAINT Pk PRIMARY KEY (id)....);
		storing all the information of columns - name, typename, isArraytype and constraints - constraint name, columns involved, type of constraint, is deferrable or not

	*/
	for _, element := range tableElts {
		if element.GetColumnDef() != nil {
			if tableProcessor.isGeneratedColumn(element.GetColumnDef()) {
				table.GeneratedColumns = append(table.GeneratedColumns, element.GetColumnDef().Colname)
			}
			colName := element.GetColumnDef().GetColname()

			typeNames := element.GetColumnDef().GetTypeName().GetNames()
			typeSchemaName, typeName := getSchemaAndObjectName(typeNames)
			/*
				e.g. CREATE TABLE test_xml_type(id int, data xml);
				relation:{relname:"test_xml_type" inh:true relpersistence:"p" location:15} table_elts:{column_def:{colname:"id"
				type_name:{names:{string:{sval:"pg_catalog"}} names:{string:{sval:"int4"}} typemod:-1 location:32}
				is_local:true location:29}} table_elts:{column_def:{colname:"data" type_name:{names:{string:{sval:"xml"}}
				typemod:-1 location:42} is_local:true location:37}} oncommit:ONCOMMIT_NOOP}}

				here checking the type of each column as type definition can be a list names for types which are native e.g. int
				it has type names - [pg_catalog, int4] both to determine but for complex types like text,json or xml etc. if doesn't have
				info about pg_catalog. so checking the 0th only in case XML/XID to determine the type and report
			*/
			table.Columns = append(table.Columns, TableColumn{
				ColumnName:  colName,
				TypeName:    typeName,
				TypeSchema:  typeSchemaName,
				IsArrayType: isArrayType(element.GetColumnDef().GetTypeName()),
			})

			constraints := element.GetColumnDef().GetConstraints()
			if constraints != nil {
				for idx, c := range constraints {
					constraint := c.GetConstraint()
					if slices.Contains(deferrableConstraintsList, constraint.Contype) {
						/*
								e.g. create table unique_def_test(id int UNIQUE DEFERRABLE, c1 int);

								create_stmt:{relation:{relname:"unique_def_test"  inh:true  relpersistence:"p"  location:15}
								table_elts:{column_def:{colname:"id"  type_name:{names:{string:{sval:"pg_catalog"}}  names:{string:{sval:"int4"}}
								typemod:-1  location:34}  is_local:true  constraints:{constraint:{contype:CONSTR_UNIQUE  location:38}}
								constraints:{constraint:{contype:CONSTR_ATTR_DEFERRABLE  location:45}}  location:31}}  ....

							here checking the case where this clause is in column definition so iterating over each column_def and in that
							constraint type has deferrable or not and also it should not be a foreign constraint as Deferrable on FKs are
							supported.
						*/
						if idx > 0 {
							lastConstraint := table.Constraints[len(table.Constraints)-1]
							lastConstraint.IsDeferrable = true
							table.Constraints[len(table.Constraints)-1] = lastConstraint
						}
					} else {
						/*
							table_elts:{column_def:{colname:"abc_id"  type_name:{names:{string:{sval:"pg_catalog"}}  names:{string:{sval:"int4"}}  typemod:-1
							location:45}  is_local:true  constraints:{constraint:{contype:CONSTR_FOREIGN  initially_valid:true  pktable:{schemaname:"schema1"
							relname:"abc"  inh:true  relpersistence:"p"  location:60}  pk_attrs:{string:{sval:"id"}}  fk_matchtype:"s"  fk_upd_action:"a"  fk_del_action:"a"

							In case of FKs there is field called PkTable which has reference table information
						*/
						table.addConstraint(constraint.Contype, []string{colName}, constraint.Conname, false, constraint.Pktable)
					}
				}
			}

		} else if element.GetConstraint() != nil {
			/*
				e.g. create table uniquen_def_test1(id int, c1 int, UNIQUE(id) DEFERRABLE INITIALLY DEFERRED);
					{create_stmt:{relation:{relname:"unique_def_test1"  inh:true  relpersistence:"p"  location:80}  table_elts:{column_def:{colname:"id"
					type_name:{....  names:{string:{sval:"int4"}}  typemod:-1  location:108}  is_local:true  location:105}}
					table_elts:{constraint:{contype:CONSTR_UNIQUE  deferrable:true  initdeferred:true location:113  keys:{string:{sval:"id"}}}} ..

					here checking the case where this constraint is at the at the end as a constraint only, so checking deferrable field in constraint
					in case of its not a FK.
			*/
			constraint := element.GetConstraint()
			conType := element.GetConstraint().Contype
			columns := parseColumnsFromKeys(constraint.GetKeys())
			switch conType {
			case EXCLUSION_CONSTR_TYPE:
				//In case CREATE DDL has EXCLUDE USING gist(room_id '=', time_range WITH &&) - it will be included in columns but won't have columnDef as its a constraint
				exclusions := constraint.GetExclusions()
				//exclusions:{list:{items:{index_elem:{name:"room_id" ordering:SORTBY_DEFAULT nulls_ordering:SORTBY_NULLS_DEFAULT}}
				//items:{list:{items:{string:{sval:"="}}}}}}
				columns = tableProcessor.parseColumnsFromExclusions(exclusions)
			case FOREIGN_CONSTR_TYPE:
				// In case of Foreign key constraint if it is present at the end of table column definition
				fkAttrs := constraint.FkAttrs
				//CREATE TABLE schema1.abc_fk(id int, abc_id INT, val text, PRIMARY KEY(id), FOREIGN KEY (abc_id) REFERENCES schema1.abc(id));
				//table_elts:{constraint:{contype:CONSTR_FOREIGN initially_valid:true pktable:{schemaname:"schema1" relname:"abc" inh:true relpersistence:"p" location:109}
				//fk_attrs:{string:{sval:"abc_id"}} pk_attrs:{string:{sval:"id"}}
				columns = parseColumnsFromKeys(fkAttrs)
			}
			table.addConstraint(conType, columns, constraint.Conname, constraint.Deferrable, constraint.Pktable)

		}
	}
}

func (tableProcessor *TableProcessor) checkInheritance(createTableNode *pg_query.Node_CreateStmt) bool {
	/*
		CREATE TABLE Test(id int, name text) inherits(test_parent);
		stmts:{stmt:{create_stmt:{relation:{relname:"test" inh:true relpersistence:"p" location:13} table_elts:{column_def:{colname:"id" ....
		inh_relations:{range_var:{relname:"test_parent" inh:true relpersistence:"p" location:46}} oncommit:ONCOMMIT_NOOP}} stmt_len:58}

		CREATE TABLE accounts_list_partitioned_p_northwest PARTITION OF accounts_list_partitioned FOR VALUES IN ('OR', 'WA');
		version:160001 stmts:{stmt:{create_stmt:{relation:{relname:"accounts_list_partitioned_p_northwest" inh:true relpersistence:"p" location:14}
		inh_relations:{range_var:{relname:"accounts_list_partitioned" inh:true relpersistence:"p" location:65}} partbound:{strategy:"l" listdatums:{a_const:{sval:{sval:"OR"} location:106}}
		listdatums:{a_const:{sval:{sval:"WA"} location:112}} location:102} oncommit:ONCOMMIT_NOOP}}
	*/
	inheritsRel := createTableNode.CreateStmt.GetInhRelations()
	if inheritsRel != nil {
		isPartitionOf := createTableNode.CreateStmt.GetPartbound() != nil
		return !isPartitionOf
	}
	return false
}

func (tableProcessor *TableProcessor) parseColumnsFromExclusions(list []*pg_query.Node) []string {
	var res []string
	for _, k := range list {
		res = append(res, k.GetList().GetItems()[0].GetIndexElem().Name) // every first element of items in exclusions will be col name
	}
	return res
}

func parseColumnsFromKeys(keys []*pg_query.Node) []string {
	var res []string
	for _, k := range keys {
		res = append(res, k.GetString_().Sval)
	}
	return res

}

func (tableProcessor *TableProcessor) isGeneratedColumn(colDef *pg_query.ColumnDef) bool {
	for _, constraint := range colDef.Constraints {
		if constraint.GetConstraint().Contype == pg_query.ConstrType_CONSTR_GENERATED {
			return true
		}
	}
	return false
}

type Table struct {
	SchemaName            string
	TableName             string
	IsUnlogged            bool
	IsInherited           bool
	IsPartitioned         bool
	Columns               []TableColumn
	IsExpressionPartition bool
	PartitionStrategy     pg_query.PartitionStrategy
	PartitionColumns      []string
	GeneratedColumns      []string
	Constraints           []TableConstraint
}

type TableColumn struct {
	ColumnName  string
	TypeName    string
	TypeSchema  string
	IsArrayType bool
}

func (tc *TableColumn) GetFullTypeName() string {
	return utils.BuildObjectName(tc.TypeSchema, tc.TypeName)
}

type TableConstraint struct {
	ConstraintType  pg_query.ConstrType
	ConstraintName  string
	IsDeferrable    bool
	ReferencedTable string
	Columns         []string
}

func (c *TableConstraint) IsPrimaryKeyORUniqueConstraint() bool {
	return c.ConstraintType == PRIMARY_CONSTR_TYPE || c.ConstraintType == UNIQUE_CONSTR_TYPE
}

func (c *TableConstraint) generateConstraintName(tableName string) string {
	suffix := ""
	//Deferrable is only applicable to following constraint
	//https://www.postgresql.org/docs/current/sql-createtable.html#:~:text=Currently%2C%20only%20UNIQUE%2C%20PRIMARY%20KEY%2C%20EXCLUDE%2C%20and%20REFERENCES
	switch c.ConstraintType {
	case pg_query.ConstrType_CONSTR_UNIQUE:
		suffix = "_key"
	case pg_query.ConstrType_CONSTR_PRIMARY:
		suffix = "_pkey"
	case pg_query.ConstrType_CONSTR_EXCLUSION:
		suffix = "_excl"
	case pg_query.ConstrType_CONSTR_FOREIGN:
		suffix = "_fkey"
	}

	return fmt.Sprintf("%s_%s%s", tableName, strings.Join(c.Columns, "_"), suffix)
}

func (t *Table) GetObjectName() string {
	return utils.BuildObjectName(t.SchemaName, t.TableName)
}
func (t *Table) GetSchemaName() string { return t.SchemaName }

func (t *Table) GetObjectType() string { return TABLE_OBJECT_TYPE }

func (t *Table) PrimaryKeyColumns() []string {
	for _, c := range t.Constraints {
		if c.ConstraintType == PRIMARY_CONSTR_TYPE {
			return c.Columns
		}
	}
	return []string{}
}

func (t *Table) UniqueKeyColumns() []string {
	uniqueCols := make([]string, 0)
	for _, c := range t.Constraints {
		if c.ConstraintType == UNIQUE_CONSTR_TYPE {
			uniqueCols = append(uniqueCols, c.Columns...)
		}
	}
	return uniqueCols
}

func (t *Table) addConstraint(conType pg_query.ConstrType, columns []string, specifiedConName string, deferrable bool, referencedTable *pg_query.RangeVar) {
	tc := TableConstraint{
		ConstraintType: conType,
		Columns:        columns,
		IsDeferrable:   deferrable,
	}
	generatedConName := tc.generateConstraintName(t.TableName)
	conName := lo.Ternary(specifiedConName == "", generatedConName, specifiedConName)
	tc.ConstraintName = conName
	if conType == FOREIGN_CONSTR_TYPE {
		tc.ReferencedTable = utils.BuildObjectName(referencedTable.Schemaname, referencedTable.Relname)
	}
	t.Constraints = append(t.Constraints, tc)
}

//===========FOREIGN TABLE PROCESSOR ================================

type ForeignTableProcessor struct{}

func NewForeignTableProcessor() *ForeignTableProcessor {
	return &ForeignTableProcessor{}
}

func (ftProcessor *ForeignTableProcessor) Process(parseTree *pg_query.ParseResult) (DDLObject, error) {
	foreignTableNode, ok := getForeignTableStmtNode(parseTree)
	if !ok {
		return nil, fmt.Errorf("not a CREATE FOREIGN TABLE statement")
	}
	baseStmt := foreignTableNode.CreateForeignTableStmt.BaseStmt
	relation := baseStmt.Relation
	table := Table{
		TableName:  relation.GetRelname(),
		SchemaName: relation.GetSchemaname(),
		//Not populating rest info
	}
	for _, element := range baseStmt.TableElts {
		if element.GetColumnDef() != nil {
			colName := element.GetColumnDef().GetColname()

			typeNames := element.GetColumnDef().GetTypeName().GetNames()
			typeSchemaName, typeName := getSchemaAndObjectName(typeNames)
			table.Columns = append(table.Columns, TableColumn{
				ColumnName:  colName,
				TypeName:    typeName,
				TypeSchema:  typeSchemaName,
				IsArrayType: isArrayType(element.GetColumnDef().GetTypeName()),
			})
		}
	}
	return &ForeignTable{
		Table:      table,
		ServerName: foreignTableNode.CreateForeignTableStmt.GetServername(),
	}, nil

}

type ForeignTable struct {
	Table
	ServerName string
}

func (f *ForeignTable) GetObjectName() string {
	return utils.BuildObjectName(f.SchemaName, f.TableName)
}
func (f *ForeignTable) GetSchemaName() string { return f.SchemaName }

func (t *ForeignTable) GetObjectType() string { return FOREIGN_TABLE_OBJECT_TYPE }

//===========INDEX PROCESSOR ================================

// IndexProcessor handles parsing CREATE INDEX statements
type IndexProcessor struct{}

func NewIndexProcessor() *IndexProcessor {
	return &IndexProcessor{}
}

func (indexProcessor *IndexProcessor) Process(parseTree *pg_query.ParseResult) (DDLObject, error) {
	indexNode, ok := getCreateIndexStmtNode(parseTree)
	if !ok {
		return nil, fmt.Errorf("not a CREATE INDEX statement")
	}

	index := &Index{
		SchemaName:   indexNode.IndexStmt.Relation.Schemaname,
		IndexName:    indexNode.IndexStmt.Idxname,
		TableName:    indexNode.IndexStmt.Relation.Relname,
		AccessMethod: indexNode.IndexStmt.AccessMethod,
		/*
			e.g. CREATE INDEX idx on table_name(id) with (fillfactor='70');
			index_stmt:{idxname:"idx" relation:{relname:"table_name" inh:true relpersistence:"p" location:21} access_method:"btree"
			index_params:{index_elem:{name:"id" ordering:SORTBY_DEFAULT nulls_ordering:SORTBY_NULLS_DEFAULT}}
			options:{def_elem:{defname:"fillfactor" arg:{string:{sval:"70"}} ...
			here again similar to ALTER table Storage parameters options is the high level field in for WITH options.
		*/
		NumStorageOptions: len(indexNode.IndexStmt.GetOptions()),
		Params:            indexProcessor.parseIndexParams(indexNode.IndexStmt.IndexParams),
	}

	return index, nil
}

func (indexProcessor *IndexProcessor) parseIndexParams(params []*pg_query.Node) []IndexParam {
	/*
		e.g.
		1. CREATE INDEX tsvector_idx ON public.documents  (title_tsvector, id);
		stmt:{index_stmt:{idxname:"tsvector_idx"  relation:{schemaname:"public"  relname:"documents"  inh:true  relpersistence:"p"  location:510}  access_method:"btree"
		index_params:{index_elem:{name:"title_tsvector"  ordering:SORTBY_DEFAULT  nulls_ordering:SORTBY_NULLS_DEFAULT}}  index_params:{index_elem:{name:"id"
		ordering:SORTBY_DEFAULT  nulls_ordering:SORTBY_NULLS_DEFAULT}}}}  stmt_location:479  stmt_len:69

		2. CREATE INDEX idx_json ON public.test_json ((data::jsonb));
		stmt:{index_stmt:{idxname:"idx_json"  relation:{schemaname:"public"  relname:"test_json"  inh:true  relpersistence:"p"  location:703}  access_method:"btree"
		index_params:{index_elem:{expr:{type_cast:{arg:{column_ref:{fields:{string:{sval:"data"}}  location:722}}  type_name:{names:{string:{sval:"jsonb"}}  typemod:-1
		location:728}  location:726}}  ordering:SORTBY_DEFAULT  nulls_ordering:SORTBY_NULLS_DEFAULT}}}}  stmt_location:676  stmt_len:59
	*/
	var indexParams []IndexParam
	for _, i := range params {
		ip := IndexParam{
			SortByOrder:  i.GetIndexElem().Ordering,
			ColName:      i.GetIndexElem().GetName(),
			IsExpression: i.GetIndexElem().GetExpr() != nil,
		}
		if ip.IsExpression {
			//For the expression index case to report in case casting to unsupported types #3
			typeNames := i.GetIndexElem().GetExpr().GetTypeCast().GetTypeName().GetNames()
			ip.ExprCastTypeSchema, ip.ExprCastTypeName = getSchemaAndObjectName(typeNames)
			ip.IsExprCastArrayType = isArrayType(i.GetIndexElem().GetExpr().GetTypeCast().GetTypeName())
		}
		indexParams = append(indexParams, ip)
	}
	return indexParams
}

type Index struct {
	SchemaName        string
	IndexName         string
	TableName         string
	AccessMethod      string
	NumStorageOptions int
	Params            []IndexParam
}

type IndexParam struct {
	SortByOrder         pg_query.SortByDir
	ColName             string
	IsExpression        bool
	ExprCastTypeName    string //In case of expression and casting to a type
	ExprCastTypeSchema  string //In case of expression and casting to a type
	IsExprCastArrayType bool
	//Add more fields
}

func (indexParam *IndexParam) GetFullExprCastTypeName() string {
	return utils.BuildObjectName(indexParam.ExprCastTypeSchema, indexParam.ExprCastTypeName)
}

func (i *Index) GetObjectName() string {
	return fmt.Sprintf("%s ON %s", i.IndexName, i.GetTableName())
}
func (i *Index) GetSchemaName() string { return i.SchemaName }

func (i *Index) GetTableName() string {
	return utils.BuildObjectName(i.SchemaName, i.TableName)
}

func (i *Index) GetObjectType() string { return INDEX_OBJECT_TYPE }

//===========ALTER TABLE PROCESSOR ================================

// AlterTableProcessor handles parsing ALTER TABLE statements
type AlterTableProcessor struct{}

func NewAlterTableProcessor() *AlterTableProcessor {
	return &AlterTableProcessor{}
}

func (atProcessor *AlterTableProcessor) Process(parseTree *pg_query.ParseResult) (DDLObject, error) {
	alterNode, ok := getAlterStmtNode(parseTree)
	if !ok {
		return nil, fmt.Errorf("not an ALTER TABLE statement")
	}

	alter := &AlterTable{
		SchemaName: alterNode.AlterTableStmt.Relation.Schemaname,
		TableName:  alterNode.AlterTableStmt.Relation.Relname,
		AlterType:  alterNode.AlterTableStmt.Cmds[0].GetAlterTableCmd().GetSubtype(),
	}

	// Parse specific alter command
	cmd := alterNode.AlterTableStmt.Cmds[0].GetAlterTableCmd()
	switch alter.AlterType {
	case pg_query.AlterTableType_AT_SetOptions:
		/*
			e.g. alter table test_1 alter column col1 set (attribute_option=value);
			cmds:{alter_table_cmd:{subtype:AT_SetOptions name:"col1" def:{list:{items:{def_elem:{defname:"attribute_option"
			arg:{type_name:{names:{string:{sval:"value"}} typemod:-1 location:263}} defaction:DEFELEM_UNSPEC location:246}}}}...

			for set attribute issue we will the type of alter setting the options and in the 'def' definition field which has the
			information of the type, we will check if there is any list which will only present in case there is syntax like <SubTYPE> (...)
		*/
		alter.NumSetAttributes = len(cmd.GetDef().GetList().GetItems())
	case pg_query.AlterTableType_AT_AddConstraint:
		alter.NumStorageOptions = len(cmd.GetDef().GetConstraint().GetOptions())
		/*
			e.g.
				ALTER TABLE example2
					ADD CONSTRAINT example2_pkey PRIMARY KEY (id);
				tmts:{stmt:{alter_table_stmt:{relation:{relname:"example2"  inh:true  relpersistence:"p"  location:693}
				cmds:{alter_table_cmd:{subtype:AT_AddConstraint  def:{constraint:{contype:CONSTR_PRIMARY  conname:"example2_pkey"
				location:710  keys:{string:{sval:"id"}}}}  behavior:DROP_RESTRICT}}  objtype:OBJECT_TABLE}}  stmt_location:679  stmt_len:72}

			e.g. ALTER TABLE ONLY public.meeting ADD CONSTRAINT no_time_overlap EXCLUDE USING gist (room_id WITH =, time_range WITH &&);
			cmds:{alter_table_cmd:{subtype:AT_AddConstraint def:{constraint:{contype:CONSTR_EXCLUSION conname:"no_time_overlap" location:41
			here again same checking the definition of the alter stmt if it has constraint and checking its type

			e.g. ALTER TABLE ONLY public.users ADD CONSTRAINT users_email_key UNIQUE (email) DEFERRABLE;
			alter_table_cmd:{subtype:AT_AddConstraint  def:{constraint:{contype:CONSTR_UNIQUE  conname:"users_email_key"
			deferrable:true  location:196  keys:{string:{sval:"email"}}}}  behavior:DROP_RESTRICT}}  objtype:OBJECT_TABLE}}

			similar to CREATE table 2nd case where constraint is at the end of column definitions mentioning the constraint only
			so here as well while adding constraint checking the type of constraint and the deferrable field of it.

			ALTER TABLE test ADD CONSTRAINT chk check (id<>'') NOT VALID;
			stmts:{stmt:...subtype:AT_AddConstraint def:{constraint:{contype:CONSTR_CHECK conname:"chk" location:22
			raw_expr:{a_expr:{kind:AEXPR_OP name:{string:{sval:"<>"}} lexpr:{column_ref:{fields:{string:{sval:"id"}} location:43}} rexpr:{a_const:{sval:{}
			location:47}} location:45}} skip_validation:true}} behavior:DROP_RESTRICT}} objtype:OBJECT_TABLE}} stmt_len:60}
		*/
		constraint := cmd.GetDef().GetConstraint()
		alter.ConstraintType = constraint.Contype
		alter.ConstraintName = constraint.Conname
		alter.IsDeferrable = constraint.Deferrable
		alter.ConstraintNotValid = constraint.SkipValidation // this is set for the NOT VALID clause
		alter.ConstraintColumns = parseColumnsFromKeys(constraint.GetKeys())
		if alter.ConstraintType == FOREIGN_CONSTR_TYPE {
			/*
				alter_table_cmd:{subtype:AT_AddConstraint  def:{constraint:{contype:CONSTR_FOREIGN  conname:"fk"  initially_valid:true
				pktable:{schemaname:"schema1"  relname:"abc"  inh:true  relpersistence:"p"
				In case of FKs the reference table is in PKTable field and columns are in FkAttrs
			*/
			alter.ConstraintColumns = parseColumnsFromKeys(constraint.FkAttrs)
			alter.ConstraintReferencedTable = utils.BuildObjectName(constraint.Pktable.Schemaname, constraint.Pktable.Relname)
		}

	case pg_query.AlterTableType_AT_DisableRule:
		/*
			e.g. ALTER TABLE example DISABLE example_rule;
			cmds:{alter_table_cmd:{subtype:AT_DisableRule name:"example_rule" behavior:DROP_RESTRICT}} objtype:OBJECT_TABLE}}
			checking the subType is sufficient in this case
		*/
		alter.RuleName = cmd.Name
		//case CLUSTER ON
		/*
			e.g. ALTER TABLE example CLUSTER ON idx;
			stmt:{alter_table_stmt:{relation:{relname:"example" inh:true relpersistence:"p" location:13}
			cmds:{alter_table_cmd:{subtype:AT_ClusterOn name:"idx" behavior:DROP_RESTRICT}} objtype:OBJECT_TABLE}} stmt_len:32

		*/
	}

	return alter, nil
}

type AlterTable struct {
	Query             string
	SchemaName        string
	TableName         string
	AlterType         pg_query.AlterTableType
	RuleName          string
	NumSetAttributes  int
	NumStorageOptions int
	//In case AlterType - ADD_CONSTRAINT
	ConstraintType            pg_query.ConstrType
	ConstraintName            string
	ConstraintNotValid        bool
	ConstraintReferencedTable string
	IsDeferrable              bool
	ConstraintColumns         []string
}

func (a *AlterTable) GetObjectName() string {
	return utils.BuildObjectName(a.SchemaName, a.TableName)
}
func (a *AlterTable) GetSchemaName() string { return a.SchemaName }

func (a *AlterTable) GetObjectType() string { return TABLE_OBJECT_TYPE }

func (a *AlterTable) AddPrimaryKeyOrUniqueCons() bool {
	return a.ConstraintType == PRIMARY_CONSTR_TYPE || a.ConstraintType == UNIQUE_CONSTR_TYPE
}

func (a *AlterTable) IsAddConstraintType() bool {
	return a.AlterType == pg_query.AlterTableType_AT_AddConstraint
}

//===========POLICY PROCESSOR ================================

// PolicyProcessor handles parsing CREATE POLICY statements
type PolicyProcessor struct{}

func NewPolicyProcessor() *PolicyProcessor {
	return &PolicyProcessor{}
}

func (policyProcessor *PolicyProcessor) Process(parseTree *pg_query.ParseResult) (DDLObject, error) {
	policyNode, ok := getPolicyStmtNode(parseTree)
	if !ok {
		return nil, fmt.Errorf("not a CREATE POLICY statement")
	}

	policy := &Policy{
		PolicyName: policyNode.CreatePolicyStmt.GetPolicyName(),
		SchemaName: policyNode.CreatePolicyStmt.GetTable().GetSchemaname(),
		TableName:  policyNode.CreatePolicyStmt.GetTable().GetRelname(),
		RoleNames:  make([]string, 0),
	}
	roles := policyNode.CreatePolicyStmt.GetRoles()
	/*
		e.g. CREATE POLICY P ON tbl1 TO regress_rls_eve, regress_rls_frank USING (true);
		stmt:{create_policy_stmt:{policy_name:"p" table:{relname:"tbl1" inh:true relpersistence:"p" location:20} cmd_name:"all"
		permissive:true roles:{role_spec:{roletype:ROLESPEC_CSTRING rolename:"regress_rls_eve" location:28}} roles:{role_spec:
		{roletype:ROLESPEC_CSTRING rolename:"regress_rls_frank" location:45}} qual:{a_const:{boolval:{boolval:true} location:70}}}}
		stmt_len:75

		here role_spec of each roles is managing the roles related information in a POLICY DDL if any, so we can just check if there is
		a role name available in it which means there is a role associated with this DDL. Hence report it.

	*/
	for _, role := range roles {
		roleName := role.GetRoleSpec().GetRolename() // only in case there is role associated with a policy it will error out in schema migration
		if roleName != "" {
			//this means there is some role or grants used in this Policy, so detecting it
			policy.RoleNames = append(policy.RoleNames, roleName)
		}
	}
	return policy, nil
}

type Policy struct {
	SchemaName string
	TableName  string
	PolicyName string
	RoleNames  []string
}

func (p *Policy) GetObjectName() string {
	qualifiedTable := utils.BuildObjectName(p.SchemaName, p.TableName)
	return fmt.Sprintf("%s ON %s", p.PolicyName, qualifiedTable)
}
func (p *Policy) GetSchemaName() string { return p.SchemaName }

func (p *Policy) GetObjectType() string { return POLICY_OBJECT_TYPE }

//=====================TRIGGER PROCESSOR ==================

// TriggerProcessor handles parsing CREATE Trigger statements
type TriggerProcessor struct{}

func NewTriggerProcessor() *TriggerProcessor {
	return &TriggerProcessor{}
}

/*
e.g.CREATE CONSTRAINT TRIGGER some_trig

	AFTER DELETE ON xyz_schema.abc
	DEFERRABLE INITIALLY DEFERRED
	FOR EACH ROW EXECUTE PROCEDURE xyz_schema.some_trig();

create_trig_stmt:{isconstraint:true trigname:"some_trig" relation:{schemaname:"xyz_schema" relname:"abc" inh:true relpersistence:"p"
location:56} funcname:{string:{sval:"xyz_schema"}} funcname:{string:{sval:"some_trig"}} row:true events:8 deferrable:true initdeferred:true}}
stmt_len:160}

e.g. CREATE TRIGGER projects_loose_fk_trigger

	AFTER DELETE ON public.projects
	REFERENCING OLD TABLE AS old_table
	FOR EACH STATEMENT EXECUTE FUNCTION xyz_schema.some_trig();

stmt:{create_trig_stmt:{trigname:"projects_loose_fk_trigger" relation:{schemaname:"public" relname:"projects" inh:true
relpersistence:"p" location:58} funcname:{string:{sval:"xyz_schema"}} funcname:{string:{sval:"some_trig"}} events:8
transition_rels:{trigger_transition:{name:"old_table" is_table:true}}}} stmt_len:167}
*/
func (triggerProcessor *TriggerProcessor) Process(parseTree *pg_query.ParseResult) (DDLObject, error) {
	triggerNode, ok := getCreateTriggerStmtNode(parseTree)
	if !ok {
		return nil, fmt.Errorf("not a CREATE TRIGGER statement")
	}

	trigger := &Trigger{
		SchemaName:  triggerNode.CreateTrigStmt.Relation.Schemaname,
		TableName:   triggerNode.CreateTrigStmt.Relation.Relname,
		TriggerName: triggerNode.CreateTrigStmt.Trigname,

		IsConstraint:           triggerNode.CreateTrigStmt.Isconstraint,
		NumTransitionRelations: len(triggerNode.CreateTrigStmt.GetTransitionRels()),
		Timing:                 triggerNode.CreateTrigStmt.Timing,
		Events:                 triggerNode.CreateTrigStmt.Events,
		ForEachRow:             triggerNode.CreateTrigStmt.Row,
	}
	_, trigger.FuncName = getSchemaAndObjectName(triggerNode.CreateTrigStmt.Funcname)

	return trigger, nil
}

type Trigger struct {
	SchemaName             string
	TableName              string
	TriggerName            string
	IsConstraint           bool
	NumTransitionRelations int
	ForEachRow             bool
	Timing                 int32
	Events                 int32
	FuncName               string //Unqualified function name
}

func (t *Trigger) GetObjectName() string {
	return fmt.Sprintf("%s ON %s", t.TriggerName, t.GetTableName())
}

func (t *Trigger) GetTableName() string {
	return utils.BuildObjectName(t.SchemaName, t.TableName)
}

func (t *Trigger) GetSchemaName() string { return t.SchemaName }

func (t *Trigger) GetObjectType() string { return TRIGGER_OBJECT_TYPE }

/*
e.g.CREATE TRIGGER after_insert_or_delete_trigger

	BEFORE INSERT OR DELETE ON main_table
	FOR EACH ROW
	EXECUTE FUNCTION handle_insert_or_delete();

stmt:{create_trig_stmt:{trigname:"after_insert_or_delete_trigger" relation:{relname:"main_table" inh:true relpersistence:"p"
location:111} funcname:{string:{sval:"handle_insert_or_delete"}} row:true timing:2 events:12}} stmt_len:177}

here,
timing - bits of BEFORE/AFTER/INSTEAD
events - bits of "OR" INSERT/UPDATE/DELETE/TRUNCATE
row - FOR EACH ROW (true), FOR EACH STATEMENT (false)
refer - https://github.com/pganalyze/pg_query_go/blob/c3a818d346a927c18469460bb18acb397f4f4301/parser/include/postgres/catalog/pg_trigger_d.h#L49

	TRIGGER_TYPE_BEFORE				(1 << 1)
	TRIGGER_TYPE_INSERT				(1 << 2)
	TRIGGER_TYPE_DELETE				(1 << 3)
	TRIGGER_TYPE_UPDATE				(1 << 4)
	TRIGGER_TYPE_TRUNCATE			(1 << 5)
	TRIGGER_TYPE_INSTEAD			(1 << 6)
*/
func (t *Trigger) IsBeforeRowTrigger() bool {
	isSecondBitSet := t.Timing&(1<<1) != 0
	return t.ForEachRow && isSecondBitSet
}

// ========================TYPE PROCESSOR======================

type TypeProcessor struct{}

func NewTypeProcessor() *TypeProcessor {
	return &TypeProcessor{}
}

func (typeProcessor *TypeProcessor) Process(parseTree *pg_query.ParseResult) (DDLObject, error) {
	compositeNode, isComposite := getCompositeTypeStmtNode(parseTree)
	enumNode, isEnum := getEnumTypeStmtNode(parseTree)

	switch {
	case isComposite:
		createType := &CreateType{
			TypeName:   compositeNode.CompositeTypeStmt.Typevar.GetRelname(),
			SchemaName: compositeNode.CompositeTypeStmt.Typevar.GetSchemaname(),
		}
		return createType, nil
	case isEnum:
		typeNames := enumNode.CreateEnumStmt.GetTypeName()
		typeSchemaName, typeName := getSchemaAndObjectName(typeNames)
		createType := &CreateType{
			TypeName:   typeName,
			SchemaName: typeSchemaName,
			IsEnum:     true,
		}
		return createType, nil

	default:
		return nil, fmt.Errorf("not CREATE TYPE statement")
	}

}

type CreateType struct {
	TypeName   string
	SchemaName string
	IsEnum     bool
}

func (c *CreateType) GetObjectName() string {
	return utils.BuildObjectName(c.SchemaName, c.TypeName)
}
func (c *CreateType) GetSchemaName() string { return c.SchemaName }

func (c *CreateType) GetObjectType() string { return TYPE_OBJECT_TYPE }

//===========================VIEW PROCESSOR===================

type ViewProcessor struct{}

func NewViewProcessor() *ViewProcessor {
	return &ViewProcessor{}
}

func (v *ViewProcessor) Process(parseTree *pg_query.ParseResult) (DDLObject, error) {
	viewNode, ok := getCreateViewNode(parseTree)
	if !ok {
		return nil, fmt.Errorf("not a CREATE VIEW statement")
	}

	viewSchemaName := viewNode.ViewStmt.View.Schemaname
	viewName := viewNode.ViewStmt.View.Relname
	qualifiedViewName := utils.BuildObjectName(viewSchemaName, viewName)

	/*
		view_stmt:{view:{schemaname:"public" relname:"invoker_view" inh:true relpersistence:"p" location:12}
		query:{select_stmt:{target_list:{res_target:{val:{column_ref:{fields:{string:{sval:"id"}} location:95}} location:95}}
		from_clause:{...}
		where_clause:{...}
		options:{def_elem:{defname:"security_invoker" arg:{string:{sval:"true"}} defaction:DEFELEM_UNSPEC location:32}}
		options:{def_elem:{defname:"security_barrier" arg:{string:{sval:"false"}} defaction:DEFELEM_UNSPEC location:57}}
		with_check_option:NO_CHECK_OPTION}
	*/
	log.Infof("checking the view '%s' is security invoker view", qualifiedViewName)
	msg := GetProtoMessageFromParseTree(parseTree)
	defNames, err := TraverseAndExtractDefNamesFromDefElem(msg)
	if err != nil {
		return nil, err
	}

	view := View{
		SchemaName:      viewSchemaName,
		ViewName:        viewName,
		SecurityInvoker: slices.Contains(defNames, "security_invoker"),
	}
	return &view, nil
}

type View struct {
	SchemaName      string
	ViewName        string
	SecurityInvoker bool
}

func (v *View) GetObjectName() string {
	return utils.BuildObjectName(v.SchemaName, v.ViewName)
}
func (v *View) GetSchemaName() string { return v.SchemaName }

func (v *View) GetObjectType() string { return VIEW_OBJECT_TYPE }

//===========================MVIEW PROCESSOR===================

type MViewProcessor struct{}

func NewMViewProcessor() *MViewProcessor {
	return &MViewProcessor{}
}

func (mv *MViewProcessor) Process(parseTree *pg_query.ParseResult) (DDLObject, error) {
	mviewNode, ok := getCreateTableAsStmtNode(parseTree)
	if !ok {
		return nil, fmt.Errorf("not a CREATE VIEW statement")
	}
	mview := MView{
		SchemaName: mviewNode.CreateTableAsStmt.Into.Rel.Schemaname,
		ViewName:   mviewNode.CreateTableAsStmt.Into.Rel.Relname,
	}
	return &mview, nil
}

type MView struct {
	SchemaName string
	ViewName   string
}

func (mv *MView) GetObjectName() string {
	return utils.BuildObjectName(mv.SchemaName, mv.ViewName)
}
func (mv *MView) GetSchemaName() string { return mv.SchemaName }

func (mv *MView) GetObjectType() string { return MVIEW_OBJECT_TYPE }

//=============================COLLATION PROCESSOR ==============

type CollationProcessor struct{}

func NewCollationProcessor() *CollationProcessor {
	return &CollationProcessor{}
}

func (cp *CollationProcessor) Process(parseTree *pg_query.ParseResult) (DDLObject, error) {
	defineStmt, ok := getDefineStmtNode(parseTree)
	if !ok {
		return nil, fmt.Errorf("not a CREATE COLLATION statement")
	}
	schema, colName := getSchemaAndObjectName(defineStmt.Defnames)
	defNames, err := TraverseAndExtractDefNamesFromDefElem(defineStmt.ProtoReflect())
	if err != nil {
		return nil, fmt.Errorf("error getting the defElems in collation: %v", err)
	}
	collation := Collation{
		SchemaName:    schema,
		CollationName: colName,
		Options:       defNames,
	}
	return &collation, nil
}

type Collation struct {
	SchemaName    string
	CollationName string
	Options       []string
}

func (c *Collation) GetObjectName() string {
	return lo.Ternary(c.SchemaName != "", fmt.Sprintf("%s.%s", c.SchemaName, c.CollationName), c.CollationName)
}
func (c *Collation) GetSchemaName() string { return c.SchemaName }

func (c *Collation) GetObjectType() string { return COLLATION_OBJECT_TYPE }

// ============================Function Processor =================

type FunctionProcessor struct{}

func NewFunctionProcessor() *FunctionProcessor {
	return &FunctionProcessor{}
}

func (mv *FunctionProcessor) Process(parseTree *pg_query.ParseResult) (DDLObject, error) {
	funcNode, ok := getCreateFuncStmtNode(parseTree)
	if !ok {
		return nil, fmt.Errorf("not a CREATE FUNCTION statement")
	}

	funcNameList := funcNode.CreateFunctionStmt.GetFuncname()
	funcSchemaName, funcName := getSchemaAndObjectName(funcNameList)
	function := Function{
		SchemaName: funcSchemaName,
		FuncName:   funcName,
		ReturnType: GetReturnTypeOfFunc(parseTree),
		HasSqlBody: funcNode.CreateFunctionStmt.GetSqlBody() != nil,
	}
	return &function, nil
}

type Function struct {
	SchemaName string
	FuncName   string
	ReturnType string
	HasSqlBody bool
}

func (f *Function) GetObjectName() string {
	return lo.Ternary(f.SchemaName != "", fmt.Sprintf("%s.%s", f.SchemaName, f.FuncName), f.FuncName)
}
func (f *Function) GetSchemaName() string { return f.SchemaName }

func (f *Function) GetObjectType() string { return FUNCTION_OBJECT_TYPE }

//=============================No-Op PROCESSOR ==================

//No op Processor for objects we don't have Processor yet

type NoOpProcessor struct{}

func NewNoOpProcessor() *NoOpProcessor {
	return &NoOpProcessor{}
}

type Object struct {
	ObjectName string
	SchemaName string
}

func (o *Object) GetObjectName() string { return o.ObjectName }
func (o *Object) GetSchemaName() string { return o.SchemaName }
func (o *Object) GetObjectType() string { return "OBJECT" }

func (n *NoOpProcessor) Process(parseTree *pg_query.ParseResult) (DDLObject, error) {
	return &Object{}, nil
}

func GetDDLProcessor(parseTree *pg_query.ParseResult) (DDLProcessor, error) {
	stmtType := GetStatementType(parseTree.Stmts[0].Stmt.ProtoReflect())
	switch stmtType {
	case PG_QUERY_CREATE_STMT:
		return NewTableProcessor(), nil
	case PG_QUERY_INDEX_STMT:
		return NewIndexProcessor(), nil
	case PG_QUERY_ALTER_TABLE_STMT:
		return NewAlterTableProcessor(), nil
	case PG_QUERY_POLICY_STMT:
		return NewPolicyProcessor(), nil
	case PG_QUERY_CREATE_TRIG_STMT:
		return NewTriggerProcessor(), nil
	case PG_QUERY_COMPOSITE_TYPE_STMT, PG_QUERY_ENUM_TYPE_STMT:
		return NewTypeProcessor(), nil
	case PG_QUERY_FOREIGN_TABLE_STMT:
		return NewForeignTableProcessor(), nil
	case PG_QUERY_VIEW_STMT:
		return NewViewProcessor(), nil
	case PG_QUERY_CREATE_TABLE_AS_STMT:
		if IsMviewObject(parseTree) {
			return NewMViewProcessor(), nil
		}
		return NewNoOpProcessor(), nil
	case PG_QUERY_DEFINE_STMT_NODE:
		if IsCollationObject(parseTree) {
			return NewCollationProcessor(), nil
		}
		return NewNoOpProcessor(), nil
	case PG_QUERY_CREATE_FUNCTION_STMT:
		return NewFunctionProcessor(), nil
	default:
		return NewNoOpProcessor(), nil
	}
}

<<<<<<< HEAD
=======
const (
	TABLE_OBJECT_TYPE             = "TABLE"
	TYPE_OBJECT_TYPE              = "TYPE"
	VIEW_OBJECT_TYPE              = "VIEW"
	MVIEW_OBJECT_TYPE             = "MVIEW"
	FOREIGN_TABLE_OBJECT_TYPE     = "FOREIGN TABLE"
	FUNCTION_OBJECT_TYPE          = "FUNCTION"
	PROCEDURE_OBJECT_TYPE         = "PROCEDURE"
	INDEX_OBJECT_TYPE             = "INDEX"
	POLICY_OBJECT_TYPE            = "POLICY"
	TRIGGER_OBJECT_TYPE           = "TRIGGER"
	COLLATION_OBJECT_TYPE         = "COLLATION"
	ADD_CONSTRAINT                = pg_query.AlterTableType_AT_AddConstraint
	SET_OPTIONS                   = pg_query.AlterTableType_AT_SetOptions
	DISABLE_RULE                  = pg_query.AlterTableType_AT_DisableRule
	CLUSTER_ON                    = pg_query.AlterTableType_AT_ClusterOn
	EXCLUSION_CONSTR_TYPE         = pg_query.ConstrType_CONSTR_EXCLUSION
	FOREIGN_CONSTR_TYPE           = pg_query.ConstrType_CONSTR_FOREIGN
	DEFAULT_SORTING_ORDER         = pg_query.SortByDir_SORTBY_DEFAULT
	PRIMARY_CONSTR_TYPE           = pg_query.ConstrType_CONSTR_PRIMARY
	UNIQUE_CONSTR_TYPE            = pg_query.ConstrType_CONSTR_UNIQUE
	LIST_PARTITION                = pg_query.PartitionStrategy_PARTITION_STRATEGY_LIST
	PG_QUERY_CREATE_STMT          = "pg_query.CreateStmt"
	PG_QUERY_INDEX_STMT           = "pg_query.IndexStmt"
	PG_QUERY_ALTER_TABLE_STMT     = "pg_query.AlterTableStmt"
	PG_QUERY_POLICY_STMT          = "pg_query.CreatePolicyStmt"
	PG_QUERY_CREATE_TRIG_STMT     = "pg_query.CreateTrigStmt"
	PG_QUERY_COMPOSITE_TYPE_STMT  = "pg_query.CompositeTypeStmt"
	PG_QUERY_ENUM_TYPE_STMT       = "pg_query.CreateEnumStmt"
	PG_QUERY_FOREIGN_TABLE_STMT   = "pg_query.CreateForeignTableStmt"
	PG_QUERY_VIEW_STMT            = "pg_query.ViewStmt"
	PG_QUERY_CREATE_TABLE_AS_STMT = "pg_query.CreateTableAsStmt"
	PG_QUERY_CREATE_FUNCTION_STMT = "pg_query.CreateFunctionStmt"
)

>>>>>>> a70ef0a7
var deferrableConstraintsList = []pg_query.ConstrType{
	pg_query.ConstrType_CONSTR_ATTR_DEFERRABLE,
	pg_query.ConstrType_CONSTR_ATTR_DEFERRED,
	pg_query.ConstrType_CONSTR_ATTR_IMMEDIATE,
}<|MERGE_RESOLUTION|>--- conflicted
+++ resolved
@@ -1099,44 +1099,6 @@
 	}
 }
 
-<<<<<<< HEAD
-=======
-const (
-	TABLE_OBJECT_TYPE             = "TABLE"
-	TYPE_OBJECT_TYPE              = "TYPE"
-	VIEW_OBJECT_TYPE              = "VIEW"
-	MVIEW_OBJECT_TYPE             = "MVIEW"
-	FOREIGN_TABLE_OBJECT_TYPE     = "FOREIGN TABLE"
-	FUNCTION_OBJECT_TYPE          = "FUNCTION"
-	PROCEDURE_OBJECT_TYPE         = "PROCEDURE"
-	INDEX_OBJECT_TYPE             = "INDEX"
-	POLICY_OBJECT_TYPE            = "POLICY"
-	TRIGGER_OBJECT_TYPE           = "TRIGGER"
-	COLLATION_OBJECT_TYPE         = "COLLATION"
-	ADD_CONSTRAINT                = pg_query.AlterTableType_AT_AddConstraint
-	SET_OPTIONS                   = pg_query.AlterTableType_AT_SetOptions
-	DISABLE_RULE                  = pg_query.AlterTableType_AT_DisableRule
-	CLUSTER_ON                    = pg_query.AlterTableType_AT_ClusterOn
-	EXCLUSION_CONSTR_TYPE         = pg_query.ConstrType_CONSTR_EXCLUSION
-	FOREIGN_CONSTR_TYPE           = pg_query.ConstrType_CONSTR_FOREIGN
-	DEFAULT_SORTING_ORDER         = pg_query.SortByDir_SORTBY_DEFAULT
-	PRIMARY_CONSTR_TYPE           = pg_query.ConstrType_CONSTR_PRIMARY
-	UNIQUE_CONSTR_TYPE            = pg_query.ConstrType_CONSTR_UNIQUE
-	LIST_PARTITION                = pg_query.PartitionStrategy_PARTITION_STRATEGY_LIST
-	PG_QUERY_CREATE_STMT          = "pg_query.CreateStmt"
-	PG_QUERY_INDEX_STMT           = "pg_query.IndexStmt"
-	PG_QUERY_ALTER_TABLE_STMT     = "pg_query.AlterTableStmt"
-	PG_QUERY_POLICY_STMT          = "pg_query.CreatePolicyStmt"
-	PG_QUERY_CREATE_TRIG_STMT     = "pg_query.CreateTrigStmt"
-	PG_QUERY_COMPOSITE_TYPE_STMT  = "pg_query.CompositeTypeStmt"
-	PG_QUERY_ENUM_TYPE_STMT       = "pg_query.CreateEnumStmt"
-	PG_QUERY_FOREIGN_TABLE_STMT   = "pg_query.CreateForeignTableStmt"
-	PG_QUERY_VIEW_STMT            = "pg_query.ViewStmt"
-	PG_QUERY_CREATE_TABLE_AS_STMT = "pg_query.CreateTableAsStmt"
-	PG_QUERY_CREATE_FUNCTION_STMT = "pg_query.CreateFunctionStmt"
-)
-
->>>>>>> a70ef0a7
 var deferrableConstraintsList = []pg_query.ConstrType{
 	pg_query.ConstrType_CONSTR_ATTR_DEFERRABLE,
 	pg_query.ConstrType_CONSTR_ATTR_DEFERRED,
