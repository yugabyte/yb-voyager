/*
Copyright (c) YugabyteDB, Inc.

Licensed under the Apache License, Version 2.0 (the "License");
you may not use this file except in compliance with the License.
You may obtain a copy of the License at

	http://www.apache.org/licenses/LICENSE-2.0

Unless required by applicable law or agreed to in writing, software
distributed under the License is distributed on an "AS IS" BASIS,
WITHOUT WARRANTIES OR CONDITIONS OF ANY KIND, either express or implied.
See the License for the specific language governing permissions and
limitations under the License.
*/
package queryparser

import (
	"fmt"
	"slices"
	"strings"

	pg_query "github.com/pganalyze/pg_query_go/v6"
	"github.com/samber/lo"
	log "github.com/sirupsen/logrus"

	"github.com/yugabyte/yb-voyager/yb-voyager/src/utils"
)

// Base parser interface
/*
Whenever adding a new DDL type to prasing for detecting issues, need to extend this DDLProcessor
with the Process() function to adding logic to get the required information out from the parseTree of that DDL
and store it in a DDLObject struct
*/
type DDLProcessor interface {
	Process(*pg_query.ParseResult) (DDLObject, error)
}

// Base DDL object interface
/*
Whenever adding a new DDL type, You need to extend this DDLObject struct to be extended for that object type
with the required for storing the information which should have these required function also extended for the objeect Name and schema name
*/
type DDLObject interface {
	GetObjectName() string
	GetObjectType() string
	GetSchemaName() string
}

//=========== TABLE PROCESSOR ================================

// TableProcessor handles parsing CREATE TABLE statements
type TableProcessor struct{}

func NewTableProcessor() *TableProcessor {
	return &TableProcessor{}
}

/*
e.g. CREATE TABLE "Test"(

		id int,
		room_id int,
		time_range tsrange,
		room_id1 int,
		time_range1 tsrange
		EXCLUDE USING gist (room_id WITH =, time_range WITH &&),
		EXCLUDE USING gist (room_id1 WITH =, time_range1 WITH &&)
	);

create_stmt:{relation:{relname:"Test" inh:true relpersistence:"p" location:14} table_elts:...table_elts:{constraint:{contype:CONSTR_EXCLUSION
location:226 exclusions:{list:{items:{index_elem:{name:"room_id" ordering:SORTBY_DEFAULT nulls_ordering:SORTBY_NULLS_DEFAULT}}
items:{list:{items:{string:{sval:"="}}}}}} exclusions:{list:{items:{index_elem:{name:"time_range" ordering:SORTBY_DEFAULT nulls_ordering:SORTBY_NULLS_DEFAULT}}
items:{list:{items:{string:{sval:"&&"}}}}}} access_method:"gist"}} table_elts:{constraint:{contype:CONSTR_EXCLUSION location:282 exclusions:{list:
{items:{index_elem:{name:"room_id1" ordering:SORTBY_DEFAULT nulls_ordering:SORTBY_NULLS_DEFAULT}} items:{list:{items:{string:{sval:"="}}}}}}
exclusions:{list:{items:{index_elem:{name:"time_range1" ordering:SORTBY_DEFAULT nulls_ordering:SORTBY_NULLS_DEFAULT}} items:{list:{items:{string:{sval:"&&"}}}}}}
access_method:"gist"}} oncommit:ONCOMMIT_NOOP}} stmt_len:365}

here we are iterating over all the table_elts - table elements and which are comma separated column info in
the DDL so each column has column_def(column definition) in the parse tree but in case it is a constraint, the column_def
is nil.

e.g. In case if PRIMARY KEY is included in column definition

	 CREATE TABLE example2 (
	 	id numeric NOT NULL PRIMARY KEY,
		country_code varchar(3),
		record_type varchar(5)

) PARTITION BY RANGE (country_code, record_type) ;
stmts:{stmt:{create_stmt:{relation:{relname:"example2"  inh:true  relpersistence:"p"  location:193}  table_elts:{column_def:{colname:"id"
type_name:{names:{string:{sval:"pg_catalog"}}  names:{string:{sval:"numeric"}}  typemod:-1  location:208}  is_local:true
constraints:{constraint:{contype:CONSTR_NOTNULL  location:216}}  constraints:{constraint:{contype:CONSTR_PRIMARY  location:225}}
location:205}}  ...  partspec:{strategy:PARTITION_STRATEGY_RANGE
part_params:{partition_elem:{name:"country_code"  location:310}}  part_params:{partition_elem:{name:"record_type"  location:324}}
location:290}  oncommit:ONCOMMIT_NOOP}}  stmt_location:178  stmt_len:159}

In case if PRIMARY KEY in column list CREATE TABLE example1 (..., PRIMARY KEY(id,country_code) ) PARTITION BY RANGE (country_code, record_type);
stmts:{stmt:{create_stmt:{relation:{relname:"example1"  inh:true  relpersistence:"p"  location:15}  table_elts:{column_def:{colname:"id"
type_name:{names:{string:{sval:"pg_catalog"}}  names:{string:{sval:"numeric"}}  ... table_elts:{constraint:{contype:CONSTR_PRIMARY
location:98  keys:{string:{sval:"id"}} keys:{string:{sval:"country_code"}}}}  partspec:{strategy:PARTITION_STRATEGY_RANGE
part_params:{partition_elem:{name:"country_code" location:150}}  part_params:{partition_elem:{name:"record_type"  ...
*/
func (tableProcessor *TableProcessor) Process(parseTree *pg_query.ParseResult) (DDLObject, error) {
	createTableNode, ok := getCreateTableStmtNode(parseTree)
	if !ok {
		return nil, fmt.Errorf("not a CREATE TABLE statement")
	}

	table := &Table{
		SchemaName: createTableNode.CreateStmt.Relation.Schemaname,
		TableName:  createTableNode.CreateStmt.Relation.Relname,
		/*
			e.g CREATE UNLOGGED TABLE tbl_unlogged (id int, val text);
			stmt:{create_stmt:{relation:{schemaname:"public" relname:"tbl_unlogged" inh:true relpersistence:"u" location:19}
		*/
		IsUnlogged:       createTableNode.CreateStmt.Relation.GetRelpersistence() == "u",
		IsPartitioned:    createTableNode.CreateStmt.GetPartspec() != nil,
		IsInherited:      tableProcessor.checkInheritance(createTableNode),
		GeneratedColumns: make([]string, 0),
		Constraints:      make([]TableConstraint, 0),
		PartitionColumns: make([]string, 0),
	}

	// Parse columns and their properties
	tableProcessor.parseTableElts(createTableNode.CreateStmt.TableElts, table)

	if table.IsPartitioned {

		partitionElements := createTableNode.CreateStmt.GetPartspec().GetPartParams()
		table.PartitionStrategy = createTableNode.CreateStmt.GetPartspec().GetStrategy()

		for _, partElem := range partitionElements {
			if partElem.GetPartitionElem().GetExpr() != nil {
				table.IsExpressionPartition = true
			} else {
				table.PartitionColumns = append(table.PartitionColumns, partElem.GetPartitionElem().GetName())
			}
		}
	}

	return table, nil
}

func (tableProcessor *TableProcessor) parseTableElts(tableElts []*pg_query.Node, table *Table) {
	/*
		Parsing the table elements liek column definitions constraint basically all the things inside the () of CREATE TABLE test(id int, CONSTRAINT Pk PRIMARY KEY (id)....);
		storing all the information of columns - name, typename, isArraytype and constraints - constraint name, columns involved, type of constraint, is deferrable or not

	*/
	for _, element := range tableElts {
		if element.GetColumnDef() != nil {
			if tableProcessor.isGeneratedColumn(element.GetColumnDef()) {
				table.GeneratedColumns = append(table.GeneratedColumns, element.GetColumnDef().Colname)
			}
			colName := element.GetColumnDef().GetColname()

			typeNames := element.GetColumnDef().GetTypeName().GetNames()
			typeSchemaName, typeName := getSchemaAndObjectName(typeNames)
			/*
				e.g. CREATE TABLE test_xml_type(id int, data xml);
				relation:{relname:"test_xml_type" inh:true relpersistence:"p" location:15} table_elts:{column_def:{colname:"id"
				type_name:{names:{string:{sval:"pg_catalog"}} names:{string:{sval:"int4"}} typemod:-1 location:32}
				is_local:true location:29}} table_elts:{column_def:{colname:"data" type_name:{names:{string:{sval:"xml"}}
				typemod:-1 location:42} is_local:true location:37}} oncommit:ONCOMMIT_NOOP}}

				here checking the type of each column as type definition can be a list names for types which are native e.g. int
				it has type names - [pg_catalog, int4] both to determine but for complex types like text,json or xml etc. if doesn't have
				info about pg_catalog. so checking the 0th only in case XML/XID to determine the type and report
			*/
			table.Columns = append(table.Columns, TableColumn{
				ColumnName:  colName,
				TypeName:    typeName,
				TypeSchema:  typeSchemaName,
				IsArrayType: isArrayType(element.GetColumnDef().GetTypeName()),
			})

			constraints := element.GetColumnDef().GetConstraints()
			if constraints != nil {
				for idx, c := range constraints {
					constraint := c.GetConstraint()
					if slices.Contains(deferrableConstraintsList, constraint.Contype) {
						/*
								e.g. create table unique_def_test(id int UNIQUE DEFERRABLE, c1 int);

								create_stmt:{relation:{relname:"unique_def_test"  inh:true  relpersistence:"p"  location:15}
								table_elts:{column_def:{colname:"id"  type_name:{names:{string:{sval:"pg_catalog"}}  names:{string:{sval:"int4"}}
								typemod:-1  location:34}  is_local:true  constraints:{constraint:{contype:CONSTR_UNIQUE  location:38}}
								constraints:{constraint:{contype:CONSTR_ATTR_DEFERRABLE  location:45}}  location:31}}  ....

							here checking the case where this clause is in column definition so iterating over each column_def and in that
							constraint type has deferrable or not and also it should not be a foreign constraint as Deferrable on FKs are
							supported.
						*/
						if idx > 0 {
							lastConstraint := table.Constraints[len(table.Constraints)-1]
							lastConstraint.IsDeferrable = true
							table.Constraints[len(table.Constraints)-1] = lastConstraint
						}
					} else {
						/*
							table_elts:{column_def:{colname:"abc_id"  type_name:{names:{string:{sval:"pg_catalog"}}  names:{string:{sval:"int4"}}  typemod:-1
							location:45}  is_local:true  constraints:{constraint:{contype:CONSTR_FOREIGN  initially_valid:true  pktable:{schemaname:"schema1"
							relname:"abc"  inh:true  relpersistence:"p"  location:60}  pk_attrs:{string:{sval:"id"}}  fk_matchtype:"s"  fk_upd_action:"a"  fk_del_action:"a"

							In case of FKs there is field called PkTable which has reference table information
						*/
						table.addConstraint(constraint.Contype, []string{colName}, constraint.Conname, false, constraint.Pktable)
					}
				}
			}

		} else if element.GetConstraint() != nil {
			/*
				e.g. create table uniquen_def_test1(id int, c1 int, UNIQUE(id) DEFERRABLE INITIALLY DEFERRED);
					{create_stmt:{relation:{relname:"unique_def_test1"  inh:true  relpersistence:"p"  location:80}  table_elts:{column_def:{colname:"id"
					type_name:{....  names:{string:{sval:"int4"}}  typemod:-1  location:108}  is_local:true  location:105}}
					table_elts:{constraint:{contype:CONSTR_UNIQUE  deferrable:true  initdeferred:true location:113  keys:{string:{sval:"id"}}}} ..

					here checking the case where this constraint is at the at the end as a constraint only, so checking deferrable field in constraint
					in case of its not a FK.
			*/
			constraint := element.GetConstraint()
			conType := element.GetConstraint().Contype
			columns := parseColumnsFromKeys(constraint.GetKeys())
			switch conType {
			case EXCLUSION_CONSTR_TYPE:
				//In case CREATE DDL has EXCLUDE USING gist(room_id '=', time_range WITH &&) - it will be included in columns but won't have columnDef as its a constraint
				exclusions := constraint.GetExclusions()
				//exclusions:{list:{items:{index_elem:{name:"room_id" ordering:SORTBY_DEFAULT nulls_ordering:SORTBY_NULLS_DEFAULT}}
				//items:{list:{items:{string:{sval:"="}}}}}}
				columns = tableProcessor.parseColumnsFromExclusions(exclusions)
			case FOREIGN_CONSTR_TYPE:
				// In case of Foreign key constraint if it is present at the end of table column definition
				fkAttrs := constraint.FkAttrs
				//CREATE TABLE schema1.abc_fk(id int, abc_id INT, val text, PRIMARY KEY(id), FOREIGN KEY (abc_id) REFERENCES schema1.abc(id));
				//table_elts:{constraint:{contype:CONSTR_FOREIGN initially_valid:true pktable:{schemaname:"schema1" relname:"abc" inh:true relpersistence:"p" location:109}
				//fk_attrs:{string:{sval:"abc_id"}} pk_attrs:{string:{sval:"id"}}
				columns = parseColumnsFromKeys(fkAttrs)
			}
			table.addConstraint(conType, columns, constraint.Conname, constraint.Deferrable, constraint.Pktable)

		}
	}
}

func (tableProcessor *TableProcessor) checkInheritance(createTableNode *pg_query.Node_CreateStmt) bool {
	/*
		CREATE TABLE Test(id int, name text) inherits(test_parent);
		stmts:{stmt:{create_stmt:{relation:{relname:"test" inh:true relpersistence:"p" location:13} table_elts:{column_def:{colname:"id" ....
		inh_relations:{range_var:{relname:"test_parent" inh:true relpersistence:"p" location:46}} oncommit:ONCOMMIT_NOOP}} stmt_len:58}

		CREATE TABLE accounts_list_partitioned_p_northwest PARTITION OF accounts_list_partitioned FOR VALUES IN ('OR', 'WA');
		version:160001 stmts:{stmt:{create_stmt:{relation:{relname:"accounts_list_partitioned_p_northwest" inh:true relpersistence:"p" location:14}
		inh_relations:{range_var:{relname:"accounts_list_partitioned" inh:true relpersistence:"p" location:65}} partbound:{strategy:"l" listdatums:{a_const:{sval:{sval:"OR"} location:106}}
		listdatums:{a_const:{sval:{sval:"WA"} location:112}} location:102} oncommit:ONCOMMIT_NOOP}}
	*/
	inheritsRel := createTableNode.CreateStmt.GetInhRelations()
	if inheritsRel != nil {
		isPartitionOf := createTableNode.CreateStmt.GetPartbound() != nil
		return !isPartitionOf
	}
	return false
}

func (tableProcessor *TableProcessor) parseColumnsFromExclusions(list []*pg_query.Node) []string {
	var res []string
	for _, k := range list {
		res = append(res, k.GetList().GetItems()[0].GetIndexElem().Name) // every first element of items in exclusions will be col name
	}
	return res
}

func parseColumnsFromKeys(keys []*pg_query.Node) []string {
	var res []string
	for _, k := range keys {
		res = append(res, k.GetString_().Sval)
	}
	return res

}

func (tableProcessor *TableProcessor) isGeneratedColumn(colDef *pg_query.ColumnDef) bool {
	for _, constraint := range colDef.Constraints {
		if constraint.GetConstraint().Contype == pg_query.ConstrType_CONSTR_GENERATED {
			return true
		}
	}
	return false
}

type Table struct {
	SchemaName            string
	TableName             string
	IsUnlogged            bool
	IsInherited           bool
	IsPartitioned         bool
	Columns               []TableColumn
	IsExpressionPartition bool
	PartitionStrategy     pg_query.PartitionStrategy
	PartitionColumns      []string
	GeneratedColumns      []string
	Constraints           []TableConstraint
}

type TableColumn struct {
	ColumnName  string
	TypeName    string
	TypeSchema  string
	IsArrayType bool
}

func (tc *TableColumn) GetFullTypeName() string {
	return utils.BuildObjectName(tc.TypeSchema, tc.TypeName)
}

type TableConstraint struct {
	ConstraintType  pg_query.ConstrType
	ConstraintName  string
	IsDeferrable    bool
	ReferencedTable string
	Columns         []string
}

func (c *TableConstraint) IsPrimaryKeyORUniqueConstraint() bool {
	return c.ConstraintType == PRIMARY_CONSTR_TYPE || c.ConstraintType == UNIQUE_CONSTR_TYPE
}

func (c *TableConstraint) generateConstraintName(tableName string) string {
	suffix := ""
	//Deferrable is only applicable to following constraint
	//https://www.postgresql.org/docs/current/sql-createtable.html#:~:text=Currently%2C%20only%20UNIQUE%2C%20PRIMARY%20KEY%2C%20EXCLUDE%2C%20and%20REFERENCES
	switch c.ConstraintType {
	case pg_query.ConstrType_CONSTR_UNIQUE:
		suffix = "_key"
	case pg_query.ConstrType_CONSTR_PRIMARY:
		suffix = "_pkey"
	case pg_query.ConstrType_CONSTR_EXCLUSION:
		suffix = "_excl"
	case pg_query.ConstrType_CONSTR_FOREIGN:
		suffix = "_fkey"
	}

	return fmt.Sprintf("%s_%s%s", tableName, strings.Join(c.Columns, "_"), suffix)
}

func (t *Table) GetObjectName() string {
	return utils.BuildObjectName(t.SchemaName, t.TableName)
}
func (t *Table) GetSchemaName() string { return t.SchemaName }

func (t *Table) GetObjectType() string { return TABLE_OBJECT_TYPE }

func (t *Table) PrimaryKeyColumns() []string {
	for _, c := range t.Constraints {
		if c.ConstraintType == PRIMARY_CONSTR_TYPE {
			return c.Columns
		}
	}
	return []string{}
}

func (t *Table) UniqueKeyColumns() []string {
	uniqueCols := make([]string, 0)
	for _, c := range t.Constraints {
		if c.ConstraintType == UNIQUE_CONSTR_TYPE {
			uniqueCols = append(uniqueCols, c.Columns...)
		}
	}
	return uniqueCols
}

func (t *Table) addConstraint(conType pg_query.ConstrType, columns []string, specifiedConName string, deferrable bool, referencedTable *pg_query.RangeVar) {
	tc := TableConstraint{
		ConstraintType: conType,
		Columns:        columns,
		IsDeferrable:   deferrable,
	}
	generatedConName := tc.generateConstraintName(t.TableName)
	conName := lo.Ternary(specifiedConName == "", generatedConName, specifiedConName)
	tc.ConstraintName = conName
	if conType == FOREIGN_CONSTR_TYPE {
		tc.ReferencedTable = utils.BuildObjectName(referencedTable.Schemaname, referencedTable.Relname)
	}
	t.Constraints = append(t.Constraints, tc)
}

//===========FOREIGN TABLE PROCESSOR ================================

type ForeignTableProcessor struct{}

func NewForeignTableProcessor() *ForeignTableProcessor {
	return &ForeignTableProcessor{}
}

func (ftProcessor *ForeignTableProcessor) Process(parseTree *pg_query.ParseResult) (DDLObject, error) {
	foreignTableNode, ok := getForeignTableStmtNode(parseTree)
	if !ok {
		return nil, fmt.Errorf("not a CREATE FOREIGN TABLE statement")
	}
	baseStmt := foreignTableNode.CreateForeignTableStmt.BaseStmt
	relation := baseStmt.Relation
	table := Table{
		TableName:  relation.GetRelname(),
		SchemaName: relation.GetSchemaname(),
		//Not populating rest info
	}
	for _, element := range baseStmt.TableElts {
		if element.GetColumnDef() != nil {
			colName := element.GetColumnDef().GetColname()

			typeNames := element.GetColumnDef().GetTypeName().GetNames()
			typeSchemaName, typeName := getSchemaAndObjectName(typeNames)
			table.Columns = append(table.Columns, TableColumn{
				ColumnName:  colName,
				TypeName:    typeName,
				TypeSchema:  typeSchemaName,
				IsArrayType: isArrayType(element.GetColumnDef().GetTypeName()),
			})
		}
	}
	return &ForeignTable{
		Table:      table,
		ServerName: foreignTableNode.CreateForeignTableStmt.GetServername(),
	}, nil

}

type ForeignTable struct {
	Table
	ServerName string
}

func (f *ForeignTable) GetObjectName() string {
	return utils.BuildObjectName(f.SchemaName, f.TableName)
}
func (f *ForeignTable) GetSchemaName() string { return f.SchemaName }

func (t *ForeignTable) GetObjectType() string { return FOREIGN_TABLE_OBJECT_TYPE }

//===========INDEX PROCESSOR ================================

// IndexProcessor handles parsing CREATE INDEX statements
type IndexProcessor struct{}

func NewIndexProcessor() *IndexProcessor {
	return &IndexProcessor{}
}

func (indexProcessor *IndexProcessor) Process(parseTree *pg_query.ParseResult) (DDLObject, error) {
	indexNode, ok := getCreateIndexStmtNode(parseTree)
	if !ok {
		return nil, fmt.Errorf("not a CREATE INDEX statement")
	}

	index := &Index{
		SchemaName:   indexNode.IndexStmt.Relation.Schemaname,
		IndexName:    indexNode.IndexStmt.Idxname,
		TableName:    indexNode.IndexStmt.Relation.Relname,
		AccessMethod: indexNode.IndexStmt.AccessMethod,
		/*
			e.g. CREATE INDEX idx on table_name(id) with (fillfactor='70');
			index_stmt:{idxname:"idx" relation:{relname:"table_name" inh:true relpersistence:"p" location:21} access_method:"btree"
			index_params:{index_elem:{name:"id" ordering:SORTBY_DEFAULT nulls_ordering:SORTBY_NULLS_DEFAULT}}
			options:{def_elem:{defname:"fillfactor" arg:{string:{sval:"70"}} ...
			here again similar to ALTER table Storage parameters options is the high level field in for WITH options.
		*/
		NumStorageOptions: len(indexNode.IndexStmt.GetOptions()),
		Params:            indexProcessor.parseIndexParams(indexNode.IndexStmt.IndexParams),
	}

	return index, nil
}

func (indexProcessor *IndexProcessor) parseIndexParams(params []*pg_query.Node) []IndexParam {
	/*
		e.g.
		1. CREATE INDEX tsvector_idx ON public.documents  (title_tsvector, id);
		stmt:{index_stmt:{idxname:"tsvector_idx"  relation:{schemaname:"public"  relname:"documents"  inh:true  relpersistence:"p"  location:510}  access_method:"btree"
		index_params:{index_elem:{name:"title_tsvector"  ordering:SORTBY_DEFAULT  nulls_ordering:SORTBY_NULLS_DEFAULT}}  index_params:{index_elem:{name:"id"
		ordering:SORTBY_DEFAULT  nulls_ordering:SORTBY_NULLS_DEFAULT}}}}  stmt_location:479  stmt_len:69

		2. CREATE INDEX idx_json ON public.test_json ((data::jsonb));
		stmt:{index_stmt:{idxname:"idx_json"  relation:{schemaname:"public"  relname:"test_json"  inh:true  relpersistence:"p"  location:703}  access_method:"btree"
		index_params:{index_elem:{expr:{type_cast:{arg:{column_ref:{fields:{string:{sval:"data"}}  location:722}}  type_name:{names:{string:{sval:"jsonb"}}  typemod:-1
		location:728}  location:726}}  ordering:SORTBY_DEFAULT  nulls_ordering:SORTBY_NULLS_DEFAULT}}}}  stmt_location:676  stmt_len:59
	*/
	var indexParams []IndexParam
	for _, i := range params {
		ip := IndexParam{
			SortByOrder:  i.GetIndexElem().Ordering,
			ColName:      i.GetIndexElem().GetName(),
			IsExpression: i.GetIndexElem().GetExpr() != nil,
		}
		if ip.IsExpression {
			//For the expression index case to report in case casting to unsupported types #3
			typeNames := i.GetIndexElem().GetExpr().GetTypeCast().GetTypeName().GetNames()
			ip.ExprCastTypeSchema, ip.ExprCastTypeName = getSchemaAndObjectName(typeNames)
			ip.IsExprCastArrayType = isArrayType(i.GetIndexElem().GetExpr().GetTypeCast().GetTypeName())
		}
		indexParams = append(indexParams, ip)
	}
	return indexParams
}

type Index struct {
	SchemaName        string
	IndexName         string
	TableName         string
	AccessMethod      string
	NumStorageOptions int
	Params            []IndexParam
}

type IndexParam struct {
	SortByOrder         pg_query.SortByDir
	ColName             string
	IsExpression        bool
	ExprCastTypeName    string //In case of expression and casting to a type
	ExprCastTypeSchema  string //In case of expression and casting to a type
	IsExprCastArrayType bool
	//Add more fields
}

func (indexParam *IndexParam) GetFullExprCastTypeName() string {
	return utils.BuildObjectName(indexParam.ExprCastTypeSchema, indexParam.ExprCastTypeName)
}

func (i *Index) GetObjectName() string {
	return fmt.Sprintf("%s ON %s", i.IndexName, i.GetTableName())
}
func (i *Index) GetSchemaName() string { return i.SchemaName }

func (i *Index) GetTableName() string {
	return utils.BuildObjectName(i.SchemaName, i.TableName)
}

func (i *Index) GetObjectType() string { return INDEX_OBJECT_TYPE }

//===========ALTER TABLE PROCESSOR ================================

// AlterTableProcessor handles parsing ALTER TABLE statements
type AlterTableProcessor struct{}

func NewAlterTableProcessor() *AlterTableProcessor {
	return &AlterTableProcessor{}
}

func (atProcessor *AlterTableProcessor) Process(parseTree *pg_query.ParseResult) (DDLObject, error) {
	alterNode, ok := getAlterStmtNode(parseTree)
	if !ok {
		return nil, fmt.Errorf("not an ALTER TABLE statement")
	}

	alter := &AlterTable{
		SchemaName: alterNode.AlterTableStmt.Relation.Schemaname,
		TableName:  alterNode.AlterTableStmt.Relation.Relname,
		AlterType:  alterNode.AlterTableStmt.Cmds[0].GetAlterTableCmd().GetSubtype(),
	}

	// Parse specific alter command
	cmd := alterNode.AlterTableStmt.Cmds[0].GetAlterTableCmd()
	switch alter.AlterType {
	case pg_query.AlterTableType_AT_SetOptions:
		/*
			e.g. alter table test_1 alter column col1 set (attribute_option=value);
			cmds:{alter_table_cmd:{subtype:AT_SetOptions name:"col1" def:{list:{items:{def_elem:{defname:"attribute_option"
			arg:{type_name:{names:{string:{sval:"value"}} typemod:-1 location:263}} defaction:DEFELEM_UNSPEC location:246}}}}...

			for set attribute issue we will the type of alter setting the options and in the 'def' definition field which has the
			information of the type, we will check if there is any list which will only present in case there is syntax like <SubTYPE> (...)
		*/
		alter.NumSetAttributes = len(cmd.GetDef().GetList().GetItems())
	case pg_query.AlterTableType_AT_AddConstraint:
		alter.NumStorageOptions = len(cmd.GetDef().GetConstraint().GetOptions())
		/*
			e.g.
				ALTER TABLE example2
					ADD CONSTRAINT example2_pkey PRIMARY KEY (id);
				tmts:{stmt:{alter_table_stmt:{relation:{relname:"example2"  inh:true  relpersistence:"p"  location:693}
				cmds:{alter_table_cmd:{subtype:AT_AddConstraint  def:{constraint:{contype:CONSTR_PRIMARY  conname:"example2_pkey"
				location:710  keys:{string:{sval:"id"}}}}  behavior:DROP_RESTRICT}}  objtype:OBJECT_TABLE}}  stmt_location:679  stmt_len:72}

			e.g. ALTER TABLE ONLY public.meeting ADD CONSTRAINT no_time_overlap EXCLUDE USING gist (room_id WITH =, time_range WITH &&);
			cmds:{alter_table_cmd:{subtype:AT_AddConstraint def:{constraint:{contype:CONSTR_EXCLUSION conname:"no_time_overlap" location:41
			here again same checking the definition of the alter stmt if it has constraint and checking its type

			e.g. ALTER TABLE ONLY public.users ADD CONSTRAINT users_email_key UNIQUE (email) DEFERRABLE;
			alter_table_cmd:{subtype:AT_AddConstraint  def:{constraint:{contype:CONSTR_UNIQUE  conname:"users_email_key"
			deferrable:true  location:196  keys:{string:{sval:"email"}}}}  behavior:DROP_RESTRICT}}  objtype:OBJECT_TABLE}}

			similar to CREATE table 2nd case where constraint is at the end of column definitions mentioning the constraint only
			so here as well while adding constraint checking the type of constraint and the deferrable field of it.

			ALTER TABLE test ADD CONSTRAINT chk check (id<>'') NOT VALID;
			stmts:{stmt:...subtype:AT_AddConstraint def:{constraint:{contype:CONSTR_CHECK conname:"chk" location:22
			raw_expr:{a_expr:{kind:AEXPR_OP name:{string:{sval:"<>"}} lexpr:{column_ref:{fields:{string:{sval:"id"}} location:43}} rexpr:{a_const:{sval:{}
			location:47}} location:45}} skip_validation:true}} behavior:DROP_RESTRICT}} objtype:OBJECT_TABLE}} stmt_len:60}
		*/
		constraint := cmd.GetDef().GetConstraint()
		alter.ConstraintType = constraint.Contype
		alter.ConstraintName = constraint.Conname
		alter.IsDeferrable = constraint.Deferrable
		alter.ConstraintNotValid = constraint.SkipValidation // this is set for the NOT VALID clause
		alter.ConstraintColumns = parseColumnsFromKeys(constraint.GetKeys())
		if alter.ConstraintType == FOREIGN_CONSTR_TYPE {
			/*
				alter_table_cmd:{subtype:AT_AddConstraint  def:{constraint:{contype:CONSTR_FOREIGN  conname:"fk"  initially_valid:true
				pktable:{schemaname:"schema1"  relname:"abc"  inh:true  relpersistence:"p"
				In case of FKs the reference table is in PKTable field and columns are in FkAttrs
			*/
			alter.ConstraintColumns = parseColumnsFromKeys(constraint.FkAttrs)
			alter.ConstraintReferencedTable = utils.BuildObjectName(constraint.Pktable.Schemaname, constraint.Pktable.Relname)
		}

	case pg_query.AlterTableType_AT_DisableRule:
		/*
			e.g. ALTER TABLE example DISABLE example_rule;
			cmds:{alter_table_cmd:{subtype:AT_DisableRule name:"example_rule" behavior:DROP_RESTRICT}} objtype:OBJECT_TABLE}}
			checking the subType is sufficient in this case
		*/
		alter.RuleName = cmd.Name
		//case CLUSTER ON
		/*
			e.g. ALTER TABLE example CLUSTER ON idx;
			stmt:{alter_table_stmt:{relation:{relname:"example" inh:true relpersistence:"p" location:13}
			cmds:{alter_table_cmd:{subtype:AT_ClusterOn name:"idx" behavior:DROP_RESTRICT}} objtype:OBJECT_TABLE}} stmt_len:32

		*/
	}

	return alter, nil
}

type AlterTable struct {
	Query             string
	SchemaName        string
	TableName         string
	AlterType         pg_query.AlterTableType
	RuleName          string
	NumSetAttributes  int
	NumStorageOptions int
	//In case AlterType - ADD_CONSTRAINT
	ConstraintType            pg_query.ConstrType
	ConstraintName            string
	ConstraintNotValid        bool
	ConstraintReferencedTable string
	IsDeferrable              bool
	ConstraintColumns         []string
}

func (a *AlterTable) GetObjectName() string {
	return utils.BuildObjectName(a.SchemaName, a.TableName)
}
func (a *AlterTable) GetSchemaName() string { return a.SchemaName }

func (a *AlterTable) GetObjectType() string { return TABLE_OBJECT_TYPE }

func (a *AlterTable) AddPrimaryKeyOrUniqueCons() bool {
	return a.ConstraintType == PRIMARY_CONSTR_TYPE || a.ConstraintType == UNIQUE_CONSTR_TYPE
}

func (a *AlterTable) IsAddConstraintType() bool {
	return a.AlterType == pg_query.AlterTableType_AT_AddConstraint
}

//===========POLICY PROCESSOR ================================

// PolicyProcessor handles parsing CREATE POLICY statements
type PolicyProcessor struct{}

func NewPolicyProcessor() *PolicyProcessor {
	return &PolicyProcessor{}
}

func (policyProcessor *PolicyProcessor) Process(parseTree *pg_query.ParseResult) (DDLObject, error) {
	policyNode, ok := getPolicyStmtNode(parseTree)
	if !ok {
		return nil, fmt.Errorf("not a CREATE POLICY statement")
	}

	policy := &Policy{
		PolicyName: policyNode.CreatePolicyStmt.GetPolicyName(),
		SchemaName: policyNode.CreatePolicyStmt.GetTable().GetSchemaname(),
		TableName:  policyNode.CreatePolicyStmt.GetTable().GetRelname(),
		RoleNames:  make([]string, 0),
	}
	roles := policyNode.CreatePolicyStmt.GetRoles()
	/*
		e.g. CREATE POLICY P ON tbl1 TO regress_rls_eve, regress_rls_frank USING (true);
		stmt:{create_policy_stmt:{policy_name:"p" table:{relname:"tbl1" inh:true relpersistence:"p" location:20} cmd_name:"all"
		permissive:true roles:{role_spec:{roletype:ROLESPEC_CSTRING rolename:"regress_rls_eve" location:28}} roles:{role_spec:
		{roletype:ROLESPEC_CSTRING rolename:"regress_rls_frank" location:45}} qual:{a_const:{boolval:{boolval:true} location:70}}}}
		stmt_len:75

		here role_spec of each roles is managing the roles related information in a POLICY DDL if any, so we can just check if there is
		a role name available in it which means there is a role associated with this DDL. Hence report it.

	*/
	for _, role := range roles {
		roleName := role.GetRoleSpec().GetRolename() // only in case there is role associated with a policy it will error out in schema migration
		if roleName != "" {
			//this means there is some role or grants used in this Policy, so detecting it
			policy.RoleNames = append(policy.RoleNames, roleName)
		}
	}
	return policy, nil
}

type Policy struct {
	SchemaName string
	TableName  string
	PolicyName string
	RoleNames  []string
}

func (p *Policy) GetObjectName() string {
	qualifiedTable := utils.BuildObjectName(p.SchemaName, p.TableName)
	return fmt.Sprintf("%s ON %s", p.PolicyName, qualifiedTable)
}
func (p *Policy) GetSchemaName() string { return p.SchemaName }

func (p *Policy) GetObjectType() string { return POLICY_OBJECT_TYPE }

//=====================TRIGGER PROCESSOR ==================

// TriggerProcessor handles parsing CREATE Trigger statements
type TriggerProcessor struct{}

func NewTriggerProcessor() *TriggerProcessor {
	return &TriggerProcessor{}
}

/*
e.g.CREATE CONSTRAINT TRIGGER some_trig

	AFTER DELETE ON xyz_schema.abc
	DEFERRABLE INITIALLY DEFERRED
	FOR EACH ROW EXECUTE PROCEDURE xyz_schema.some_trig();

create_trig_stmt:{isconstraint:true trigname:"some_trig" relation:{schemaname:"xyz_schema" relname:"abc" inh:true relpersistence:"p"
location:56} funcname:{string:{sval:"xyz_schema"}} funcname:{string:{sval:"some_trig"}} row:true events:8 deferrable:true initdeferred:true}}
stmt_len:160}

e.g. CREATE TRIGGER projects_loose_fk_trigger

	AFTER DELETE ON public.projects
	REFERENCING OLD TABLE AS old_table
	FOR EACH STATEMENT EXECUTE FUNCTION xyz_schema.some_trig();

stmt:{create_trig_stmt:{trigname:"projects_loose_fk_trigger" relation:{schemaname:"public" relname:"projects" inh:true
relpersistence:"p" location:58} funcname:{string:{sval:"xyz_schema"}} funcname:{string:{sval:"some_trig"}} events:8
transition_rels:{trigger_transition:{name:"old_table" is_table:true}}}} stmt_len:167}
*/
func (triggerProcessor *TriggerProcessor) Process(parseTree *pg_query.ParseResult) (DDLObject, error) {
	triggerNode, ok := getCreateTriggerStmtNode(parseTree)
	if !ok {
		return nil, fmt.Errorf("not a CREATE TRIGGER statement")
	}

	trigger := &Trigger{
		SchemaName:  triggerNode.CreateTrigStmt.Relation.Schemaname,
		TableName:   triggerNode.CreateTrigStmt.Relation.Relname,
		TriggerName: triggerNode.CreateTrigStmt.Trigname,

		IsConstraint:           triggerNode.CreateTrigStmt.Isconstraint,
		NumTransitionRelations: len(triggerNode.CreateTrigStmt.GetTransitionRels()),
		Timing:                 triggerNode.CreateTrigStmt.Timing,
		Events:                 triggerNode.CreateTrigStmt.Events,
		ForEachRow:             triggerNode.CreateTrigStmt.Row,
	}
	_, trigger.FuncName = getSchemaAndObjectName(triggerNode.CreateTrigStmt.Funcname)

	return trigger, nil
}

type Trigger struct {
	SchemaName             string
	TableName              string
	TriggerName            string
	IsConstraint           bool
	NumTransitionRelations int
	ForEachRow             bool
	Timing                 int32
	Events                 int32
	FuncName               string //Unqualified function name
}

func (t *Trigger) GetObjectName() string {
	return fmt.Sprintf("%s ON %s", t.TriggerName, t.GetTableName())
}

func (t *Trigger) GetTableName() string {
	return utils.BuildObjectName(t.SchemaName, t.TableName)
}

func (t *Trigger) GetSchemaName() string { return t.SchemaName }

func (t *Trigger) GetObjectType() string { return TRIGGER_OBJECT_TYPE }

/*
e.g.CREATE TRIGGER after_insert_or_delete_trigger

	BEFORE INSERT OR DELETE ON main_table
	FOR EACH ROW
	EXECUTE FUNCTION handle_insert_or_delete();

stmt:{create_trig_stmt:{trigname:"after_insert_or_delete_trigger" relation:{relname:"main_table" inh:true relpersistence:"p"
location:111} funcname:{string:{sval:"handle_insert_or_delete"}} row:true timing:2 events:12}} stmt_len:177}

here,
timing - bits of BEFORE/AFTER/INSTEAD
events - bits of "OR" INSERT/UPDATE/DELETE/TRUNCATE
row - FOR EACH ROW (true), FOR EACH STATEMENT (false)
refer - https://github.com/pganalyze/pg_query_go/blob/c3a818d346a927c18469460bb18acb397f4f4301/parser/include/postgres/catalog/pg_trigger_d.h#L49

	TRIGGER_TYPE_BEFORE				(1 << 1)
	TRIGGER_TYPE_INSERT				(1 << 2)
	TRIGGER_TYPE_DELETE				(1 << 3)
	TRIGGER_TYPE_UPDATE				(1 << 4)
	TRIGGER_TYPE_TRUNCATE			(1 << 5)
	TRIGGER_TYPE_INSTEAD			(1 << 6)
*/
func (t *Trigger) IsBeforeRowTrigger() bool {
	isSecondBitSet := t.Timing&(1<<1) != 0
	return t.ForEachRow && isSecondBitSet
}

// ========================TYPE PROCESSOR======================

type TypeProcessor struct{}

func NewTypeProcessor() *TypeProcessor {
	return &TypeProcessor{}
}

func (typeProcessor *TypeProcessor) Process(parseTree *pg_query.ParseResult) (DDLObject, error) {
	compositeNode, isComposite := getCompositeTypeStmtNode(parseTree)
	enumNode, isEnum := getEnumTypeStmtNode(parseTree)

	switch {
	case isComposite:
		createType := &CreateType{
			TypeName:   compositeNode.CompositeTypeStmt.Typevar.GetRelname(),
			SchemaName: compositeNode.CompositeTypeStmt.Typevar.GetSchemaname(),
		}
		return createType, nil
	case isEnum:
		typeNames := enumNode.CreateEnumStmt.GetTypeName()
		typeSchemaName, typeName := getSchemaAndObjectName(typeNames)
		createType := &CreateType{
			TypeName:   typeName,
			SchemaName: typeSchemaName,
			IsEnum:     true,
		}
		return createType, nil

	default:
		return nil, fmt.Errorf("not CREATE TYPE statement")
	}

}

type CreateType struct {
	TypeName   string
	SchemaName string
	IsEnum     bool
}

func (c *CreateType) GetObjectName() string {
	return utils.BuildObjectName(c.SchemaName, c.TypeName)
}
func (c *CreateType) GetSchemaName() string { return c.SchemaName }

func (c *CreateType) GetObjectType() string { return TYPE_OBJECT_TYPE }

//===========================VIEW PROCESSOR===================

type ViewProcessor struct{}

func NewViewProcessor() *ViewProcessor {
	return &ViewProcessor{}
}

func (v *ViewProcessor) Process(parseTree *pg_query.ParseResult) (DDLObject, error) {
	viewNode, ok := getCreateViewNode(parseTree)
	if !ok {
		return nil, fmt.Errorf("not a CREATE VIEW statement")
	}

	viewSchemaName := viewNode.ViewStmt.View.Schemaname
	viewName := viewNode.ViewStmt.View.Relname
	qualifiedViewName := utils.BuildObjectName(viewSchemaName, viewName)

	/*
		view_stmt:{view:{schemaname:"public" relname:"invoker_view" inh:true relpersistence:"p" location:12}
		query:{select_stmt:{target_list:{res_target:{val:{column_ref:{fields:{string:{sval:"id"}} location:95}} location:95}}
		from_clause:{...}
		where_clause:{...}
		options:{def_elem:{defname:"security_invoker" arg:{string:{sval:"true"}} defaction:DEFELEM_UNSPEC location:32}}
		options:{def_elem:{defname:"security_barrier" arg:{string:{sval:"false"}} defaction:DEFELEM_UNSPEC location:57}}
		with_check_option:NO_CHECK_OPTION}
	*/
	log.Infof("checking the view '%s' is security invoker view", qualifiedViewName)
	msg := GetProtoMessageFromParseTree(parseTree)
	defNames, err := TraverseAndExtractDefNamesFromDefElem(msg)
	if err != nil {
		return nil, err
	}

	view := View{
		SchemaName:      viewSchemaName,
		ViewName:        viewName,
		SecurityInvoker: slices.Contains(defNames, "security_invoker"),
	}
	return &view, nil
}

type View struct {
	SchemaName      string
	ViewName        string
	SecurityInvoker bool
}

func (v *View) GetObjectName() string {
	return utils.BuildObjectName(v.SchemaName, v.ViewName)
}
func (v *View) GetSchemaName() string { return v.SchemaName }

func (v *View) GetObjectType() string { return VIEW_OBJECT_TYPE }

//===========================MVIEW PROCESSOR===================

type MViewProcessor struct{}

func NewMViewProcessor() *MViewProcessor {
	return &MViewProcessor{}
}

func (mv *MViewProcessor) Process(parseTree *pg_query.ParseResult) (DDLObject, error) {
	mviewNode, ok := getCreateTableAsStmtNode(parseTree)
	if !ok {
		return nil, fmt.Errorf("not a CREATE VIEW statement")
	}
	mview := MView{
		SchemaName: mviewNode.CreateTableAsStmt.Into.Rel.Schemaname,
		ViewName:   mviewNode.CreateTableAsStmt.Into.Rel.Relname,
	}
	return &mview, nil
}

type MView struct {
	SchemaName string
	ViewName   string
}

func (mv *MView) GetObjectName() string {
	return utils.BuildObjectName(mv.SchemaName, mv.ViewName)
}
func (mv *MView) GetSchemaName() string { return mv.SchemaName }

func (mv *MView) GetObjectType() string { return MVIEW_OBJECT_TYPE }

<<<<<<< HEAD
//=============================COLLATION PROCESSOR ==============

type CollationProcessor struct{}

func NewCollationProcessor() *CollationProcessor {
	return &CollationProcessor{}
}

func (cp *CollationProcessor) Process(parseTree *pg_query.ParseResult) (DDLObject, error) {
	defineStmt, ok := getDefineStmtNode(parseTree)
	if !ok {
		return nil, fmt.Errorf("not a CREATE COLLATION statement")
	}
	schema, colName := getSchemaAndObjectName(defineStmt.Defnames)
	defNames, err := TraverseAndExtractDefNamesFromDefElem(defineStmt.ProtoReflect())
	if err != nil {
		return nil, fmt.Errorf("error getting the defElems in collation: %v", err)
	}
	collation := Collation{
		SchemaName:    schema,
		CollationName: colName,
		Options:       defNames,
	}
	return &collation, nil
}

type Collation struct {
	SchemaName    string
	CollationName string
	Options       []string
}

func (c *Collation) GetObjectName() string {
	return lo.Ternary(c.SchemaName != "", fmt.Sprintf("%s.%s", c.SchemaName, c.CollationName), c.CollationName)
}
func (c *Collation) GetSchemaName() string { return c.SchemaName }

func (c *Collation) GetObjectType() string { return COLLATION_OBJECT_TYPE }
=======
// ============================Function Processor =================

type FunctionProcessor struct{}

func NewFunctionProcessor() *FunctionProcessor {
	return &FunctionProcessor{}
}

func (mv *FunctionProcessor) Process(parseTree *pg_query.ParseResult) (DDLObject, error) {
	funcNode, ok := getCreateFuncStmtNode(parseTree)
	if !ok {
		return nil, fmt.Errorf("not a CREATE FUNCTION statement")
	}

	funcNameList := funcNode.CreateFunctionStmt.GetFuncname()
	funcSchemaName, funcName := getFunctionObjectName(funcNameList)
	function := Function{
		SchemaName: funcSchemaName,
		FuncName:   funcName,
		ReturnType: GetReturnTypeOfFunc(parseTree),
	}
	return &function, nil
}

type Function struct {
	SchemaName string
	FuncName   string
	ReturnType string
}

func (f *Function) GetObjectName() string {
	return lo.Ternary(f.SchemaName != "", fmt.Sprintf("%s.%s", f.SchemaName, f.FuncName), f.FuncName)
}
func (f *Function) GetSchemaName() string { return f.SchemaName }

func (f *Function) GetObjectType() string { return FUNCTION_OBJECT_TYPE }
>>>>>>> d490424f

//=============================No-Op PROCESSOR ==================

//No op Processor for objects we don't have Processor yet

type NoOpProcessor struct{}

func NewNoOpProcessor() *NoOpProcessor {
	return &NoOpProcessor{}
}

type Object struct {
	ObjectName string
	SchemaName string
}

func (o *Object) GetObjectName() string { return o.ObjectName }
func (o *Object) GetSchemaName() string { return o.SchemaName }
func (o *Object) GetObjectType() string { return "OBJECT" }

func (n *NoOpProcessor) Process(parseTree *pg_query.ParseResult) (DDLObject, error) {
	return &Object{}, nil
}

func GetDDLProcessor(parseTree *pg_query.ParseResult) (DDLProcessor, error) {
	stmtType := GetStatementType(parseTree.Stmts[0].Stmt.ProtoReflect())
	switch stmtType {
	case PG_QUERY_CREATE_STMT:
		return NewTableProcessor(), nil
	case PG_QUERY_INDEX_STMT:
		return NewIndexProcessor(), nil
	case PG_QUERY_ALTER_TABLE_STMT:
		return NewAlterTableProcessor(), nil
	case PG_QUERY_POLICY_STMT:
		return NewPolicyProcessor(), nil
	case PG_QUERY_CREATE_TRIG_STMT:
		return NewTriggerProcessor(), nil
	case PG_QUERY_COMPOSITE_TYPE_STMT, PG_QUERY_ENUM_TYPE_STMT:
		return NewTypeProcessor(), nil
	case PG_QUERY_FOREIGN_TABLE_STMT:
		return NewForeignTableProcessor(), nil
	case PG_QUERY_VIEW_STMT:
		return NewViewProcessor(), nil
	case PG_QUERY_CREATE_TABLE_AS_STMT:
		if IsMviewObject(parseTree) {
			return NewMViewProcessor(), nil
		}
<<<<<<< HEAD
		return NewNoOpProcessor(), nil
	case PG_QUERY_DEFINE_STMT_NODE:
		if IsCollationObject(parseTree) {
			return NewCollationProcessor(), nil
		}
		return NewNoOpProcessor(), nil
=======
	case PG_QUERY_CREATE_FUNCTION_STMT:
		return NewFunctionProcessor(), nil
>>>>>>> d490424f
	default:
		return NewNoOpProcessor(), nil
	}
}

const (
	TABLE_OBJECT_TYPE             = "TABLE"
	TYPE_OBJECT_TYPE              = "TYPE"
	VIEW_OBJECT_TYPE              = "VIEW"
	MVIEW_OBJECT_TYPE             = "MVIEW"
	FOREIGN_TABLE_OBJECT_TYPE     = "FOREIGN TABLE"
	FUNCTION_OBJECT_TYPE          = "FUNCTION"
	PROCEDURE_OBJECT_TYPE         = "PROCEDURE"
	INDEX_OBJECT_TYPE             = "INDEX"
	POLICY_OBJECT_TYPE            = "POLICY"
	TRIGGER_OBJECT_TYPE           = "TRIGGER"
	COLLATION_OBJECT_TYPE         = "COLLATION"
	ADD_CONSTRAINT                = pg_query.AlterTableType_AT_AddConstraint
	SET_OPTIONS                   = pg_query.AlterTableType_AT_SetOptions
	DISABLE_RULE                  = pg_query.AlterTableType_AT_DisableRule
	CLUSTER_ON                    = pg_query.AlterTableType_AT_ClusterOn
	EXCLUSION_CONSTR_TYPE         = pg_query.ConstrType_CONSTR_EXCLUSION
	FOREIGN_CONSTR_TYPE           = pg_query.ConstrType_CONSTR_FOREIGN
	DEFAULT_SORTING_ORDER         = pg_query.SortByDir_SORTBY_DEFAULT
	PRIMARY_CONSTR_TYPE           = pg_query.ConstrType_CONSTR_PRIMARY
	UNIQUE_CONSTR_TYPE            = pg_query.ConstrType_CONSTR_UNIQUE
	LIST_PARTITION                = pg_query.PartitionStrategy_PARTITION_STRATEGY_LIST
	PG_QUERY_CREATE_STMT          = "pg_query.CreateStmt"
	PG_QUERY_INDEX_STMT           = "pg_query.IndexStmt"
	PG_QUERY_ALTER_TABLE_STMT     = "pg_query.AlterTableStmt"
	PG_QUERY_POLICY_STMT          = "pg_query.CreatePolicyStmt"
	PG_QUERY_CREATE_TRIG_STMT     = "pg_query.CreateTrigStmt"
	PG_QUERY_COMPOSITE_TYPE_STMT  = "pg_query.CompositeTypeStmt"
	PG_QUERY_ENUM_TYPE_STMT       = "pg_query.CreateEnumStmt"
	PG_QUERY_FOREIGN_TABLE_STMT   = "pg_query.CreateForeignTableStmt"
	PG_QUERY_VIEW_STMT            = "pg_query.ViewStmt"
	PG_QUERY_CREATE_TABLE_AS_STMT = "pg_query.CreateTableAsStmt"
	PG_QUERY_CREATE_FUNCTION_STMT = "pg_query.CreateFunctionStmt"
)

var deferrableConstraintsList = []pg_query.ConstrType{
	pg_query.ConstrType_CONSTR_ATTR_DEFERRABLE,
	pg_query.ConstrType_CONSTR_ATTR_DEFERRED,
	pg_query.ConstrType_CONSTR_ATTR_IMMEDIATE,
}<|MERGE_RESOLUTION|>--- conflicted
+++ resolved
@@ -962,7 +962,6 @@
 
 func (mv *MView) GetObjectType() string { return MVIEW_OBJECT_TYPE }
 
-<<<<<<< HEAD
 //=============================COLLATION PROCESSOR ==============
 
 type CollationProcessor struct{}
@@ -1001,7 +1000,7 @@
 func (c *Collation) GetSchemaName() string { return c.SchemaName }
 
 func (c *Collation) GetObjectType() string { return COLLATION_OBJECT_TYPE }
-=======
+
 // ============================Function Processor =================
 
 type FunctionProcessor struct{}
@@ -1017,7 +1016,7 @@
 	}
 
 	funcNameList := funcNode.CreateFunctionStmt.GetFuncname()
-	funcSchemaName, funcName := getFunctionObjectName(funcNameList)
+	funcSchemaName, funcName := getSchemaAndObjectName(funcNameList)
 	function := Function{
 		SchemaName: funcSchemaName,
 		FuncName:   funcName,
@@ -1038,7 +1037,6 @@
 func (f *Function) GetSchemaName() string { return f.SchemaName }
 
 func (f *Function) GetObjectType() string { return FUNCTION_OBJECT_TYPE }
->>>>>>> d490424f
 
 //=============================No-Op PROCESSOR ==================
 
@@ -1086,17 +1084,14 @@
 		if IsMviewObject(parseTree) {
 			return NewMViewProcessor(), nil
 		}
-<<<<<<< HEAD
 		return NewNoOpProcessor(), nil
 	case PG_QUERY_DEFINE_STMT_NODE:
 		if IsCollationObject(parseTree) {
 			return NewCollationProcessor(), nil
 		}
 		return NewNoOpProcessor(), nil
-=======
 	case PG_QUERY_CREATE_FUNCTION_STMT:
 		return NewFunctionProcessor(), nil
->>>>>>> d490424f
 	default:
 		return NewNoOpProcessor(), nil
 	}
