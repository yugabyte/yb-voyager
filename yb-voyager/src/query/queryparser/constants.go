/*
Copyright (c) YugabyteDB, Inc.

Licensed under the Apache License, Version 2.0 (the "License");
you may not use this file except in compliance with the License.
You may obtain a copy of the License at

	http://www.apache.org/licenses/LICENSE-2.0

Unless required by applicable law or agreed to in writing, software
distributed under the License is distributed on an "AS IS" BASIS,
WITHOUT WARRANTIES OR CONDITIONS OF ANY KIND, either express or implied.
See the License for the specific language governing permissions and
limitations under the License.
*/
package queryparser

import pg_query "github.com/pganalyze/pg_query_go/v6"

const (
	PLPGSQL_EXPR = "PLpgSQL_expr"
	QUERY        = "query"

	ACTION           = "action"
	DATUMS           = "datums"
	PLPGSQL_VAR      = "PLpgSQL_var"
	DATATYPE         = "datatype"
	TYPENAME         = "typname"
	PLPGSQL_TYPE     = "PLpgSQL_type"
	PLPGSQL_FUNCTION = "PLpgSQL_function"

	TABLE_OBJECT_TYPE             = "TABLE"
	TYPE_OBJECT_TYPE              = "TYPE"
	VIEW_OBJECT_TYPE              = "VIEW"
	MVIEW_OBJECT_TYPE             = "MVIEW"
	FOREIGN_TABLE_OBJECT_TYPE     = "FOREIGN TABLE"
	FUNCTION_OBJECT_TYPE          = "FUNCTION"
	PROCEDURE_OBJECT_TYPE         = "PROCEDURE"
	INDEX_OBJECT_TYPE             = "INDEX"
	POLICY_OBJECT_TYPE            = "POLICY"
	TRIGGER_OBJECT_TYPE           = "TRIGGER"
	COLLATION_OBJECT_TYPE         = "COLLATION"
	PG_QUERY_CREATE_STMT          = "pg_query.CreateStmt"
	PG_QUERY_INDEX_STMT           = "pg_query.IndexStmt"
	PG_QUERY_ALTER_TABLE_STMT     = "pg_query.AlterTableStmt"
	PG_QUERY_POLICY_STMT          = "pg_query.CreatePolicyStmt"
	PG_QUERY_CREATE_TRIG_STMT     = "pg_query.CreateTrigStmt"
	PG_QUERY_COMPOSITE_TYPE_STMT  = "pg_query.CompositeTypeStmt"
	PG_QUERY_ENUM_TYPE_STMT       = "pg_query.CreateEnumStmt"
	PG_QUERY_FOREIGN_TABLE_STMT   = "pg_query.CreateForeignTableStmt"
	PG_QUERY_VIEW_STMT            = "pg_query.ViewStmt"
	PG_QUERY_CREATE_TABLE_AS_STMT = "pg_query.CreateTableAsStmt"
	PG_QUERY_CREATE_FUNCTION_STMT = "pg_query.CreateFunctionStmt"

	PG_QUERY_NODE_NODE           = "pg_query.Node"
	PG_QUERY_STRING_NODE         = "pg_query.String"
	PG_QUERY_ASTAR_NODE          = "pg_query.A_Star"
	PG_QUERY_ACONST_NODE         = "pg_query.A_Const"
	PG_QUERY_TYPECAST_NODE       = "pg_query.TypeCast"
	PG_QUERY_XMLEXPR_NODE        = "pg_query.XmlExpr"
	PG_QUERY_FUNCCALL_NODE       = "pg_query.FuncCall"
	PG_QUERY_COLUMNREF_NODE      = "pg_query.ColumnRef"
	PG_QUERY_RANGEFUNCTION_NODE  = "pg_query.RangeFunction"
	PG_QUERY_RANGEVAR_NODE       = "pg_query.RangeVar"
	PG_QUERY_RANGETABLEFUNC_NODE = "pg_query.RangeTableFunc"
	PG_QUERY_PARAMREF_NODE       = "pg_query.ParamRef"
	PG_QUERY_DEFELEM_NODE        = "pg_query.DefElem"

	PG_QUERY_INSERTSTMT_NODE = "pg_query.InsertStmt"
	PG_QUERY_UPDATESTMT_NODE = "pg_query.UpdateStmt"
	PG_QUERY_DELETESTMT_NODE = "pg_query.DeleteStmt"
	PG_QUERY_SELECTSTMT_NODE = "pg_query.SelectStmt"

	PG_QUERY_A_INDIRECTION_NODE              = "pg_query.A_Indirection"
	PG_QUERY_JSON_OBJECT_AGG_NODE            = "pg_query.JsonObjectAgg"
	PG_QUERY_JSON_ARRAY_AGG_NODE             = "pg_query.JsonArrayAgg"
	PG_QUERY_JSON_ARRAY_CONSTRUCTOR_AGG_NODE = "pg_query.JsonArrayConstructor"
	PG_QUERY_JSON_FUNC_EXPR_NODE             = "pg_query.JsonFuncExpr"
	PG_QUERY_JSON_OBJECT_CONSTRUCTOR_NODE    = "pg_query.JsonObjectConstructor"
	PG_QUERY_JSON_TABLE_NODE                 = "pg_query.JsonTable"
	PG_QUERY_JSON_IS_PREDICATE_NODE          = "pg_query.JsonIsPredicate"
	PG_QUERY_VIEWSTMT_NODE                   = "pg_query.ViewStmt"
	PG_QUERY_COPYSTSMT_NODE                  = "pg_query.CopyStmt"
	PG_QUERY_CONSTRAINT_NODE                 = "pg_query.Constraint"
	PG_QUERY_CTE_NODE                        = "pg_query.CommonTableExpr"
	PG_QUERY_VIEW_STMT_NODE                  = "pg_query.ViewStmt"
	PG_QUERY_COPY_STMT_NODE                  = "pg_query.CopyStmt"
	PG_QUERY_DEFINE_STMT_NODE                = "pg_query.DefineStmt"
	PG_QUERY_MERGE_STMT_NODE                 = "pg_query.MergeStmt"
	PG_QUERY_INDEX_STMT_NODE                 = "pg_query.IndexStmt"
<<<<<<< HEAD
	PG_QUERY_CREATEDB_STMT_NODE = "pg_query.CreatedbStmt"
=======
	PG_QUERY_LISTEN_STMT_NODE                = "pg_query.ListenStmt"
	PG_QUERY_NOTIFY_STMT_NODE                = "pg_query.NotifyStmt"
	PG_QUERY_UNLISTEN_STMT_NODE              = "pg_query.UnlistenStmt"
>>>>>>> 4278b593

	LIMIT_OPTION_WITH_TIES   = pg_query.LimitOption_LIMIT_OPTION_WITH_TIES
	CTE_MATERIALIZED_DEFAULT = pg_query.CTEMaterialize_CTEMaterializeDefault
	ADD_CONSTRAINT           = pg_query.AlterTableType_AT_AddConstraint
	SET_OPTIONS              = pg_query.AlterTableType_AT_SetOptions
	DISABLE_RULE             = pg_query.AlterTableType_AT_DisableRule
	CLUSTER_ON               = pg_query.AlterTableType_AT_ClusterOn
	EXCLUSION_CONSTR_TYPE    = pg_query.ConstrType_CONSTR_EXCLUSION
	FOREIGN_CONSTR_TYPE      = pg_query.ConstrType_CONSTR_FOREIGN
	DEFAULT_SORTING_ORDER    = pg_query.SortByDir_SORTBY_DEFAULT
	PRIMARY_CONSTR_TYPE      = pg_query.ConstrType_CONSTR_PRIMARY
	UNIQUE_CONSTR_TYPE       = pg_query.ConstrType_CONSTR_UNIQUE
	LIST_PARTITION           = pg_query.PartitionStrategy_PARTITION_STRATEGY_LIST
)<|MERGE_RESOLUTION|>--- conflicted
+++ resolved
@@ -88,13 +88,10 @@
 	PG_QUERY_DEFINE_STMT_NODE                = "pg_query.DefineStmt"
 	PG_QUERY_MERGE_STMT_NODE                 = "pg_query.MergeStmt"
 	PG_QUERY_INDEX_STMT_NODE                 = "pg_query.IndexStmt"
-<<<<<<< HEAD
-	PG_QUERY_CREATEDB_STMT_NODE = "pg_query.CreatedbStmt"
-=======
+	PG_QUERY_CREATEDB_STMT_NODE              = "pg_query.CreatedbStmt"
 	PG_QUERY_LISTEN_STMT_NODE                = "pg_query.ListenStmt"
 	PG_QUERY_NOTIFY_STMT_NODE                = "pg_query.NotifyStmt"
 	PG_QUERY_UNLISTEN_STMT_NODE              = "pg_query.UnlistenStmt"
->>>>>>> 4278b593
 
 	LIMIT_OPTION_WITH_TIES   = pg_query.LimitOption_LIMIT_OPTION_WITH_TIES
 	CTE_MATERIALIZED_DEFAULT = pg_query.CTEMaterialize_CTEMaterializeDefault
