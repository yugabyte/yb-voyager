/*
Copyright (c) YugabyteDB, Inc.

Licensed under the Apache License, Version 2.0 (the "License");
you may not use this file except in compliance with the License.
You may obtain a copy of the License at

	http://www.apache.org/licenses/LICENSE-2.0

Unless required by applicable law or agreed to in writing, software
distributed under the License is distributed on an "AS IS" BASIS,
WITHOUT WARRANTIES OR CONDITIONS OF ANY KIND, either express or implied.
See the License for the specific language governing permissions and
limitations under the License.
*/

package queryissue

// Types
const (
	REFERENCED_TYPE_DECLARATION                     = "REFERENCED_TYPE_DECLARATION"
	STORED_GENERATED_COLUMNS                        = "STORED_GENERATED_COLUMNS"
	UNLOGGED_TABLE                                  = "UNLOGGED_TABLE"
	UNSUPPORTED_INDEX_METHOD                        = "UNSUPPORTED_INDEX_METHOD"
	STORAGE_PARAMETER                               = "STORAGE_PARAMETER"
	SET_ATTRIBUTES                                  = "SET_ATTRIBUTES"
	CLUSTER_ON                                      = "CLUSTER_ON"
	DISABLE_RULE                                    = "DISABLE_RULE"
	EXCLUSION_CONSTRAINTS                           = "EXCLUSION_CONSTRAINTS"
	DEFERRABLE_CONSTRAINTS                          = "DEFERRABLE_CONSTRAINTS"
	MULTI_COLUMN_GIN_INDEX                          = "MULTI_COLUMN_GIN_INDEX"
	ORDERED_GIN_INDEX                               = "ORDERED_GIN_INDEX"
	POLICY_WITH_ROLES                               = "POLICY_WITH_ROLES"
	CONSTRAINT_TRIGGER                              = "CONSTRAINT_TRIGGER"
	REFERENCING_CLAUSE_FOR_TRIGGERS                 = "REFERENCING_CLAUSE_FOR_TRIGGERS"
	BEFORE_ROW_TRIGGER_ON_PARTITIONED_TABLE         = "BEFORE_ROW_TRIGGER_ON_PARTITIONED_TABLE"
	ALTER_TABLE_ADD_PK_ON_PARTITIONED_TABLE         = "ALTER_TABLE_ADD_PK_ON_PARTITIONED_TABLE"
	EXPRESSION_PARTITION_WITH_PK_UK                 = "EXPRESSION_PARTITION_WITH_PK_UK"
	MULTI_COLUMN_LIST_PARTITION                     = "MULTI_COLUMN_LIST_PARTITION"
	INSUFFICIENT_COLUMNS_IN_PK_FOR_PARTITION        = "INSUFFICIENT_COLUMNS_IN_PK_FOR_PARTITION"
	XML_DATATYPE                                    = "XML_DATATYPE"
	XID_DATATYPE                                    = "XID_DATATYPE"
	POSTGIS_DATATYPES                               = "POSTGIS_DATATYPES"
	UNSUPPORTED_DATATYPES                           = "UNSUPPORTED_TYPES"
	UNSUPPORTED_DATATYPES_LIVE_MIGRATION            = "UNSUPPORTED_DATATYPES_LIVE_MIGRATION"
	UNSUPPORTED_DATATYPES_LIVE_MIGRATION_WITH_FF_FB = "UNSUPPORTED_DATATYPES_LIVE_MIGRATION_WITH_FF_FB"
	PK_UK_ON_COMPLEX_DATATYPE                       = "PK_UK_ON_COMPLEX_DATATYPE"
	INDEX_ON_COMPLEX_DATATYPE                       = "INDEX_ON_COMPLEX_DATATYPE"
	FOREIGN_TABLE                                   = "FOREIGN_TABLE"
	INHERITANCE                                     = "INHERITANCE"

<<<<<<< HEAD
	AGGREGATE_FUNCTION        = "AGGREGATE_FUNCTION"
	JSON_CONSTRUCTOR_FUNCTION = "JSON_CONSTRUCTOR_FUNCTION"
	JSON_QUERY_FUNCTION       = "JSON_QUERY_FUNCTION"
=======
	LARGE_OBJECT_DATATYPE       = "LARGE_OBJECT_DATATYPE"
	LARGE_OBJECT_FUNCTIONS      = "LARGE_OBJECT_FUNCTIONS"
	LARGE_OBJECT_FUNCTIONS_NAME = "Large Object Functions"

	ADVISORY_LOCKS      = "ADVISORY_LOCKS"
	SYSTEM_COLUMNS      = "SYSTEM_COLUMNS"
	XML_FUNCTIONS       = "XML_FUNCTIONS"
	ADVISORY_LOCKS_NAME = "Advisory Locks"
	SYSTEM_COLUMNS_NAME = "System Columns"
	XML_FUNCTIONS_NAME  = "XML Functions"
>>>>>>> ff8bf66d
)

// Object types
const (
	CONSTRAINT_NAME           = "ConstraintName"
	TABLE_OBJECT_TYPE         = "TABLE"
	FOREIGN_TABLE_OBJECT_TYPE = "FOREIGN TABLE"
	FUNCTION_OBJECT_TYPE      = "FUNCTION"
	INDEX_OBJECT_TYPE         = "INDEX"
	POLICY_OBJECT_TYPE        = "POLICY"
	TRIGGER_OBJECT_TYPE       = "TRIGGER"
	DML_QUERY_OBJECT_TYPE     = "DML_QUERY"
)<|MERGE_RESOLUTION|>--- conflicted
+++ resolved
@@ -49,11 +49,9 @@
 	FOREIGN_TABLE                                   = "FOREIGN_TABLE"
 	INHERITANCE                                     = "INHERITANCE"
 
-<<<<<<< HEAD
-	AGGREGATE_FUNCTION        = "AGGREGATE_FUNCTION"
-	JSON_CONSTRUCTOR_FUNCTION = "JSON_CONSTRUCTOR_FUNCTION"
-	JSON_QUERY_FUNCTION       = "JSON_QUERY_FUNCTION"
-=======
+	AGGREGATE_FUNCTION          = "AGGREGATE_FUNCTION"
+	JSON_CONSTRUCTOR_FUNCTION   = "JSON_CONSTRUCTOR_FUNCTION"
+	JSON_QUERY_FUNCTION         = "JSON_QUERY_FUNCTION"
 	LARGE_OBJECT_DATATYPE       = "LARGE_OBJECT_DATATYPE"
 	LARGE_OBJECT_FUNCTIONS      = "LARGE_OBJECT_FUNCTIONS"
 	LARGE_OBJECT_FUNCTIONS_NAME = "Large Object Functions"
@@ -64,7 +62,6 @@
 	ADVISORY_LOCKS_NAME = "Advisory Locks"
 	SYSTEM_COLUMNS_NAME = "System Columns"
 	XML_FUNCTIONS_NAME  = "XML Functions"
->>>>>>> ff8bf66d
 )
 
 // Object types
