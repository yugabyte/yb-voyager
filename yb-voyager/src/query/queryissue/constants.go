/*
Copyright (c) YugabyteDB, Inc.

Licensed under the Apache License, Version 2.0 (the "License");
you may not use this file except in compliance with the License.
You may obtain a copy of the License at

	http://www.apache.org/licenses/LICENSE-2.0

Unless required by applicable law or agreed to in writing, software
distributed under the License is distributed on an "AS IS" BASIS,
WITHOUT WARRANTIES OR CONDITIONS OF ANY KIND, either express or implied.
See the License for the specific language governing permissions and
limitations under the License.
*/

package queryissue

// Types
const (
	REFERENCED_TYPE_DECLARATION                    = "REFERENCED_TYPE_DECLARATION"
	STORED_GENERATED_COLUMNS                       = "STORED_GENERATED_COLUMNS"
	UNLOGGED_TABLES                                = "UNLOGGED_TABLES"
	UNSUPPORTED_INDEX_METHOD                       = "UNSUPPORTED_INDEX_METHOD"
	STORAGE_PARAMETERS                             = "STORAGE_PARAMETERS"
	ALTER_TABLE_SET_COLUMN_ATTRIBUTE               = "ALTER_TABLE_SET_COLUMN_ATTRIBUTE"
	ALTER_TABLE_CLUSTER_ON                         = "ALTER_TABLE_CLUSTER_ON"
	ALTER_TABLE_DISABLE_RULE                       = "ALTER_TABLE_DISABLE_RULE"
	EXCLUSION_CONSTRAINTS                          = "EXCLUSION_CONSTRAINTS"
	DEFERRABLE_CONSTRAINTS                         = "DEFERRABLE_CONSTRAINTS"
	MULTI_COLUMN_GIN_INDEX                         = "MULTI_COLUMN_GIN_INDEX"
	ORDERED_GIN_INDEX                              = "ORDERED_GIN_INDEX"
	POLICY_WITH_ROLES                              = "POLICY_WITH_ROLES"
	CONSTRAINT_TRIGGER                             = "CONSTRAINT_TRIGGER"
	REFERENCING_CLAUSE_IN_TRIGGER                  = "REFERENCING_CLAUSE_IN_TRIGGER"
	BEFORE_ROW_TRIGGER_ON_PARTITIONED_TABLE        = "BEFORE_ROW_TRIGGER_ON_PARTITIONED_TABLE"
	ALTER_TABLE_ADD_PK_ON_PARTITIONED_TABLE        = "ALTER_TABLE_ADD_PK_ON_PARTITIONED_TABLE"
	EXPRESSION_PARTITION_WITH_PK_UK                = "EXPRESSION_PARTITION_WITH_PK_UK"
	MULTI_COLUMN_LIST_PARTITION                    = "MULTI_COLUMN_LIST_PARTITION"
	INSUFFICIENT_COLUMNS_IN_PK_FOR_PARTITION       = "INSUFFICIENT_COLUMNS_IN_PK_FOR_PARTITION"
	XML_DATATYPE                                   = "XML_DATATYPE"
	XID_DATATYPE                                   = "XID_DATATYPE"
	POSTGIS_DATATYPE                               = "POSTGIS_DATATYPE"
	UNSUPPORTED_DATATYPE                           = "UNSUPPORTED_DATATYPE"
	UNSUPPORTED_DATATYPE_LIVE_MIGRATION            = "UNSUPPORTED_DATATYPE_LIVE_MIGRATION"
	UNSUPPORTED_DATATYPE_LIVE_MIGRATION_WITH_FF_FB = "UNSUPPORTED_DATATYPE_LIVE_MIGRATION_WITH_FF_FB"
	PK_UK_ON_COMPLEX_DATATYPE                      = "PK_UK_ON_COMPLEX_DATATYPE"
	INDEX_ON_COMPLEX_DATATYPE                      = "INDEX_ON_COMPLEX_DATATYPE"
	FOREIGN_TABLE                                  = "FOREIGN_TABLE"
	INHERITANCE                                    = "INHERITANCE"

	ANY_VALUE_AGGREGATE_FUNCTION      = "ANY_VALUE_AGGREGATE_FUNCTION"
	ANY_VALUE_AGGREGATE_FUNCTION_NAME = "ANY_VALUE() aggregate Function"
	RANGE_AGGREGATE_FUNCTION          = "RANGE_AGGREGATE_FUNCTION"
	RANGE_AGGREGATE_FUNCTION_NAME     = "Range aggregate Functions"

	JSON_TYPE_PREDICATE            = "JSON_TYPE_PREDICATE"
	JSON_TYPE_PREDICATE_NAME       = "Json Type Predicate"
	JSON_CONSTRUCTOR_FUNCTION      = "JSON_CONSTRUCTOR_FUNCTION"
	JSON_CONSTRUCTOR_FUNCTION_NAME = "Json Constructor Functions"
	JSON_QUERY_FUNCTION            = "JSON_QUERY_FUNCTION"
	JSON_QUERY_FUNCTIONS_NAME      = "Json Query Functions"
	LARGE_OBJECT_DATATYPE          = "LARGE_OBJECT_DATATYPE"
	LARGE_OBJECT_FUNCTIONS         = "LARGE_OBJECT_FUNCTIONS"
	LARGE_OBJECT_FUNCTIONS_NAME    = "Large Object Functions"

	SECURITY_INVOKER_VIEWS      = "SECURITY_INVOKER_VIEWS"
	SECURITY_INVOKER_VIEWS_NAME = "Security Invoker Views"

	ADVISORY_LOCKS      = "ADVISORY_LOCKS"
	SYSTEM_COLUMNS      = "SYSTEM_COLUMNS"
	XML_FUNCTIONS       = "XML_FUNCTIONS"
	ADVISORY_LOCKS_NAME = "Advisory Locks"
	SYSTEM_COLUMNS_NAME = "System Columns"
	XML_FUNCTIONS_NAME  = "XML Functions"
	FETCH_WITH_TIES     = "FETCH_WITH_TIES"
	REGEX_FUNCTIONS     = "REGEX_FUNCTIONS"

	JSONB_SUBSCRIPTING      = "JSONB_SUBSCRIPTING"
	JSONB_SUBSCRIPTING_NAME = "Jsonb Subscripting"
	MULTI_RANGE_DATATYPE    = "MULTI_RANGE_DATATYPE"
	COPY_FROM_WHERE         = "COPY FROM ... WHERE"
	COPY_ON_ERROR           = "COPY ... ON_ERROR"

	DETERMINISTIC_OPTION_WITH_COLLATION      = "DETERMINISTIC_OPTION_WITH_COLLATION"
	DETERMINISTIC_OPTION_WITH_COLLATION_NAME = "Deterministic attribute in collation"

	MERGE_STATEMENT                               = "MERGE_STATEMENT"
	MERGE_STATEMENT_NAME                          = "Merge Statement"
	FOREIGN_KEY_REFERENCES_PARTITIONED_TABLE      = "FOREIGN_KEY_REFERENCED_PARTITIONED_TABLE"
	FOREIGN_KEY_REFERENCES_PARTITIONED_TABLE_NAME = "Foreign key constraint references partitioned table"

	CTE_WITH_MATERIALIZED_CLAUSE      = "CTE_WITH_MATERIALIZED_CLAUSE"
	CTE_WITH_MATERIALIZED_CLAUSE_NAME = "CTE with MATERIALIZE clause"

	SQL_BODY_IN_FUNCTION           = "SQL_BODY_IN_FUNCTION"
	SQL_BODY_IN_FUNCTION_NAME      = "SQL Body in function"
	UNIQUE_NULLS_NOT_DISTINCT      = "UNIQUE_NULLS_NOT_DISTINCT"
	UNIQUE_NULLS_NOT_DISTINCT_NAME = "Unique Nulls Not Distinct"

<<<<<<< HEAD
	LISTEN_NOTIFY = "LISTEN_NOTIFY"
	LISTEN_NOTIFY_NAME = "Events Listen / Notify"
=======
	NON_DECIMAL_INTEGER_LITERAL      = "NON_DECIMAL_INTEGER_LITERAL"
	NON_DECIMAL_INTEGER_LITERAL_NAME = "Non-decimal integer literal"
>>>>>>> 6bf1539e
)

const (
	// Issue Names
	INDEX_ON_COMPLEX_DATATYPE_ISSUE_NAME                      = "Index on column with complex datatype"
	UNSUPPORTED_INDEX_METHOD_ISSUE_NAME                       = "Index with access method"
	PK_UK_ON_COMPLEX_DATATYPE_ISSUE_NAME                      = "Primary/Unique key on column with complex datatype"
	UNSUPPORTED_DATATYPE_LIVE_MIGRATION_ISSUE_NAME            = "Unsupported datatype for Live migration"
	UNSUPPORTED_DATATYPE_LIVE_MIGRATION_WITH_FF_FB_ISSUE_NAME = "Unsupported datatype for Live migration with fall-forward/fallback"
)

// Issues Description
// Note: Any issue description added here should be updated in reasonsIncludingSensitiveInformationToCallhome and descriptionsIncludingSensitiveInformationToCallhome
const (
	// for DMLs
	ADVISORY_LOCKS_ISSUE_DESCRIPTION               = "Advisory locks are not yet implemented in YugabyteDB."
	SYSTEM_COLUMNS_ISSUE_DESCRIPTION               = "System columns are not yet supported in YugabyteDB."
	XML_FUNCTIONS_ISSUE_DESCRIPTION                = "XML functions are not yet supported in YugabyteDB."
	REGEX_FUNCTIONS_ISSUE_DESCRIPTION              = "Regex functions are not yet supported in YugabyteDB."
	ANY_VALUE_AGGREGATE_FUNCTION_ISSUE_DESCRIPTION = "any_value function are not supported yet in YugabyteDB."
	RANGE_AGGREGATE_FUNCTION_ISSUE_DESCRIPTION     = "range_agg, range_intersect_agg function are not supported yet in YugabyteDB."
	JSON_CONSTRUCTOR_FUNCTION_ISSUE_DESCRIPTION    = "JSON constructor functions from PostgreSQL 17 are not yet supported in YugabyteDB."
	JSON_QUERY_FUNCTION_ISSUE_DESCRIPTION          = "JSON query functions from PostgreSQL 17 are not yet supported in YugabyteDB."
	LO_FUNCTIONS_ISSUE_DESCRIPTION                 = "Large Objects functions are not supported in YugabyteDB."
	JSONB_SUBSCRIPTING_ISSUE_DESCRIPTION           = "Jsonb subscripting is not yet supported in YugabyteDB."
	JSON_PREDICATE_ISSUE_DESCRIPTION               = "IS JSON predicate expressions are not yet supported in YugabyteDB."
	COPY_FROM_WHERE_ISSUE_DESCRIPTION              = "COPY FROM ... WHERE is not yet supported in YugabyteDB."
	COPY_ON_ERROR_ISSUE_DESCRIPTION                = "COPY ... ON_ERROR is not yet supported in YugabyteDB."
	FETCH_WITH_TIES_ISSUE_DESCRIPTION              = "FETCH .. WITH TIES is not yet supported in YugabyteDB."
	MERGE_STATEMENT_ISSUE_DESCRIPTION              = "MERGE statement is not yet supported in YugabyteDB."

	// for DDLs
	// NOTE: In Description string we something can be sensitive information(like object names) which should not be sent to callhome
	// 	 So, we have to add those sensitive information in reasonsIncludingSensitiveInformationToCallhome slice in analyzeSchema.go
	//   Plus use %s format specifier for that, and for rest of the dynamic values use %v
	STORED_GENERATED_COLUMNS_ISSUE_DESCRIPTION                       = "Stored generated columns are not supported in YugabyteDB. Detected columns are (%s)."
	UNLOGGED_TABLES_ISSUE_DESCRIPTION                                = "UNLOGGED tables are not yet supported in YugabyteDB."
	UNSUPPORTED_INDEX_METHOD_DESCRIPTION                             = "The schema contains an index with an access method '%v' which is not supported in YugabyteDB."
	STORAGE_PARAMETERS_ISSUE_DESCRIPTION                             = "Storage parameters in tables, indexes, and constraints are not yet supported in YugabyteDB."
	ALTER_TABLE_SET_COLUMN_ATTRIBUTE_ISSUE_DESCRIPTION               = "ALTER TABLE .. ALTER COLUMN .. SET ( attribute = value ) is not yet supported in YugabyteDB."
	ALTER_TABLE_CLUSTER_ON_ISSUE_DESCRIPTION                         = "ALTER TABLE CLUSTER is not yet supported in YugabyteDB."
	ALTER_TABLE_DISABLE_RULE_ISSUE_DESCRIPTION                       = "ALTER TABLE name DISABLE RULE is not yet supported in YugabyteDB."
	EXCLUSION_CONSTRAINT_ISSUE_DESCRIPTION                           = "Exclusion constraints are not yet supported in YugabyteDB."
	DEFERRABLE_CONSTRAINT_ISSUE_DESCRIPTION                          = "Deferrable constraints are not yet supported in YugabyteDB."
	MULTI_COLUMN_GIN_INDEX_ISSUE_DESCRIPTION                         = "GIN indexes on multiple columns are not supported in YugabyteDB."
	ORDERED_GIN_INDEX_ISSUE_DESCRIPTION                              = "GIN indexes on columns with ASC/DESC/HASH clause are not yet supported in YugabyteDB."
	POLICY_ROLE_ISSUE_DESCRIPTION                                    = "Policies require specific roles (%s) to be created in the target database, as roles are not migrated during schema migration."
	CONSTRAINT_TRIGGER_ISSUE_DESCRIPTION                             = "CONSTRAINT TRIGGER is not yet supported in YugabyteDB."
	REFERENCING_CLAUSE_IN_TRIGGER_ISSUE_DESCRIPTION                  = "REFERENCING clause (transition tables) in triggers is not yet supported in YugabyteDB."
	BEFORE_ROW_TRIGGER_ON_PARTITION_TABLE_ISSUE_DESCRIPTION          = "BEFORE ROW triggers on partitioned tables are not yet supported in YugabyteDB."
	ALTER_TABLE_ADD_PK_ON_PARTITION_ISSUE_DESCRIPTION                = "Adding primary key using ALTER TABLE to a partitioned table is not yet supported in YugabyteDB."
	EXPRESSION_PARTITION_ISSUE_DESCRIPTION                           = "Tables partitioned using expressions cannot contain primary or unique keys in YugabyteDB."
	MULTI_COLUMN_LIST_PARTITION_ISSUE_DESCRIPTION                    = "Multi-column partition by list i.e. PARTITION BY LIST (col1, col2) is not supported in YugabyteDB."
	INSUFFICIENT_COLUMNS_IN_PK_FOR_PARTITION_ISSUE_DESCRIPTION       = "Partition key columns(%s) are not part of Primary Key columns which is not supported in YugabyteDB."
	XML_DATATYPE_ISSUE_DESCRIPTION                                   = "XML datatype is not yet supported in YugabyteDB. Affected column: %s."
	XID_DATATYPE_ISSUE_DESCRIPTION                                   = "XID datatype is not yet supported in YugabyteDB. Affected column: %s."
	POSTGIS_DATATYPE_ISSUE_DESCRIPTION                               = "PostGIS datatypes are not yet supported in YugabyteDB. Affected column: %s and type: %v."
	UNSUPPORTED_DATATYPE_ISSUE_DESCRIPTION                           = "Datatype not yet supported in YugabyteDB. Affected column: %s and type: %v."
	UNSUPPORTED_DATATYPE_LIVE_MIGRATION_ISSUE_DESCRIPTION            = "Datatype not yet supported by voyager in live migration. Affected column: %s and type: %v. These columns will be excluded when exporting and importing data in live migration workflows."
	UNSUPPORTED_DATATYPE_LIVE_MIGRATION_WITH_FF_FB_ISSUE_DESCRIPTION = "Datatype not yet supported by voyager in live migration with fall-forward/fallback. Affected column: %s and type: %v. These columns will be excluded when exporting and importing data in live migration workflows."
	PK_UK_ON_COMPLEX_DATATYPE_ISSUE_DESCRIPTION                      = "Primary key and Unique constraints on columns with complex data types like '%v' are not yet supported in YugabyteDB."
	INDEX_ON_COMPLEX_DATATYPE_ISSUE_DESCRIPTION                      = "Indexes on columns with complex data types like '%v' are not yet supported in YugabyteDB."
	FOREIGN_TABLE_ISSUE_DESCRIPTION                                  = "Foreign table creation fails as SERVER and USER MAPPING objects are not exported by voyager."
	INHERITANCE_ISSUE_DESCRIPTION                                    = "Table inheritance is not yet supported in YugabyteDB."
	REFERENCED_TYPE_DECLARATION_ISSUE_DESCRIPTION                    = "Referencing the type of a column instead of the actual type name is not supported in YugabyteDB."
	LARGE_OBJECT_DATATYPE_ISSUE_DESCRIPTION                          = "Large Objects are not yet supported in YugabyteDB. Affected column: %s."
	MULTI_RANGE_DATATYPE_ISSUE_DESCRIPTION                           = "Multi-range data type is not yet supported in YugabyteDB. Affected column: %s and type: %v."
	SECURITY_INVOKER_VIEWS_ISSUE_DESCRIPTION                         = "Security invoker views are not yet supported in YugabyteDB."
	DETERMINISTIC_OPTION_WITH_COLLATION_ISSUE_DESCRIPTION            = "Deterministic option/attribute with collation is not yet supported in YugabyteDB."
	FOREIGN_KEY_REFERENCES_PARTITIONED_TABLE_ISSUE_DESCRIPTION       = "Foreign key references to partitioned table are not yet supported in YugabyteDB."
	UNIQUE_NULLS_NOT_DISTINCT_ISSUE_DESCRIPTION                      = "Unique constraint on columns with NULL values is not yet supported in YugabyteDB."
)

// Object types
const (
	CONSTRAINT_NAME           = "ConstraintName"
	FUNCTION_NAMES            = "FunctionNames"
	TABLE_OBJECT_TYPE         = "TABLE"
	FOREIGN_TABLE_OBJECT_TYPE = "FOREIGN TABLE"
	FUNCTION_OBJECT_TYPE      = "FUNCTION"
	INDEX_OBJECT_TYPE         = "INDEX"
	POLICY_OBJECT_TYPE        = "POLICY"
	TRIGGER_OBJECT_TYPE       = "TRIGGER"
	DML_QUERY_OBJECT_TYPE     = "DML_QUERY"
)

// Issue Suggestions
// Note: Any issue description added here should be updated in reasonsIncludingSensitiveInformationToCallhome and descriptionsIncludingSensitiveInformationToCallhome
const (
	STORED_GENERATED_COLUMN_ISSUE_SUGGESTION                  = "Using Triggers to update the generated columns is one way to work around this issue, refer docs link for more details."
	UNLOGGED_TABLES_ISSUE_SUGGESTION                          = "Remove UNLOGGED keyword to make it work"
	STORAGE_PARAMETERS_ISSUE_SUGGESTION                       = "Remove the storage parameters from the DDL"
	ALTER_TABLE_SET_COLUMN_ATTRIBUTE_ISSUE_SUGGESTION         = "Remove it from the exported schema"
	ALTER_TABLE_CLUSTER_ON_ISSUE_SUGGESTION                   = "Remove it from the exported schema."
	ALTER_TABLE_DISABLE_RULE_ISSUE_SUGGESTION                 = "Remove this and the rule '%s' from the exported schema to be not enabled on the table."
	EXCLUSION_CONSTRAINT_ISSUE_SUGGESTION                     = "Refer docs link for details on possible workaround"
	DEFERRABLE_CONSTRAINT_ISSUE_SUGGESTION                    = "Remove these constraints from the exported schema and make the neccessary changes to the application to work on target seamlessly"
	POLICY_ROLE_ISSUE_SUGGESTION                              = "Create the Users manually to make the policies work."
	BEFORE_ROW_TRIGGER_ON_PARTITION_TABLE_ISSUE_SUGGESTION    = "Create the triggers on individual partitions."
	ALTER_TABLE_ADD_PK_ON_PARTITION_ISSUE_SUGGESTION          = "After export schema, the ALTER table should be merged with CREATE table for partitioned tables."
	EXPRESSION_PARTITION_ISSUE_SUGGESTION                     = "Remove the Constriant from the table definition"
	MULTI_COLUMN_LIST_PARTITION_ISSUE_SUGGESTION              = "Make it a single column partition by list or choose other supported Partitioning methods"
	INSUFFICIENT_COLUMNS_IN_PK_FOR_PARTITION_ISSUE_SUGGESTION = "Add all Partition columns to Primary Key"
	XML_DATATYPE_ISSUE_SUGGESTION                             = "Data ingestion is not supported for this type in YugabyteDB so handle this type in different way. Refer link for more details."
	XID_DATATYPE_ISSUE_SUGGESTION                             = "Functions for this type e.g. txid_current are not supported in YugabyteDB yet"
	PK_UK_ON_COMPLEX_DATATYPE_ISSUE_SUGGESTION                = "Refer to the docs link for the workaround"
	INDEX_ON_COMPLEX_DATATYPE_ISSUE_SUGGESTION                = "Refer to the docs link for the workaround"
	FOREIGN_TABLE_ISSUE_SUGGESTION                            = "SERVER '%s', and USER MAPPING should be created manually on the target to create and use the foreign table"
	REFERENCED_TYPE_DECLARATION_ISSUE_SUGGESTION              = "Fix the syntax to include the actual type name instead of referencing the type of a column"
	LARGE_OBJECT_DATATYPE_ISSUE_SUGGESTION                    = "Large objects are not yet supported in YugabyteDB, no workaround available currently"
	MULTI_RANGE_DATATYPE_ISSUE_SUGGESTION                     = "Multirange data type is not yet supported in YugabyteDB, no workaround available currently"
	SECURITY_INVOKER_VIEWS_ISSUE_SUGGESTION                   = "Security Invoker Views are not yet supported in YugabyteDB, no workaround available currently"
	DETERMINISTIC_OPTION_WITH_COLLATION_ISSUE_SUGGESTION      = "This feature is not supported in YugabyteDB yet"
	FOREIGN_KEY_REFERENCES_PARTITIONED_TABLE_ISSUE_SUGGESTION = "No workaround available."
	SQL_BODY_IN_FUNCTION_ISSUE_SUGGESTION                     = "No workaround available."
)<|MERGE_RESOLUTION|>--- conflicted
+++ resolved
@@ -98,13 +98,10 @@
 	UNIQUE_NULLS_NOT_DISTINCT      = "UNIQUE_NULLS_NOT_DISTINCT"
 	UNIQUE_NULLS_NOT_DISTINCT_NAME = "Unique Nulls Not Distinct"
 
-<<<<<<< HEAD
-	LISTEN_NOTIFY = "LISTEN_NOTIFY"
-	LISTEN_NOTIFY_NAME = "Events Listen / Notify"
-=======
+	LISTEN_NOTIFY                    = "LISTEN_NOTIFY"
+	LISTEN_NOTIFY_NAME               = "Events Listen / Notify"
 	NON_DECIMAL_INTEGER_LITERAL      = "NON_DECIMAL_INTEGER_LITERAL"
 	NON_DECIMAL_INTEGER_LITERAL_NAME = "Non-decimal integer literal"
->>>>>>> 6bf1539e
 )
 
 const (
