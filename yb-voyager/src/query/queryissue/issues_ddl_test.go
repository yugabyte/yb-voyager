//go:build issues_integration

/*
Copyright (c) YugabyteDB, Inc.

Licensed under the Apache License, Version 2.0 (the "License");
you may not use this file except in compliance with the License.
You may obtain a copy of the License at

	http://www.apache.org/licenses/LICENSE-2.0

Unless required by applicable law or agreed to in writing, software
distributed under the License is distributed on an "AS IS" BASIS,
WITHOUT WARRANTIES OR CONDITIONS OF ANY KIND, either express or implied.
See the License for the specific language governing permissions and
limitations under the License.
*/
package queryissue

import (
	"context"
	"fmt"
	"os"
	"strings"
	"testing"

	"github.com/jackc/pgx/v5"
	"github.com/stretchr/testify/assert"
	"github.com/testcontainers/testcontainers-go/modules/yugabytedb"

	"github.com/yugabyte/yb-voyager/yb-voyager/src/issue"
	"github.com/yugabyte/yb-voyager/yb-voyager/src/ybversion"
	testutils "github.com/yugabyte/yb-voyager/yb-voyager/test/utils"
)

var (
	testYugabytedbContainer *yugabytedb.Container
	testYugabytedbConnStr   string
	testYbVersion           *ybversion.YBVersion
)

func getConn() (*pgx.Conn, error) {
	ctx := context.Background()
	var connStr string
	var err error
	if testYugabytedbConnStr != "" {
		connStr = testYugabytedbConnStr
	} else {
		connStr, err = testYugabytedbContainer.YSQLConnectionString(ctx, "sslmode=disable")
		if err != nil {
			return nil, err
		}
	}

	conn, err := pgx.Connect(ctx, connStr)
	if err != nil {
		return nil, err
	}

	return conn, nil
}

func assertErrorCorrectlyThrownForIssueForYBVersion(t *testing.T, execErr error, expectedError string, issue issue.Issue) {
	isFixed, err := issue.IsFixedIn(testYbVersion)
	testutils.FatalIfError(t, err)

	if isFixed {
		assert.NoError(t, execErr)
	} else {
		assert.ErrorContains(t, execErr, expectedError)
	}
}

func testXMLFunctionIssue(t *testing.T) {
	ctx := context.Background()
	conn, err := getConn()
	assert.NoError(t, err)

	defer conn.Close(context.Background())
	_, err = conn.Exec(ctx, "SELECT xmlconcat('<abc/>', '<bar>foo</bar>')")
	assertErrorCorrectlyThrownForIssueForYBVersion(t, err, "unsupported XML feature", xmlFunctionsIssue)
}

func testStoredGeneratedFunctionsIssue(t *testing.T) {
	ctx := context.Background()
	conn, err := getConn()
	assert.NoError(t, err)

	defer conn.Close(context.Background())
	_, err = conn.Exec(ctx, `
		CREATE TABLE rectangles (
		id SERIAL PRIMARY KEY,
		length NUMERIC NOT NULL,
		width NUMERIC NOT NULL,
		area NUMERIC GENERATED ALWAYS AS (length * width) STORED
	)`)
	assertErrorCorrectlyThrownForIssueForYBVersion(t, err, "syntax error", generatedColumnsIssue)
}

func testUnloggedTableIssue(t *testing.T) {
	ctx := context.Background()
	conn, err := getConn()
	assert.NoError(t, err)

	defer conn.Close(context.Background())
	_, err = conn.Exec(ctx, "CREATE UNLOGGED TABLE unlogged_table (a int)")

	assertErrorCorrectlyThrownForIssueForYBVersion(t, err, "UNLOGGED database object not supported yet", unloggedTableIssue)
}

func testAlterTableAddPKOnPartitionIssue(t *testing.T) {
	ctx := context.Background()
	conn, err := getConn()
	assert.NoError(t, err)

	defer conn.Close(context.Background())
	_, err = conn.Exec(ctx, `
	CREATE TABLE orders2 (
	order_id bigint NOT NULL,
	order_date timestamp
	) PARTITION BY RANGE (order_date);
	ALTER TABLE orders2 ADD PRIMARY KEY (order_id,order_date)`)

	assertErrorCorrectlyThrownForIssueForYBVersion(t, err, "changing primary key of a partitioned table is not yet implemented", alterTableAddPKOnPartitionIssue)
}

func testSetAttributeIssue(t *testing.T) {
	ctx := context.Background()
	conn, err := getConn()
	assert.NoError(t, err)

	defer conn.Close(context.Background())
	_, err = conn.Exec(ctx, `
	CREATE TABLE public.event_search (
    event_id text,
    room_id text,
    sender text,
    key text,
    vector tsvector,
    origin_server_ts bigint,
    stream_ordering bigint
	);
	ALTER TABLE ONLY public.event_search ALTER COLUMN room_id SET (n_distinct=-0.01)`)

	var errMsg string
	switch {
	case testYbVersion.ReleaseType() == ybversion.V2_25_0_0.ReleaseType() && testYbVersion.GreaterThanOrEqual(ybversion.V2_25_0_0):
		errMsg = `ALTER action ALTER COLUMN ... SET not supported yet`
	default:
		errMsg = "ALTER TABLE ALTER column not supported yet"
	}
	assertErrorCorrectlyThrownForIssueForYBVersion(t, err, errMsg, setColumnAttributeIssue)
}

func testClusterOnIssue(t *testing.T) {
	ctx := context.Background()
	conn, err := getConn()
	assert.NoError(t, err)

	defer conn.Close(context.Background())
	_, err = conn.Exec(ctx, `
	CREATE TABLE test(ID INT PRIMARY KEY NOT NULL,
	Name TEXT NOT NULL,
	Age INT NOT NULL,
	Address CHAR(50), 
	Salary REAL);

	CREATE UNIQUE INDEX test_age_salary ON public.test USING btree (age ASC NULLS LAST, salary ASC NULLS LAST);

	ALTER TABLE public.test CLUSTER ON test_age_salary`)

	var errMsg string
	switch {
	case testYbVersion.ReleaseType() == ybversion.V2_25_0_0.ReleaseType() && testYbVersion.GreaterThanOrEqual(ybversion.V2_25_0_0):
		errMsg = "ALTER action CLUSTER ON not supported yet"
	default:
		errMsg = "ALTER TABLE CLUSTER not supported yet"
	}
	assertErrorCorrectlyThrownForIssueForYBVersion(t, err, errMsg, alterTableClusterOnIssue)
}

func testDisableRuleIssue(t *testing.T) {
	ctx := context.Background()
	conn, err := getConn()
	assert.NoError(t, err)

	defer conn.Close(context.Background())
	_, err = conn.Exec(ctx, `
	create table trule (a int);

	create rule trule_rule as on update to trule do instead nothing;

	ALTER TABLE trule DISABLE RULE trule_rule`)

	var errMsg string
	switch {
	case testYbVersion.ReleaseType() == ybversion.V2_25_0_0.ReleaseType() && testYbVersion.GreaterThanOrEqual(ybversion.V2_25_0_0):
		errMsg = "ALTER action DISABLE RULE not supported yet"
	default:
		errMsg = "ALTER TABLE DISABLE RULE not supported yet"
	}
	assertErrorCorrectlyThrownForIssueForYBVersion(t, err, errMsg, alterTableDisableRuleIssue)
}

func testStorageParameterIssue(t *testing.T) {
	ctx := context.Background()
	conn, err := getConn()
	assert.NoError(t, err)

	defer conn.Close(context.Background())
	_, err = conn.Exec(ctx, `
	CREATE TABLE public.example (
	name         text,
	email        text,
	new_id       integer NOT NULL,
	id2          integer NOT NULL,
	CONSTRAINT example_name_check CHECK ((char_length(name) > 3))
	);

	ALTER TABLE ONLY public.example
	ADD CONSTRAINT example_email_key UNIQUE (email) WITH (fillfactor = 70);`)

	assertErrorCorrectlyThrownForIssueForYBVersion(t, err, "unrecognized parameter", storageParameterIssue)
}

func testLoDatatypeIssue(t *testing.T) {
	ctx := context.Background()
	conn, err := getConn()
	assert.NoError(t, err)

	defer conn.Close(context.Background())
	_, err = conn.Exec(ctx, `
	CREATE TABLE image (title text, raster lo);`)

	assertErrorCorrectlyThrownForIssueForYBVersion(t, err, "does not exist", loDatatypeIssue)
}

func testMultiRangeDatatypeIssue(t *testing.T) {
	ctx := context.Background()
	conn, err := getConn()
	assert.NoError(t, err)

	queries := []string{
		`CREATE TABLE int_multirange_table (
			id SERIAL PRIMARY KEY,
			value_ranges int4multirange
		);`,
		`CREATE TABLE bigint_multirange_table (
			id SERIAL PRIMARY KEY,
			value_ranges int8multirange
		);`,
		`CREATE TABLE numeric_multirange_table (
			id SERIAL PRIMARY KEY,
			price_ranges nummultirange
		);`,
		`CREATE TABLE timestamp_multirange_table (
			id SERIAL PRIMARY KEY,
			event_times tsmultirange
		);`,
		`CREATE TABLE timestamptz_multirange_table (
			id SERIAL PRIMARY KEY,
			global_event_times tstzmultirange
		);`,
		`CREATE TABLE date_multirange_table (
			id SERIAL PRIMARY KEY,
			project_dates datemultirange
		);`,
	}

	for _, query := range queries {
		_, err = conn.Exec(ctx, query)
		assertErrorCorrectlyThrownForIssueForYBVersion(t, err, "does not exist", multiRangeDatatypeIssue)
	}
}

func testSecurityInvokerView(t *testing.T) {
	ctx := context.Background()
	conn, err := getConn()
	assert.NoError(t, err)

	defer conn.Close(context.Background())
	_, err = conn.Exec(ctx, `
	CREATE TABLE public.employees (
		employee_id SERIAL PRIMARY KEY,
		first_name VARCHAR(100),
		last_name VARCHAR(100),
		department VARCHAR(50)
	);

	CREATE VIEW public.view_explicit_security_invoker
	WITH (security_invoker = true) AS
	SELECT employee_id, first_name
	FROM public.employees;`)

	assertErrorCorrectlyThrownForIssueForYBVersion(t, err, "unrecognized parameter", securityInvokerViewIssue)
}

func testDeterministicCollationIssue(t *testing.T) {
	ctx := context.Background()
	conn, err := getConn()
	assert.NoError(t, err)

	defer conn.Close(context.Background())
	_, err = conn.Exec(ctx, `
	CREATE COLLATION case_insensitive (provider = icu, locale = 'und-u-ks-level2', deterministic = false);`)

	assertErrorCorrectlyThrownForIssueForYBVersion(t, err, `collation attribute "deterministic" not recognized`, deterministicOptionCollationIssue)
}

func testForeignKeyReferencesPartitionedTableIssue(t *testing.T) {
	ctx := context.Background()
	conn, err := getConn()
	assert.NoError(t, err)

	defer conn.Close(context.Background())
	_, err = conn.Exec(ctx, `
	CREATE TABLE abc1(id int PRIMARY KEY, val text) PARTITION BY RANGE (id);
	CREATE TABLE abc_fk(id int PRIMARY KEY, abc_id INT REFERENCES abc1(id), val text) ;`)

	assertErrorCorrectlyThrownForIssueForYBVersion(t, err, `cannot reference partitioned table "abc1"`, foreignKeyReferencesPartitionedTableIssue)
}

func testSQLBodyInFunctionIssue(t *testing.T) {
	sqls := map[string]string{
		`CREATE OR REPLACE FUNCTION asterisks(n int)
  RETURNS text
  LANGUAGE sql IMMUTABLE STRICT PARALLEL SAFE
RETURN repeat('*', n);`: `syntax error at or near "RETURN"`,
		`CREATE OR REPLACE FUNCTION asterisks1(n int)
  RETURNS SETOF text
  LANGUAGE sql IMMUTABLE STRICT PARALLEL SAFE
BEGIN ATOMIC
SELECT repeat('*', g) FROM generate_series (1, n) g;
END;`: `syntax error at or near "BEGIN"`,
	}
	for sql, errMsg := range sqls {
		ctx := context.Background()
		conn, err := getConn()
		assert.NoError(t, err)

		defer conn.Close(context.Background())
		_, err = conn.Exec(ctx, sql)
		assertErrorCorrectlyThrownForIssueForYBVersion(t, err, errMsg, sqlBodyInFunctionIssue)
	}
}

func testUniqueNullsNotDistinctIssue(t *testing.T) {
	ctx := context.Background()
	conn, err := getConn()
	assert.NoError(t, err)

	defer conn.Close(context.Background())
	_, err = conn.Exec(ctx, `CREATE TABLE public.products (
    id INTEGER PRIMARY KEY,
    product_name VARCHAR(100),
    serial_number TEXT,
    UNIQUE NULLS NOT DISTINCT (product_name, serial_number)
	);`)

	assertErrorCorrectlyThrownForIssueForYBVersion(t, err, "syntax error", uniqueNullsNotDistinctIssue)
}

func testBeforeRowTriggerOnPartitionedTable(t *testing.T) {
	ctx := context.Background()
	conn, err := getConn()
	assert.NoError(t, err)

	defer conn.Close(context.Background())
	_, err = conn.Exec(ctx, `
CREATE TABLE sales_region (id int, amount int, branch text, region text, PRIMARY KEY(id, region)) PARTITION BY LIST (region);

CREATE OR REPLACE FUNCTION public.check_sales_region()
RETURNS TRIGGER AS $$
BEGIN

    IF NEW.amount < 0 THEN
        RAISE EXCEPTION 'Amount cannot be negative';
    END IF;

    IF NEW.branch IS NULL OR NEW.branch = '' THEN
        RAISE EXCEPTION 'Branch name cannot be null or empty';
    END IF;

    RETURN NEW;
END;
$$ LANGUAGE plpgsql;

CREATE TRIGGER before_sales_region_insert_update
BEFORE INSERT OR UPDATE ON public.sales_region
FOR EACH ROW
EXECUTE FUNCTION public.check_sales_region();`)

	assertErrorCorrectlyThrownForIssueForYBVersion(t, err, `"sales_region" is a partitioned table`, beforeRowTriggerOnPartitionTableIssue)
}

<<<<<<< HEAD
func testDatabaseOptions(t *testing.T) {
	sqlsforPG15 := []string{
		` CREATE DATABASE locale_example
    WITH LOCALE = 'en_US.UTF-8'
         TEMPLATE = template0;`,
		 `CREATE DATABASE locale_provider_example
    WITH ICU_LOCALE = 'en_US'
         LOCALE_PROVIDER = 'icu'
         TEMPLATE = template0;`,
		 `CREATE DATABASE oid_example
    WITH OID = 123456;`,
	`CREATE DATABASE collation_version_example
    WITH COLLATION_VERSION = '153.128';`,
	`CREATE DATABASE strategy_example
    WITH STRATEGY = 'wal_log';`,
	}
	sqlsForPG17 := []string{
		`CREATE DATABASE icu_rules_example
    WITH ICU_RULES = '&a < b < c';`,
	`CREATE DATABASE builtin_locale_example
    WITH BUILTIN_LOCALE = 'C';`,
	}

	for _, sql := range sqlsforPG15 {
		ctx := context.Background()
		conn, err := getConn()
		assert.NoError(t, err)

		defer conn.Close(context.Background())
		_, err = conn.Exec(ctx, sql)
		switch {
		case testYbVersion.ReleaseType() == ybversion.V2_25_0_0.ReleaseType() && testYbVersion.GreaterThanOrEqual(ybversion.V2_25_0_0):
			assert.NoError(t, err)
			assertErrorCorrectlyThrownForIssueForYBVersion(t, fmt.Errorf(""), "", databaseOptionsPG15Issue)	
		default:
			assertErrorCorrectlyThrownForIssueForYBVersion(t, err, `not recognized`, databaseOptionsPG15Issue)	
		}
	}
	for _, sql := range sqlsForPG17 {
		ctx := context.Background()
		conn, err := getConn()
		assert.NoError(t, err)

		defer conn.Close(context.Background())
		_, err = conn.Exec(ctx, sql)
		assertErrorCorrectlyThrownForIssueForYBVersion(t, err, `not recognized`, databaseOptionsPG17Issue)	
	}
=======
func testNonDeterministicCollationIssue(t *testing.T) {
	ctx := context.Background()
	conn, err := getConn()
	assert.NoError(t, err)

	defer conn.Close(context.Background())
	_, err = conn.Exec(ctx, `
	CREATE COLLATION case_insensitive_accent_sensitive (
    provider = icu,
    locale = 'en-u-ks-level2',
    deterministic = false
);
CREATE TABLE collation_ex (
    id SERIAL PRIMARY KEY,
    name TEXT COLLATE case_insensitive_accent_sensitive
);
INSERT INTO collation_ex (name) VALUES
('André'),
('andre'),
('ANDRE'),
('Ándre'),
('andrÉ');
	;`)
	switch {
	case testYbVersion.ReleaseType() == ybversion.V2_25_0_0.ReleaseType() && testYbVersion.GreaterThanOrEqual(ybversion.V2_25_0_0):
		assert.NoError(t, err)
		rows, err := conn.Query(context.Background(), `SELECT name
FROM collation_ex
ORDER BY name;`)
		assert.NoError(t, err)

		var names []string

		for rows.Next() {
			var name string
			err := rows.Scan(&name)
			assert.NoError(t, err)
			names = append(names, name)
		}

		/*
			GH Issue for the support - https://github.com/yugabyte/yugabyte-db/issues/25541
			order of the name column is depending on non-deterministic collations, example is of case-insensitive and accent-sensitive collation
			and output is different from PG - which means functionality is not proper
			postgres=# SELECT name
				FROM collation_ex
				order by name;
				name
				-------
				andre
				ANDRE
				André
				andrÉ
				Ándre
				(5 rows)
		*/

		assert.Equal(t, []string{"andre", "ANDRE", "andrÉ", "André", "Ándre"}, names)

		assertErrorCorrectlyThrownForIssueForYBVersion(t, fmt.Errorf(""), "", nonDeterministicCollationIssue)
	default:
		assertErrorCorrectlyThrownForIssueForYBVersion(t, err, `collation attribute "deterministic" not recognized`, deterministicOptionCollationIssue)
	}

>>>>>>> 4278b593
}

func TestDDLIssuesInYBVersion(t *testing.T) {
	var err error
	ybVersion := os.Getenv("YB_VERSION")
	if ybVersion == "" {
		panic("YB_VERSION env variable is not set. Set YB_VERSION=2024.1.3.0-b105 for example")
	}

	ybVersionWithoutBuild := strings.Split(ybVersion, "-")[0]
	testYbVersion, err = ybversion.NewYBVersion(ybVersionWithoutBuild)
	testutils.FatalIfError(t, err)

	testYugabytedbConnStr = os.Getenv("YB_CONN_STR")
	if testYugabytedbConnStr == "" {
		// spawn yugabytedb container
		var err error
		ctx := context.Background()
		testYugabytedbContainer, err = yugabytedb.Run(
			ctx,
			"yugabytedb/yugabyte:"+ybVersion,
		)
		assert.NoError(t, err)
		defer testYugabytedbContainer.Terminate(context.Background())
	}

	// run tests
	var success bool
	success = t.Run(fmt.Sprintf("%s-%s", "xml functions", ybVersion), testXMLFunctionIssue)
	assert.True(t, success)

	success = t.Run(fmt.Sprintf("%s-%s", "stored generated functions", ybVersion), testStoredGeneratedFunctionsIssue)
	assert.True(t, success)

	success = t.Run(fmt.Sprintf("%s-%s", "unlogged table", ybVersion), testUnloggedTableIssue)
	assert.True(t, success)

	success = t.Run(fmt.Sprintf("%s-%s", "alter table add PK on partition", ybVersion), testAlterTableAddPKOnPartitionIssue)
	assert.True(t, success)

	success = t.Run(fmt.Sprintf("%s-%s", "set attribute", ybVersion), testSetAttributeIssue)
	assert.True(t, success)

	success = t.Run(fmt.Sprintf("%s-%s", "cluster on", ybVersion), testClusterOnIssue)
	assert.True(t, success)

	success = t.Run(fmt.Sprintf("%s-%s", "disable rule", ybVersion), testDisableRuleIssue)
	assert.True(t, success)

	success = t.Run(fmt.Sprintf("%s-%s", "storage parameter", ybVersion), testStorageParameterIssue)
	assert.True(t, success)

	success = t.Run(fmt.Sprintf("%s-%s", "lo datatype", ybVersion), testLoDatatypeIssue)
	assert.True(t, success)

	success = t.Run(fmt.Sprintf("%s-%s", "multi range datatype", ybVersion), testMultiRangeDatatypeIssue)
	assert.True(t, success)

	success = t.Run(fmt.Sprintf("%s-%s", "security invoker view", ybVersion), testSecurityInvokerView)
	assert.True(t, success)

	success = t.Run(fmt.Sprintf("%s-%s", "deterministic attribute in collation", ybVersion), testDeterministicCollationIssue)
	assert.True(t, success)

	success = t.Run(fmt.Sprintf("%s-%s", "non-deterministic collations", ybVersion), testNonDeterministicCollationIssue)
	assert.True(t, success)

	success = t.Run(fmt.Sprintf("%s-%s", "foreign key referenced partitioned table", ybVersion), testForeignKeyReferencesPartitionedTableIssue)
	assert.True(t, success)

	success = t.Run(fmt.Sprintf("%s-%s", "sql body in function", ybVersion), testSQLBodyInFunctionIssue)
	assert.True(t, success)

	success = t.Run(fmt.Sprintf("%s-%s", "unique nulls not distinct", ybVersion), testUniqueNullsNotDistinctIssue)
	assert.True(t, success)

	success = t.Run(fmt.Sprintf("%s-%s", "before row triggers on partitioned table", ybVersion), testBeforeRowTriggerOnPartitionedTable)
	assert.True(t, success)

	success = t.Run(fmt.Sprintf("%s-%s", "database options", ybVersion), testDatabaseOptions)
	assert.True(t, success)

}<|MERGE_RESOLUTION|>--- conflicted
+++ resolved
@@ -393,27 +393,26 @@
 	assertErrorCorrectlyThrownForIssueForYBVersion(t, err, `"sales_region" is a partitioned table`, beforeRowTriggerOnPartitionTableIssue)
 }
 
-<<<<<<< HEAD
 func testDatabaseOptions(t *testing.T) {
 	sqlsforPG15 := []string{
 		` CREATE DATABASE locale_example
     WITH LOCALE = 'en_US.UTF-8'
          TEMPLATE = template0;`,
-		 `CREATE DATABASE locale_provider_example
+		`CREATE DATABASE locale_provider_example
     WITH ICU_LOCALE = 'en_US'
          LOCALE_PROVIDER = 'icu'
          TEMPLATE = template0;`,
-		 `CREATE DATABASE oid_example
+		`CREATE DATABASE oid_example
     WITH OID = 123456;`,
-	`CREATE DATABASE collation_version_example
+		`CREATE DATABASE collation_version_example
     WITH COLLATION_VERSION = '153.128';`,
-	`CREATE DATABASE strategy_example
+		`CREATE DATABASE strategy_example
     WITH STRATEGY = 'wal_log';`,
 	}
 	sqlsForPG17 := []string{
 		`CREATE DATABASE icu_rules_example
     WITH ICU_RULES = '&a < b < c';`,
-	`CREATE DATABASE builtin_locale_example
+		`CREATE DATABASE builtin_locale_example
     WITH BUILTIN_LOCALE = 'C';`,
 	}
 
@@ -427,9 +426,9 @@
 		switch {
 		case testYbVersion.ReleaseType() == ybversion.V2_25_0_0.ReleaseType() && testYbVersion.GreaterThanOrEqual(ybversion.V2_25_0_0):
 			assert.NoError(t, err)
-			assertErrorCorrectlyThrownForIssueForYBVersion(t, fmt.Errorf(""), "", databaseOptionsPG15Issue)	
+			assertErrorCorrectlyThrownForIssueForYBVersion(t, fmt.Errorf(""), "", databaseOptionsPG15Issue)
 		default:
-			assertErrorCorrectlyThrownForIssueForYBVersion(t, err, `not recognized`, databaseOptionsPG15Issue)	
+			assertErrorCorrectlyThrownForIssueForYBVersion(t, err, `not recognized`, databaseOptionsPG15Issue)
 		}
 	}
 	for _, sql := range sqlsForPG17 {
@@ -439,9 +438,11 @@
 
 		defer conn.Close(context.Background())
 		_, err = conn.Exec(ctx, sql)
-		assertErrorCorrectlyThrownForIssueForYBVersion(t, err, `not recognized`, databaseOptionsPG17Issue)	
-	}
-=======
+		assertErrorCorrectlyThrownForIssueForYBVersion(t, err, `not recognized`, databaseOptionsPG17Issue)
+	}
+
+}
+
 func testNonDeterministicCollationIssue(t *testing.T) {
 	ctx := context.Background()
 	conn, err := getConn()
@@ -506,7 +507,6 @@
 		assertErrorCorrectlyThrownForIssueForYBVersion(t, err, `collation attribute "deterministic" not recognized`, deterministicOptionCollationIssue)
 	}
 
->>>>>>> 4278b593
 }
 
 func TestDDLIssuesInYBVersion(t *testing.T) {
