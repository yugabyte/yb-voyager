--- conflicted
+++ resolved
@@ -299,7 +299,6 @@
 	assertErrorCorrectlyThrownForIssueForYBVersion(t, err, `cannot reference partitioned table "abc1"`, foreignKeyReferencesPartitionedTableIssue)
 }
 
-<<<<<<< HEAD
 func testSQLBodyInFunctionIssue(t *testing.T) {
 	sqls := map[string]string{
 		`CREATE OR REPLACE FUNCTION asterisks(n int)
@@ -323,7 +322,8 @@
 
 		assertErrorCorrectlyThrownForIssueForYBVersion(t, err, errMsg, sqlBodyInFunctionIssue)
 	}
-=======
+}
+
 func testUniqueNullsNotDistinctIssue(t *testing.T) {
 	ctx := context.Background()
 	conn, err := getConn()
@@ -339,7 +339,6 @@
 	);`)
 
 	assertErrorCorrectlyThrownForIssueForYBVersion(t, err, "syntax error", uniqueNullsNotDistinctIssue)
->>>>>>> a70ef0a7
 }
 
 func TestDDLIssuesInYBVersion(t *testing.T) {
@@ -407,10 +406,9 @@
 	success = t.Run(fmt.Sprintf("%s-%s", "foreign key referenced partitioned table", ybVersion), testForeignKeyReferencesPartitionedTableIssue)
 	assert.True(t, success)
 
-<<<<<<< HEAD
 	success = t.Run(fmt.Sprintf("%s-%s", "sql body in function", ybVersion), testSQLBodyInFunctionIssue)
-=======
+	assert.True(t, success)
+	
 	success = t.Run(fmt.Sprintf("%s-%s", "unique nulls not distinct", ybVersion), testUniqueNullsNotDistinctIssue)
->>>>>>> a70ef0a7
 	assert.True(t, success)
 }