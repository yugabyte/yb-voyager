--- conflicted
+++ resolved
@@ -60,7 +60,7 @@
 	return conn, nil
 }
 
-//TODO maybe we don't need the version check for different error msgs, just check if any of the error msgs is found in the error
+// TODO maybe we don't need the version check for different error msgs, just check if any of the error msgs is found in the error
 func assertErrorCorrectlyThrownForIssueForYBVersion(t *testing.T, execErr error, expectedError string, issue issue.Issue) {
 	isFixed, err := issue.IsFixedIn(testYbVersion)
 	testutils.FatalIfError(t, err)
@@ -614,12 +614,9 @@
 	success = t.Run(fmt.Sprintf("%s-%s", "before row triggers on partitioned table", ybVersion), testBeforeRowTriggerOnPartitionedTable)
 	assert.True(t, success)
 
-<<<<<<< HEAD
 	success = t.Run(fmt.Sprintf("%s-%s", "compression clause", ybVersion), testCompressionClauseIssue)
 	assert.True(t, success)
-=======
 	success = t.Run(fmt.Sprintf("%s-%s", "database options", ybVersion), testDatabaseOptions)
 	assert.True(t, success)
 
->>>>>>> 223aa20a
 }