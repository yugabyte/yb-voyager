--- conflicted
+++ resolved
@@ -686,13 +686,10 @@
 		return &ViewIssueDetector{}, nil
 	case *queryparser.MView:
 		return &MViewIssueDetector{}, nil
-<<<<<<< HEAD
 	case *queryparser.Function:
 		return &FunctionIssueDetector{}, nil
-=======
 	case *queryparser.Collation:
 		return &CollationIssueDetector{}, nil
->>>>>>> a70ef0a7
 	default:
 		return &NoOpIssueDetector{}, nil
 	}
