--- conflicted
+++ resolved
@@ -273,7 +273,6 @@
 	return issues, nil
 }
 
-<<<<<<< HEAD
 func detectHotspotIssueOnConstraint(constraintType string, constraintName string, constraintColumns []string, columnsWithHotspotRangeIndexesDatatypes map[string]map[string]string, obj queryparser.DDLObject) ([]QueryIssue, error) {
 	if len(constraintColumns) <= 0 {
 		log.Warnf("empty columns list for %s constraint %s", constraintType, constraintName)
@@ -292,10 +291,7 @@
 	return reportHotspotsOnTimestampTypes(hotspotTypeName, obj.GetObjectType(), obj.GetObjectName(), col, false)
 }
 
-func ReportUnsupportedDatatypes(typeName string, columnName string, objType string, objName string) QueryIssue {
-=======
 func ReportUnsupportedDatatypes(baseTypeName string, columnName string, objType string, objName string) QueryIssue {
->>>>>>> f8bf30f7
 	var issue QueryIssue
 	switch baseTypeName {
 	case "xml":
