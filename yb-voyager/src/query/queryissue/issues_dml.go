--- conflicted
+++ resolved
@@ -134,23 +134,6 @@
 	DocsLink:        "", //TODO
 }
 
-<<<<<<< HEAD
-func NewLOFuntionsIssue(objectType string, objectName string, sqlStatement string) QueryIssue {
-	return newQueryIssue(loFunctionsIssue, objectType, objectName, sqlStatement, map[string]interface{}{})
-}
-
-var fetchWithTiesIssue = issue.Issue{
-	Type:            FETCH_WITH_TIES,
-	TypeName:        "FETCH .. WITH TIES",
-	TypeDescription: "FETCH .. WITH TIES is not supported in YugabyteDB",
-	Suggestion:      "No workaround available right now",
-	GH:              "",
-	DocsLink:        "", //TODO
-}
-
-func NewFetchWithTiesIssue(objectType string, objectName string, sqlStatement string) QueryIssue {
-	return newQueryIssue(fetchWithTiesIssue, objectType, objectName, sqlStatement, map[string]interface{}{})
-=======
 func NewLOFuntionsIssue(objectType string, objectName string, sqlStatement string, funcNames []string) QueryIssue {
 	sort.Strings(funcNames)
 	details := map[string]interface{}{
@@ -183,5 +166,17 @@
 
 func NewCopyOnErrorIssue(objectType string, objectName string, sqlStatement string) QueryIssue {
 	return newQueryIssue(copyOnErrorIssue, objectType, objectName, sqlStatement, map[string]interface{}{})
->>>>>>> d148a047
+}
+
+var fetchWithTiesIssue = issue.Issue{
+	Type:            FETCH_WITH_TIES,
+	TypeName:        "FETCH .. WITH TIES",
+	TypeDescription: "FETCH .. WITH TIES is not supported in YugabyteDB",
+	Suggestion:      "No workaround available right now",
+	GH:              "",
+	DocsLink:        "", //TODO
+}
+
+func NewFetchWithTiesIssue(objectType string, objectName string, sqlStatement string) QueryIssue {
+	return newQueryIssue(fetchWithTiesIssue, objectType, objectName, sqlStatement, map[string]interface{}{})
 }