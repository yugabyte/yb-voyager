--- conflicted
+++ resolved
@@ -206,7 +206,6 @@
 	return issues
 }
 
-<<<<<<< HEAD
 type JsonbSubscriptingDetector struct {
 	query          string
 	jsonbColumns   []string
@@ -309,7 +308,10 @@
 
 	if j.isJsonbType(arg.ProtoReflect()) {
 		j.detected = true
-=======
+	}
+	return nil
+}
+
 type CopyCommandUnsupportedConstructsDetector struct {
 	query                          string
 	copyFromWhereConstructDetected bool
@@ -342,19 +344,18 @@
 		log.Errorf("error extracting defnames from COPY statement: %v", err)
 	}
 	if slices.Contains(defNames, "on_error") {
-		d.copyOnErrorConstructDetected = true
->>>>>>> a85c6fcb
-	}
-
-	return nil
-}
-
-<<<<<<< HEAD
+	}
+
+	return nil
+}
+
 func (j *JsonbSubscriptingDetector) GetIssues() []QueryIssue {
 	var issues []QueryIssue
 	if j.detected {
 		issues = append(issues, NewJsonbSubscriptingIssue(DML_QUERY_OBJECT_TYPE, "", j.query))
-=======
+	}
+	return issues
+}
 func (d *CopyCommandUnsupportedConstructsDetector) GetIssues() []QueryIssue {
 	var issues []QueryIssue
 	if d.copyFromWhereConstructDetected {
@@ -362,7 +363,6 @@
 	}
 	if d.copyOnErrorConstructDetected {
 		issues = append(issues, NewCopyOnErrorIssue(DML_QUERY_OBJECT_TYPE, "", d.query))
->>>>>>> a85c6fcb
 	}
 	return issues
 }
