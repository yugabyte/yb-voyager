--- conflicted
+++ resolved
@@ -253,19 +253,19 @@
 func (j *JsonQueryFunctionDetector) Detect(msg protoreflect.Message) error {
 	if queryparser.GetMsgFullName(msg) == queryparser.PG_QUERY_JSON_TABLE_NODE {
 		/*
-		SELECT * FROM json_table(
-			'[{"a":10,"b":20},{"a":30,"b":40}]'::jsonb,
-			'$[*]'
-			COLUMNS (
-				column_a int4 path '$.a',
-				column_b int4 path '$.b'
-			)
-		);
-		stmts:{stmt:{select_stmt:{target_list:{res_target:{val:{column_ref:{fields:{a_star:{}}  location:530}}  location:530}}  
-		from_clause:{json_table:{context_item:{raw_expr:{type_cast:{arg:{a_const:{sval:{sval:"[{\"a\":10,\"b\":20},{\"a\":30,\"b\":40}]"}  
-		location:553}}  type_name:{names:{string:{sval:"jsonb"}}  .....  name_location:-1  location:601}  
-		columns:{json_table_column:{coltype:JTC_REGULAR  name:"column_a"  type_name:{names:{string:{sval:"int4"}}  typemod:-1  location:639}  
-		pathspec:{string:{a_const:{sval:{sval:"$.a"}  location:649}}  name_location:-1  location:649} ...
+			SELECT * FROM json_table(
+				'[{"a":10,"b":20},{"a":30,"b":40}]'::jsonb,
+				'$[*]'
+				COLUMNS (
+					column_a int4 path '$.a',
+					column_b int4 path '$.b'
+				)
+			);
+			stmts:{stmt:{select_stmt:{target_list:{res_target:{val:{column_ref:{fields:{a_star:{}}  location:530}}  location:530}}
+			from_clause:{json_table:{context_item:{raw_expr:{type_cast:{arg:{a_const:{sval:{sval:"[{\"a\":10,\"b\":20},{\"a\":30,\"b\":40}]"}
+			location:553}}  type_name:{names:{string:{sval:"jsonb"}}  .....  name_location:-1  location:601}
+			columns:{json_table_column:{coltype:JTC_REGULAR  name:"column_a"  type_name:{names:{string:{sval:"int4"}}  typemod:-1  location:639}
+			pathspec:{string:{a_const:{sval:{sval:"$.a"}  location:649}}  name_location:-1  location:649} ...
 		*/
 		j.unsupportedJsonQueryFunctionsDetected.Add(JSON_TABLE)
 		return nil
@@ -304,7 +304,6 @@
 		issues = append(issues, NewJsonQueryFunctionIssue(DML_QUERY_OBJECT_TYPE, "", d.query, d.unsupportedJsonQueryFunctionsDetected.ToSlice()))
 	}
 	return issues
-<<<<<<< HEAD
 }
 
 type JsonPredicateExprDetector struct {
@@ -331,6 +330,4 @@
 		issues = append(issues, NewJsonPredicateIssue(DML_QUERY_OBJECT_TYPE, "", d.query))
 	}
 	return issues
-=======
->>>>>>> 3c45ffc2
 }