/*
Copyright (c) YugabyteDB, Inc.

Licensed under the Apache License, Version 2.0 (the "License");
you may not use this file except in compliance with the License.
You may obtain a copy of the License at

	http://www.apache.org/licenses/LICENSE-2.0

Unless required by applicable law or agreed to in writing, software
distributed under the License is distributed on an "AS IS" BASIS,
WITHOUT WARRANTIES OR CONDITIONS OF ANY KIND, either express or implied.
See the License for the specific language governing permissions and
limitations under the License.
*/
package queryissue

import (
	"slices"
	"strings"

	mapset "github.com/deckarep/golang-set/v2"
	log "github.com/sirupsen/logrus"
	"google.golang.org/protobuf/reflect/protoreflect"

	"github.com/yugabyte/yb-voyager/yb-voyager/src/query/queryparser"
)

// To Add a new unsupported query construct implement this interface for all possible nodes for that construct
// each detector will work on specific type of node
type UnsupportedConstructDetector interface {
	Detect(msg protoreflect.Message) error
	GetIssues() []QueryIssue
}

type FuncCallDetector struct {
	query string

	advisoryLocksFuncsDetected mapset.Set[string]
	xmlFuncsDetected           mapset.Set[string]
	rangeAggFuncsDetected      mapset.Set[string]
	regexFuncsDetected         mapset.Set[string]
	loFuncsDetected            mapset.Set[string]
	anyValueFuncDetected       bool
}

func NewFuncCallDetector(query string) *FuncCallDetector {
	return &FuncCallDetector{
		query:                      query,
		advisoryLocksFuncsDetected: mapset.NewThreadUnsafeSet[string](),
		xmlFuncsDetected:           mapset.NewThreadUnsafeSet[string](),
		rangeAggFuncsDetected:      mapset.NewThreadUnsafeSet[string](),
		regexFuncsDetected:         mapset.NewThreadUnsafeSet[string](),
		loFuncsDetected:            mapset.NewThreadUnsafeSet[string](),
	}
}

// Detect checks if a FuncCall node uses an unsupported function.
func (d *FuncCallDetector) Detect(msg protoreflect.Message) error {
	if queryparser.GetMsgFullName(msg) != queryparser.PG_QUERY_FUNCCALL_NODE {
		return nil
	}

	_, funcName := queryparser.GetFuncNameFromFuncCall(msg)
	log.Debugf("fetched function name from %s node: %q", queryparser.PG_QUERY_FUNCCALL_NODE, funcName)

	if unsupportedAdvLockFuncs.ContainsOne(funcName) {
		d.advisoryLocksFuncsDetected.Add(funcName)
	}
	if unsupportedXmlFunctions.ContainsOne(funcName) {
		d.xmlFuncsDetected.Add(funcName)
	}
	if unsupportedRegexFunctions.ContainsOne(funcName) {
		d.regexFuncsDetected.Add(funcName)
	}

	if unsupportedRangeAggFunctions.ContainsOne(funcName) {
		d.rangeAggFuncsDetected.Add(funcName)
	}

	if funcName == ANY_VALUE {
		d.anyValueFuncDetected = true
	}

	if unsupportedLargeObjectFunctions.ContainsOne(funcName) {
		d.loFuncsDetected.Add(funcName)
	}

	return nil
}

func (d *FuncCallDetector) GetIssues() []QueryIssue {
	var issues []QueryIssue
	if d.advisoryLocksFuncsDetected.Cardinality() > 0 {
		issues = append(issues, NewAdvisoryLocksIssue(DML_QUERY_OBJECT_TYPE, "", d.query))
	}
	if d.xmlFuncsDetected.Cardinality() > 0 {
		issues = append(issues, NewXmlFunctionsIssue(DML_QUERY_OBJECT_TYPE, "", d.query))
	}
	if d.rangeAggFuncsDetected.Cardinality() > 0 {
		issues = append(issues, NewRangeAggregateFunctionIssue(DML_QUERY_OBJECT_TYPE, "", d.query, d.rangeAggFuncsDetected.ToSlice()))
	}
	if d.anyValueFuncDetected {
		issues = append(issues, NewAnyValueAggregateFunctionIssue(DML_QUERY_OBJECT_TYPE, "", d.query))
	}
	if d.regexFuncsDetected.Cardinality() > 0 {
		issues = append(issues, NewRegexFunctionsIssue(DML_QUERY_OBJECT_TYPE, "", d.query))
	}
	if d.loFuncsDetected.Cardinality() > 0 {
		issues = append(issues, NewLOFuntionsIssue(DML_QUERY_OBJECT_TYPE, "", d.query, d.loFuncsDetected.ToSlice()))
	}
	return issues
}

type ColumnRefDetector struct {
	query                            string
	unsupportedSystemColumnsDetected mapset.Set[string]
}

func NewColumnRefDetector(query string) *ColumnRefDetector {
	return &ColumnRefDetector{
		query:                            query,
		unsupportedSystemColumnsDetected: mapset.NewThreadUnsafeSet[string](),
	}
}

// Detect checks if a ColumnRef node uses an unsupported system column
func (d *ColumnRefDetector) Detect(msg protoreflect.Message) error {
	if queryparser.GetMsgFullName(msg) != queryparser.PG_QUERY_COLUMNREF_NODE {
		return nil
	}

	_, colName := queryparser.GetColNameFromColumnRef(msg)
	log.Debugf("fetched column name from %s node: %q", queryparser.PG_QUERY_COLUMNREF_NODE, colName)

	if unsupportedSysCols.ContainsOne(colName) {
		d.unsupportedSystemColumnsDetected.Add(colName)
	}
	return nil
}

func (d *ColumnRefDetector) GetIssues() []QueryIssue {
	var issues []QueryIssue
	if d.unsupportedSystemColumnsDetected.Cardinality() > 0 {
		issues = append(issues, NewSystemColumnsIssue(DML_QUERY_OBJECT_TYPE, "", d.query))
	}
	return issues
}

type XmlExprDetector struct {
	query    string
	detected bool
}

func NewXmlExprDetector(query string) *XmlExprDetector {
	return &XmlExprDetector{
		query: query,
	}
}

// Detect checks if a XmlExpr node is present, means Xml type/functions are used
func (d *XmlExprDetector) Detect(msg protoreflect.Message) error {
	if queryparser.GetMsgFullName(msg) == queryparser.PG_QUERY_XMLEXPR_NODE {
		d.detected = true
	}
	return nil
}

func (d *XmlExprDetector) GetIssues() []QueryIssue {
	var issues []QueryIssue
	if d.detected {
		issues = append(issues, NewXmlFunctionsIssue(DML_QUERY_OBJECT_TYPE, "", d.query))
	}
	return issues
}

/*
RangeTableFunc node manages functions that produce tables, structuring output into rows and columns
for SQL queries. Example: XMLTABLE()

ASSUMPTION:
- RangeTableFunc is used for representing XMLTABLE() only as of now
- Comments from Postgres code:
  - RangeTableFunc - raw form of "table functions" such as XMLTABLE
  - Note: JSON_TABLE is also a "table function", but it uses JsonTable node,
  - not RangeTableFunc.

- link: https://github.com/postgres/postgres/blob/ea792bfd93ab8ad4ef4e3d1a741b8595db143677/src/include/nodes/parsenodes.h#L651
*/
type RangeTableFuncDetector struct {
	query    string
	detected bool
}

func NewRangeTableFuncDetector(query string) *RangeTableFuncDetector {
	return &RangeTableFuncDetector{
		query: query,
	}
}

// Detect checks if a RangeTableFunc node is present for a XMLTABLE() function
func (d *RangeTableFuncDetector) Detect(msg protoreflect.Message) error {
	if queryparser.GetMsgFullName(msg) == queryparser.PG_QUERY_RANGETABLEFUNC_NODE {
		if queryparser.IsXMLTable(msg) {
			d.detected = true
		}
	}
	return nil
}

func (d *RangeTableFuncDetector) GetIssues() []QueryIssue {
	var issues []QueryIssue
	if d.detected {
		issues = append(issues, NewXmlFunctionsIssue(DML_QUERY_OBJECT_TYPE, "", d.query))
	}
	return issues
}

type JsonbSubscriptingDetector struct {
	query          string
	jsonbColumns   []string
	detected       bool
	jsonbFunctions []string
}

func NewJsonbSubscriptingDetector(query string, jsonbColumns []string, jsonbFunctions []string) *JsonbSubscriptingDetector {
	return &JsonbSubscriptingDetector{
		query:          query,
		jsonbColumns:   jsonbColumns,
		jsonbFunctions: jsonbFunctions,
	}
}

func (j *JsonbSubscriptingDetector) Detect(msg protoreflect.Message) error {

	if queryparser.GetMsgFullName(msg) != queryparser.PG_QUERY_A_INDIRECTION_NODE {
		return nil
	}
	aIndirectionNode, ok := queryparser.GetAIndirectionNode(msg)
	if !ok {
		return nil
	}

	/*
		Indirection node is to determine if subscripting is happening in the query e.g. data['name'] - jsonb, numbers[1] - array type, and ('{"a": {"b": {"c": 1}}}'::jsonb)['a']['b']['c'];
		Arg is the data on which subscripting is happening e.g data, numbers (columns) and constant data type casted to jsonb ('{"a": {"b": {"c": 1}}}'::jsonb)
		Indices are the actual fields that are being accessed while subscripting or the index in case of array type e.g. name, 1, a, b etc.
		So we are checking the arg is of jsonb type here
	*/
	arg := aIndirectionNode.GetArg()
	if arg == nil {
		return nil
	}
	/*
		Caveats -

		Still with this approach we won't be able to cover all cases e.g.

		select ab_data['name'] from (select Data as ab_data from test_jsonb);`,

		parseTree - stmts:{stmt:{select_stmt:{target_list:{res_target:{val:{a_indirection:{arg:{column_ref:{fields:{string:{sval:"ab_data"}}  location:9}}
		indirection:{a_indices:{uidx:{a_const:{sval:{sval:"name"}  location:17}}}}}}  location:9}}  from_clause:{range_subselect:{subquery:{select_stmt:{
		target_list:{res_target:{name:"ab_data"  val:{column_ref:{fields:{string:{sval:"data"}}  location:38}}  location:38}}
		from_clause:{range_var:{relname:"test_jsonb"  inh:true  relpersistence:"p"  location:59}}  limit_option:LIMIT_OPTION_DEFAULT  op:SETOP_NONE}}}}
		limit_option:LIMIT_OPTION_DEFAULT  op:SETOP_NONE}}
	*/
	if queryparser.DoesNodeHandleJsonbData(arg, j.jsonbColumns, j.jsonbFunctions) {
		j.detected = true
	}
	return nil
}

func (j *JsonbSubscriptingDetector) GetIssues() []QueryIssue {
	var issues []QueryIssue
	if j.detected {
		issues = append(issues, NewJsonbSubscriptingIssue(DML_QUERY_OBJECT_TYPE, "", j.query))
	}
	return issues
}

type SelectStmtDetector struct {
	query                       string
	limitOptionWithTiesDetected bool
}

func NewSelectStmtDetector(query string) *SelectStmtDetector {
	return &SelectStmtDetector{
		query: query,
	}
}

func (d *SelectStmtDetector) Detect(msg protoreflect.Message) error {
	if queryparser.GetMsgFullName(msg) == queryparser.PG_QUERY_SELECTSTMT_NODE {
		selectStmtNode, err := queryparser.ProtoAsSelectStmt(msg)
		if err != nil {
			return err
		}
		// checks if a SelectStmt node uses a FETCH clause with TIES
		// https://www.postgresql.org/docs/13/sql-select.html#SQL-LIMIT
		if selectStmtNode.LimitOption == queryparser.LIMIT_OPTION_WITH_TIES {
			d.limitOptionWithTiesDetected = true
		}
	}
	return nil
}

func (d *SelectStmtDetector) GetIssues() []QueryIssue {
	var issues []QueryIssue
	if d.limitOptionWithTiesDetected {
		issues = append(issues, NewFetchWithTiesIssue(DML_QUERY_OBJECT_TYPE, "", d.query))
	}
	return issues
}

type CopyCommandUnsupportedConstructsDetector struct {
	query                          string
	copyFromWhereConstructDetected bool
	copyOnErrorConstructDetected   bool
}

func NewCopyCommandUnsupportedConstructsDetector(query string) *CopyCommandUnsupportedConstructsDetector {
	return &CopyCommandUnsupportedConstructsDetector{
		query: query,
	}
}

// Detect if COPY command uses unsupported syntax i.e. COPY FROM ... WHERE and COPY... ON_ERROR
func (d *CopyCommandUnsupportedConstructsDetector) Detect(msg protoreflect.Message) error {
	// Check if the message is a COPY statement
	if msg.Descriptor().FullName() != queryparser.PG_QUERY_COPY_STMT_NODE {
		return nil // Not a COPY statement, nothing to detect
	}

	// Check for COPY FROM ... WHERE clause
	fromField := queryparser.GetBoolField(msg, "is_from")
	whereField := queryparser.GetMessageField(msg, "where_clause")
	if fromField && whereField != nil {
		d.copyFromWhereConstructDetected = true
	}

	// Check for COPY ... ON_ERROR clause
	defNames, err := queryparser.TraverseAndExtractDefNamesFromDefElem(msg)
	if err != nil {
		log.Errorf("error extracting defnames from COPY statement: %v", err)
	}
	if slices.Contains(defNames, "on_error") {
		d.copyOnErrorConstructDetected = true
	}

	return nil
}

func (d *CopyCommandUnsupportedConstructsDetector) GetIssues() []QueryIssue {
	var issues []QueryIssue
	if d.copyFromWhereConstructDetected {
		issues = append(issues, NewCopyFromWhereIssue(DML_QUERY_OBJECT_TYPE, "", d.query))
	}
	if d.copyOnErrorConstructDetected {
		issues = append(issues, NewCopyOnErrorIssue(DML_QUERY_OBJECT_TYPE, "", d.query))
	}
	return issues
}

type JsonConstructorFuncDetector struct {
	query                                       string
	unsupportedJsonConstructorFunctionsDetected mapset.Set[string]
}

func NewJsonConstructorFuncDetector(query string) *JsonConstructorFuncDetector {
	return &JsonConstructorFuncDetector{
		query: query,
		unsupportedJsonConstructorFunctionsDetected: mapset.NewThreadUnsafeSet[string](),
	}
}

func (j *JsonConstructorFuncDetector) Detect(msg protoreflect.Message) error {
	switch queryparser.GetMsgFullName(msg) {
	case queryparser.PG_QUERY_JSON_ARRAY_AGG_NODE:
		j.unsupportedJsonConstructorFunctionsDetected.Add(JSON_ARRAYAGG)
	case queryparser.PG_QUERY_JSON_ARRAY_CONSTRUCTOR_AGG_NODE:
		j.unsupportedJsonConstructorFunctionsDetected.Add(JSON_ARRAY)
	case queryparser.PG_QUERY_JSON_OBJECT_AGG_NODE:
		j.unsupportedJsonConstructorFunctionsDetected.Add(JSON_OBJECTAGG)
	case queryparser.PG_QUERY_JSON_OBJECT_CONSTRUCTOR_NODE:
		j.unsupportedJsonConstructorFunctionsDetected.Add(JSON_OBJECT)
	}
	return nil
}

func (d *JsonConstructorFuncDetector) GetIssues() []QueryIssue {
	var issues []QueryIssue
	if d.unsupportedJsonConstructorFunctionsDetected.Cardinality() > 0 {
		issues = append(issues, NewJsonConstructorFunctionIssue(DML_QUERY_OBJECT_TYPE, "", d.query, d.unsupportedJsonConstructorFunctionsDetected.ToSlice()))
	}
	return issues
}

type JsonQueryFunctionDetector struct {
	query                                 string
	unsupportedJsonQueryFunctionsDetected mapset.Set[string]
}

func NewJsonQueryFunctionDetector(query string) *JsonQueryFunctionDetector {
	return &JsonQueryFunctionDetector{
		query:                                 query,
		unsupportedJsonQueryFunctionsDetected: mapset.NewThreadUnsafeSet[string](),
	}
}

func (j *JsonQueryFunctionDetector) Detect(msg protoreflect.Message) error {
	if queryparser.GetMsgFullName(msg) == queryparser.PG_QUERY_JSON_TABLE_NODE {
		/*
			SELECT * FROM json_table(
				'[{"a":10,"b":20},{"a":30,"b":40}]'::jsonb,
				'$[*]'
				COLUMNS (
					column_a int4 path '$.a',
					column_b int4 path '$.b'
				)
			);
			stmts:{stmt:{select_stmt:{target_list:{res_target:{val:{column_ref:{fields:{a_star:{}}  location:530}}  location:530}}
			from_clause:{json_table:{context_item:{raw_expr:{type_cast:{arg:{a_const:{sval:{sval:"[{\"a\":10,\"b\":20},{\"a\":30,\"b\":40}]"}
			location:553}}  type_name:{names:{string:{sval:"jsonb"}}  .....  name_location:-1  location:601}
			columns:{json_table_column:{coltype:JTC_REGULAR  name:"column_a"  type_name:{names:{string:{sval:"int4"}}  typemod:-1  location:639}
			pathspec:{string:{a_const:{sval:{sval:"$.a"}  location:649}}  name_location:-1  location:649} ...
		*/
		j.unsupportedJsonQueryFunctionsDetected.Add(JSON_TABLE)
		return nil
	}
	if queryparser.GetMsgFullName(msg) != queryparser.PG_QUERY_JSON_FUNC_EXPR_NODE {
		return nil
	}
	/*
		JsonExprOp -
			enumeration of SQL/JSON query function types
		typedef enum JsonExprOp
		{
			1. JSON_EXISTS_OP,				 JSON_EXISTS()
			2. JSON_QUERY_OP,				 JSON_QUERY()
			3. JSON_VALUE_OP,				 JSON_VALUE()
			4. JSON_TABLE_OP,				JSON_TABLE()
		} JsonExprOp;
	*/
	jsonExprFuncOpNum := queryparser.GetEnumNumField(msg, "op")
	switch jsonExprFuncOpNum {
	case 1:
		j.unsupportedJsonQueryFunctionsDetected.Add(JSON_EXISTS)
	case 2:
		j.unsupportedJsonQueryFunctionsDetected.Add(JSON_QUERY)
	case 3:
		j.unsupportedJsonQueryFunctionsDetected.Add(JSON_VALUE)
	case 4:
		j.unsupportedJsonQueryFunctionsDetected.Add(JSON_TABLE)
	}
	return nil
}

func (d *JsonQueryFunctionDetector) GetIssues() []QueryIssue {
	var issues []QueryIssue
	if d.unsupportedJsonQueryFunctionsDetected.Cardinality() > 0 {
		issues = append(issues, NewJsonQueryFunctionIssue(DML_QUERY_OBJECT_TYPE, "", d.query, d.unsupportedJsonQueryFunctionsDetected.ToSlice()))
	}
	return issues
}

type MergeStatementDetector struct {
	query                    string
	isMergeStatementDetected bool
}

func NewMergeStatementDetector(query string) *MergeStatementDetector {
	return &MergeStatementDetector{
		query: query,
	}
}

func (m *MergeStatementDetector) Detect(msg protoreflect.Message) error {
	if queryparser.GetMsgFullName(msg) == queryparser.PG_QUERY_MERGE_STMT_NODE {
		m.isMergeStatementDetected = true
	}
	return nil

}

func (m *MergeStatementDetector) GetIssues() []QueryIssue {
	var issues []QueryIssue
	if m.isMergeStatementDetected {
		issues = append(issues, NewMergeStatementIssue(DML_QUERY_OBJECT_TYPE, "", m.query))
	}
	return issues
}

type UniqueNullsNotDistinctDetector struct {
	query    string
	detected bool
}

func NewUniqueNullsNotDistinctDetector(query string) *UniqueNullsNotDistinctDetector {
	return &UniqueNullsNotDistinctDetector{
		query: query,
	}
}

// Detect checks if a unique constraint is defined which has nulls not distinct
func (d *UniqueNullsNotDistinctDetector) Detect(msg protoreflect.Message) error {
	if queryparser.GetMsgFullName(msg) == queryparser.PG_QUERY_INDEX_STMT_NODE {
		indexStmt, err := queryparser.ProtoAsIndexStmt(msg)
		if err != nil {
			return err
		}

		if indexStmt.Unique && indexStmt.NullsNotDistinct {
			d.detected = true
		}
	} else if queryparser.GetMsgFullName(msg) == queryparser.PG_QUERY_CONSTRAINT_NODE {
		constraintNode, err := queryparser.ProtoAsTableConstraint(msg)
		if err != nil {
			return err
		}

		if constraintNode.Contype == queryparser.UNIQUE_CONSTR_TYPE && constraintNode.NullsNotDistinct {
			d.detected = true
		}
	}

	return nil
}

func (d *UniqueNullsNotDistinctDetector) GetIssues() []QueryIssue {
	var issues []QueryIssue
	if d.detected {
		issues = append(issues, NewUniqueNullsNotDistinctIssue(DML_QUERY_OBJECT_TYPE, "", d.query))
	}
	return issues
}

type JsonPredicateExprDetector struct {
	query    string
	detected bool
}

func NewJsonPredicateExprDetector(query string) *JsonPredicateExprDetector {
	return &JsonPredicateExprDetector{
		query: query,
	}
}
func (j *JsonPredicateExprDetector) Detect(msg protoreflect.Message) error {
	if queryparser.GetMsgFullName(msg) == queryparser.PG_QUERY_JSON_IS_PREDICATE_NODE {
		/*
			SELECT  js IS JSON "json?" FROM (VALUES ('123')) foo(js);
			stmts:{stmt:{select_stmt:{target_list:{res_target:{val:{column_ref:{fields:{string:{sval:"js"}}  location:337}}  location:337}}
			target_list:{res_target:{name:"json?"  val:{json_is_predicate:{expr:{column_ref:{fields:{string:{sval:"js"}}  location:341}}
			format:{format_type:JS_FORMAT_DEFAULT  encoding:JS_ENC_DEFAULT  location:-1}  item_type:JS_TYPE_ANY  location:341}}  location:341}} ...
		*/
		j.detected = true
	}
	return nil
}

func (j *JsonPredicateExprDetector) GetIssues() []QueryIssue {
	var issues []QueryIssue
	if j.detected {
		issues = append(issues, NewJsonPredicateIssue(DML_QUERY_OBJECT_TYPE, "", j.query))
	}
	return issues
}

type NonDecimalIntegerLiteralDetector struct {
	query    string
	detected bool
}

func NewNonDecimalIntegerLiteralDetector(query string) *NonDecimalIntegerLiteralDetector {
	return &NonDecimalIntegerLiteralDetector{
		query: query,
	}
}
func (n *NonDecimalIntegerLiteralDetector) Detect(msg protoreflect.Message) error {
	if queryparser.GetMsgFullName(msg) != queryparser.PG_QUERY_ACONST_NODE {
		return nil
	}
	aConstNode, err := queryparser.ProtoAsAConstNode(msg)
	if err != nil {
		return err
	}
	/*
		Caveats can't report this issue for cases like -
		1. DML having the constant change to parameters in PGSS - SELECT $1, $2 as binary;
		2. DDL having the CHECK or DEFAULT -
			- pg_dump will not dump non-decimal literal, it will give out the decimal constant only
			- even if in some user added DDL in schema file during analyze-schema it can't be detected as parse tree doesn't info
			e.g. -
			CREATE TABLE bitwise_example (
				id SERIAL PRIMARY KEY,
				flags INT DEFAULT 0x0F CHECK (flags & 0x01 = 0x01) -- Hexadecimal bitwise check
			);
			parseTree - create_stmt:{relation:{relname:"bitwise_example" inh:true relpersistence:"p" location:15} ...
			table_elts:{column_def:{colname:"flags" type_name:{names:{string:{sval:"pg_catalog"}} names:{string:{sval:"int4"}} typemod:-1
			location:70} is_local:true constraints:{constraint:{contype:CONSTR_DEFAULT raw_expr:{a_const:{ival:{ival:15} location:82}}
			location:74}} constraints:{constraint:{contype:CONSTR_CHECK initially_valid:true raw_expr:{a_expr:{kind:AEXPR_OP name:{string:{sval:"="}}
			lexpr:{a_expr:{kind:AEXPR_OP name:{string:{sval:"&"}} lexpr:{column_ref:{fields:{string:{sval:"flags"}} location:94}} rexpr:{a_const:{ival:{ival:1}
			location:102}} location:100}} rexpr:{a_const:{ival:{ival:1} location:109}} location:107}} ..

		So mostly be detecting this in PLPGSQL cases
	*/
	switch {
	case aConstNode.GetFval() != nil:
		/*
		fval - float val representation in postgres
		ival - integer val 
		Fval is only one which stores the non-decimal integers information if used in queries, e.g. SELECT 5678901234, 0o52237223762 as octal;
		select_stmt:{target_list:{res_target:{val:{a_const:{fval:{fval:"5678901234"} location:9}} location:9}} 
		target_list:{res_target:{name:"octal" val:{a_const:{fval:{fval:"0o52237223762"} location:21}} location:21}}

		ival stores the decimal integers if non-decimal is not used in the query, e.g. SELECT 1, 2;
		select_stmt:{target_list:{res_target:{val:{a_const:{ival:{ival:1} location:8}} location:8}} 
		target_list:{res_target:{val:{a_const:{ival:{ival:2} location:10}} location:10}}
		*/
		fval := aConstNode.GetFval().Fval
		for _, literal := range nonDecimalIntegerLiterals {
			if strings.HasPrefix(fval, literal) {
				n.detected = true
			}
		}
	}
	return nil
}

func (n *NonDecimalIntegerLiteralDetector) GetIssues() []QueryIssue {
	var issues []QueryIssue
	if n.detected {
		issues = append(issues, NewNonDecimalIntegerLiteralIssue(DML_QUERY_OBJECT_TYPE, "", n.query))
	}
	return issues
}

type CommonTableExpressionDetector struct {
	query                      string
	materializedClauseDetected bool
}

func NewCommonTableExpressionDetector(query string) *CommonTableExpressionDetector {
	return &CommonTableExpressionDetector{
		query: query,
	}
}

func (c *CommonTableExpressionDetector) Detect(msg protoreflect.Message) error {
	if queryparser.GetMsgFullName(msg) != queryparser.PG_QUERY_CTE_NODE {
		return nil
	}
	/*
		with_clause:{ctes:{common_table_expr:{ctename:"cte" ctematerialized:CTEMaterializeNever
		ctequery:{select_stmt:{target_list:{res_target:{val:{column_ref:{fields:{a_star:{}} location:939}} location:939}} from_clause:{range_var:{relname:"a" inh:true relpersistence:"p" location:946}} limit_option:LIMIT_OPTION_DEFAULT op:SETOP_NONE}} location:906}} location:901} op:SETOP_NONE}} stmt_location:898
	*/
	cteNode, err := queryparser.ProtoAsCTENode(msg)
	if err != nil {
		return err
	}
	if cteNode.Ctematerialized != queryparser.CTE_MATERIALIZED_DEFAULT {
		//MATERIALIZED / NOT MATERIALIZED clauses in CTE is not supported in YB
		c.materializedClauseDetected = true
	}
	return nil
}

func (c *CommonTableExpressionDetector) GetIssues() []QueryIssue {
	var issues []QueryIssue
	if c.materializedClauseDetected {
		issues = append(issues, NewCTEWithMaterializedIssue(DML_QUERY_OBJECT_TYPE, "", c.query))
	}
	return issues
<<<<<<< HEAD
}

type ListenNotifyIssueDetector struct {
	query    string
	detected bool
}

func NewListenNotifyIssueDetector(query string) *ListenNotifyIssueDetector {
	return &ListenNotifyIssueDetector{
		query: query,
	}
}

func (ln *ListenNotifyIssueDetector) Detect(msg protoreflect.Message) error {
	switch queryparser.GetMsgFullName(msg) {
	case queryparser.PG_QUERY_FUNCCALL_NODE:
		/*
			example-SELECT pg_notify('my_notification', 'Payload from pg_notify');
				parseTree - stmts:{stmt:{select_stmt:{target_list:{res_target:{val:{func_call:{funcname:{string:{sval:"pg_notify"}}
				args:{a_const:{sval:{sval:"my_notification"}  location:129}}  args:{a_const:{sval:{sval:"Payload from pg_notify"}
		*/
		_, funcName := queryparser.GetFuncNameFromFuncCall(msg)
		if funcName == PG_NOTIFY_FUNC {
			ln.detected = true
		}
	case queryparser.PG_QUERY_LISTEN_STMT_NODE, queryparser.PG_QUERY_NOTIFY_STMT_NODE, queryparser.PG_QUERY_UNLISTEN_STMT_NODE:
		/*
			examples -
				LISTEN my_table_changes;
				NOTIFY my_notification, 'Payload from pg_notify';
				UNLISTEN my_notification;
			parseTrees-
				stmts:{stmt:{listen_stmt:{conditionname:"my_table_changes"}}  stmt_len:25}
				stmts:{stmt:{notify_stmt:{conditionname:"my_table_changes" payload:"Row inserted: id=1, name=Alice"}}  stmt_location:26  stmt_len:58}
				stmts:{stmt:{unlisten_stmt:{conditionname:"my_notification"}}  stmt_location:85  stmt_len:25}
		*/
		ln.detected = true
	}

	return nil
}

func (ln *ListenNotifyIssueDetector) GetIssues() []QueryIssue {
	var issues []QueryIssue
	if ln.detected {
		issues = append(issues, NewListenNotifyIssue(DML_QUERY_OBJECT_TYPE, "", ln.query))
	}
	return issues
=======
>>>>>>> 6bf1539e
}<|MERGE_RESOLUTION|>--- conflicted
+++ resolved
@@ -606,15 +606,15 @@
 	switch {
 	case aConstNode.GetFval() != nil:
 		/*
-		fval - float val representation in postgres
-		ival - integer val 
-		Fval is only one which stores the non-decimal integers information if used in queries, e.g. SELECT 5678901234, 0o52237223762 as octal;
-		select_stmt:{target_list:{res_target:{val:{a_const:{fval:{fval:"5678901234"} location:9}} location:9}} 
-		target_list:{res_target:{name:"octal" val:{a_const:{fval:{fval:"0o52237223762"} location:21}} location:21}}
-
-		ival stores the decimal integers if non-decimal is not used in the query, e.g. SELECT 1, 2;
-		select_stmt:{target_list:{res_target:{val:{a_const:{ival:{ival:1} location:8}} location:8}} 
-		target_list:{res_target:{val:{a_const:{ival:{ival:2} location:10}} location:10}}
+			fval - float val representation in postgres
+			ival - integer val
+			Fval is only one which stores the non-decimal integers information if used in queries, e.g. SELECT 5678901234, 0o52237223762 as octal;
+			select_stmt:{target_list:{res_target:{val:{a_const:{fval:{fval:"5678901234"} location:9}} location:9}}
+			target_list:{res_target:{name:"octal" val:{a_const:{fval:{fval:"0o52237223762"} location:21}} location:21}}
+
+			ival stores the decimal integers if non-decimal is not used in the query, e.g. SELECT 1, 2;
+			select_stmt:{target_list:{res_target:{val:{a_const:{ival:{ival:1} location:8}} location:8}}
+			target_list:{res_target:{val:{a_const:{ival:{ival:2} location:10}} location:10}}
 		*/
 		fval := aConstNode.GetFval().Fval
 		for _, literal := range nonDecimalIntegerLiterals {
@@ -670,7 +670,6 @@
 		issues = append(issues, NewCTEWithMaterializedIssue(DML_QUERY_OBJECT_TYPE, "", c.query))
 	}
 	return issues
-<<<<<<< HEAD
 }
 
 type ListenNotifyIssueDetector struct {
@@ -719,6 +718,4 @@
 		issues = append(issues, NewListenNotifyIssue(DML_QUERY_OBJECT_TYPE, "", ln.query))
 	}
 	return issues
-=======
->>>>>>> 6bf1539e
 }