--- conflicted
+++ resolved
@@ -170,7 +170,6 @@
 	assertErrorCorrectlyThrownForIssueForYBVersion(t, err, `syntax error at or near "COLUMNS"`, jsonConstructorFunctionsIssue)
 }
 
-<<<<<<< HEAD
 func testMergeStmtIssue(t *testing.T) {
 	ctx := context.Background()
 	conn, err := getConn()
@@ -206,7 +205,8 @@
 		assertErrorCorrectlyThrownForIssueForYBVersion(t, err, `syntax error at or near "MERGE"`, mergeStatementIssue)
 	}
 
-=======
+}
+
 func testAggFunctions(t *testing.T) {
 	sqls := []string{
 		`CREATE TABLE any_value_ex (
@@ -227,7 +227,7 @@
 FROM any_value_ex
 GROUP BY department;`,
 
-`CREATE TABLE events (
+		`CREATE TABLE events (
     id SERIAL PRIMARY KEY,
     event_range daterange
 );
@@ -254,7 +254,6 @@
 
 		assertErrorCorrectlyThrownForIssueForYBVersion(t, err, `does not exist`, aggregateFunctionIssue)
 	}
->>>>>>> 16b08fee
 }
 
 func TestDMLIssuesInYBVersion(t *testing.T) {
@@ -302,15 +301,12 @@
 	success = t.Run(fmt.Sprintf("%s-%s", "json query functions", ybVersion), testJsonQueryFunctions)
 	assert.True(t, success)
 
-<<<<<<< HEAD
 	success = t.Run(fmt.Sprintf("%s-%s", "merge statement", ybVersion), testMergeStmtIssue)
 	assert.True(t, success)
-=======
 	success = t.Run(fmt.Sprintf("%s-%s", "aggregate functions", ybVersion), testAggFunctions)
 	assert.True(t, success)
 
 	success = t.Run(fmt.Sprintf("%s-%s", "json type predicate", ybVersion), testJsonPredicateIssue)
 	assert.True(t, success)
 
->>>>>>> 16b08fee
 }