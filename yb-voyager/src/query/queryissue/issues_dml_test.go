//go:build issues_integration

/*
Copyright (c) YugabyteDB, Inc.
Licensed under the Apache License, Version 2.0 (the "License");
you may not use this file except in compliance with the License.
You may obtain a copy of the License at

	http://www.apache.org/licenses/LICENSE-2.0

Unless required by applicable law or agreed to in writing, software
distributed under the License is distributed on an "AS IS" BASIS,
WITHOUT WARRANTIES OR CONDITIONS OF ANY KIND, either express or implied.
See the License for the specific language governing permissions and
limitations under the License.
*/
package queryissue

import (
	"context"
	"fmt"
	"os"
	"strings"
	"testing"

	"github.com/stretchr/testify/assert"
	"github.com/testcontainers/testcontainers-go/modules/yugabytedb"

	"github.com/yugabyte/yb-voyager/yb-voyager/src/ybversion"
	testutils "github.com/yugabyte/yb-voyager/yb-voyager/test/utils"
)

func testLOFunctionsIssue(t *testing.T) {
	ctx := context.Background()
	conn, err := getConn()
	assert.NoError(t, err)

	defer conn.Close(context.Background())
	_, err = conn.Exec(ctx, `
	CREATE EXTENSION lo;
	SELECT lo_create('2342');`)

	assertErrorCorrectlyThrownForIssueForYBVersion(t, err, "Transaction for catalog table write operation 'pg_largeobject_metadata' not found", loDatatypeIssue)
}

func testJsonbSubscriptingIssue(t *testing.T) {
	ctx := context.Background()
	conn, err := getConn()
	assert.NoError(t, err)

	defer conn.Close(context.Background())
	_, err = conn.Exec(ctx, `SELECT ('{"a": {"b": {"c": 1}}}'::jsonb)['a']['b']['c'];`)

	assertErrorCorrectlyThrownForIssueForYBVersion(t, err, "cannot subscript type jsonb because it is not an array", jsonbSubscriptingIssue)
}

func testRegexFunctionsIssue(t *testing.T) {
	ctx := context.Background()
	conn, err := getConn()
	assert.NoError(t, err)

	defer conn.Close(context.Background())
	stmts := []string{
		`SELECT regexp_count('This is an example. Another example. Example is a common word.', 'example')`,
		`SELECT regexp_instr('This is an example. Another example. Example is a common word.', 'example')`,
		`SELECT regexp_like('This is an example. Another example. Example is a common word.', 'example')`,
	}

	for _, stmt := range stmts {
		_, err = conn.Exec(ctx, stmt)
		assertErrorCorrectlyThrownForIssueForYBVersion(t, err, "does not exist", regexFunctionsIssue)
	}
}

func testFetchWithTiesIssue(t *testing.T) {
	ctx := context.Background()
	conn, err := getConn()
	assert.NoError(t, err)

	defer conn.Close(context.Background())

	stmts := []string{
		`CREATE TABLE fetch_table(id int, salary bigint);
		SELECT * FROM fetch_table
		ORDER BY salary DESC
		FETCH FIRST 2 ROWS WITH TIES;`,
	}

	/*
			r/yb-voyager/src/query/queryissue/issues_dml_test.go:90
		        	Error:      	Error "ERROR: column \"salary\" does not exist (SQLSTATE 42703)" does not contain "syntax error at or near \"WITH\""
		        	Test:       	TestDMLIssuesInYBVersion/fetch_with_ties-2.25.0.0-b489
		=== NAME  TestDMLIssuesInYBVersion

	*/

	for _, stmt := range stmts {
		_, err = conn.Exec(ctx, stmt)
		assertErrorCorrectlyThrownForIssueForYBVersion(t, err, `syntax error at or near "WITH"`, regexFunctionsIssue)
	}
}

func testCopyOnErrorIssue(t *testing.T) {
	ctx := context.Background()
	conn, err := getConn()
	assert.NoError(t, err)

	tmpFile, err := os.CreateTemp("/tmp", "copy_where_example.csv")
	assert.NoError(t, err)

	// Write the csv content to the file
	//4th row has error
	csvData := `id,name,value
1,Item1,10
2,Item2,20
3,Item3,30
4|Item4,40
5,Item5,50
6,Item6,60
7,Item7,70
8,Item8,80
9,Item9,90
10,Item10,100`
	err = os.WriteFile(tmpFile.Name(), []byte(csvData), 0644)
	assert.NoError(t, err)

	defer tmpFile.Close()

	defer conn.Close(context.Background())

	// In case the COPY ... ON_ERROR construct gets supported in the future, this test will fail with a different error message-something related to the data.csv file not being found.
	_, err = conn.Exec(ctx, fmt.Sprintf(`	CREATE TABLE my_table_copy_error (
		id INT,
		name TEXT,
		value INT
	);
	
		COPY my_table_copy_error (id, name, value) 
	FROM '%s'
	WITH (FORMAT csv, HEADER true, ON_ERROR IGNORE)`, tmpFile.Name()))
	assertErrorCorrectlyThrownForIssueForYBVersion(t, err, "ERROR: option \"on_error\" not recognized (SQLSTATE 42601)", copyOnErrorIssue)
}

func testCopyFromWhereIssue(t *testing.T) {
	ctx := context.Background()
	conn, err := getConn()
	assert.NoError(t, err)

	tmpFile, err := os.CreateTemp("/tmp", "copy_where_example.csv")
	assert.NoError(t, err)

	// Write the csv content to the file
	csvData := `id,name,value
1,Item1,10
2,Item2,20
3,Item3,30
4,Item4,40
5,Item5,50
6,Item6,60
7,Item7,70
8,Item8,80
9,Item9,90
10,Item10,100`
	err = os.WriteFile(tmpFile.Name(), []byte(csvData), 0644)
	assert.NoError(t, err)

	defer tmpFile.Close()

	defer conn.Close(context.Background())
	_, err = conn.Exec(ctx, fmt.Sprintf(`
	CREATE TABLE my_table_copy_where (
    id INT,
    name TEXT,
    value INT
);

	COPY my_table_copy_where (id, name, value) 
FROM '%s'
WITH (FORMAT csv, HEADER true)
WHERE id <=5;`, tmpFile.Name()))
	assertErrorCorrectlyThrownForIssueForYBVersion(t, err, "ERROR: syntax error at or near \"WHERE\" (SQLSTATE 42601)", copyFromWhereIssue)
}

func testJsonConstructorFunctions(t *testing.T) {
	ctx := context.Background()
	conn, err := getConn()
	assert.NoError(t, err)
	sqls := map[string]string{
		`select json_object('code' VALUE 'P123', 'title': 'Jaws');`: `syntax error at or near "VALUE"`,
		`select JSON_ARRAYAGG('[1, "2", null]');`:                   `does not exist`,
		`SELECT json_objectagg(k VALUE v) AS json_result
	FROM (VALUES ('a', 1), ('b', 2), ('c', 3)) AS t(k, v);`: `syntax error at or near "VALUE"`,
		`SELECT JSON_ARRAY('PostgreSQL', 12, TRUE, NULL) AS json_array;`: `does not exist`,
	}
	for sql, expectedErr := range sqls {
		defer conn.Close(context.Background())
		_, err = conn.Exec(ctx, sql)

		assertErrorCorrectlyThrownForIssueForYBVersion(t, err, expectedErr, jsonConstructorFunctionsIssue)
	}
}

func testJsonPredicateIssue(t *testing.T) {
	ctx := context.Background()
	conn, err := getConn()
	assert.NoError(t, err)

	defer conn.Close(context.Background())
	_, err = conn.Exec(ctx, `SELECT js, js IS JSON "json?" FROM (VALUES ('123'), ('"abc"'), ('{"a": "b"}'), ('[1,2]'),('abc')) foo(js);`)

	assertErrorCorrectlyThrownForIssueForYBVersion(t, err, `syntax error at or near "JSON"`, jsonConstructorFunctionsIssue)
}

func testJsonQueryFunctions(t *testing.T) {
	ctx := context.Background()
	conn, err := getConn()
	assert.NoError(t, err)
	sqls := []string{
		`SELECT id, JSON_QUERY(details, '$.author') AS author
FROM books;`,
		`SELECT 
    id, 
    JSON_VALUE(details, '$.title') AS title,
    JSON_VALUE(details, '$.price')::NUMERIC AS price
FROM books;`,
		`SELECT id, details
FROM books
WHERE JSON_EXISTS(details, '$.author');`,
	}
	for _, sql := range sqls {
		defer conn.Close(context.Background())
		_, err = conn.Exec(ctx, sql)

		assertErrorCorrectlyThrownForIssueForYBVersion(t, err, `does not exist`, jsonConstructorFunctionsIssue)
	}

	jsonTableSQL := `SELECT * FROM json_table(
			'[{"a":10,"b":20},{"a":30,"b":40}]'::jsonb,
			'$[*]'
			COLUMNS (
				column_a int4 path '$.a',
				column_b int4 path '$.b'
			)
		);`
	defer conn.Close(context.Background())
	_, err = conn.Exec(ctx, jsonTableSQL)

	assertErrorCorrectlyThrownForIssueForYBVersion(t, err, `syntax error at or near "COLUMNS"`, jsonConstructorFunctionsIssue)
}

func testMergeStmtIssue(t *testing.T) {
	ctx := context.Background()
	conn, err := getConn()
	assert.NoError(t, err)
	sqls := []string{`
	MERGE INTO customer_account ca
USING recent_transactions t
ON t.customer_id = ca.customer_id
WHEN MATCHED THEN
  UPDATE SET balance = balance + transaction_value
WHEN NOT MATCHED THEN
  INSERT (customer_id, balance)
  VALUES (t.customer_id, t.transaction_value);
`,
		`
  MERGE INTO wines w
USING wine_stock_changes s
ON s.winename = w.winename
WHEN NOT MATCHED AND s.stock_delta > 0 THEN
  INSERT VALUES(s.winename, s.stock_delta)
WHEN MATCHED AND w.stock + s.stock_delta > 0 THEN
  UPDATE SET stock = w.stock + s.stock_delta
WHEN MATCHED THEN
  DELETE
RETURNING merge_action(), w.*;
	`, // MERGE ... RETURNING statement >PG15 feature
	}

	for _, sql := range sqls {
		defer conn.Close(context.Background())
		_, err = conn.Exec(ctx, sql)
		/*
		       	            				/home/runner/work/yb-voyager/yb-voyager/yb-voyager/src/query/queryissue/issues_dml_test.go:216
		       	Error:      	Error "ERROR: This statement not supported yet (SQLSTATE 0A000)" does not contain "syntax error at or near \"MERGE\""
		       	Test:       	TestDMLIssuesInYBVersion/merge_statement-2.25.0.0-b489
		   issues_ddl_test.go:70:

		*/
		assertErrorCorrectlyThrownForIssueForYBVersion(t, err, `syntax error at or near "MERGE"`, mergeStatementIssue)
	}

}

func testRangeAggFunctionsIssue(t *testing.T) {
	sqls := []string{
		`CREATE TABLE events (
    id SERIAL PRIMARY KEY,
    event_range daterange
);

INSERT INTO events (event_range) VALUES
    ('[2024-01-01, 2024-01-10]'::daterange),
    ('[2024-01-05, 2024-01-15]'::daterange),
    ('[2024-01-20, 2024-01-25]'::daterange);

SELECT range_agg(event_range) AS union_of_ranges
FROM events;`,

		`SELECT range_intersect_agg(event_range) AS intersection_of_ranges
FROM events;`,
	}

	for _, sql := range sqls {
		ctx := context.Background()
		conn, err := getConn()
		assert.NoError(t, err)

		defer conn.Close(context.Background())
		_, err = conn.Exec(ctx, sql)
		assertErrorCorrectlyThrownForIssueForYBVersion(t, err, `does not exist`, rangeAggregateFunctionIssue)
	}
}

<<<<<<< HEAD
func testAnyValueAggFunctions(t *testing.T) {
	sql := `CREATE TABLE any_value_ex (
    department TEXT,
    employee_name TEXT,
    salary NUMERIC
);

INSERT INTO any_value_ex VALUES
('HR', 'Alice', 50000),
('HR', 'Bob', 55000),
('IT', 'Charlie', 60000),
('IT', 'Diana', 62000);

SELECT
    department,
    any_value(employee_name) AS any_employee
FROM any_value_ex
GROUP BY department;`

	ctx := context.Background()
	conn, err := getConn()
	assert.NoError(t, err)

	defer conn.Close(context.Background())
	_, err = conn.Exec(ctx, sql)
	assertErrorCorrectlyThrownForIssueForYBVersion(t, err, `does not exist`, anyValueAggregateFunction)

=======
func testCTEWithMaterializedIssue(t *testing.T) {
	sqls := map[string]string{`WITH w AS NOT MATERIALIZED (
		SELECT * FROM big_table
	)
	SELECT * FROM w AS w1 JOIN w AS w2 ON w1.key = w2.ref
	WHERE w2.key = 123;`: `syntax error at or near "NOT"`,
		`WITH moved_rows AS MATERIALIZED (
		DELETE FROM products
		WHERE
			"date" >= '2010-10-01' AND
			"date" < '2010-11-01'
		RETURNING *
	)
	INSERT INTO products_log
	SELECT * FROM moved_rows;`: `syntax error at or near "MATERIALIZED"`,
	}
	for sql, errMsg := range sqls {
		ctx := context.Background()
		conn, err := getConn()
		assert.NoError(t, err)

		defer conn.Close(context.Background())
		_, err = conn.Exec(ctx, sql)

		assertErrorCorrectlyThrownForIssueForYBVersion(t, err, errMsg, cteWithMaterializedIssue)
	}
>>>>>>> bd473759
}

func TestDMLIssuesInYBVersion(t *testing.T) {
	var err error
	ybVersion := os.Getenv("YB_VERSION")
	if ybVersion == "" {
		panic("YB_VERSION env variable is not set. Set YB_VERSION=2024.1.3.0-b105 for example")
	}

	ybVersionWithoutBuild := strings.Split(ybVersion, "-")[0]
	testYbVersion, err = ybversion.NewYBVersion(ybVersionWithoutBuild)
	testutils.FatalIfError(t, err)

	testYugabytedbConnStr = os.Getenv("YB_CONN_STR")
	if testYugabytedbConnStr == "" {
		// spawn yugabytedb container
		var err error
		ctx := context.Background()
		testYugabytedbContainer, err = yugabytedb.Run(
			ctx,
			"yugabytedb/yugabyte:"+ybVersion,
		)
		assert.NoError(t, err)
		defer testYugabytedbContainer.Terminate(context.Background())
	}

	// run tests
	success := t.Run(fmt.Sprintf("%s-%s", "lo functions", ybVersion), testLOFunctionsIssue)
	assert.True(t, success)

	success = t.Run(fmt.Sprintf("%s-%s", "regex functions", ybVersion), testRegexFunctionsIssue)
	assert.True(t, success)

	success = t.Run(fmt.Sprintf("%s-%s", "fetch with ties", ybVersion), testFetchWithTiesIssue)
	assert.True(t, success)

	success = t.Run(fmt.Sprintf("%s-%s", "copy on error", ybVersion), testCopyOnErrorIssue)
	assert.True(t, success)

	success = t.Run(fmt.Sprintf("%s-%s", "copy from where", ybVersion), testCopyFromWhereIssue)
	assert.True(t, success)
	success = t.Run(fmt.Sprintf("%s-%s", "json constructor functions", ybVersion), testJsonConstructorFunctions)
	assert.True(t, success)

	success = t.Run(fmt.Sprintf("%s-%s", "json query functions", ybVersion), testJsonQueryFunctions)
	assert.True(t, success)

	success = t.Run(fmt.Sprintf("%s-%s", "merge statement", ybVersion), testMergeStmtIssue)
	assert.True(t, success)

	success = t.Run(fmt.Sprintf("%s-%s", "json subscripting", ybVersion), testJsonbSubscriptingIssue)
	assert.True(t, success)
	success = t.Run(fmt.Sprintf("%s-%s", "any-value aggregate functions", ybVersion), testAnyValueAggFunctions)
	assert.True(t, success)

	success = t.Run(fmt.Sprintf("%s-%s", "range aggregate functions", ybVersion), testRangeAggFunctionsIssue)
	assert.True(t, success)

	success = t.Run(fmt.Sprintf("%s-%s", "json type predicate", ybVersion), testJsonPredicateIssue)
	assert.True(t, success)

	success = t.Run(fmt.Sprintf("%s-%s", "cte with materialized cluase", ybVersion), testCTEWithMaterializedIssue)
	assert.True(t, success)

}<|MERGE_RESOLUTION|>--- conflicted
+++ resolved
@@ -321,7 +321,6 @@
 	}
 }
 
-<<<<<<< HEAD
 func testAnyValueAggFunctions(t *testing.T) {
 	sql := `CREATE TABLE any_value_ex (
     department TEXT,
@@ -349,7 +348,8 @@
 	_, err = conn.Exec(ctx, sql)
 	assertErrorCorrectlyThrownForIssueForYBVersion(t, err, `does not exist`, anyValueAggregateFunction)
 
-=======
+}
+
 func testCTEWithMaterializedIssue(t *testing.T) {
 	sqls := map[string]string{`WITH w AS NOT MATERIALIZED (
 		SELECT * FROM big_table
@@ -376,7 +376,6 @@
 
 		assertErrorCorrectlyThrownForIssueForYBVersion(t, err, errMsg, cteWithMaterializedIssue)
 	}
->>>>>>> bd473759
 }
 
 func TestDMLIssuesInYBVersion(t *testing.T) {
