--- conflicted
+++ resolved
@@ -267,7 +267,6 @@
 	}
 }
 
-<<<<<<< HEAD
 func testNonDecimalIntegerLiteralIssue(t *testing.T) {
 	ctx := context.Background()
 	conn, err := getConn()
@@ -288,7 +287,6 @@
 		assertErrorCorrectlyThrownForIssueForYBVersion(t, err, `syntax error at or near "as"`, nonDecimalIntegerLiteralIssue)
 	}
 }
-=======
 func testCTEWithMaterializedIssue(t *testing.T) {
 	sqls := map[string]string{`WITH w AS NOT MATERIALIZED (
 		SELECT * FROM big_table
@@ -317,7 +315,6 @@
 	}
 }
 
->>>>>>> bd473759
 func TestDMLIssuesInYBVersion(t *testing.T) {
 	var err error
 	ybVersion := os.Getenv("YB_VERSION")
@@ -374,11 +371,10 @@
 	success = t.Run(fmt.Sprintf("%s-%s", "json type predicate", ybVersion), testJsonPredicateIssue)
 	assert.True(t, success)
 
-<<<<<<< HEAD
 	success = t.Run(fmt.Sprintf("%s-%s", "Non-decimal integer literal", ybVersion), testNonDecimalIntegerLiteralIssue)
-=======
+	assert.True(t, success)
+
 	success = t.Run(fmt.Sprintf("%s-%s", "cte with materialized cluase", ybVersion), testCTEWithMaterializedIssue)
->>>>>>> bd473759
 	assert.True(t, success)
 
 }