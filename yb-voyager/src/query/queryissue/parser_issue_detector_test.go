/*
Copyright (c) YugabyteDB, Inc.

Licensed under the Apache License, Version 2.0 (the "License");
you may not use this file except in compliance with the License.
You may obtain a copy of the License at

	http://www.apache.org/licenses/LICENSE-2.0

Unless required by applicable law or agreed to in writing, software
distributed under the License is distributed on an "AS IS" BASIS,
WITHOUT WARRANTIES OR CONDITIONS OF ANY KIND, either express or implied.
See the License for the specific language governing permissions and
limitations under the License.
*/
package queryissue

import (
	"fmt"
	"slices"
	"testing"

	"github.com/google/go-cmp/cmp"
	"github.com/samber/lo"
	"github.com/stretchr/testify/assert"

	"github.com/yugabyte/yb-voyager/yb-voyager/src/ybversion"
)

const (
	stmt1 = `CREATE OR REPLACE FUNCTION list_high_earners(threshold NUMERIC) RETURNS public.emp1.salary%TYPE AS $$
DECLARE
    emp_name employees.name%TYPE;
    emp_salary employees.salary%TYPE;
BEGIN
    FOR emp_name, emp_salary IN 
        SELECT name, salary FROM employees WHERE salary > threshold
    LOOP
        RAISE NOTICE 'Employee: %, Salary: %', emp_name, emp_salary;
    END LOOP;
	EXECUTE 'ALTER TABLE employees CLUSTER ON idx;';
	PERFORM pg_advisory_unlock(sender_id);
	PERFORM pg_advisory_unlock(receiver_id);

	 -- Conditional logic
	IF balance >= withdrawal THEN
		RAISE NOTICE 'Sufficient balance, processing withdrawal.';
		-- Add the amount to the receiver's account
		UPDATE accounts SET balance = balance + amount WHERE account_id = receiver;
	ELSIF balance > 0 AND balance < withdrawal THEN
		RAISE NOTICE 'Insufficient balance, consider reducing the amount.';
		-- Add the amount to the receiver's account
		UPDATE accounts SET balance = balance + amount WHERE account_id = receiver;
	ELSE
		-- Add the amount to the receiver's account
		UPDATE accounts SET balance = balance + amount WHERE account_id = receiver;
		RAISE NOTICE 'No funds available.';
	END IF;

    SELECT id, xpath('/person/name/text()', data) AS name FROM test_xml_type;

    SELECT * FROM employees e WHERE e.xmax = (SELECT MAX(xmax) FROM employees WHERE department = e.department);
	RETURN emp_salary;

END;
$$ LANGUAGE plpgsql;`
	stmt2 = `CREATE OR REPLACE FUNCTION process_order(orderid orders.id%TYPE) RETURNS VOID AS $$
DECLARE
    lock_acquired BOOLEAN;
BEGIN
    lock_acquired := pg_try_advisory_lock(orderid); -- not able to report this as it is an assignment statement TODO: fix when support this 

    IF NOT lock_acquired THEN
        RAISE EXCEPTION 'Order % already being processed by another session', orderid;
    END IF;

    UPDATE orders
    SET processed_at = NOW()
    WHERE orders.order_id = orderid;

    RAISE NOTICE 'Order % processed successfully', orderid;

	EXECUTE 'ALTER TABLE ONLY public.example ADD CONSTRAINT example_email_key UNIQUE (email) WITH (fillfactor=70)';

	EXECUTE 'CREATE UNLOGGED TABLE tbl_unlog (id int, val text);';

	EXECUTE 'CREATE INDEX idx_example ON example_table USING gin(name, name1);';

	EXECUTE 'CREATE INDEX idx_example ON schema1.example_table USING gist(name);';

    PERFORM pg_advisory_unlock(orderid);
END;
$$ LANGUAGE plpgsql;`
	stmt3 = `CREATE INDEX abc ON public.example USING btree (new_id) WITH (fillfactor='70');`
	stmt4 = `ALTER TABLE public.example DISABLE RULE example_rule;`
	stmt5 = `ALTER TABLE abc ADD CONSTRAINT cnstr_id UNIQUE (id) DEFERRABLE;`
	stmt6 = `SELECT id, first_name FROM employees WHERE pg_try_advisory_lock(600) IS TRUE AND salary > 700;`
	stmt7 = `SELECT xmin, COUNT(*) FROM employees GROUP BY xmin HAVING COUNT(*) > 1;`
	stmt8 = `SELECT  id, xml_column, xpath('/root/element/@attribute', xml_column) as xpath_resuls FROM xml_documents;`
	stmt9 = `CREATE TABLE order_details (
    detail_id integer NOT NULL,
    quantity integer,
    price_per_unit numeric,
    amount numeric GENERATED ALWAYS AS (((quantity)::numeric * price_per_unit)) STORED
);`
	stmt10 = `CREATE TABLE test_non_pk_multi_column_list (
	id numeric NOT NULL PRIMARY KEY,
	country_code varchar(3),
	record_type varchar(5),
	descriptions varchar(50)
) PARTITION BY LIST (country_code, record_type) ;`

	stmt11 = `CREATE TABLE "Test"(
	id int, 
	room_id int, 
	time_range trange,
	roomid int,
	timerange tsrange, 
	EXCLUDE USING gist (room_id WITH =, time_range WITH &&),
	CONSTRAINT no_time_overlap_constr EXCLUDE USING gist (roomid WITH =, timerange WITH &&)
);`
	stmt12 = `CREATE TABLE test_dt (id int, d daterange);`
	stmt13 = `CREATE INDEX idx_on_daterange on test_dt (d);`
	stmt14 = `CREATE MATERIALIZED VIEW public.sample_data_view AS
 SELECT sample_data.id,
    sample_data.name,
    sample_data.description,
    XMLFOREST(sample_data.name AS name, sample_data.description AS description) AS xml_data,
    pg_try_advisory_lock((sample_data.id)::bigint) AS lock_acquired,
    sample_data.ctid AS row_ctid,
    sample_data.xmin AS xmin_value
   FROM public.sample_data
  WITH NO DATA;`
	stmt15 = `CREATE VIEW public.orders_view AS
 SELECT orders.order_id,
    orders.customer_name,
    orders.product_name,
    orders.quantity,
    orders.price,
    XMLELEMENT(NAME "OrderDetails", XMLELEMENT(NAME "Customer", orders.customer_name), XMLELEMENT(NAME "Product", orders.product_name), XMLELEMENT(NAME "Quantity", orders.quantity), XMLELEMENT(NAME "TotalPrice", (orders.price * (orders.quantity)::numeric))) AS order_xml,
    XMLCONCAT(XMLELEMENT(NAME "Customer", orders.customer_name), XMLELEMENT(NAME "Product", orders.product_name)) AS summary_xml,
    pg_try_advisory_lock((hashtext((orders.customer_name || orders.product_name)))::bigint) AS lock_acquired,
    orders.ctid AS row_ctid,
    orders.xmin AS transaction_id
   FROM public.orders
   WITH LOCAL CHECK OPTION;`
	stmt16 = `CREATE TABLE public.xml_data_example (
    id SERIAL PRIMARY KEY,
    name VARCHAR(255),
	d daterange Unique,
    description XML DEFAULT xmlparse(document '<product><name>Default Product</name><price>100.00</price><category>Electronics</category></product>'),
    created_at TIMESTAMPTZ DEFAULT CURRENT_TIMESTAMP
) PARTITION BY LIST(id, name);`
	stmt17 = `ALTER TABLE invoices
ADD CONSTRAINT valid_invoice_structure
CHECK (xpath_exists('/invoice/customer', data));`
	stmt18 = `CREATE INDEX idx_invoices on invoices (xpath('/invoice/customer/text()', data));`
	stmt19 = `create table test_lo_default (id int, raster lo DEFAULT lo_import('3242'));`
)

func modifyiedIssuesforPLPGSQL(issues []QueryIssue, objType string, objName string) []QueryIssue {
	return lo.Map(issues, func(i QueryIssue, _ int) QueryIssue {
		i.ObjectType = objType
		i.ObjectName = objName
		return i
	})
}
func TestAllIssues(t *testing.T) {
	requiredDDLs := []string{stmt12}
	parserIssueDetector := NewParserIssueDetector()
	stmtsWithExpectedIssues := map[string][]QueryIssue{
		stmt1: []QueryIssue{
			NewPercentTypeSyntaxIssue("FUNCTION", "list_high_earners", "public.emp1.salary%TYPE"),
			NewPercentTypeSyntaxIssue("FUNCTION", "list_high_earners", "employees.name%TYPE"),
			NewPercentTypeSyntaxIssue("FUNCTION", "list_high_earners", "employees.salary%TYPE"),
			NewClusterONIssue("TABLE", "employees", "ALTER TABLE employees CLUSTER ON idx;"),
			NewAdvisoryLocksIssue("DML_QUERY", "", "SELECT pg_advisory_unlock(sender_id);"),
			NewAdvisoryLocksIssue("DML_QUERY", "", "SELECT pg_advisory_unlock(receiver_id);"),
			NewXmlFunctionsIssue("DML_QUERY", "", "SELECT id, xpath('/person/name/text()', data) AS name FROM test_xml_type;"),
			NewSystemColumnsIssue("DML_QUERY", "", "SELECT * FROM employees e WHERE e.xmax = (SELECT MAX(xmax) FROM employees WHERE department = e.department);"),
		},
		stmt2: []QueryIssue{
			NewPercentTypeSyntaxIssue("FUNCTION", "process_order", "orders.id%TYPE"),
			NewStorageParameterIssue("TABLE", "public.example", "ALTER TABLE ONLY public.example ADD CONSTRAINT example_email_key UNIQUE (email) WITH (fillfactor=70);"),
			NewMultiColumnGinIndexIssue("INDEX", "idx_example ON example_table", "CREATE INDEX idx_example ON example_table USING gin(name, name1);"),
			NewUnsupportedIndexMethodIssue("INDEX", "idx_example ON schema1.example_table", "CREATE INDEX idx_example ON schema1.example_table USING gist(name);", "gist"),
			NewAdvisoryLocksIssue("DML_QUERY", "", "SELECT pg_advisory_unlock(orderid);"),
		},
		stmt3: []QueryIssue{
			NewStorageParameterIssue("INDEX", "abc ON public.example", stmt3),
		},
		stmt4: []QueryIssue{
			NewDisableRuleIssue("TABLE", "public.example", stmt4, "example_rule"),
		},
		stmt5: []QueryIssue{
			NewDeferrableConstraintIssue("TABLE", "abc", stmt5, "cnstr_id"),
		},
		stmt6: []QueryIssue{
			NewAdvisoryLocksIssue("DML_QUERY", "", stmt6),
		},
		stmt7: []QueryIssue{
			NewSystemColumnsIssue("DML_QUERY", "", stmt7),
		},
		stmt8: []QueryIssue{
			NewXmlFunctionsIssue("DML_QUERY", "", stmt8),
		},
		stmt9: []QueryIssue{
			NewGeneratedColumnsIssue("TABLE", "order_details", stmt9, []string{"amount"}),
		},
		stmt10: []QueryIssue{
			NewMultiColumnListPartition("TABLE", "test_non_pk_multi_column_list", stmt10),
			NewInsufficientColumnInPKForPartition("TABLE", "test_non_pk_multi_column_list", stmt10, []string{"country_code", "record_type"}),
		},
		stmt11: []QueryIssue{
			NewExclusionConstraintIssue("TABLE", "Test", stmt11, "Test_room_id_time_range_excl"),
			NewExclusionConstraintIssue("TABLE", "Test", stmt11, "no_time_overlap_constr"),
		},
		stmt13: []QueryIssue{
			NewIndexOnComplexDatatypesIssue("INDEX", "idx_on_daterange ON test_dt", stmt13, "daterange"),
		},
	}

	//Should modify it in similar way we do it actual code as the particular DDL issue in plpgsql can have different Details map on the basis of objectType
	stmtsWithExpectedIssues[stmt1] = modifyiedIssuesforPLPGSQL(stmtsWithExpectedIssues[stmt1], "FUNCTION", "list_high_earners")

	stmtsWithExpectedIssues[stmt2] = modifyiedIssuesforPLPGSQL(stmtsWithExpectedIssues[stmt2], "FUNCTION", "process_order")

	for _, stmt := range requiredDDLs {
		err := parserIssueDetector.ParseRequiredDDLs(stmt)
		assert.NoError(t, err, "Error parsing required ddl: %s", stmt)
	}
	for stmt, expectedIssues := range stmtsWithExpectedIssues {
		issues, err := parserIssueDetector.GetAllIssues(stmt, ybversion.LatestStable)
		assert.NoError(t, err, "Error detecting issues for statement: %s", stmt)

		assert.Equal(t, len(expectedIssues), len(issues), "Mismatch in issue count for statement: %s", stmt)
		for _, expectedIssue := range expectedIssues {
			found := slices.ContainsFunc(issues, func(queryIssue QueryIssue) bool {
				return cmp.Equal(expectedIssue, queryIssue)
			})
			assert.True(t, found, "Expected issue not found: %v in statement: %s", expectedIssue, stmt)
		}
	}

}

func TestDDLIssues(t *testing.T) {
	requiredDDLs := []string{stmt16}
	parserIssueDetector := NewParserIssueDetector()
	stmtsWithExpectedIssues := map[string][]QueryIssue{
		stmt14: []QueryIssue{
			NewAdvisoryLocksIssue("MVIEW", "public.sample_data_view", stmt14),
			NewSystemColumnsIssue("MVIEW", "public.sample_data_view", stmt14),
			NewXmlFunctionsIssue("MVIEW", "public.sample_data_view", stmt14),
		},
		stmt15: []QueryIssue{
			NewAdvisoryLocksIssue("VIEW", "public.orders_view", stmt15),
			NewSystemColumnsIssue("VIEW", "public.orders_view", stmt15),
			NewXmlFunctionsIssue("VIEW", "public.orders_view", stmt15),
			//TODO: Add CHECK OPTION issue when we move it from regex to parser logic
		},
		stmt16: []QueryIssue{
			NewXmlFunctionsIssue("TABLE", "public.xml_data_example", stmt16),
			NewPrimaryOrUniqueConsOnUnsupportedIndexTypesIssue("TABLE", "public.xml_data_example", stmt16, "daterange", "xml_data_example_d_key"),
			NewMultiColumnListPartition("TABLE", "public.xml_data_example", stmt16),
			NewInsufficientColumnInPKForPartition("TABLE", "public.xml_data_example", stmt16, []string{"name"}),
			NewXMLDatatypeIssue("TABLE", "public.xml_data_example", stmt16, "description"),
		},
		stmt17: []QueryIssue{
			NewXmlFunctionsIssue("TABLE", "invoices", stmt17),
		},
		stmt18: []QueryIssue{
			NewXmlFunctionsIssue("INDEX", "idx_invoices ON invoices", stmt18),
		},
		stmt19: []QueryIssue{
			NewLODatatypeIssue("TABLE", "test_lo_default", stmt19, "raster"),
			NewLOFuntionsIssue("TABLE", "test_lo_default", stmt19),
		},
	}
	for _, stmt := range requiredDDLs {
		err := parserIssueDetector.ParseRequiredDDLs(stmt)
		assert.NoError(t, err, "Error parsing required ddl: %s", stmt)
	}
	for stmt, expectedIssues := range stmtsWithExpectedIssues {
		issues, err := parserIssueDetector.GetDDLIssues(stmt, ybversion.LatestStable)
		assert.NoError(t, err, "Error detecting issues for statement: %s", stmt)

		assert.Equal(t, len(expectedIssues), len(issues), "Mismatch in issue count for statement: %s", stmt)
		for _, expectedIssue := range expectedIssues {
			found := slices.ContainsFunc(issues, func(queryIssue QueryIssue) bool {
				return cmp.Equal(expectedIssue, queryIssue)
			})
			assert.True(t, found, "Expected issue not found: %v in statement: %s", expectedIssue, stmt)
		}
	}
}

func TestUnloggedTableIssueReportedInOlderVersion(t *testing.T) {
	stmt := "CREATE UNLOGGED TABLE tbl_unlog (id int, val text);"
	parserIssueDetector := NewParserIssueDetector()

	// Not reported by default
	issues, err := parserIssueDetector.GetDDLIssues(stmt, ybversion.LatestStable)
	fatalIfError(t, err)
	assert.Equal(t, 0, len(issues))

	// older version should report the issue
	issues, err = parserIssueDetector.GetDDLIssues(stmt, ybversion.V2024_1_0_0)
	fatalIfError(t, err)
	assert.Equal(t, 1, len(issues))
	assert.True(t, cmp.Equal(issues[0], NewUnloggedTableIssue("TABLE", "tbl_unlog", stmt)))
}

func TestLargeObjectIssues(t *testing.T) {
	sqls := []string{
		`CREATE OR REPLACE FUNCTION manage_large_object(loid OID) RETURNS VOID AS $$
BEGIN
    IF loid IS NOT NULL THEN
        -- Unlink the large object to free up storage
        PERFORM lo_unlink(loid);
    END IF;
END;
$$ LANGUAGE plpgsql;`,
		`CREATE OR REPLACE FUNCTION import_file_to_table(file_path TEXT, doc_title TEXT)
RETURNS VOID AS $$
DECLARE
    loid OID;
BEGIN
    -- Import the file and get the large object OID
    loid := lo_import(file_path); -- NOT DETECTED 

    -- Insert the file metadata and OID into the table
    INSERT INTO documents (title, content_oid) VALUES (doc_title, lo_import(file_path));

    RAISE NOTICE 'File imported with OID % and linked to title %', loid, doc_title;
END;
$$ LANGUAGE plpgsql;
`,
		`CREATE OR REPLACE FUNCTION export_large_object(doc_title TEXT, file_path TEXT)
RETURNS VOID AS $$
DECLARE
    loid OID;
BEGIN
    -- Retrieve the OID of the large object associated with the given title
    SELECT content_oid INTO loid FROM documents WHERE title = doc_title;

    -- Check if the large object exists
    IF loid IS NULL THEN
        RAISE EXCEPTION 'No large object found for title %', doc_title;
    END IF;

    -- Export the large object to the specified file
    PERFORM lo_export(loid, file_path);

    RAISE NOTICE 'Large object with OID % exported to %', loid, file_path;
END;
$$ LANGUAGE plpgsql;
`,
		`CREATE OR REPLACE PROCEDURE read_large_object(doc_title TEXT)
AS $$
DECLARE
    loid OID;
    fd INTEGER;
    buffer BYTEA;
    content TEXT;
BEGIN
    -- Retrieve the OID of the large object associated with the given title
    SELECT content_oid INTO loid FROM documents WHERE title = doc_title;

    -- Check if the large object exists
    IF loid IS NULL THEN
        RAISE EXCEPTION 'No large object found for title %', doc_title;
    END IF;

    -- Open the large object for reading
    fd := lo_open(loid, 262144); -- 262144 = INV_READ

    -- Read data from the large object
    buffer := lo_get(fd);
    content := convert_from(buffer, 'UTF8');

    -- Close the large object
    PERFORM lo_close(fd);

END;
$$ LANGUAGE plpgsql;
`,
		`CREATE OR REPLACE FUNCTION write_to_large_object(doc_title TEXT, new_data TEXT)
RETURNS VOID AS $$
DECLARE
    loid OID;
    fd INTEGER;
BEGIN
    -- Create the table if it doesn't already exist
    EXECUTE 'CREATE TABLE IF NOT EXISTS test_large_objects(id INT, raster lo DEFAULT lo_import(3242));';

    -- Retrieve the OID of the large object associated with the given title
    SELECT content_oid INTO loid FROM documents WHERE title = doc_title;

    -- Check if the large object exists
    IF loid IS NULL THEN
        RAISE EXCEPTION 'No large object found for title %', doc_title;
    END IF;

    -- Open the large object for writing
    fd := lo_open(loid, 524288); -- 524288 = INV_WRITE

    -- Write new data to the large object
    PERFORM lo_put(fd, convert_to(new_data, 'UTF8'));

    -- Close the large object
    PERFORM lo_close(fd);

    RAISE NOTICE 'Data written to large object with OID %', loid;
END;
$$ LANGUAGE plpgsql;
`,
		`CREATE TRIGGER t_raster BEFORE UPDATE OR DELETE ON image
    FOR EACH ROW EXECUTE FUNCTION lo_manage(raster);`,
	}

	expectedSQLsWithIssues := map[string][]QueryIssue{
		sqls[0]: []QueryIssue{
			NewLOFuntionsIssue("DML_QUERY", "", "SELECT lo_unlink(loid);"),
		},
		sqls[1]: []QueryIssue{
			NewLOFuntionsIssue("DML_QUERY", "", "INSERT INTO documents (title, content_oid) VALUES (doc_title, lo_import(file_path));"),
		},
		sqls[2]: []QueryIssue{
			NewLOFuntionsIssue("DML_QUERY", "", "SELECT lo_export(loid, file_path);"),
		},
		sqls[3]: []QueryIssue{
			NewLOFuntionsIssue("DML_QUERY", "", "SELECT lo_close(fd);"),
		},
		sqls[4]: []QueryIssue{
			NewLOFuntionsIssue("DML_QUERY", "", "SELECT lo_put(fd, convert_to(new_data, 'UTF8'));"),
			NewLOFuntionsIssue("DML_QUERY", "", "SELECT lo_close(fd);"),
			NewLODatatypeIssue("TABLE", "test_large_objects", "CREATE TABLE IF NOT EXISTS test_large_objects(id INT, raster lo DEFAULT lo_import(3242));", "raster"),
			NewLOFuntionsIssue("TABLE", "test_large_objects", "CREATE TABLE IF NOT EXISTS test_large_objects(id INT, raster lo DEFAULT lo_import(3242));"),
		},
		sqls[5]: []QueryIssue{
			NewLOFuntionsIssue("TRIGGER", "t_raster ON image", sqls[5]),
		},
	}
	expectedSQLsWithIssues[sqls[0]] = modifyiedIssuesforPLPGSQL(expectedSQLsWithIssues[sqls[0]], "FUNCTION", "manage_large_object")
	expectedSQLsWithIssues[sqls[1]] = modifyiedIssuesforPLPGSQL(expectedSQLsWithIssues[sqls[1]], "FUNCTION", "import_file_to_table")
	expectedSQLsWithIssues[sqls[2]] = modifyiedIssuesforPLPGSQL(expectedSQLsWithIssues[sqls[2]], "FUNCTION", "export_large_object")
	expectedSQLsWithIssues[sqls[3]] = modifyiedIssuesforPLPGSQL(expectedSQLsWithIssues[sqls[3]], "PROCEDURE", "read_large_object")
	expectedSQLsWithIssues[sqls[4]] = modifyiedIssuesforPLPGSQL(expectedSQLsWithIssues[sqls[4]], "FUNCTION", "write_to_large_object")

	parserIssueDetector := NewParserIssueDetector()

	for stmt, expectedIssues := range expectedSQLsWithIssues {
		issues, err := parserIssueDetector.GetAllIssues(stmt, ybversion.LatestStable)
		fmt.Printf("%v", issues)

		assert.NoError(t, err, "Error detecting issues for statement: %s", stmt)

		assert.Equal(t, len(expectedIssues), len(issues), "Mismatch in issue count for statement: %s", stmt)
		for _, expectedIssue := range expectedIssues {
			found := slices.ContainsFunc(issues, func(queryIssue QueryIssue) bool {
				return cmp.Equal(expectedIssue, queryIssue)
			})
			assert.True(t, found, "Expected issue not found: %v in statement: %s", expectedIssue, stmt)
		}
	}
}

// currently, both FuncCallDetector and XmlExprDetector can detect XMLFunctionsIssue
// statement below has both XML functions and XML expressions.
// but we want to only return one XMLFunctionsIssue from parserIssueDetector.getDMLIssues
// and there is some workaround in place to avoid returning multiple issues in .genericIssues method
func TestSingleXMLIssueIsDetected(t *testing.T) {
	stmt := `
	SELECT e.id, x.employee_xml
		FROM employees e
		JOIN (
			SELECT xmlelement(name "employee", xmlattributes(e.id AS "id"), e.name) AS employee_xml
			FROM employees e
		) x ON x.employee_xml IS NOT NULL
		WHERE xmlexists('//employee[name="John Doe"]' PASSING BY REF x.employee_xml);`

	parserIssueDetector := NewParserIssueDetector()
	issues, err := parserIssueDetector.getDMLIssues(stmt)
	fatalIfError(t, err)
	assert.Equal(t, 1, len(issues))
}

<<<<<<< HEAD
func TestWithTies(t *testing.T) {

	stmt1 := `
	SELECT * FROM employees
		ORDER BY salary DESC
		FETCH FIRST 2 ROWS WITH TIES;`

	// subquery
	stmt2 := `SELECT *
	FROM (
		SELECT * FROM employees
		ORDER BY salary DESC
		FETCH FIRST 2 ROWS WITH TIES
	) AS top_employees;`

	stmt3 := `CREATE VIEW top_employees_view AS
		SELECT *
		FROM (
			SELECT * FROM employees
			ORDER BY salary DESC
			FETCH FIRST 2 ROWS WITH TIES
		) AS top_employees;`

	expectedIssues := map[string][]QueryIssue{
		stmt1: []QueryIssue{NewLimitWithTiesIssue("DML_QUERY", "", stmt1)},
		stmt2: []QueryIssue{NewLimitWithTiesIssue("DML_QUERY", "", stmt2)},
		stmt3: []QueryIssue{NewLimitWithTiesIssue("VIEW", "top_employees_view", stmt3)},
=======
func TestRegexFunctionsIssue(t *testing.T) {
	dmlStmts := []string{
		`SELECT regexp_count('This is an example. Another example. Example is a common word.', 'example')`,
		`SELECT regexp_instr('This is an example. Another example. Example is a common word.', 'example')`,
		`SELECT regexp_like('This is an example. Another example. Example is a common word.', 'example')`,
		`SELECT regexp_count('abc','abc'), regexp_instr('abc','abc'), regexp_like('abc','abc')`,
	}

	ddlStmts := []string{
		`CREATE TABLE x (id INT PRIMARY KEY, id2 INT DEFAULT regexp_count('This is an example. Another example. Example is a common word.', 'example'))`,
>>>>>>> 47fe1982
	}

	parserIssueDetector := NewParserIssueDetector()

<<<<<<< HEAD
	for stmt, expectedIssues := range expectedIssues {
		issues, err := parserIssueDetector.GetAllIssues(stmt, ybversion.LatestStable)

		assert.NoError(t, err, "Error detecting issues for statement: %s", stmt)

		assert.Equal(t, len(expectedIssues), len(issues), "Mismatch in issue count for statement: %s", stmt)
		for _, expectedIssue := range expectedIssues {
			found := slices.ContainsFunc(issues, func(queryIssue QueryIssue) bool {
				return cmp.Equal(expectedIssue, queryIssue)
			})
			assert.True(t, found, "Expected issue not found: %v in statement: %s", expectedIssue, stmt)
		}
	}
=======
	for _, stmt := range dmlStmts {
		issues, err := parserIssueDetector.getDMLIssues(stmt)
		fatalIfError(t, err)
		assert.Equal(t, 1, len(issues))
		assert.Equal(t, NewRegexFunctionsIssue(DML_QUERY_OBJECT_TYPE, "", stmt), issues[0])
	}

	for _, stmt := range ddlStmts {
		issues, err := parserIssueDetector.getDDLIssues(stmt)
		fatalIfError(t, err)
		assert.Equal(t, 1, len(issues))
		assert.Equal(t, NewRegexFunctionsIssue(TABLE_OBJECT_TYPE, "x", stmt), issues[0])
	}

>>>>>>> 47fe1982
}<|MERGE_RESOLUTION|>--- conflicted
+++ resolved
@@ -486,7 +486,36 @@
 	assert.Equal(t, 1, len(issues))
 }
 
-<<<<<<< HEAD
+func TestRegexFunctionsIssue(t *testing.T) {
+	dmlStmts := []string{
+		`SELECT regexp_count('This is an example. Another example. Example is a common word.', 'example')`,
+		`SELECT regexp_instr('This is an example. Another example. Example is a common word.', 'example')`,
+		`SELECT regexp_like('This is an example. Another example. Example is a common word.', 'example')`,
+		`SELECT regexp_count('abc','abc'), regexp_instr('abc','abc'), regexp_like('abc','abc')`,
+	}
+
+	ddlStmts := []string{
+		`CREATE TABLE x (id INT PRIMARY KEY, id2 INT DEFAULT regexp_count('This is an example. Another example. Example is a common word.', 'example'))`,
+	}
+
+	parserIssueDetector := NewParserIssueDetector()
+
+	for _, stmt := range dmlStmts {
+		issues, err := parserIssueDetector.getDMLIssues(stmt)
+		fatalIfError(t, err)
+		assert.Equal(t, 1, len(issues))
+		assert.Equal(t, NewRegexFunctionsIssue(DML_QUERY_OBJECT_TYPE, "", stmt), issues[0])
+	}
+
+	for _, stmt := range ddlStmts {
+		issues, err := parserIssueDetector.getDDLIssues(stmt)
+		fatalIfError(t, err)
+		assert.Equal(t, 1, len(issues))
+		assert.Equal(t, NewRegexFunctionsIssue(TABLE_OBJECT_TYPE, "x", stmt), issues[0])
+	}
+
+}
+
 func TestWithTies(t *testing.T) {
 
 	stmt1 := `
@@ -513,26 +542,15 @@
 	expectedIssues := map[string][]QueryIssue{
 		stmt1: []QueryIssue{NewLimitWithTiesIssue("DML_QUERY", "", stmt1)},
 		stmt2: []QueryIssue{NewLimitWithTiesIssue("DML_QUERY", "", stmt2)},
+	}
+	expectedDDLIssues := map[string][]QueryIssue{
 		stmt3: []QueryIssue{NewLimitWithTiesIssue("VIEW", "top_employees_view", stmt3)},
-=======
-func TestRegexFunctionsIssue(t *testing.T) {
-	dmlStmts := []string{
-		`SELECT regexp_count('This is an example. Another example. Example is a common word.', 'example')`,
-		`SELECT regexp_instr('This is an example. Another example. Example is a common word.', 'example')`,
-		`SELECT regexp_like('This is an example. Another example. Example is a common word.', 'example')`,
-		`SELECT regexp_count('abc','abc'), regexp_instr('abc','abc'), regexp_like('abc','abc')`,
-	}
-
-	ddlStmts := []string{
-		`CREATE TABLE x (id INT PRIMARY KEY, id2 INT DEFAULT regexp_count('This is an example. Another example. Example is a common word.', 'example'))`,
->>>>>>> 47fe1982
-	}
-
-	parserIssueDetector := NewParserIssueDetector()
-
-<<<<<<< HEAD
+	}
+
+	parserIssueDetector := NewParserIssueDetector()
+
 	for stmt, expectedIssues := range expectedIssues {
-		issues, err := parserIssueDetector.GetAllIssues(stmt, ybversion.LatestStable)
+		issues, err := parserIssueDetector.GetDMLIssues(stmt, ybversion.LatestStable)
 
 		assert.NoError(t, err, "Error detecting issues for statement: %s", stmt)
 
@@ -544,20 +562,18 @@
 			assert.True(t, found, "Expected issue not found: %v in statement: %s", expectedIssue, stmt)
 		}
 	}
-=======
-	for _, stmt := range dmlStmts {
-		issues, err := parserIssueDetector.getDMLIssues(stmt)
-		fatalIfError(t, err)
-		assert.Equal(t, 1, len(issues))
-		assert.Equal(t, NewRegexFunctionsIssue(DML_QUERY_OBJECT_TYPE, "", stmt), issues[0])
-	}
-
-	for _, stmt := range ddlStmts {
-		issues, err := parserIssueDetector.getDDLIssues(stmt)
-		fatalIfError(t, err)
-		assert.Equal(t, 1, len(issues))
-		assert.Equal(t, NewRegexFunctionsIssue(TABLE_OBJECT_TYPE, "x", stmt), issues[0])
-	}
-
->>>>>>> 47fe1982
+
+	for stmt, expectedIssues := range expectedDDLIssues {
+		issues, err := parserIssueDetector.GetDDLIssues(stmt, ybversion.LatestStable)
+
+		assert.NoError(t, err, "Error detecting issues for statement: %s", stmt)
+
+		assert.Equal(t, len(expectedIssues), len(issues), "Mismatch in issue count for statement: %s", stmt)
+		for _, expectedIssue := range expectedIssues {
+			found := slices.ContainsFunc(issues, func(queryIssue QueryIssue) bool {
+				return cmp.Equal(expectedIssue, queryIssue)
+			})
+			assert.True(t, found, "Expected issue not found: %v in statement: %s", expectedIssue, stmt)
+		}
+	}
 }