--- conflicted
+++ resolved
@@ -537,18 +537,16 @@
 		`SELECT id, JSON_VALUE(details, '$.title') AS title
 FROM books
 WHERE JSON_EXISTS(details, '$.price ? (@ > $price)' PASSING 30 AS price);`,
-<<<<<<< HEAD
-`SELECT js, js IS JSON "json?", js IS JSON SCALAR "scalar?", js IS JSON OBJECT "object?", js IS JSON ARRAY "array?" 
+		`SELECT js, js IS JSON "json?", js IS JSON SCALAR "scalar?", js IS JSON OBJECT "object?", js IS JSON ARRAY "array?" 
 FROM (VALUES ('123'), ('"abc"'), ('{"a": "b"}'), ('[1,2]'),('abc')) foo(js);`,
-`SELECT js,
+		`SELECT js,
   js IS JSON OBJECT "object?",
   js IS JSON ARRAY "array?",
   js IS JSON ARRAY WITH UNIQUE KEYS "array w. UK?",
   js IS JSON ARRAY WITHOUT UNIQUE KEYS "array w/o UK?"
 FROM (VALUES ('[{"a":"1"},
  {"b":"2","b":"3"}]')) foo(js);`,
-=======
-`CREATE MATERIALIZED VIEW public.test_jsonb_view AS
+		`CREATE MATERIALIZED VIEW public.test_jsonb_view AS
 SELECT 
     id,
     data->>'name' AS name,
@@ -561,7 +559,6 @@
         skill TEXT PATH '$'
     )
 ) AS jt;`,
->>>>>>> 8b66a730
 	}
 	sqlsWithExpectedIssues := map[string][]QueryIssue{
 		sqls[0]: []QueryIssue{
@@ -606,14 +603,11 @@
 			NewJsonQueryFunctionIssue(DML_QUERY_OBJECT_TYPE, "", sqls[12], []string{JSON_VALUE, JSON_EXISTS}),
 		},
 		sqls[13]: []QueryIssue{
-<<<<<<< HEAD
 			NewJsonPredicateIssue(DML_QUERY_OBJECT_TYPE, "", sqls[13]),
 		},
 		sqls[14]: []QueryIssue{
 			NewJsonPredicateIssue(DML_QUERY_OBJECT_TYPE, "", sqls[14]),
-=======
 			NewJsonQueryFunctionIssue("MVIEW", "public.test_jsonb_view", sqls[13], []string{JSON_VALUE, JSON_EXISTS, JSON_TABLE}),
->>>>>>> 8b66a730
 		},
 	}
 	parserIssueDetector := NewParserIssueDetector()
@@ -629,7 +623,6 @@
 		}
 	}
 }
-<<<<<<< HEAD
 
 func TestAggregateFunctions(t *testing.T) {
 	sqls := []string{
@@ -646,7 +639,7 @@
 FROM events;`,
 		`SELECT range_agg(event_range) AS union_of_ranges
 FROM events;`,
-`CREATE OR REPLACE FUNCTION aggregate_ranges()
+		`CREATE OR REPLACE FUNCTION aggregate_ranges()
 RETURNS INT4MULTIRANGE AS $$
 DECLARE
     aggregated_range INT4MULTIRANGE;
@@ -697,7 +690,7 @@
 			assert.True(t, found, "Expected issue not found: %v in statement: %s", expectedIssue, stmt)
 		}
 	}
-=======
+}
 func TestRegexFunctionsIssue(t *testing.T) {
 	dmlStmts := []string{
 		`SELECT regexp_count('This is an example. Another example. Example is a common word.', 'example')`,
@@ -726,5 +719,4 @@
 		assert.Equal(t, NewRegexFunctionsIssue(TABLE_OBJECT_TYPE, "x", stmt), issues[0])
 	}
 
->>>>>>> 8b66a730
 }