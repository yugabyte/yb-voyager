--- conflicted
+++ resolved
@@ -573,7 +573,7 @@
     )
 ) AS jt;`,
 		`SELECT JSON_ARRAY($1, 12, TRUE, $2) AS json_array;`,
-`CREATE TABLE sales.json_data (
+		`CREATE TABLE sales.json_data (
     id int PRIMARY KEY,
     array_column TEXT CHECK (array_column IS JSON ARRAY),
     unique_keys_column TEXT CHECK (unique_keys_column IS JSON WITH UNIQUE KEYS)
@@ -654,7 +654,6 @@
 	}
 }
 
-<<<<<<< HEAD
 func TestJsonbSubscriptingIssue(t *testing.T) {
 	ddlSqls := []string{
 		`CREATE TABLE test_jsonb1 (                                                                                                                                                                         
@@ -757,11 +756,18 @@
 		err := parserIssueDetector.ParseRequiredDDLs(stmt)
 		assert.NoError(t, err, "Error parsing required ddl: %s", stmt)
 	}
-	fmt.Printf("%v", parserIssueDetector.functionObjects[0].FuncName)
-
-	fmt.Printf("%v", parserIssueDetector.functionObjects[0].ReturnType)
 	for stmt, expectedIssues := range stmtsWithExpectedIssues {
-=======
+		issues, err := parserIssueDetector.GetAllIssues(stmt, ybversion.LatestStable)
+		assert.NoError(t, err, "Error detecting issues for statement: %s", stmt)
+		assert.Equal(t, len(expectedIssues), len(issues), "Mismatch in issue count for statement: %s", stmt)
+		for _, expectedIssue := range expectedIssues {
+			found := slices.ContainsFunc(issues, func(queryIssue QueryIssue) bool {
+				return cmp.Equal(expectedIssue, queryIssue)
+			})
+			assert.True(t, found, "Expected issue not found: %v in statement: %s", expectedIssue, stmt)
+		}
+	}
+}
 func TestAggregateFunctions(t *testing.T) {
 	sqls := []string{
 		`SELECT
@@ -807,7 +813,6 @@
 
 	parserIssueDetector := NewParserIssueDetector()
 	for stmt, expectedIssues := range aggregateSqls {
->>>>>>> 5a50ec5c
 		issues, err := parserIssueDetector.GetAllIssues(stmt, ybversion.LatestStable)
 		assert.NoError(t, err, "Error detecting issues for statement: %s", stmt)
 		assert.Equal(t, len(expectedIssues), len(issues), "Mismatch in issue count for statement: %s", stmt)
@@ -819,10 +824,7 @@
 		}
 	}
 }
-<<<<<<< HEAD
-
-=======
->>>>>>> 5a50ec5c
+
 func TestRegexFunctionsIssue(t *testing.T) {
 	dmlStmts := []string{
 		`SELECT regexp_count('This is an example. Another example. Example is a common word.', 'example')`,
