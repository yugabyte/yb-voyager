/*
Copyright (c) YugabyteDB, Inc.

Licensed under the Apache License, Version 2.0 (the "License");
you may not use this file except in compliance with the License.
You may obtain a copy of the License at

	http://www.apache.org/licenses/LICENSE-2.0

Unless required by applicable law or agreed to in writing, software
distributed under the License is distributed on an "AS IS" BASIS,
WITHOUT WARRANTIES OR CONDITIONS OF ANY KIND, either express or implied.
See the License for the specific language governing permissions and
limitations under the License.
*/

package queryissue

import (
	"fmt"
	"strings"

	"github.com/yugabyte/yb-voyager/yb-voyager/src/issue"
	"github.com/yugabyte/yb-voyager/yb-voyager/src/ybversion"
)

var generatedColumnsIssue = issue.Issue{
	Type:       STORED_GENERATED_COLUMNS,
	TypeName:   "Stored generated columns are not supported.",
	GH:         "https://github.com/yugabyte/yugabyte-db/issues/10695",
	Suggestion: "Using Triggers to update the generated columns is one way to work around this issue, refer docs link for more details.",
	DocsLink:   "https://docs.yugabyte.com/preview/yugabyte-voyager/known-issues/postgresql/#generated-always-as-stored-type-column-is-not-supported",
}

func NewGeneratedColumnsIssue(objectType string, objectName string, sqlStatement string, generatedColumns []string) QueryIssue {
	issue := generatedColumnsIssue
	issue.TypeName = issue.TypeName + fmt.Sprintf(" Generated Columns: (%s)", strings.Join(generatedColumns, ","))
	return newQueryIssue(issue, objectType, objectName, sqlStatement, map[string]interface{}{})
}

var unloggedTableIssue = issue.Issue{
	Type:       UNLOGGED_TABLE,
	TypeName:   "UNLOGGED tables are not supported yet.",
	GH:         "https://github.com/yugabyte/yugabyte-db/issues/1129/",
	Suggestion: "Remove UNLOGGED keyword to make it work",
	DocsLink:   "https://docs.yugabyte.com/preview/yugabyte-voyager/known-issues/postgresql/#unlogged-table-is-not-supported",
	MinimumVersionsFixedIn: map[string]*ybversion.YBVersion{
		ybversion.SERIES_2024_2: ybversion.V2024_2_0_0,
	},
}

func NewUnloggedTableIssue(objectType string, objectName string, sqlStatement string) QueryIssue {
	details := map[string]interface{}{}
	return newQueryIssue(unloggedTableIssue, objectType, objectName, sqlStatement, details)
}

var unsupportedIndexMethodIssue = issue.Issue{
	Type:     UNSUPPORTED_INDEX_METHOD,
	TypeName: "Schema contains %s index which is not supported.",
	GH:       "https://github.com/YugaByte/yugabyte-db/issues/1337",
	DocsLink: "https://docs.yugabyte.com/preview/yugabyte-voyager/known-issues/postgresql/#gist-brin-and-spgist-index-types-are-not-supported",
}

func NewUnsupportedIndexMethodIssue(objectType string, objectName string, sqlStatement string, indexAccessMethod string) QueryIssue {
	issue := unsupportedIndexMethodIssue
	issue.TypeName = fmt.Sprintf(unsupportedIndexMethodIssue.TypeName, strings.ToUpper(indexAccessMethod))
	return newQueryIssue(issue, objectType, objectName, sqlStatement, map[string]interface{}{})
}

var storageParameterIssue = issue.Issue{
	Type:       STORAGE_PARAMETER,
	TypeName:   "Storage parameters are not supported yet.",
	GH:         "https://github.com/yugabyte/yugabyte-db/issues/23467",
	Suggestion: "Remove the storage parameters from the DDL",
	DocsLink:   "https://docs.yugabyte.com/preview/yugabyte-voyager/known-issues/postgresql/#storage-parameters-on-indexes-or-constraints-in-the-source-postgresql",
}

func NewStorageParameterIssue(objectType string, objectName string, sqlStatement string) QueryIssue {
	details := map[string]interface{}{}
	return newQueryIssue(storageParameterIssue, objectType, objectName, sqlStatement, details)
}

var setColumnAttributeIssue = issue.Issue{
	Type:       ALTER_TABLE_SET_COLUMN_ATTRIBUTE,
	TypeName:   "ALTER TABLE .. ALTER COLUMN .. SET ( attribute = value )	 not supported yet",
	GH:         "https://github.com/yugabyte/yugabyte-db/issues/1124",
	Suggestion: "Remove it from the exported schema",
	DocsLink:   "https://docs.yugabyte.com/preview/yugabyte-voyager/known-issues/postgresql/#unsupported-alter-table-ddl-variants-in-source-schema",
}

func NewSetColumnAttributeIssue(objectType string, objectName string, sqlStatement string) QueryIssue {
	details := map[string]interface{}{}
	return newQueryIssue(setColumnAttributeIssue, objectType, objectName, sqlStatement, details)
}

var alterTableClusterOnIssue = issue.Issue{
	Type:       ALTER_TABLE_CLUSTER_ON,
	TypeName:   "ALTER TABLE CLUSTER not supported yet.",
	GH:         "https://github.com/YugaByte/yugabyte-db/issues/1124",
	Suggestion: "Remove it from the exported schema.",
	DocsLink:   "https://docs.yugabyte.com/preview/yugabyte-voyager/known-issues/postgresql/#unsupported-alter-table-ddl-variants-in-source-schema",
}

func NewClusterONIssue(objectType string, objectName string, sqlStatement string) QueryIssue {
	details := map[string]interface{}{}
	return newQueryIssue(alterTableClusterOnIssue, objectType, objectName, sqlStatement, details)
}

var alterTableDisableRuleIssue = issue.Issue{
	Type:       ALTER_TABLE_DISABLE_RULE,
	TypeName:   "ALTER TABLE name DISABLE RULE not supported yet",
	GH:         "https://github.com/yugabyte/yugabyte-db/issues/1124",
	Suggestion: "Remove this and the rule '%s' from the exported schema to be not enabled on the table.",
	DocsLink:   "https://docs.yugabyte.com/preview/yugabyte-voyager/known-issues/postgresql/#unsupported-alter-table-ddl-variants-in-source-schema",
}

func NewAlterTableDisableRuleIssue(objectType string, objectName string, sqlStatement string, ruleName string) QueryIssue {
	details := map[string]interface{}{}
	issue := alterTableDisableRuleIssue
	issue.Suggestion = fmt.Sprintf(issue.Suggestion, ruleName)
	return newQueryIssue(issue, objectType, objectName, sqlStatement, details)
}

var exclusionConstraintIssue = issue.Issue{
	Type:       EXCLUSION_CONSTRAINTS,
	TypeName:   "Exclusion constraint is not supported yet",
	GH:         "https://github.com/yugabyte/yugabyte-db/issues/3944",
	Suggestion: "Refer docs link for details on possible workaround",
	DocsLink:   "https://docs.yugabyte.com/preview/yugabyte-voyager/known-issues/postgresql/#exclusion-constraints-is-not-supported",
}

func NewExclusionConstraintIssue(objectType string, objectName string, sqlStatement string, constraintName string) QueryIssue {
	details := map[string]interface{}{
		CONSTRAINT_NAME: constraintName,
	}
	return newQueryIssue(exclusionConstraintIssue, objectType, objectName, sqlStatement, details)
}

var deferrableConstraintIssue = issue.Issue{
	Type:       DEFERRABLE_CONSTRAINTS,
	TypeName:   "DEFERRABLE constraints not supported yet",
	GH:         "https://github.com/yugabyte/yugabyte-db/issues/1709",
	Suggestion: "Remove these constraints from the exported schema and make the neccessary changes to the application to work on target seamlessly",
	DocsLink:   "https://docs.yugabyte.com/preview/yugabyte-voyager/known-issues/postgresql/#deferrable-constraint-on-constraints-other-than-foreign-keys-is-not-supported",
}

func NewDeferrableConstraintIssue(objectType string, objectName string, sqlStatement string, constraintName string) QueryIssue {
	details := map[string]interface{}{
		CONSTRAINT_NAME: constraintName,
	}
	return newQueryIssue(deferrableConstraintIssue, objectType, objectName, sqlStatement, details)
}

var multiColumnGinIndexIssue = issue.Issue{
	Type:     MULTI_COLUMN_GIN_INDEX,
	TypeName: "Schema contains gin index on multi column which is not supported.",
	GH:       "https://github.com/yugabyte/yugabyte-db/issues/10652",
	DocsLink: "https://docs.yugabyte.com/preview/yugabyte-voyager/known-issues/postgresql/#gin-indexes-on-multiple-columns-are-not-supported",
}

func NewMultiColumnGinIndexIssue(objectType string, objectName string, sqlStatement string) QueryIssue {
	return newQueryIssue(multiColumnGinIndexIssue, objectType, objectName, sqlStatement, map[string]interface{}{})
}

var orderedGinIndexIssue = issue.Issue{
	Type:     ORDERED_GIN_INDEX,
	TypeName: "Schema contains gin index on column with ASC/DESC/HASH Clause which is not supported.",
	GH:       "https://github.com/yugabyte/yugabyte-db/issues/10653",
	DocsLink: "https://docs.yugabyte.com/preview/yugabyte-voyager/known-issues/postgresql/#issue-in-some-unsupported-cases-of-gin-indexes",
}

func NewOrderedGinIndexIssue(objectType string, objectName string, sqlStatement string) QueryIssue {
	return newQueryIssue(orderedGinIndexIssue, objectType, objectName, sqlStatement, map[string]interface{}{})
}

var policyRoleIssue = issue.Issue{
	Type:       POLICY_WITH_ROLES,
	TypeName:   "Policy require roles to be created.",
	Suggestion: "Users/Grants are not migrated during the schema migration. Create the Users manually to make the policies work",
	GH:         "https://github.com/yugabyte/yb-voyager/issues/1655",
	DocsLink:   "https://docs.yugabyte.com/preview/yugabyte-voyager/known-issues/postgresql/#policies-on-users-in-source-require-manual-user-creation",
}

func NewPolicyRoleIssue(objectType string, objectName string, sqlStatement string, roles []string) QueryIssue {
	issue := policyRoleIssue
	issue.TypeName = fmt.Sprintf("%s Users - (%s)", issue.TypeName, strings.Join(roles, ","))
	return newQueryIssue(issue, objectType, objectName, sqlStatement, map[string]interface{}{})
}

var constraintTriggerIssue = issue.Issue{
	Type:     CONSTRAINT_TRIGGER,
	TypeName: "CONSTRAINT TRIGGER not supported yet.",
	GH:       "https://github.com/YugaByte/yugabyte-db/issues/1709",
	DocsLink: "https://docs.yugabyte.com/preview/yugabyte-voyager/known-issues/postgresql/#constraint-trigger-is-not-supported",
}

func NewConstraintTriggerIssue(objectType string, objectName string, sqlStatement string) QueryIssue {
	details := map[string]interface{}{}
	return newQueryIssue(constraintTriggerIssue, objectType, objectName, sqlStatement, details)
}

var referencingClauseInTriggerIssue = issue.Issue{
	Type:     REFERENCING_CLAUSE_IN_TRIGGER,
	TypeName: "REFERENCING clause (transition tables) not supported yet.",
	GH:       "https://github.com/YugaByte/yugabyte-db/issues/1668",
	DocsLink: "https://docs.yugabyte.com/preview/yugabyte-voyager/known-issues/postgresql/#referencing-clause-for-triggers",
}

func NewReferencingClauseTrigIssue(objectType string, objectName string, sqlStatement string) QueryIssue {
	return newQueryIssue(referencingClauseInTriggerIssue, objectType, objectName, sqlStatement, map[string]interface{}{})
}

var beforeRowTriggerOnPartitionTableIssue = issue.Issue{
	Type:       BEFORE_ROW_TRIGGER_ON_PARTITIONED_TABLE,
	TypeName:   "Partitioned tables cannot have BEFORE / FOR EACH ROW triggers.",
	DocsLink:   "https://docs.yugabyte.com/preview/yugabyte-voyager/known-issues/postgresql/#before-row-triggers-on-partitioned-tables",
	GH:         "https://github.com/yugabyte/yugabyte-db/issues/24830",
	Suggestion: "Create the triggers on individual partitions.",
}

func NewBeforeRowOnPartitionTableIssue(objectType string, objectName string, sqlStatement string) QueryIssue {
	return newQueryIssue(beforeRowTriggerOnPartitionTableIssue, objectType, objectName, sqlStatement, map[string]interface{}{})
}

var alterTableAddPKOnPartitionIssue = issue.Issue{
	Type:     ALTER_TABLE_ADD_PK_ON_PARTITIONED_TABLE,
	TypeName: "Adding primary key to a partitioned table is not supported yet.",
	DocsLink: "https://docs.yugabyte.com/preview/yugabyte-voyager/known-issues/postgresql/#adding-primary-key-to-a-partitioned-table-results-in-an-error",
	GH:       "https://github.com/yugabyte/yugabyte-db/issues/10074",
	MinimumVersionsFixedIn: map[string]*ybversion.YBVersion{
		ybversion.SERIES_2024_1: ybversion.V2024_1_0_0,
		ybversion.SERIES_2024_2: ybversion.V2024_2_0_0,
		ybversion.SERIES_2_23:   ybversion.V2_23_0_0,
	},
}

func NewAlterTableAddPKOnPartiionIssue(objectType string, objectName string, sqlStatement string) QueryIssue {
	details := map[string]interface{}{}
	return newQueryIssue(alterTableAddPKOnPartitionIssue, objectType, objectName, sqlStatement, details)
}

var expressionPartitionIssue = issue.Issue{
	Type:       EXPRESSION_PARTITION_WITH_PK_UK,
	TypeName:   "Issue with Partition using Expression on a table which cannot contain Primary Key / Unique Key on any column",
	Suggestion: "Remove the Constriant from the table definition",
	GH:         "https://github.com/yugabyte/yb-voyager/issues/698",
	DocsLink:   "https://docs.yugabyte.com/preview/yugabyte-voyager/known-issues/mysql/#tables-partitioned-with-expressions-cannot-contain-primary-unique-keys",
}

func NewExpressionPartitionIssue(objectType string, objectName string, sqlStatement string) QueryIssue {
	return newQueryIssue(expressionPartitionIssue, objectType, objectName, sqlStatement, map[string]interface{}{})
}

var multiColumnListPartition = issue.Issue{
	Type:       MULTI_COLUMN_LIST_PARTITION,
	TypeName:   `cannot use "list" partition strategy with more than one column`,
	Suggestion: "Make it a single column partition by list or choose other supported Partitioning methods",
	GH:         "https://github.com/yugabyte/yb-voyager/issues/699",
	DocsLink:   "https://docs.yugabyte.com/preview/yugabyte-voyager/known-issues/mysql/#multi-column-partition-by-list-is-not-supported",
}

func NewMultiColumnListPartition(objectType string, objectName string, sqlStatement string) QueryIssue {
	return newQueryIssue(multiColumnListPartition, objectType, objectName, sqlStatement, map[string]interface{}{})
}

var insufficientColumnsInPKForPartition = issue.Issue{
	Type:       INSUFFICIENT_COLUMNS_IN_PK_FOR_PARTITION,
	TypeName:   "insufficient columns in the PRIMARY KEY constraint definition in CREATE TABLE",
	Suggestion: "Add all Partition columns to Primary Key",
	GH:         "https://github.com/yugabyte/yb-voyager/issues/578",
	DocsLink:   "https://docs.yugabyte.com/preview/yugabyte-voyager/known-issues/oracle/#partition-key-column-not-part-of-primary-key-columns",
}

func NewInsufficientColumnInPKForPartition(objectType string, objectName string, sqlStatement string, partitionColumnsNotInPK []string) QueryIssue {
	issue := insufficientColumnsInPKForPartition
	issue.TypeName = fmt.Sprintf("%s - (%s)", issue.TypeName, strings.Join(partitionColumnsNotInPK, ", "))
	return newQueryIssue(issue, objectType, objectName, sqlStatement, map[string]interface{}{})
}

var xmlDatatypeIssue = issue.Issue{
	Type:       XML_DATATYPE,
	TypeName:   "Unsupported datatype - xml",
	Suggestion: "Data ingestion is not supported for this type in YugabyteDB so handle this type in different way. Refer link for more details.",
	GH:         "https://github.com/yugabyte/yugabyte-db/issues/1043",
	DocsLink:   "https://docs.yugabyte.com/preview/yugabyte-voyager/known-issues/postgresql/#data-ingestion-on-xml-data-type-is-not-supported",
}

func NewXMLDatatypeIssue(objectType string, objectName string, sqlStatement string, colName string) QueryIssue {
	issue := xmlDatatypeIssue
	issue.TypeName = fmt.Sprintf("%s on column - %s", issue.TypeName, colName)
	return newQueryIssue(issue, objectType, objectName, sqlStatement, map[string]interface{}{})
}

var xidDatatypeIssue = issue.Issue{
	Type:       XID_DATATYPE,
	TypeName:   "Unsupported datatype - xid",
	Suggestion: "Functions for this type e.g. txid_current are not supported in YugabyteDB yet",
	GH:         "https://github.com/yugabyte/yugabyte-db/issues/15638",
	DocsLink:   "https://docs.yugabyte.com/preview/yugabyte-voyager/known-issues/postgresql/#xid-functions-is-not-supported",
}

func NewXIDDatatypeIssue(objectType string, objectName string, sqlStatement string, colName string) QueryIssue {
	issue := xidDatatypeIssue
	issue.TypeName = fmt.Sprintf("%s on column - %s", issue.TypeName, colName)
	return newQueryIssue(issue, objectType, objectName, sqlStatement, map[string]interface{}{})
}

var postgisDatatypeIssue = issue.Issue{
	Type:     POSTGIS_DATATYPES,
	TypeName: "Unsupported datatype",
	GH:       "https://github.com/yugabyte/yugabyte-db/issues/11323",
	DocsLink: "https://docs.yugabyte.com/preview/yugabyte-voyager/known-issues/postgresql/#unsupported-datatypes-by-yugabytedb",
}

func NewPostGisDatatypeIssue(objectType string, objectName string, sqlStatement string, typeName string, colName string) QueryIssue {
	issue := postgisDatatypeIssue
	issue.TypeName = fmt.Sprintf("%s - %s on column - %s", issue.TypeName, typeName, colName)
	return newQueryIssue(issue, objectType, objectName, sqlStatement, map[string]interface{}{})
}

var unsupportedDatatypesIssue = issue.Issue{
	Type:     UNSUPPORTED_DATATYPES,
	TypeName: "Unsupported datatype",
	GH:       "https://github.com/yugabyte/yb-voyager/issues/1731",
	DocsLink: "https://docs.yugabyte.com/preview/yugabyte-voyager/known-issues/postgresql/#unsupported-datatypes-by-yugabytedb",
}

func NewUnsupportedDatatypesIssue(objectType string, objectName string, sqlStatement string, typeName string, colName string) QueryIssue {
	issue := unsupportedDatatypesIssue
	issue.TypeName = fmt.Sprintf("%s - %s on column - %s", issue.TypeName, typeName, colName)
	return newQueryIssue(issue, objectType, objectName, sqlStatement, map[string]interface{}{})
}

var unsupportedDatatypesForLiveMigrationIssue = issue.Issue{
	Type:     UNSUPPORTED_DATATYPES_LIVE_MIGRATION,
	TypeName: "Unsupported datatype for Live migration",
	GH:       "https://github.com/yugabyte/yb-voyager/issues/1731",
	DocsLink: "https://docs.yugabyte.com/preview/yugabyte-voyager/known-issues/postgresql/#unsupported-datatypes-by-voyager-during-live-migration",
}

func NewUnsupportedDatatypesForLMIssue(objectType string, objectName string, sqlStatement string, typeName string, colName string) QueryIssue {
	issue := unsupportedDatatypesForLiveMigrationIssue
	issue.TypeName = fmt.Sprintf("%s - %s on column - %s", issue.TypeName, typeName, colName)
	return newQueryIssue(issue, objectType, objectName, sqlStatement, map[string]interface{}{})
}

var unsupportedDatatypesForLiveMigrationWithFFOrFBIssue = issue.Issue{
	Type:     UNSUPPORTED_DATATYPES_LIVE_MIGRATION_WITH_FF_FB,
	TypeName: "Unsupported datatype for Live migration with fall-forward/fallback",
	GH:       "https://github.com/yugabyte/yb-voyager/issues/1731",
	DocsLink: "https://docs.yugabyte.com/preview/yugabyte-voyager/known-issues/postgresql/#unsupported-datatypes-by-voyager-during-live-migration",
}

func NewUnsupportedDatatypesForLMWithFFOrFBIssue(objectType string, objectName string, sqlStatement string, typeName string, colName string) QueryIssue {
	issue := unsupportedDatatypesForLiveMigrationWithFFOrFBIssue
	issue.TypeName = fmt.Sprintf("%s - %s on column - %s", issue.TypeName, typeName, colName)
	return newQueryIssue(issue, objectType, objectName, sqlStatement, map[string]interface{}{})
}

var primaryOrUniqueOnUnsupportedIndexTypesIssue = issue.Issue{
	Type:       PK_UK_ON_COMPLEX_DATATYPE,
	TypeName:   "Primary key and Unique constraint on column '%s' not yet supported",
	GH:         "https://github.com/yugabyte/yugabyte-db/issues/25003",
	Suggestion: "Refer to the docs link for the workaround",
	DocsLink:   "https://docs.yugabyte.com/preview/yugabyte-voyager/known-issues/postgresql/#indexes-on-some-complex-data-types-are-not-supported", //Keeping it similar for now, will see if we need to a separate issue on docs,
}

func NewPrimaryOrUniqueConsOnUnsupportedIndexTypesIssue(objectType string, objectName string, sqlStatement string, typeName string, constraintName string) QueryIssue {
	details := map[string]interface{}{
		CONSTRAINT_NAME: constraintName,
	}
	issue := primaryOrUniqueOnUnsupportedIndexTypesIssue
	issue.TypeName = fmt.Sprintf(issue.TypeName, typeName)
	return newQueryIssue(issue, objectType, objectName, sqlStatement, details)
}

var indexOnComplexDatatypesIssue = issue.Issue{
	Type:       INDEX_ON_COMPLEX_DATATYPE,
	TypeName:   "INDEX on column '%s' not yet supported",
	GH:         "https://github.com/yugabyte/yugabyte-db/issues/25003",
	Suggestion: "Refer to the docs link for the workaround",
	DocsLink:   "https://docs.yugabyte.com/preview/yugabyte-voyager/known-issues/postgresql/#indexes-on-some-complex-data-types-are-not-supported",
}

func NewIndexOnComplexDatatypesIssue(objectType string, objectName string, sqlStatement string, typeName string) QueryIssue {
	issue := indexOnComplexDatatypesIssue
	issue.TypeName = fmt.Sprintf(issue.TypeName, typeName)
	return newQueryIssue(issue, objectType, objectName, sqlStatement, map[string]interface{}{})
}

var foreignTableIssue = issue.Issue{
	Type:       FOREIGN_TABLE,
	TypeName:   "Foreign tables require manual intervention.",
	GH:         "https://github.com/yugabyte/yb-voyager/issues/1627",
	Suggestion: "SERVER '%s', and USER MAPPING should be created manually on the target to create and use the foreign table",
	DocsLink:   "https://docs.yugabyte.com/preview/yugabyte-voyager/known-issues/postgresql/#foreign-table-in-the-source-database-requires-server-and-user-mapping",
}

func NewForeignTableIssue(objectType string, objectName string, sqlStatement string, serverName string) QueryIssue {
	issue := foreignTableIssue
	issue.Suggestion = fmt.Sprintf(issue.Suggestion, serverName)
	return newQueryIssue(issue, objectType, objectName, sqlStatement, map[string]interface{}{})
}

var inheritanceIssue = issue.Issue{
	Type:     INHERITANCE,
	TypeName: "TABLE INHERITANCE not supported in YugabyteDB",
	GH:       "https://github.com/YugaByte/yugabyte-db/issues/1129",
	DocsLink: "https://docs.yugabyte.com/preview/yugabyte-voyager/known-issues/postgresql/#table-inheritance-is-not-supported",
}

func NewInheritanceIssue(objectType string, objectName string, sqlStatement string) QueryIssue {
	return newQueryIssue(inheritanceIssue, objectType, objectName, sqlStatement, map[string]interface{}{})
}

var percentTypeSyntax = issue.Issue{
	Type:            REFERENCED_TYPE_DECLARATION,
	TypeName:        "Referenced type declaration of variables",
	TypeDescription: "",
	Suggestion:      "Fix the syntax to include the actual type name instead of referencing the type of a column",
	GH:              "https://github.com/yugabyte/yugabyte-db/issues/23619",
	DocsLink:        "https://docs.yugabyte.com/preview/yugabyte-voyager/known-issues/postgresql/#type-syntax-is-not-supported",
}

func NewPercentTypeSyntaxIssue(objectType string, objectName string, sqlStatement string) QueryIssue {
	return newQueryIssue(percentTypeSyntax, objectType, objectName, sqlStatement, map[string]interface{}{})
}

var loDatatypeIssue = issue.Issue{
	Type:       LARGE_OBJECT_DATATYPE,
	TypeName:   "Unsupported datatype - lo",
	Suggestion: "Large objects are not yet supported in YugabyteDB, no workaround available currently",
	GH:         "https://github.com/yugabyte/yugabyte-db/issues/25318",
	DocsLink:   "", // TODO
}

func NewLODatatypeIssue(objectType string, objectName string, SqlStatement string, colName string) QueryIssue {
	issue := loDatatypeIssue
	issue.TypeName = fmt.Sprintf("%s on column - %s", issue.TypeName, colName)
	return newQueryIssue(issue, objectType, objectName, SqlStatement, map[string]interface{}{})
}

var multiRangeDatatypeIssue = issue.Issue{
	Type:       MULTI_RANGE_DATATYPE,
	TypeName:   "Unsupported datatype",
	Suggestion: "Multirange data type is not yet supported in YugabyteDB, no workaround available currently",
	GH:         "", //TODO
	DocsLink:   "", //TODO
}

func NewMultiRangeDatatypeIssue(objectType string, objectName string, sqlStatement string, typeName string, colName string) QueryIssue {
	issue := multiRangeDatatypeIssue
	issue.TypeName = fmt.Sprintf("%s - %s on column - %s", issue.TypeName, typeName, colName)
	return newQueryIssue(issue, objectType, objectName, sqlStatement, map[string]interface{}{})
}

var securityInvokerViewIssue = issue.Issue{
	Type:       SECURITY_INVOKER_VIEWS,
	TypeName:   "Security Invoker Views not supported yet",
	Suggestion: "Security Invoker Views are not yet supported in YugabyteDB, no workaround available currently",
	GH:         "", // TODO
	DocsLink:   "", // TODO
}

func NewSecurityInvokerViewIssue(objectType string, objectName string, SqlStatement string) QueryIssue {
	return newQueryIssue(securityInvokerViewIssue, objectType, objectName, SqlStatement, map[string]interface{}{})
}

<<<<<<< HEAD
var deterministicOptionCollationIssue = issue.Issue{
	Type:       DETERMINISTIC_OPTION_WITH_COLLATION,
	TypeName:   DETERMINISTIC_OPTION_WITH_COLLATION_NAME,
	Suggestion: "This feature is not supported in YugabyteDB yet",
=======
var foreignKeyReferencesPartitionedTableIssue = issue.Issue{
	Type:       FOREIGN_KEY_REFERENCES_PARTITIONED_TABLE,
	TypeName:   FOREIGN_KEY_REFERENCES_PARTITIONED_TABLE_NAME,
	Suggestion: "No workaround available ",
>>>>>>> 5a50ec5c
	GH:         "", // TODO
	DocsLink:   "", // TODO
}

<<<<<<< HEAD
func NewDeterministicOptionCollationIssue(objectType string, objectName string, SqlStatement string) QueryIssue {
	return newQueryIssue(deterministicOptionCollationIssue, objectType, objectName, SqlStatement, map[string]interface{}{})
=======
func NewForeignKeyReferencesPartitionedTableIssue(objectType string, objectName string, SqlStatement string, constraintName string) QueryIssue {
	details := map[string]interface{}{
		CONSTRAINT_NAME: constraintName,
	}
	return newQueryIssue(foreignKeyReferencesPartitionedTableIssue, objectType, objectName, SqlStatement, details)
>>>>>>> 5a50ec5c
}<|MERGE_RESOLUTION|>--- conflicted
+++ resolved
@@ -466,29 +466,29 @@
 	return newQueryIssue(securityInvokerViewIssue, objectType, objectName, SqlStatement, map[string]interface{}{})
 }
 
-<<<<<<< HEAD
 var deterministicOptionCollationIssue = issue.Issue{
 	Type:       DETERMINISTIC_OPTION_WITH_COLLATION,
 	TypeName:   DETERMINISTIC_OPTION_WITH_COLLATION_NAME,
 	Suggestion: "This feature is not supported in YugabyteDB yet",
-=======
+	GH:         "", // TODO
+	DocsLink:   "", // TODO
+}
+
+func NewDeterministicOptionCollationIssue(objectType string, objectName string, SqlStatement string) QueryIssue {
+	return newQueryIssue(deterministicOptionCollationIssue, objectType, objectName, SqlStatement, map[string]interface{}{})
+}
+
 var foreignKeyReferencesPartitionedTableIssue = issue.Issue{
 	Type:       FOREIGN_KEY_REFERENCES_PARTITIONED_TABLE,
 	TypeName:   FOREIGN_KEY_REFERENCES_PARTITIONED_TABLE_NAME,
 	Suggestion: "No workaround available ",
->>>>>>> 5a50ec5c
 	GH:         "", // TODO
 	DocsLink:   "", // TODO
 }
 
-<<<<<<< HEAD
-func NewDeterministicOptionCollationIssue(objectType string, objectName string, SqlStatement string) QueryIssue {
-	return newQueryIssue(deterministicOptionCollationIssue, objectType, objectName, SqlStatement, map[string]interface{}{})
-=======
 func NewForeignKeyReferencesPartitionedTableIssue(objectType string, objectName string, SqlStatement string, constraintName string) QueryIssue {
 	details := map[string]interface{}{
 		CONSTRAINT_NAME: constraintName,
 	}
 	return newQueryIssue(foreignKeyReferencesPartitionedTableIssue, objectType, objectName, SqlStatement, details)
->>>>>>> 5a50ec5c
 }