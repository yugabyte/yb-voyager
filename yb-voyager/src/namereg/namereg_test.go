--- conflicted
+++ resolved
@@ -106,51 +106,50 @@
 	}
 }
 
-<<<<<<< HEAD
 func TestNameTupleMatchesPatternMySQL(t *testing.T) {
-    assert := assert.New(t)
-    sourceName := sqlname.NewObjectName(MYSQL, "test", "test", "Table1")
-    targetName := sqlname.NewObjectName(YUGABYTEDB, "public", "test", "table1")
-    ntup := NewNameTuple(TARGET_DB_IMPORTER_ROLE, sourceName, targetName)
-    testCases := []struct {
-        pattern string
-        match   bool
-    }{
-        {"table1", false}, // effectively: <defaultSchema>.table1 i.e. public.table1
-        {"table2", false},
-        {"table", false},
-        {`"Table1"`, true},
+	assert := assert.New(t)
+	sourceName := sqlname.NewObjectName(MYSQL, "test", "test", "Table1")
+	targetName := sqlname.NewObjectName(YUGABYTEDB, "public", "test", "table1")
+	ntup := NewNameTuple(TARGET_DB_IMPORTER_ROLE, sourceName, targetName)
+	testCases := []struct {
+		pattern string
+		match   bool
+	}{
+		{"table1", true},
+		{"table2", false},
+		{"table", false},
+		{`"Table1"`, true},
 		{"Table1", true},
-        {"TABLE2", false},
-        {"TABLE", false},
-        {"TABLE*", false}, // Case-sensitive, so "TABLE*" does not match "Table1"
-        {`"Table*"`, true},
+		{"TABLE2", false},
+		{"TABLE", false},
+		{"TABLE*", true},
+		{`"Table*"`, true},
 		{"Table*", true},
-        // {"TEST.TABLE1", true}, //This is same as Oracle matching issue with case insensitivity//TODO
-		{"table1", false},  // defaultSchema is "public", so "table1" can't "test.table1"
-        {"test.TABLE2", false},
-        {"test.TABLE", false},
-        {"test.TABLE*", false}, // Case-sensitive, so "SAKILA.TABLE*" does not match "test.Table1"
-        {"test.table1", true}, // Case-sensitive, so "sakila.table1" does not match "test.Table1"
-        {"test.table2", false},
-        {"test.table", false},
-        {"test.table*", true}, // Case-sensitive, so "sakila.table*" does not match "test.Table1"
-    }
-
-    for _, tc := range testCases {
-        match, err := ntup.MatchesPattern(tc.pattern)
-        assert.Nil(err)
-        assert.Equal(tc.match, match, "pattern: %s, expected: %b, got: %b", tc.pattern, tc.match, match)
-    }
-}
-=======
+		{"TEST.TABLE1", true},
+		{"test.TABLE2", false},
+		{"test.TABLE", false},
+		{"test.TABLE*", true}, // Case-sensitive, so "SAKILA.TABLE*" does not match "test.Table1"
+		{"test.table1", true}, // Case-sensitive, so "sakila.table1" does not match "test.Table1"
+		{"test.table2", false},
+		{"test.table", false},
+		{"test.table*", true}, // Case-sensitive, so "sakila.table*" does not match "test.Table1"
+	}
+
+	for _, tc := range testCases {
+		match, err := ntup.MatchesPattern(tc.pattern)
+		assert.Nil(err)
+		assert.Equal(tc.match, match, "pattern: %s, expected: %b, got: %b", tc.pattern, tc.match, match)
+	}
+}
 func TestNameMatchesPattern(t *testing.T) {
 	assert := assert.New(t)
 	require := require.New(t)
 
 	reg := &NameRegistry{
-		SourceDBType:              ORACLE,
-		role:                      SOURCE_DB_EXPORTER_ROLE,
+		SourceDBType: ORACLE,
+		params: NameRegistryParams{
+			Role: SOURCE_DB_EXPORTER_ROLE,
+		},
 		SourceDBSchemaNames:       []string{"TEST_SCHEMA"},
 		DefaultSourceDBSchemaName: "TEST_SCHEMA",
 		SourceDBTableNames: map[string][]string{
@@ -162,7 +161,7 @@
 		},
 	}
 	// Prepare a list of all NamedTuples.
-	ntups := make([]*sqlname.NameTuple, 0)
+	ntups := make([]sqlname.NameTuple, 0)
 	for _, tableName := range reg.SourceDBTableNames["TEST_SCHEMA"] {
 		ntup, err := reg.LookupTableName(tableName)
 		require.Nil(err)
@@ -179,7 +178,7 @@
 		{"group", []string{"TEST_SCHEMA.group"}},
 		{"check", []string{"TEST_SCHEMA.check"}},
 		{"test*", []string{"TEST_SCHEMA.TEST_TIMEZONE"}},
-		{"*Case*", []string{"TEST_SCHEMA.Case_Sensitive_Columns", "TEST_SCHEMA.Mixed_Case_Table_Name_Test"}},
+		{`"*Case*"`, []string{"TEST_SCHEMA.Case_Sensitive_Columns", "TEST_SCHEMA.Mixed_Case_Table_Name_Test"}},
 		{"c*", []string{"TEST_SCHEMA.C", "TEST_SCHEMA.C1", "TEST_SCHEMA.C2", "TEST_SCHEMA.Case_Sensitive_Columns", "TEST_SCHEMA.check"}},
 	}
 	for _, tc := range testCases {
@@ -196,7 +195,6 @@
 	}
 }
 
->>>>>>> e5dc34a2
 func TestNameRegistrySuccessfulLookup(t *testing.T) {
 	assert := assert.New(t)
 	require := require.New(t)
