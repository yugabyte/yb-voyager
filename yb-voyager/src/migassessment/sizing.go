/*
Copyright (c) YugabyteDB, Inc.

Licensed under the Apache License, Version 2.0 (the "License");
you may not use this file except in compliance with the License.
You may obtain a copy of the License at

	http://www.apache.org/licenses/LICENSE-2.0

Unless required by applicable law or agreed to in writing, software
distributed under the License is distributed on an "AS IS" BASIS,
WITHOUT WARRANTIES OR CONDITIONS OF ANY KIND, either express or implied.
See the License for the specific language governing permissions and
limitations under the License.
*/

package migassessment

import (
	"database/sql"
	_ "embed"
	"fmt"
	"io"
	"math"
	"net/http"
	"os"
	"path/filepath"
	"sort"
	"strings"

	"github.com/samber/lo"
	log "github.com/sirupsen/logrus"
	"github.com/yugabyte/yb-voyager/yb-voyager/src/utils/sqlname"

	"github.com/yugabyte/yb-voyager/yb-voyager/src/utils"
	"github.com/yugabyte/yb-voyager/yb-voyager/src/ybversion"
)

type SourceDBMetadata struct {
	SchemaName      string          `db:"schema_name"`
	ObjectName      string          `db:"object_name"`
	RowCount        sql.NullFloat64 `db:"row_count,string"`
	ColumnCount     sql.NullInt64   `db:"column_count,string"`
	Reads           sql.NullInt64   `db:"reads,string"`
	Writes          sql.NullInt64   `db:"writes,string"`
	ReadsPerSec     sql.NullInt64   `db:"reads_per_second,string"`
	WritesPerSec    sql.NullInt64   `db:"writes_per_second,string"`
	IsIndex         bool            `db:"is_index,string"`
	ParentTableName sql.NullString  `db:"parent_table_name"`
	Size            sql.NullFloat64 `db:"size_in_bytes,string"`
}

type ExpDataShardedLimit struct {
	numCores              sql.NullFloat64 `db:"num_cores,string"`
	memPerCore            sql.NullFloat64 `db:"mem_per_core,string"`
	maxSupportedNumTables sql.NullInt64   `db:"max_num_tables,string"`
}

type ExpDataColocatedLimit struct {
	maxColocatedSizeSupported sql.NullFloat64 `db:"max_colocated_db_size_gb,string"`
	numCores                  sql.NullFloat64 `db:"num_cores,string"`
	memPerCore                sql.NullFloat64 `db:"mem_per_core,string"`
	maxSupportedNumTables     sql.NullInt64   `db:"max_num_tables,string"`
	minSupportedNumTables     sql.NullFloat64 `db:"min_num_tables,string"`
}

type ExpDataThroughput struct {
	numCores                   sql.NullFloat64 `db:"num_cores,string"`
	memPerCore                 sql.NullFloat64 `db:"mem_per_core,string"`
	maxSupportedSelectsPerCore sql.NullFloat64 `db:"max_selects_per_core,string"`
	maxSupportedInsertsPerCore sql.NullFloat64 `db:"max_inserts_per_core,string"`
	selectConnPerNode          sql.NullInt64   `db:"select_conn_per_node,string"`
	insertConnPerNode          sql.NullInt64   `db:"insert_conn_per_node,string"`
}

type ExpDataLoadTime struct {
	csvSizeGB         sql.NullFloat64 `db:"csv_size_gb,string"`
	migrationTimeSecs sql.NullFloat64 `db:"migration_time_secs,string"`
	rowCount          sql.NullFloat64 `db:"row_count,string"`
}

type ExpDataLoadTimeIndexImpact struct {
	numIndexes                    sql.NullFloat64 `db:"num_indexes,string"`
	multiplicationFactorSharded   sql.NullFloat64 `db:"multiplication_factor_sharded,string"`
	multiplicationFactorColocated sql.NullFloat64 `db:"multiplication_factor_colocated,string"`
}

type ExpDataLoadTimeColumnsImpact struct {
	numColumns                    sql.NullInt64   `db:"number_of_columns,string"`
	multiplicationFactorSharded   sql.NullFloat64 `db:"multiplication_factor_sharded,string"`
	multiplicationFactorColocated sql.NullFloat64 `db:"multiplication_factor_colocated,string"`
}

type ExpDataLoadTimeNumNodesImpact struct {
	numNodes             sql.NullInt64   `db:"num_nodes,string"`
	importThroughputMbps sql.NullFloat64 `db:"import_throughput_mbps,string"`
}

type IntermediateRecommendation struct {
	ColocatedTables                                    []SourceDBMetadata
	ShardedTables                                      []SourceDBMetadata
	ColocatedSize                                      float64
	ShardedSize                                        float64
	NumNodes                                           float64
	VCPUsPerInstance                                   int
	MemoryPerCore                                      int
	OptimalSelectConnectionsPerNode                    int64
	OptimalInsertConnectionsPerNode                    int64
	EstimatedTimeInMinForImport                        float64
	EstimatedTimeInMinForImportWithoutRedundantIndexes float64
	FailureReasoning                                   string
	CoresNeeded                                        float64
}

type ExperimentDataAvailableYbVersion struct {
	versionId        int64
	expDataYbVersion *ybversion.YBVersion
	expDataIsDefault bool
}

const (
	COLOCATED_LIMITS_TABLE         = "colocated_limits"
	COLOCATED_SIZING_TABLE         = "colocated_sizing"
	SHARDED_SIZING_TABLE           = "sharded_sizing"
	COLOCATED_LOAD_TIME_TABLE      = "colocated_load_time"
	SHARDED_LOAD_TIME_TABLE        = "sharded_load_time"
	LOAD_TIME_INDEX_IMPACT_TABLE   = "load_time_index_impact"
	LOAD_TIME_COLUMNS_IMPACT_TABLE = "load_time_columns_impact"
	LOAD_TIME_NUM_NODES_IMPACT     = "load_time_num_nodes_impact"
	// GITHUB_RAW_LINK use raw github link to fetch the file from repository using the api:
	// https://raw.githubusercontent.com/{username-or-organization}/{repository}/{branch}/{path-to-file}
	GITHUB_RAW_LINK                 = "https://raw.githubusercontent.com/yugabyte/yb-voyager/main/yb-voyager/src/migassessment/resources"
	EXPERIMENT_DATA_FILENAME        = "yb_experiment_data_source.db"
	DBS_DIR                         = "dbs"
	SIZE_UNIT_GB                    = "GB"
	SIZE_UNIT_MB                    = "MB"
	LOW_PHASE_SHARD_COUNT           = 1
	LOW_PHASE_SIZE_THRESHOLD_GB     = 0.512
	HIGH_PHASE_SHARD_COUNT          = 24
	HIGH_PHASE_SIZE_THRESHOLD_GB    = 10
	FINAL_PHASE_SIZE_THRESHOLD_GB   = 100
	MAX_TABLETS_PER_TABLE           = 256
	PREFER_REMOTE_EXPERIMENT_DB     = false
	COLOCATED_MAX_INDEXES_THRESHOLD = 2
	// COLOCATED / SHARDED Object types
	COLOCATED = "colocated"
	SHARDED   = "sharded"
)

func getExperimentDBPath(assessmentDir string) string {
	if AssessmentDir == "" {
		return filepath.Join(assessmentDir, DBS_DIR, EXPERIMENT_DATA_FILENAME)
	} else {
		return filepath.Join(AssessmentDir, DBS_DIR, EXPERIMENT_DATA_FILENAME)
	}
}

//go:embed resources/yb_experiment_data_source.db
var experimentData []byte

var SourceMetadataObjectTypesToUse = []string{
	"%table%",
	"%index%",
	"materialized view",
}

func SizingAssessment(assessmentDir string, targetDbVersion *ybversion.YBVersion, sourceDBType string) error {

	log.Infof("loading metadata files for sharding assessment")
	sourceTableMetadata, sourceIndexMetadata, sourceUniqueIndexesMetadata, _, err := loadSourceMetadata(GetSourceMetadataDBFilePath(), assessmentDir, sourceDBType)
	if err != nil {
		SizingReport.FailureReasoning = fmt.Sprintf("failed to load source metadata: %v", err)
		return fmt.Errorf("failed to load source metadata: %w", err)
	}

	experimentDB, err := createConnectionToExperimentData(assessmentDir)
	if err != nil {
		SizingReport.FailureReasoning = fmt.Sprintf("failed to connect to experiment data: %v", err)
		return fmt.Errorf("failed to connect to experiment data: %w", err)
	}

	// fetch yb versions with available experiment data, use default version if experiment data of supported release is
	// not available
	experimentDbAvailableYbVersions, defaultYbVersionId, err := loadYbVersionsWithExperimentData(experimentDB)
	ybVersionIdToUse := defaultYbVersionId
	if err != nil {
		SizingReport.FailureReasoning = fmt.Sprintf("failed to load yb versions: %v", err)
		return fmt.Errorf("failed to load yb versions: %w", err)
	}
	if len(experimentDbAvailableYbVersions) != 0 {
		// find closest yb version from experiment data to targetYbVersion or default
		ybVersionIdToUse = findClosestVersion(targetDbVersion, experimentDbAvailableYbVersions, defaultYbVersionId)
	}
	log.Infof(fmt.Sprintf("Experiment data yb version id used for sizing assessment: %v\n", ybVersionIdToUse))

	colocatedLimits, err := loadColocatedLimit(experimentDB, ybVersionIdToUse)
	if err != nil {
		SizingReport.FailureReasoning = fmt.Sprintf("error fetching the colocated limits: %v", err)
		return fmt.Errorf("error fetching the colocated limits: %w", err)
	}

	colocatedThroughput, err := loadExpDataThroughput(experimentDB, COLOCATED_SIZING_TABLE, ybVersionIdToUse)
	if err != nil {
		SizingReport.FailureReasoning = fmt.Sprintf("error fetching the colocated throughput: %v", err)
		return fmt.Errorf("error fetching the colocated throughput: %w", err)
	}

	shardedLimits, err := loadShardedTableLimits(experimentDB, ybVersionIdToUse)
	if err != nil {
		SizingReport.FailureReasoning = fmt.Sprintf("error fetching the sharded limits: %v", err)
		return fmt.Errorf("error fetching the colocated limits: %w", err)
	}

	shardedThroughput, err := loadExpDataThroughput(experimentDB, SHARDED_SIZING_TABLE, ybVersionIdToUse)
	if err != nil {
		SizingReport.FailureReasoning = fmt.Sprintf("error fetching the sharded throughput: %v", err)
		return fmt.Errorf("error fetching the sharded throughput: %w", err)
	}

	sizingRecommendationPerCore := createSizingRecommendationStructure(colocatedLimits)

	sizingRecommendationPerCore = shardingBasedOnTableSizeAndCount(sourceTableMetadata, sourceIndexMetadata,
		colocatedLimits, sizingRecommendationPerCore)

	sizingRecommendationPerCore = shardingBasedOnOperations(sourceIndexMetadata, colocatedThroughput, sizingRecommendationPerCore)

	sizingRecommendationPerCore = checkShardedTableLimit(sourceIndexMetadata, shardedLimits, sizingRecommendationPerCore)

	sizingRecommendationPerCore = findNumNodesNeededBasedOnThroughputRequirement(sourceIndexMetadata, shardedThroughput, sizingRecommendationPerCore)

	sizingRecommendationPerCore = findNumNodesNeededBasedOnTabletsRequired(sourceIndexMetadata, shardedLimits, sizingRecommendationPerCore)
	finalSizingRecommendation := pickBestRecommendation(sizingRecommendationPerCore)

	if finalSizingRecommendation.FailureReasoning != "" {
		SizingReport.FailureReasoning = finalSizingRecommendation.FailureReasoning
		return fmt.Errorf("error picking best recommendation: %v", finalSizingRecommendation.FailureReasoning)
	}

	colocatedObjects, cumulativeIndexCountColocated :=
		getListOfIndexesAlongWithObjects(finalSizingRecommendation.ColocatedTables, sourceIndexMetadata)
	shardedObjects, cumulativeIndexCountSharded :=
		getListOfIndexesAlongWithObjects(finalSizingRecommendation.ShardedTables, sourceIndexMetadata)

	// get load times data from experimental database for colocated Tables
	colocatedLoadTimes, err := getExpDataLoadTime(experimentDB, finalSizingRecommendation.VCPUsPerInstance,
		finalSizingRecommendation.MemoryPerCore, COLOCATED_LOAD_TIME_TABLE, ybVersionIdToUse)
	if err != nil {
		return fmt.Errorf("error while fetching colocated load time info: %w", err)
	}

	// get load times data from experimental database for sharded Tables
	shardedLoadTimes, err := getExpDataLoadTime(experimentDB, finalSizingRecommendation.VCPUsPerInstance,
		finalSizingRecommendation.MemoryPerCore, SHARDED_LOAD_TIME_TABLE, ybVersionIdToUse)
	if err != nil {
		return fmt.Errorf("error while fetching sharded load time info: %w", err)
	}

	// get experimental data for impact of indexes on import time
	indexImpactOnLoadTimeCommon, err := getExpDataIndexImpactOnLoadTime(experimentDB,
		finalSizingRecommendation.VCPUsPerInstance, finalSizingRecommendation.MemoryPerCore, ybVersionIdToUse)
	if err != nil {
		return fmt.Errorf("error while fetching experiment data for impact of index on load time: %w", err)
	}

	// get experimental data for impact of number of columns on import time
	columnsImpactOnLoadTimeCommon, err := getExpDataNumColumnsImpactOnLoadTime(experimentDB,
		finalSizingRecommendation.VCPUsPerInstance, finalSizingRecommendation.MemoryPerCore, ybVersionIdToUse)
	if err != nil {
		return fmt.Errorf("error while fetching experiment data for impact of number of columns on load time: %w", err)
	}

	// get experimental data for throughput scaling with number of nodes
	numNodesImpactOnLoadTimeSharded, err := getExpDataNumNodesImpactOnLoadTime(experimentDB,
		finalSizingRecommendation.VCPUsPerInstance, finalSizingRecommendation.MemoryPerCore, ybVersionIdToUse)
	if err != nil {
		return fmt.Errorf("error while fetching experiment data for throughput scaling with number of nodes: %w", err)
	}

	// calculate time taken for colocated import
	numNodesImportTimeDivisorColocated := 1.0
	importTimeForColocatedObjects, importTimeForColocatedObjectsWithoutRedundantIndexes, err := calculateTimeTakenForImport(
		finalSizingRecommendation.ColocatedTables, sourceUniqueIndexesMetadata, sourceIndexMetadata, colocatedLoadTimes,
		indexImpactOnLoadTimeCommon, columnsImpactOnLoadTimeCommon, COLOCATED, numNodesImportTimeDivisorColocated)
	if err != nil {
		SizingReport.FailureReasoning = fmt.Sprintf("calculate time taken for colocated data import: %v", err)
		return fmt.Errorf("calculate time taken for colocated data import: %w", err)
	}

	// find ratio of throughput of 3 nodes from experiment data vs the closest throughput of the recommended number of nodes
	// if the number of nodes is 3, then no scaling is needed
	numNodesImportTimeDivisorSharded := lo.Ternary(finalSizingRecommendation.NumNodes == 3, 1.0,
		findNumNodesThroughputScalingImportTimeDivisor(numNodesImpactOnLoadTimeSharded, finalSizingRecommendation.NumNodes))

	// calculate time taken for sharded import
	importTimeForShardedObjects, importTimeForShardedObjectsWithoutRedundantIndexes, err := calculateTimeTakenForImport(
		finalSizingRecommendation.ShardedTables, sourceUniqueIndexesMetadata, sourceIndexMetadata, shardedLoadTimes,
		indexImpactOnLoadTimeCommon, columnsImpactOnLoadTimeCommon, SHARDED, numNodesImportTimeDivisorSharded)
	if err != nil {
		SizingReport.FailureReasoning = fmt.Sprintf("calculate time taken for sharded data import: %v", err)
		return fmt.Errorf("calculate time taken for sharded data import: %w", err)
	}
	reasoning := getReasoning(finalSizingRecommendation, shardedObjects, cumulativeIndexCountSharded, colocatedObjects,
		cumulativeIndexCountColocated)

	sizingRecommendation := &SizingRecommendation{
		ColocatedTables:                 fetchObjectNames(finalSizingRecommendation.ColocatedTables),
		ShardedTables:                   fetchObjectNames(finalSizingRecommendation.ShardedTables),
		VCPUsPerInstance:                finalSizingRecommendation.VCPUsPerInstance,
		MemoryPerInstance:               finalSizingRecommendation.VCPUsPerInstance * finalSizingRecommendation.MemoryPerCore,
		NumNodes:                        finalSizingRecommendation.NumNodes,
		OptimalSelectConnectionsPerNode: finalSizingRecommendation.OptimalSelectConnectionsPerNode,
		OptimalInsertConnectionsPerNode: finalSizingRecommendation.OptimalInsertConnectionsPerNode,
		ColocatedReasoning:              reasoning,
		EstimatedTimeInMinForImport:     importTimeForColocatedObjects + importTimeForShardedObjects,
		EstimatedTimeInMinForImportWithoutRedundantIndexes: importTimeForColocatedObjectsWithoutRedundantIndexes + importTimeForShardedObjectsWithoutRedundantIndexes,
	}
	SizingReport.SizingRecommendation = *sizingRecommendation

	return nil
}

/*
pickBestRecommendation selects the best recommendation from a map of recommendations by optimizing for the cores. Hence,
we chose the setup where the number of cores is less.
Parameters:
  - recommendations: A map where the key is the number of vCPUs per instance and the value is an IntermediateRecommendation struct.

Returns:
  - The best IntermediateRecommendation based on the defined criteria.
*/
func pickBestRecommendation(recommendations map[int]IntermediateRecommendation) IntermediateRecommendation {
	var recs []IntermediateRecommendation
	for _, v := range recommendations {
		recs = append(recs, v)
	}
	// descending order sort
	sort.Slice(recs, func(i, j int) bool {
		return recs[i].VCPUsPerInstance > recs[j].VCPUsPerInstance
	})

	// find the one with the least number of nodes
	var minCores int = math.MaxUint32
	var finalRecommendation IntermediateRecommendation
	var foundRecommendation bool = false
	var maxCores int = math.MinInt32

	// Iterate over each recommendation
	for _, rec := range recs {
		// Update maxCores with the maximum number of vCPUs per instance across recommendations. If none of the cores
		// abe to satisfy the criteria, recommendation with maxCores will be used as final recommendation
		if maxCores < rec.VCPUsPerInstance {
			maxCores = rec.VCPUsPerInstance
		}
		// Check if the recommendation has no failure reasoning (i.e., it's a valid recommendation)
		if rec.FailureReasoning == "" {
			foundRecommendation = true
			// Update finalRecommendation if the current recommendation has fewer cores.
			log.Infof(fmt.Sprintf("vCPU: %v & cores required: %v gives nodes required: %v\n", rec.VCPUsPerInstance, rec.CoresNeeded, rec.NumNodes))
			if minCores > int(rec.CoresNeeded) {
				finalRecommendation = rec
				minCores = int(rec.CoresNeeded)
			} else if minCores == int(rec.CoresNeeded) {
				// If the number of cores is the same across machines, recommend the machine with higher core count
				if rec.VCPUsPerInstance > finalRecommendation.VCPUsPerInstance {
					finalRecommendation = rec
				}
			}
		}
	}
	// If no valid recommendation was found, select the recommendation with the maximum number of cores
	if !foundRecommendation {
		finalRecommendation = recommendations[maxCores]
		// notify customers to reach out to the Yugabyte customer support team for further assistance
		finalRecommendation.FailureReasoning = "Unable to determine appropriate sizing recommendation. Reach out to the Yugabyte customer support team at https://support.yugabyte.com for further assistance."
	}

	// Return the best recommendation
	return finalRecommendation
}

/*
findNumNodesNeededBasedOnThroughputRequirement calculates the number of nodes needed based on sharded throughput limits and updates the recommendation accordingly.
Parameters:
  - sourceIndexMetadata: A slice of SourceDBMetadata structs representing source indexes.
  - shardedThroughputSlice: A slice of ExpDataShardedThroughput structs representing sharded throughput limits.
  - recommendation: A map where the key is the number of vCPUs per instance and the value is an IntermediateRecommendation struct.

Returns:
  - An updated map of recommendations with the number of nodes needed.
*/
func findNumNodesNeededBasedOnThroughputRequirement(sourceIndexMetadata []SourceDBMetadata, shardedThroughputSlice []ExpDataThroughput,
	recommendation map[int]IntermediateRecommendation) map[int]IntermediateRecommendation {
	// Iterate over sharded throughput limits
	for _, shardedThroughput := range shardedThroughputSlice {
		// Get previous recommendation for the current num of cores
		previousRecommendation := recommendation[int(shardedThroughput.numCores.Float64)]
		var cumulativeSelectOpsPerSec int64 = 0
		var cumulativeInsertOpsPerSec int64 = 0

		// Calculate cumulative operations per second for sharded tables
		for _, table := range previousRecommendation.ShardedTables {
			// Check and fetch indexes for the current table
			_, _, indexReads, indexWrites := checkAndFetchIndexes(table, sourceIndexMetadata)
			cumulativeSelectOpsPerSec += lo.Ternary(table.ReadsPerSec.Valid, table.ReadsPerSec.Int64, 0) + indexReads
			cumulativeInsertOpsPerSec += lo.Ternary(table.WritesPerSec.Valid, table.WritesPerSec.Int64, 0) + indexWrites
		}

		// Calculate needed cores based on cumulative operations per second
		neededCores :=
			math.Ceil(float64(cumulativeSelectOpsPerSec)/shardedThroughput.maxSupportedSelectsPerCore.Float64 +
				float64(cumulativeInsertOpsPerSec)/shardedThroughput.maxSupportedInsertsPerCore.Float64)

		nodesNeeded := math.Ceil(neededCores / shardedThroughput.numCores.Float64)
		// Assumption: If there are any colocated objects - one node will be utilized as colocated tablet leader.
		// Add it explicitly.
		if len(previousRecommendation.ColocatedTables) > 0 {
			nodesNeeded += 1
			neededCores += float64(previousRecommendation.VCPUsPerInstance)
		}

		// Assumption: minimum required replication is 3, so minimum nodes recommended would be 3.
		// Choose max of nodes needed and 3 and same for neededCores.
		nodesNeeded = math.Max(nodesNeeded, 3)
		neededCores = math.Max(neededCores, float64(previousRecommendation.VCPUsPerInstance*3))

		// Update recommendation with the number of nodes needed
		recommendation[int(shardedThroughput.numCores.Float64)] = IntermediateRecommendation{
			ColocatedTables:                 previousRecommendation.ColocatedTables,
			ShardedTables:                   previousRecommendation.ShardedTables,
			VCPUsPerInstance:                previousRecommendation.VCPUsPerInstance,
			MemoryPerCore:                   previousRecommendation.MemoryPerCore,
			NumNodes:                        nodesNeeded,
			OptimalSelectConnectionsPerNode: int64(math.Min(float64(previousRecommendation.OptimalSelectConnectionsPerNode), float64(shardedThroughput.selectConnPerNode.Int64))),
			OptimalInsertConnectionsPerNode: int64(math.Min(float64(previousRecommendation.OptimalInsertConnectionsPerNode), float64(shardedThroughput.insertConnPerNode.Int64))),
			ColocatedSize:                   previousRecommendation.ColocatedSize,
			ShardedSize:                     previousRecommendation.ShardedSize,
			EstimatedTimeInMinForImport:     previousRecommendation.EstimatedTimeInMinForImport,
			EstimatedTimeInMinForImportWithoutRedundantIndexes: previousRecommendation.EstimatedTimeInMinForImportWithoutRedundantIndexes,
			FailureReasoning: previousRecommendation.FailureReasoning,
			CoresNeeded:      neededCores,
		}
	}
	// Return updated recommendation map
	return recommendation
}

/*
findNumNodesNeededBasedOnTabletsRequired calculates the number of nodes needed based on tablets required by each
table and its indexes and updates the recommendation accordingly.
Parameters:
  - sourceIndexMetadata: A slice of SourceDBMetadata structs representing source indexes.
  - shardedLimits: A slice of ExpDataShardedThroughput structs representing sharded throughput limits.
  - recommendation: A map where the key is the number of vCPUs per instance and the value is an IntermediateRecommendation struct.

Returns:
  - An updated map of recommendations with the number of nodes needed.
*/
func findNumNodesNeededBasedOnTabletsRequired(sourceIndexMetadata []SourceDBMetadata,
	shardedLimits []ExpDataShardedLimit,
	recommendation map[int]IntermediateRecommendation) map[int]IntermediateRecommendation {
	// Iterate over each intermediate recommendation where failureReasoning is empty
	for i, rec := range recommendation {
		totalTabletsRequired := 0
		if len(rec.ShardedTables) != 0 && rec.FailureReasoning == "" {
			// Iterate over each table and its indexes to find out how many tablets are needed
			for _, table := range rec.ShardedTables {
				_, tabletsRequired := getThresholdAndTablets(rec.NumNodes, lo.Ternary(table.Size.Valid, table.Size.Float64, 0))
				for _, index := range sourceIndexMetadata {
					if index.ParentTableName.Valid && (index.ParentTableName.String == (table.SchemaName + "." + table.ObjectName)) {
						// calculating tablets required for each of the index
						_, tabletsRequiredForIndex := getThresholdAndTablets(rec.NumNodes, lo.Ternary(index.Size.Valid, index.Size.Float64, 0))
						// tablets required for each table is the sum of tablets required for the table and its indexes
						tabletsRequired += tabletsRequiredForIndex
					}
				}
				// adding total tablets required across all tables
				totalTabletsRequired += tabletsRequired
			}
			// assuming table limits is also a tablet limit
			// get shardedLimit of current recommendation
			for _, record := range shardedLimits {
				if record.numCores.Valid && int(record.numCores.Float64) == rec.VCPUsPerInstance {
					// considering RF=3, hence total required tablets would be 3 times(1 tablet leader and 2 followers) the totalTabletsRequired
					// adding 100% buffer for the tablets required by multiplier of 2
					nodesRequired := math.Ceil(float64(totalTabletsRequired*3*2) / float64(record.maxSupportedNumTables.Int64))
					// update recommendation to use the maximum of the existing recommended nodes and nodes calculated based on tablets
					// Caveat: if new nodes required is more than the existing recommended nodes, we would need to
					// re-evaluate tablets required. Although, in this iteration we've skipping re-evaluation.
					currentMaxRequiredNodes := math.Max(nodesRequired, rec.NumNodes)
					rec.CoresNeeded = lo.Ternary(nodesRequired <= rec.NumNodes, rec.CoresNeeded, currentMaxRequiredNodes*float64(rec.VCPUsPerInstance))
					rec.NumNodes = currentMaxRequiredNodes
					recommendation[i] = rec
				}
			}
		}
	}
	// return updated recommendations
	return recommendation
}

/*
getThresholdAndTablets determines the size threshold and number of tablets needed for a given table size.

Parameters:
- previousNumNodes: float64 - The number of nodes in the previous recommendation.
- sizeGB: float64 - The size of the table in gigabytes.

Returns:
- float64: The size threshold in gigabytes for the table based on the phase.
- int: The number of tablets needed for the table.

Description:
This function calculates which size threshold applies to a table based on its size and determines the number of tablets required.
Following details/comments are with assumption that the previous recommended nodes is 3.
Similar works for other recommended nodes as well.:
  - For sizes up to the low phase limit (1*3 shards of 512 MB each, up to 1.5 GB), the low phase threshold is used. Where 1 is low phase shard count and 3 is the previous-recommended nodes.
  - After 1*3 shards, the high phase threshold is used.
  - Intermediate phase upto 30 GB is calculated based on 3 tablets of 10 GB each.
  - For sizes up to the high phase limit (72(24*3) shards of 10 GB each, up to 720 GB), the high phase threshold is used.
  - For larger sizes, the final phase threshold (100 GB) is used.
*/
func getThresholdAndTablets(previousNumNodes float64, sizeGB float64) (float64, int) {
	var tablets = math.Ceil(sizeGB / LOW_PHASE_SIZE_THRESHOLD_GB)

	if tablets <= (LOW_PHASE_SHARD_COUNT * previousNumNodes) {
		// table size is less than 1.5GB, hence 1*3 tablets of 512MB each will be enough
		return LOW_PHASE_SIZE_THRESHOLD_GB, int(tablets)
	} else {
		// table size is more than 1.5GB.
		// find out the per tablet size if it is less than 10GB which is high phase threshold
		perTabletSize := sizeGB / (LOW_PHASE_SHARD_COUNT * previousNumNodes)
		if perTabletSize <= HIGH_PHASE_SIZE_THRESHOLD_GB {
			// tablet count is still 1*3 but the size of each tablet is less than 10GB(table size < 30GB).
			return HIGH_PHASE_SIZE_THRESHOLD_GB, int(LOW_PHASE_SHARD_COUNT * previousNumNodes)
		} else {
			// table size is > 30GB, hence we need to increase the tablet count
			tablets = math.Ceil(LOW_PHASE_SHARD_COUNT*previousNumNodes + (sizeGB-LOW_PHASE_SHARD_COUNT*previousNumNodes*HIGH_PHASE_SIZE_THRESHOLD_GB)/HIGH_PHASE_SIZE_THRESHOLD_GB)
			if tablets <= (HIGH_PHASE_SHARD_COUNT * previousNumNodes) {
				// this means that table size is less than 720GB, hence 72(24*3) tablets of 10GB each will be enough
				return HIGH_PHASE_SIZE_THRESHOLD_GB, int(tablets)
			} else {
				// table size is more than 720 GB.
				// find out the per tablet size if it is less than 100GB which is final phase threshold
				perTabletSize = sizeGB / HIGH_PHASE_SHARD_COUNT
				if perTabletSize <= FINAL_PHASE_SIZE_THRESHOLD_GB {
					// tablet count is still 72(24*3) but the size of each tablet is less than 100GB(table size < 7200GB).
					return FINAL_PHASE_SIZE_THRESHOLD_GB, int(HIGH_PHASE_SHARD_COUNT * previousNumNodes)
				} else {
					// table size is > 7200GB, hence we need to increase the tablet count
					tablets = math.Ceil(HIGH_PHASE_SHARD_COUNT*previousNumNodes + (sizeGB-HIGH_PHASE_SHARD_COUNT*previousNumNodes*FINAL_PHASE_SIZE_THRESHOLD_GB)/FINAL_PHASE_SIZE_THRESHOLD_GB)
					if tablets <= (MAX_TABLETS_PER_TABLE * previousNumNodes) {
						// this means that table size is less than 76800GB. So 768(256*3) tablets of 100GB each will be enough
						return FINAL_PHASE_SIZE_THRESHOLD_GB, int(tablets)
					} else {
						// to support table size > 76800GB, tablets per table limit in YugabyteDB needs to be
						// set to 0(meaning no limit). Refer doc:
						//https://docs.yugabyte.com/preview/architecture/docdb-sharding/tablet-splitting/#final-phase
						tablets = math.Ceil(MAX_TABLETS_PER_TABLE + (sizeGB-MAX_TABLETS_PER_TABLE*previousNumNodes*FINAL_PHASE_SIZE_THRESHOLD_GB)/FINAL_PHASE_SIZE_THRESHOLD_GB)
						return FINAL_PHASE_SIZE_THRESHOLD_GB, int(tablets)
					}
				}
			}
		}
	}
}

/*
checkShardedTableLimit checks if the total number of sharded tables exceeds the sharded limit for each core configuration.
If the limit is exceeded, it updates the recommendation with a failure reasoning.
Parameters:
  - sourceIndexMetadata: A slice of SourceDBMetadata structs representing source indexes.
  - shardedLimits: A slice of ExpDataShardedLimit structs representing sharded limits.
  - recommendation: A map where the key is the number of vCPUs per instance and the value is an IntermediateRecommendation struct.

Returns:
  - An updated map of recommendations with failure reasoning if the sharded table limit is exceeded.
*/
func checkShardedTableLimit(sourceIndexMetadata []SourceDBMetadata, shardedLimits []ExpDataShardedLimit, recommendation map[int]IntermediateRecommendation) map[int]IntermediateRecommendation {

	for _, shardedLimit := range shardedLimits {
		var totalObjectCount int64 = 0

		// Get previous recommendation for the current cores
		previousRecommendation := recommendation[int(shardedLimit.numCores.Float64)]

		// Calculate total object count for sharded tables
		for _, table := range previousRecommendation.ShardedTables {
			// Check and fetch indexes for the current table
			indexes, _, _, _ := checkAndFetchIndexes(table, sourceIndexMetadata)
			totalObjectCount += int64(len(indexes)) + 1

		}
		// Check if total object count exceeds the max supported num tables limit
		if totalObjectCount > shardedLimit.maxSupportedNumTables.Int64 {
			// Generate failure reasoning
			failureReasoning := fmt.Sprintf("Cannot support %v sharded objects on a machine with %v cores "+
				"and %vGiB memory.", totalObjectCount, previousRecommendation.VCPUsPerInstance,
				previousRecommendation.VCPUsPerInstance*previousRecommendation.MemoryPerCore)

			// Update recommendation with failure reasoning
			recommendation[int(shardedLimit.numCores.Float64)] = IntermediateRecommendation{
				ColocatedTables:                 []SourceDBMetadata{},
				ShardedTables:                   []SourceDBMetadata{},
				VCPUsPerInstance:                previousRecommendation.VCPUsPerInstance,
				MemoryPerCore:                   previousRecommendation.MemoryPerCore,
				NumNodes:                        previousRecommendation.NumNodes,
				OptimalSelectConnectionsPerNode: previousRecommendation.OptimalSelectConnectionsPerNode,
				OptimalInsertConnectionsPerNode: previousRecommendation.OptimalInsertConnectionsPerNode,
				ColocatedSize:                   0,
				ShardedSize:                     0,
				EstimatedTimeInMinForImport:     previousRecommendation.EstimatedTimeInMinForImport,
				EstimatedTimeInMinForImportWithoutRedundantIndexes: previousRecommendation.EstimatedTimeInMinForImportWithoutRedundantIndexes,
				FailureReasoning: failureReasoning,
			}
		}
	}
	// Return updated recommendation map
	return recommendation
}

/*
shardingBasedOnOperations performs sharding based on operations (reads and writes) per second, taking into account colocated limits.
It updates the existing recommendations with information about colocated and sharded tables based on operations.
Parameters:
  - sourceIndexMetadata: A slice of SourceDBMetadata structs representing source indexes.
  - colocatedThroughput: A slice of ExpDataThroughput structs representing colocated limits.
  - recommendation: A map where the key is the number of vCPUs per instance and the value is an IntermediateRecommendation struct.

Returns:
  - An updated map of recommendations where sharding information based on operations has been incorporated.
*/
func shardingBasedOnOperations(sourceIndexMetadata []SourceDBMetadata,
	colocatedThroughputSlice []ExpDataThroughput, recommendation map[int]IntermediateRecommendation) map[int]IntermediateRecommendation {

	for _, colocatedThroughput := range colocatedThroughputSlice {
		var colocatedObjects []SourceDBMetadata
		var cumulativeColocatedSizeSum float64 = 0
		var numColocated int = 0
		var cumulativeSelectOpsPerSec int64 = 0
		var cumulativeInsertOpsPerSec int64 = 0

		// Get previous recommendation for the current num of cores
		previousRecommendation := recommendation[int(colocatedThroughput.numCores.Float64)]

		for _, table := range previousRecommendation.ColocatedTables {
			// Check and fetch indexes for the current table
			_, indexesSizeSum, indexReads, indexWrites := checkAndFetchIndexes(table, sourceIndexMetadata)

			// Calculate new operations per second
			newSelectOpsPerSec := cumulativeSelectOpsPerSec + lo.Ternary(table.ReadsPerSec.Valid, table.ReadsPerSec.Int64, 0) + indexReads
			newInsertOpsPerSec := cumulativeInsertOpsPerSec + lo.Ternary(table.WritesPerSec.Valid, table.WritesPerSec.Int64, 0) + indexWrites

			// Calculate total object size
			objectTotalSize := lo.Ternary(table.Size.Valid, table.Size.Float64, 0) + indexesSizeSum

			// Calculate needed cores based on operations
			neededCores :=
				math.Ceil(float64(newSelectOpsPerSec)/colocatedThroughput.maxSupportedSelectsPerCore.Float64 +
					float64(newInsertOpsPerSec)/colocatedThroughput.maxSupportedInsertsPerCore.Float64)

			if neededCores <= colocatedThroughput.numCores.Float64 {
				// Update cumulative counts and add table to colocated objects
				colocatedObjects = append(colocatedObjects, table)
				cumulativeSelectOpsPerSec = newSelectOpsPerSec
				cumulativeInsertOpsPerSec = newInsertOpsPerSec
				cumulativeColocatedSizeSum += objectTotalSize
				numColocated++
			} else {
				// Break the loop if needed cores are more than current
				break
			}
		}
		shardedObjects := previousRecommendation.ShardedTables
		var cumulativeSizeSharded float64 = 0

		// Iterate over remaining colocated tables for sharding
		for _, remainingTable := range previousRecommendation.ColocatedTables[numColocated:] {
			shardedObjects = append(shardedObjects, remainingTable)
			_, indexesSizeSumSharded, _, _ := checkAndFetchIndexes(remainingTable, sourceIndexMetadata)
			cumulativeSizeSharded += lo.Ternary(remainingTable.Size.Valid, remainingTable.Size.Float64, 0) + indexesSizeSumSharded
		}

		// Update recommendation for the current colocated limit
		recommendation[int(colocatedThroughput.numCores.Float64)] = IntermediateRecommendation{
			ColocatedTables:                 colocatedObjects,
			ShardedTables:                   shardedObjects,
			VCPUsPerInstance:                previousRecommendation.VCPUsPerInstance,
			MemoryPerCore:                   previousRecommendation.MemoryPerCore,
			NumNodes:                        previousRecommendation.NumNodes,
			OptimalSelectConnectionsPerNode: colocatedThroughput.selectConnPerNode.Int64,
			OptimalInsertConnectionsPerNode: colocatedThroughput.insertConnPerNode.Int64,
			ColocatedSize:                   cumulativeColocatedSizeSum,
			ShardedSize:                     cumulativeSizeSharded,
			EstimatedTimeInMinForImport:     previousRecommendation.EstimatedTimeInMinForImport,
			EstimatedTimeInMinForImportWithoutRedundantIndexes: previousRecommendation.EstimatedTimeInMinForImportWithoutRedundantIndexes,
		}
	}
	// Return updated recommendation map
	return recommendation
}

/*
shardingBasedOnTableSizeAndCount performs sharding based on table size and count, taking into account colocated limits.
It updates the existing recommendations with information about colocated and sharded tables.
Parameters:
  - sourceTableMetadata: A slice of SourceDBMetadata structs representing source tables.
  - sourceIndexMetadata: A slice of SourceDBMetadata structs representing source indexes.
  - colocatedLimits: A slice of ExpDataColocatedLimit structs representing colocated limits.
  - recommendation: A map where the key is the number of vCPUs per instance and the value is an IntermediateRecommendation struct.

Returns:
  - An updated map of recommendations where sharding information has been incorporated.
*/
func shardingBasedOnTableSizeAndCount(sourceTableMetadata []SourceDBMetadata,
	sourceIndexMetadata []SourceDBMetadata, colocatedLimits []ExpDataColocatedLimit,
	recommendation map[int]IntermediateRecommendation) map[int]IntermediateRecommendation {

	for _, colocatedLimit := range colocatedLimits {
		var cumulativeColocatedSizeSum float64 = 0
		var colocatedObjects []SourceDBMetadata
		var numColocated int = 0
		var cumulativeObjectCount int64 = 0

		var shardedObjects []SourceDBMetadata
		var cumulativeSizeSharded float64 = 0

		for _, table := range sourceTableMetadata {
			// Check and fetch indexes for the current table
			indexesOfTable, indexesSizeSum, _, _ := checkAndFetchIndexes(table, sourceIndexMetadata)
			// DB-12363: make tables having more than COLOCATED_MAX_INDEXES_THRESHOLD indexes as sharded
			// (irrespective of size or ops requirements)
			if len(indexesOfTable) > COLOCATED_MAX_INDEXES_THRESHOLD {
				shardedObjects = append(shardedObjects, table)
				cumulativeSizeSharded += lo.Ternary(table.Size.Valid, table.Size.Float64, 0) + indexesSizeSum
				// skip to next table
				continue
			}
			// Calculate new object count and total size
			newObjectCount := cumulativeObjectCount + int64(len(indexesOfTable)) + 1
			objectTotalSize := lo.Ternary(table.Size.Valid, table.Size.Float64, 0) + indexesSizeSum
			newCumulativeSize := cumulativeColocatedSizeSum + objectTotalSize

			// Check if adding the current table exceeds max colocated size supported or max supported num tables
			if newCumulativeSize <= colocatedLimit.maxColocatedSizeSupported.Float64 &&
				(newObjectCount <= colocatedLimit.maxSupportedNumTables.Int64) {
				cumulativeObjectCount = newObjectCount
				cumulativeColocatedSizeSum = newCumulativeSize
				colocatedObjects = append(colocatedObjects, table)
				numColocated++
			} else {
				// Break the loop if colocated limits are exceeded
				break
			}
		}

		// Iterate over remaining tables for sharding
		for _, remainingTable := range sourceTableMetadata[(len(shardedObjects) + numColocated):] {
			shardedObjects = append(shardedObjects, remainingTable)
			_, indexesSizeSumSharded, _, _ := checkAndFetchIndexes(remainingTable, sourceIndexMetadata)
			cumulativeSizeSharded += lo.Ternary(remainingTable.Size.Valid, remainingTable.Size.Float64, 0) + indexesSizeSumSharded
		}
		// Update recommendation for the current colocated limit
		previousRecommendation := recommendation[int(colocatedLimit.numCores.Float64)]
		recommendation[int(colocatedLimit.numCores.Float64)] = IntermediateRecommendation{
			ColocatedTables:                 colocatedObjects,
			ShardedTables:                   shardedObjects,
			VCPUsPerInstance:                previousRecommendation.VCPUsPerInstance,
			MemoryPerCore:                   previousRecommendation.MemoryPerCore,
			NumNodes:                        previousRecommendation.NumNodes,
			OptimalSelectConnectionsPerNode: previousRecommendation.OptimalSelectConnectionsPerNode,
			OptimalInsertConnectionsPerNode: previousRecommendation.OptimalInsertConnectionsPerNode,
			ColocatedSize:                   cumulativeColocatedSizeSum,
			ShardedSize:                     cumulativeSizeSharded,
			EstimatedTimeInMinForImport:     previousRecommendation.EstimatedTimeInMinForImport,
			EstimatedTimeInMinForImportWithoutRedundantIndexes: previousRecommendation.EstimatedTimeInMinForImportWithoutRedundantIndexes,
		}
	}
	// Return updated recommendation map
	return recommendation
}

/*
loadColocatedLimit fetches colocated limits from the experiment data table.
It retrieves various limits such as maximum colocated database size, number of cores, memory per core, etc.
Returns:
  - A slice of ExpDataColocatedLimit structs containing the fetched colocated limits.
  - An error if there was any issue during the data retrieval process.
*/
func loadColocatedLimit(experimentDB *sql.DB, ybVersionIdToUse int64) ([]ExpDataColocatedLimit, error) {
	var colocatedLimits []ExpDataColocatedLimit
	query := fmt.Sprintf(`
		SELECT max_colocated_db_size_gb, 
			   num_cores, 
			   mem_per_core, 
			   max_num_tables, 
			   min_num_tables
		FROM %v 
		WHERE yb_version_id = %d 
		ORDER BY num_cores DESC
	`, COLOCATED_LIMITS_TABLE, ybVersionIdToUse)
	rows, err := experimentDB.Query(query)
	if err != nil {
		return nil, fmt.Errorf("cannot fetch data from experiment data table with query [%s]: %w", query, err)
	}

	defer func() {
		if closeErr := rows.Close(); closeErr != nil {
			log.Warnf("failed to close the result set for query [%v]", query)
		}
	}()

	for rows.Next() {
		var r1 ExpDataColocatedLimit
		if err := rows.Scan(&r1.maxColocatedSizeSupported, &r1.numCores, &r1.memPerCore, &r1.maxSupportedNumTables,
			&r1.minSupportedNumTables); err != nil {
			return nil, fmt.Errorf("cannot fetch data from experiment data table with query [%s]: %w", query, err)
		}
		colocatedLimits = append(colocatedLimits, r1)
	}
	// Return fetched colocated limits
	return colocatedLimits, nil
}

/*
loadShardedTableLimits fetches sharded table limits from the experiment data table.
It retrieves information such as the number of cores, memory per core, and maximum number of tables.
Returns:
  - A slice of ExpDataShardedLimit structs containing the fetched sharded table limits.
  - An error if there was any issue during the data retrieval process.
*/
func loadShardedTableLimits(experimentDB *sql.DB, ybVersionIdToUse int64) ([]ExpDataShardedLimit, error) {
	// added num_cores >= VCPUPerInstance from colo recommendation as that is the starting point
	selectQuery := fmt.Sprintf(`
			SELECT num_cores, memory_per_core, num_tables 
			FROM %s 
			WHERE dimension LIKE '%%TableLimits-3nodeRF=3%%' 
			AND yb_version_id = %d 
			ORDER BY num_cores
		`, SHARDED_SIZING_TABLE, ybVersionIdToUse)
	rows, err := experimentDB.Query(selectQuery)

	if err != nil {
		return nil, fmt.Errorf("error while fetching cores info with query [%s]: %w", selectQuery, err)
	}

	defer func() {
		if closeErr := rows.Close(); closeErr != nil {
			log.Warnf("failed to close result set for query: [%s]", selectQuery)
		}
	}()
	var shardedLimits []ExpDataShardedLimit

	for rows.Next() {
		var r1 ExpDataShardedLimit
		if err := rows.Scan(&r1.numCores, &r1.memPerCore, &r1.maxSupportedNumTables); err != nil {
			return nil, fmt.Errorf("cannot fetch data from experiment data table with query [%s]: %w", selectQuery, err)
		}
		shardedLimits = append(shardedLimits, r1)
	}
	// Return fetched sharded table limits
	return shardedLimits, nil
}

/*
loadExpDataThroughput fetches sharded throughput information from the experiment data table.
It retrieves data such as inserts per core, selects per core, number of cores, memory per core, etc.
Parameters:

	experimentDB: A pointer to the experiment database.
	tableName: colocated or sharded table
	ybVersionIdToUse: yb version id to use w.r.t. given target yb version.

Returns:
  - A slice of ExpDataThroughput structs containing the fetched throughput information.
  - An error if there was any issue during the data retrieval process.
*/
func loadExpDataThroughput(experimentDB *sql.DB, tableName string, ybVersionIdToUse int64) ([]ExpDataThroughput, error) {
	selectQuery := fmt.Sprintf(`
			SELECT inserts_per_core,
				   selects_per_core, 
				   num_cores, 
				   memory_per_core,
				   select_conn_per_node, 
			   	   insert_conn_per_node 
			FROM %s 
			WHERE dimension = 'MaxThroughput' 
			AND yb_version_id = %d 
			ORDER BY num_cores DESC;
	`, tableName, ybVersionIdToUse)
	rows, err := experimentDB.Query(selectQuery)
	if err != nil {
		return nil, fmt.Errorf("error while fetching throughput info with query [%s]: %w", selectQuery, err)
	}
	defer func() {
		if closeErr := rows.Close(); closeErr != nil {
			log.Warnf("failed to close result set for query: [%s]", selectQuery)
		}
	}()

	var shardedThroughput []ExpDataThroughput
	for rows.Next() {
		var throughput ExpDataThroughput
		if err := rows.Scan(&throughput.maxSupportedInsertsPerCore,
			&throughput.maxSupportedSelectsPerCore, &throughput.numCores,
			&throughput.memPerCore, &throughput.selectConnPerNode, &throughput.insertConnPerNode); err != nil {
			return nil, fmt.Errorf("cannot fetch data from experiment data table with query [%s]: %w", selectQuery, err)
		}
		shardedThroughput = append(shardedThroughput, throughput)
	}
	// Return fetched sharded throughput information
	return shardedThroughput, nil
}

/*
loadSourceMetadata connects to the assessment metadata of the source database and generates the slice of objects
for tables and indexes. It also returns the total size of source db in GB. Primary key size is not considered in the
calculation.
Returns:

	[]SourceDBMetadata: all table objects from source db
	[]SourceDBMetadata: all index objects from source db
	[]SourceDBMetadata: all index objects from source db after filtering out redundant indexes.
	float64: total size of source db
*/
func loadSourceMetadata(filePath string, assessmentDir string, sourceDBType string) ([]SourceDBMetadata, []SourceDBMetadata, []SourceDBMetadata, float64, error) {
	filePath = GetSourceMetadataDBFilePath()
	if AssessmentDir == "" {
		filePath = filepath.Join(assessmentDir, filePath)
	} else {
		filePath = filepath.Join(AssessmentDir, filePath)
	}

	// fmt.Println("source db file to connect to: ", filePath)
	SourceMetaDB, err := utils.ConnectToSqliteDatabase(filePath)
	if err != nil {
		return nil, nil, nil, 0.0, fmt.Errorf("cannot connect to source metadata database: %w", err)
	}
	return getSourceMetadata(SourceMetaDB, sourceDBType)
}

/*
createSizingRecommendationStructure generates sizing recommendations based on colocated limits.
It creates recommendations per core and returns them in a map.
Parameters:
  - colocatedLimits: A slice of ExpDataColocatedLimit structs representing colocated limits.

Returns:
  - A map where the key is the number of vCPUs per instance and the value is an IntermediateRecommendation struct.
*/
func createSizingRecommendationStructure(colocatedLimits []ExpDataColocatedLimit) map[int]IntermediateRecommendation {
	recommendationPerCore := make(map[int]IntermediateRecommendation)
	for _, colocatedLimit := range colocatedLimits {
		var sizingRecommendation IntermediateRecommendation
		sizingRecommendation.MemoryPerCore = int(colocatedLimit.memPerCore.Float64)
		sizingRecommendation.VCPUsPerInstance = int(colocatedLimit.numCores.Float64)
		// Store recommendation in the map with vCPUs per instance as the key
		recommendationPerCore[sizingRecommendation.VCPUsPerInstance] = sizingRecommendation
	}
	// Return map containing recommendations per core
	return recommendationPerCore
}

/*
calculateTimeTakenForImport estimates the time taken for import of tables.
It queries experimental data to find import time estimates for similar object sizes and configurations. For every table
, it tries to find out how much time it would table for importing that table. The function adjusts the
import time on that table by multiplying it by factor based on the indexes. The import time is also converted to
minutes and returned. This function calculates two different import times: one with all indexes (including redundant)
and one with only unique indexes (excluding redundant).
Parameters:

	tables: A slice containing metadata for the database objects to be migrated.
	sourceUniqueIndexesMetadata: A slice containing metadata for unique indexes only.
	sourceAllIndexesMetadata: A slice containing metadata for all indexes including redundant ones.
	loadTimes: Experiment data for impact of load times on tables
	indexImpactData: Data containing impact of indexes on load time.
	numColumnImpactData: Data containing impact of number of columns on load time.
	objectType: COLOCATED or SHARDED
	numNodesImportTimeDivisorCommon: Divisor for impact of number of nodes on import time.

Returns:

	float64: The estimated time taken for import in minutes with all indexes.
	float64: The estimated time taken for import in minutes without redundant indexes.
	error: Error if any
*/
func calculateTimeTakenForImport(tables []SourceDBMetadata,
	sourceUniqueIndexesMetadata []SourceDBMetadata, sourceAllIndexesMetadata []SourceDBMetadata,
	loadTimes []ExpDataLoadTime, indexImpactData []ExpDataLoadTimeIndexImpact,
	numColumnImpactData []ExpDataLoadTimeColumnsImpact,
	objectType string, numNodesImportTimeDivisorCommon float64) (float64, float64, error) {
	var importTimeWithAllIndexes float64
	var importTimeWithoutRedundantIndexes float64

	// we need to calculate the time taken for import for every table.
	// For every index, the time taken for import increases.
	// find the rows in experiment data about the approx row matching the size
	for _, table := range tables {
		// find the closest record from experiment data for the size of the table
		tableSize := lo.Ternary(table.Size.Valid, table.Size.Float64, 0)
		rowsInTable := lo.Ternary(table.RowCount.Valid, table.RowCount.Float64, 0)

		// get multiplication factor for every table based on all indexes (including redundant)
		loadTimeMultiplicationFactorWrtAllIndexes := getMultiplicationFactorForImportTimeBasedOnIndexes(table,
			sourceAllIndexesMetadata, indexImpactData, objectType)

		// get multiplication factor for every table based on unique indexes only (excluding redundant)
		loadTimeMultiplicationFactorWrtUniqueIndexes := getMultiplicationFactorForImportTimeBasedOnIndexes(table,
			sourceUniqueIndexesMetadata, indexImpactData, objectType)

		// get multiplication factor for every table based on the number of columns in the table
		loadTimeMultiplicationFactorWrtNumColumns := getMultiplicationFactorForImportTimeBasedOnNumColumns(table,
			numColumnImpactData, objectType)

		tableImportTimeSec := findImportTimeFromExpDataLoadTime(loadTimes, tableSize, rowsInTable)

		// add import time with all indexes to total import time by converting it to minutes
		importTimeWithAllIndexes += (loadTimeMultiplicationFactorWrtAllIndexes * loadTimeMultiplicationFactorWrtNumColumns * tableImportTimeSec) / 60

		// add import time without redundant indexes to total import time by converting it to minutes
		importTimeWithoutRedundantIndexes += (loadTimeMultiplicationFactorWrtUniqueIndexes * loadTimeMultiplicationFactorWrtNumColumns * tableImportTimeSec) / 60
	}

	// divide the total import time by the divisor for number of nodes.
	return math.Ceil(importTimeWithAllIndexes / numNodesImportTimeDivisorCommon),
		math.Ceil(importTimeWithoutRedundantIndexes / numNodesImportTimeDivisorCommon), nil
}

/*
getExpDataLoadTime fetches load time information from the experiment data table.
Parameters:

	experimentDB: Connection to the experiment database
	vCPUPerInstance: Number of virtual CPUs per instance.
	memPerCore: Memory per core.
	ybVersionIdToUse: yb version id to use w.r.t. given target yb version.

Returns:

	[]ExpDataLoadTime: A slice containing the fetched load time information.
	error: Error if any.
*/
func getExpDataLoadTime(experimentDB *sql.DB, vCPUPerInstance int, memPerCore int,
	tableType string, ybVersionIdToUse int64) ([]ExpDataLoadTime, error) {
	selectQuery := fmt.Sprintf(`
		SELECT csv_size_gb, 
			   migration_time_secs,
			   row_count
		FROM %v 
		WHERE num_cores = ? 
			AND mem_per_core = ?
		    AND yb_version_id = ? 
		ORDER BY csv_size_gb;
	`, tableType)
	rows, err := experimentDB.Query(selectQuery, vCPUPerInstance, memPerCore, ybVersionIdToUse)

	if err != nil {
		return nil, fmt.Errorf("error while fetching load time info with query [%s]: %w", selectQuery, err)
	}
	defer func() {
		if closeErr := rows.Close(); closeErr != nil {
			log.Warnf("failed to close result set for query: [%s]", selectQuery)
		}
	}()

	var loadTimes []ExpDataLoadTime
	for rows.Next() {
		var loadTime ExpDataLoadTime
		if err = rows.Scan(&loadTime.csvSizeGB, &loadTime.migrationTimeSecs, &loadTime.rowCount); err != nil {
			return nil, fmt.Errorf("cannot fetch data from experiment data table with query [%s]: %w",
				selectQuery, err)
		}
		loadTimes = append(loadTimes, loadTime)
	}
	return loadTimes, nil
}

/*
getExpDataIndexImpactOnLoadTime fetches data for impact of indexes on load time from the experiment data table.
Parameters:

	experimentDB: Connection to the experiment database
	vCPUPerInstance: Number of virtual CPUs per instance.
	memPerCore: Memory per core.
	ybVersionIdToUse: yb version id to use w.r.t. given target yb version.

Returns:

	[]ExpDataShardedLoadTimeIndexImpact: A slice containing the fetched load time information based on number of indexes.
	error: Error if any.
*/
func getExpDataIndexImpactOnLoadTime(experimentDB *sql.DB, vCPUPerInstance int,
	memPerCore int, ybVersionIdToUse int64) ([]ExpDataLoadTimeIndexImpact, error) {
	selectQuery := fmt.Sprintf(`
		SELECT number_of_indexes, 
			   multiplication_factor_sharded,
			   multiplication_factor_colocated
		FROM %v 
		WHERE num_cores = ? 
			AND mem_per_core = ? 
		AND yb_version_id = ? 
		ORDER BY number_of_indexes;
	`, LOAD_TIME_INDEX_IMPACT_TABLE)
	rows, err := experimentDB.Query(selectQuery, vCPUPerInstance, memPerCore, ybVersionIdToUse)

	if err != nil {
		return nil, fmt.Errorf("error while fetching index impact info with query [%s]: %w", selectQuery, err)
	}
	defer func() {
		if closeErr := rows.Close(); closeErr != nil {
			log.Warnf("failed to close result set for query: [%s]", selectQuery)
		}
	}()

	var loadTimeIndexImpacts []ExpDataLoadTimeIndexImpact
	for rows.Next() {
		var loadTimeIndexImpact ExpDataLoadTimeIndexImpact
		if err = rows.Scan(&loadTimeIndexImpact.numIndexes, &loadTimeIndexImpact.multiplicationFactorSharded,
			&loadTimeIndexImpact.multiplicationFactorColocated); err != nil {
			return nil, fmt.Errorf("cannot fetch data from experiment data table with query [%s]: %w", selectQuery, err)
		}
		loadTimeIndexImpacts = append(loadTimeIndexImpacts, loadTimeIndexImpact)
	}
	return loadTimeIndexImpacts, nil
}

/*
getExpDataNumColumnsImpactOnLoadTime fetches data for impact of number of columns on load time from the experiment
data table.
Parameters:

	experimentDB: Connection to the experiment database
	vCPUPerInstance: Number of virtual CPUs per instance.
	memPerCore: Memory per core.
	ybVersionIdToUse: yb version id to use w.r.t. given target yb version.

Returns:

	[]ExpDataLoadTimeColumnsImpact: A slice containing the fetched load time information based on number of indexes.
	error: Error if any.
*/
func getExpDataNumColumnsImpactOnLoadTime(experimentDB *sql.DB, vCPUPerInstance int,
	memPerCore int, ybVersionIdToUse int64) ([]ExpDataLoadTimeColumnsImpact, error) {
	selectQuery := fmt.Sprintf(`
		SELECT number_of_columns, 
			   multiplication_factor_sharded,
			   multiplication_factor_colocated
		FROM %v 
		WHERE num_cores = ? 
			AND mem_per_core = ?
		AND yb_version_id = ? 
		ORDER BY number_of_columns;
	`, LOAD_TIME_COLUMNS_IMPACT_TABLE)
	rows, err := experimentDB.Query(selectQuery, vCPUPerInstance, memPerCore, ybVersionIdToUse)

	if err != nil {
		return nil, fmt.Errorf("error while fetching columns impact info with query [%s]: %w", selectQuery, err)
	}
	defer func() {
		if closeErr := rows.Close(); closeErr != nil {
			log.Warnf("failed to close result set for query: [%s]", selectQuery)
		}
	}()

	var loadTimeColumnsImpacts []ExpDataLoadTimeColumnsImpact
	for rows.Next() {
		var loadTimeColumnsImpact ExpDataLoadTimeColumnsImpact
		if err = rows.Scan(&loadTimeColumnsImpact.numColumns, &loadTimeColumnsImpact.multiplicationFactorSharded,
			&loadTimeColumnsImpact.multiplicationFactorColocated); err != nil {
			return nil, fmt.Errorf("cannot fetch data from experiment data table with query [%s]: %w", selectQuery, err)
		}
		loadTimeColumnsImpacts = append(loadTimeColumnsImpacts, loadTimeColumnsImpact)
	}
	return loadTimeColumnsImpacts, nil
}

/*
getExpDataNumNodesImpactOnLoadTime fetches data for throughput scaling with number of nodes from the experiment
data table.
Parameters:

	experimentDB: Connection to the experiment database
	vCPUPerInstance: Number of virtual CPUs per instance.
	memPerCore: Memory per core.
	ybVersionIdToUse: yb version id to use w.r.t. given target yb version.

Returns:

	[]ExpDataLoadTimeNumNodesImpact: A slice containing the fetched throughput scaling information based on number of nodes.
	error: Error if any.
*/
func getExpDataNumNodesImpactOnLoadTime(experimentDB *sql.DB, vCPUPerInstance int,
	memPerCore int, ybVersionIdToUse int64) ([]ExpDataLoadTimeNumNodesImpact, error) {
	selectQuery := fmt.Sprintf(`
		SELECT num_nodes, 
			   import_throughput_mbps
		FROM %v 
		WHERE num_cores = ? 
			AND mem_per_core = ?
		AND yb_version_id = ? 
		ORDER BY num_nodes;
	`, LOAD_TIME_NUM_NODES_IMPACT)
	rows, err := experimentDB.Query(selectQuery, vCPUPerInstance, memPerCore, ybVersionIdToUse)

	if err != nil {
		return nil, fmt.Errorf("error while fetching num nodes impact info with query [%s]: %w", selectQuery, err)
	}
	defer func() {
		if closeErr := rows.Close(); closeErr != nil {
			log.Warnf("failed to close result set for query: [%s]", selectQuery)
		}
	}()

	var loadTimeNumNodesImpacts []ExpDataLoadTimeNumNodesImpact
	for rows.Next() {
		var loadTimeNumNodesImpact ExpDataLoadTimeNumNodesImpact
		if err = rows.Scan(&loadTimeNumNodesImpact.numNodes, &loadTimeNumNodesImpact.importThroughputMbps); err != nil {
			return nil, fmt.Errorf("cannot fetch data from experiment data table with query [%s]: %w", selectQuery, err)
		}
		loadTimeNumNodesImpacts = append(loadTimeNumNodesImpacts, loadTimeNumNodesImpact)
	}
	return loadTimeNumNodesImpacts, nil
}

/*
findImportTimeFromExpDataLoadTime finds the closest record from the experiment data based on row count or size
of the table. Out of objects close in terms of size and rows, prefer object having number of rows.
Parameters:

	loadTimes: A slice containing the fetched load time information.
	objectSize: The size of the table in gigabytes.
	rowsInTable: number of rows in the table.

Returns:

	float64: max load time wrt size or count.
*/
func findImportTimeFromExpDataLoadTime(loadTimes []ExpDataLoadTime, objectSize float64,
	rowsInTable float64) float64 {
	closestInSize := loadTimes[0]
	closestInRows := loadTimes[0]

	minSizeDiff := math.Abs(objectSize - closestInSize.csvSizeGB.Float64)
	minRowsDiff := math.Abs(rowsInTable - closestInRows.rowCount.Float64)

	for _, num := range loadTimes {
		sizeDiff := math.Abs(objectSize - num.csvSizeGB.Float64)
		rowsDiff := math.Abs(rowsInTable - num.rowCount.Float64)
		if sizeDiff < minSizeDiff {
			minSizeDiff = sizeDiff
			closestInSize = num
		}
		if rowsDiff < minRowsDiff {
			minRowsDiff = rowsDiff
			closestInRows = num
		}
	}

	// calculate the time taken for import based on csv size and row count
	importTimeWrtSize := (closestInSize.migrationTimeSecs.Float64 * objectSize) / closestInSize.csvSizeGB.Float64
	importTimeWrtRowCount := (closestInRows.migrationTimeSecs.Float64 * rowsInTable) / closestInRows.rowCount.Float64

	// return the load time which is maximum of the two
	return math.Ceil(math.Max(importTimeWrtSize, importTimeWrtRowCount))
}

/*
getMultiplicationFactorForImportTimeBasedOnIndexes calculates the multiplication factor for import time based on number
of indexes on the table.

Parameters:

	table: Metadata for the database table for which the multiplication factor is to be calculated.
	sourceUniqueIndexesMetadata: A slice containing metadata for the unique indexes in the database.
	indexImpacts: Experimental data containing impact of indexes on load time.
	objectType: COLOCATED or SHARDED

Returns:

	float64: The multiplication factor for import time based on the number of indexes on the table.
*/
func getMultiplicationFactorForImportTimeBasedOnIndexes(table SourceDBMetadata, sourceUniqueIndexesMetadata []SourceDBMetadata,
	indexImpacts []ExpDataLoadTimeIndexImpact, objectType string) float64 {
	var numberOfIndexesOnTable float64 = 0
	var multiplicationFactor float64 = 1

	for _, index := range sourceUniqueIndexesMetadata {
		if index.ParentTableName.Valid && index.ParentTableName.String == (table.SchemaName+"."+table.ObjectName) {
			numberOfIndexesOnTable += 1
		}
	}
	if numberOfIndexesOnTable == 0 {
		// if there are no indexes on table, return 1 immediately
		return 1
	} else {
		closest := indexImpacts[0]
		minDiff := math.Abs(numberOfIndexesOnTable - closest.numIndexes.Float64)

		for _, indexImpactData := range indexImpacts {
			diff := math.Abs(numberOfIndexesOnTable - indexImpactData.numIndexes.Float64)
			if diff < minDiff {
				minDiff = diff
				closest = indexImpactData
			}
		}
		// impact on load time for given table would be relative to the closest record's impact
		if objectType == COLOCATED {
			multiplicationFactor = (closest.multiplicationFactorColocated.Float64 / closest.numIndexes.Float64) * numberOfIndexesOnTable
		} else if objectType == SHARDED {
			multiplicationFactor = (closest.multiplicationFactorSharded.Float64 / closest.numIndexes.Float64) * numberOfIndexesOnTable
		}

		return multiplicationFactor
	}
}

/*
getMultiplicationFactorForImportTimeBasedOnNumColumns calculates the multiplication factor for import time based on
number of columns on the table.

Parameters:

	table: Metadata for the database table for which the multiplication factor is to be calculated.
	columnImpacts: Experimental data containing impact of number of columns on load time.
	objectType: COLOCATED or SHARDED

Returns:

	float64: The multiplication factor for import time based on the number of columns in the table.
*/
func getMultiplicationFactorForImportTimeBasedOnNumColumns(table SourceDBMetadata,
	columnImpacts []ExpDataLoadTimeColumnsImpact, objectType string) float64 {
	numOfColumnsInTable := lo.Ternary(table.ColumnCount.Valid, table.ColumnCount.Int64, 1)

	// Initialize the selectedImpact as nil and minDiff with a high value
	var selectedImpact ExpDataLoadTimeColumnsImpact
	minDiff := int64(math.MaxInt64)
	found := false

	for _, columnsImpactData := range columnImpacts {
		if columnsImpactData.numColumns.Int64 >= numOfColumnsInTable {
			diff := columnsImpactData.numColumns.Int64 - numOfColumnsInTable
			if diff < minDiff {
				minDiff = diff
				selectedImpact = columnsImpactData
				found = true
			}
		}
	}

	// If no suitable impact is found, use the one with the maximum ColumnCount
	if !found {
		for _, columnsImpactData := range columnImpacts {
			if columnsImpactData.numColumns.Int64 > selectedImpact.numColumns.Int64 {
				selectedImpact = columnsImpactData
			}
		}
	}

	var multiplicationFactor float64
	// multiplication factor is different for colocated and sharded tables.
	// multiplication factor would be maximum of the two:
	//	max of (mf of selected entry from experiment data, mf for table wrt selected entry)
	if objectType == COLOCATED {
		multiplicationFactor = math.Max(selectedImpact.multiplicationFactorColocated.Float64,
			(selectedImpact.multiplicationFactorColocated.Float64/float64(selectedImpact.numColumns.Int64))*float64(numOfColumnsInTable))
	} else if objectType == SHARDED {
		multiplicationFactor = math.Max(selectedImpact.multiplicationFactorSharded.Float64,
			(selectedImpact.multiplicationFactorSharded.Float64/float64(selectedImpact.numColumns.Int64))*float64(numOfColumnsInTable))
	}

	return multiplicationFactor
}

/*
getSourceMetadata retrieves metadata for source database tables, indexes, redundant indexes along with the total
size of the source database.
Returns:

	[]SourceDBMetadata: Metadata for source database tables.
	[]SourceDBMetadata: Metadata for source database indexes.
	[]SourceDBMetadata: Metadata for source database indexes after filtering out redundant indexes.
	float64: The total size of the source database in gigabytes.
*/
func getSourceMetadata(sourceDB *sql.DB, sourceDBType string) ([]SourceDBMetadata, []SourceDBMetadata, []SourceDBMetadata, float64, error) {
	// get source database tables, indexes and total size
	sourceTableMetadata, sourceIndexMetadata, totalSourceDBSize, err := getSourceMetadataTableIndexStats(sourceDB, GetTableIndexStatName())
	if err != nil {
		return nil, nil, nil, 0.0, fmt.Errorf("failed read source metadata table %v: %w", GetTableIndexStatName(), err)
	}
	// get source database redundant indexes
	redundantIndexes, err := getSourceMetadataRedundantIndexes(sourceDB, GetTableRedundantIndexesName(), sourceDBType)
	var uniqueSourceIndexMetadata []SourceDBMetadata
	if err != nil {
		log.Warnf("failed to read redundant indexes from %v: %v, continuing without filtering redundant indexes", GetTableRedundantIndexesName(), err)
		// If we can't get redundant indexes, just use all indexes without filtering
		uniqueSourceIndexMetadata = sourceIndexMetadata
	} else {
		// filter out all redudant indexes from sourceIndexMetadata
		uniqueSourceIndexMetadata = filterRedundantIndexes(sourceIndexMetadata, redundantIndexes, sourceDBType)
	}

	if err := sourceDB.Close(); err != nil {
		log.Warnf("failed to close connection to sourceDB metadata")
	}

	return sourceTableMetadata, sourceIndexMetadata, uniqueSourceIndexMetadata, totalSourceDBSize, nil
}

func getSourceMetadataTableIndexStats(sourceDB *sql.DB, sourceTableName string) ([]SourceDBMetadata, []SourceDBMetadata, float64, error) {
	// Construct the WHERE clause dynamically using LIKE
	var likeConditions []string
	for _, pattern := range SourceMetadataObjectTypesToUse {
		likeConditions = append(likeConditions, fmt.Sprintf("object_type LIKE '%s'", pattern))
	}
	// Join the LIKE conditions with OR
	whereClause := strings.Join(likeConditions, " OR ")

	query := fmt.Sprintf(`
		SELECT schema_name, 
			   object_name, 
			   row_count, 
			   reads_per_second, 
			   writes_per_second, 
			   is_index, 
			   parent_table_name, 
			   size_in_bytes,
			   column_count 
		FROM %v 
		WHERE %s
		ORDER BY IFNULL(size_in_bytes, 0) ASC
	`, sourceTableName, whereClause)
	rows, err := sourceDB.Query(query)
	if err != nil {
		return nil, nil, 0.0, fmt.Errorf("failed to query source metadata table: %v with query [%s]: %w", sourceTableName, query, err)
	}
	defer func() {
		if closeErr := rows.Close(); closeErr != nil {
			log.Warnf("failed to close result set for query: [%s]", query)
		}
	}()

	// Iterate over the rows
	var sourceTableMetadata []SourceDBMetadata
	var sourceIndexMetadata []SourceDBMetadata

	var totalSourceDBSize float64 = 0
	for rows.Next() {
		var metadata SourceDBMetadata
		if err := rows.Scan(&metadata.SchemaName, &metadata.ObjectName, &metadata.RowCount, &metadata.ReadsPerSec, &metadata.WritesPerSec,
			&metadata.IsIndex, &metadata.ParentTableName, &metadata.Size, &metadata.ColumnCount); err != nil {
			return nil, nil, 0.0, fmt.Errorf("failed to read from result set of query source metadata [%s]: %w", query, err)
		}
		// convert bytes to GB
		metadata.Size.Float64 = utils.BytesToGB(lo.Ternary(metadata.Size.Valid, metadata.Size.Float64, 0))
		if metadata.IsIndex {
			sourceIndexMetadata = append(sourceIndexMetadata, metadata)
		} else {
			sourceTableMetadata = append(sourceTableMetadata, metadata)
		}
		totalSourceDBSize += metadata.Size.Float64
	}
	if err := rows.Err(); err != nil {
		return nil, nil, 0.0, fmt.Errorf("failed to query source metadata with query [%s]: %w", query, err)
	}

	return sourceTableMetadata, sourceIndexMetadata, totalSourceDBSize, nil
}

/*
filterRedundantIndexes filters out redundant indexes from the sourceIndexMetadata slice.
It removes indexes where the combination of SchemaName.ParentTableName.ObjectName matches
redundant_schema_name.redundant_table_name.redundant_index_name from the redundant_indexes table.

Parameters:

	sourceIndexMetadata: Slice of source index metadata to be filtered
	redundantIndexes: Slice of redundant index information from the database

Returns:

	[]SourceDBMetadata: Filtered slice with redundant indexes removed
*/
func filterRedundantIndexes(sourceIndexMetadata []SourceDBMetadata, redundantIndexes []utils.RedundantIndexesInfo, sourceDBType string) []SourceDBMetadata {
	if len(redundantIndexes) == 0 {
		return sourceIndexMetadata
	}

	// Create a map for efficient lookup of redundant indexes
	redundantMap := make(map[string]bool)
	for _, ri := range redundantIndexes {
		// Use the helper method to get fully qualified index name
		key := ri.GetRedundantIndexCatalogObjectName()
		redundantMap[key] = true
	}

	// Filter out redundant indexes
	var filteredIndexes []SourceDBMetadata
	for _, indexMetadata := range sourceIndexMetadata {
		// Extract table name from parent table name (format: "schema.table")
		var tableName string
		if indexMetadata.ParentTableName.Valid {
			parts := strings.Split(indexMetadata.ParentTableName.String, ".")
			if len(parts) == 2 {
				tableName = parts[1] // Extract table name part
			} else {
				tableName = indexMetadata.ParentTableName.String // Fallback to full string
			}
		} else {
			// If parent table name is not valid, include the index (can't match against redundant list)
			filteredIndexes = append(filteredIndexes, indexMetadata)
			continue
		}

		// Create a temporary RedundantIndexesInfo to use the same helper method for consistent formatting
		indexSqlName := sqlname.NewObjectNameQualifiedWithTableName(sourceDBType, "",
			indexMetadata.ObjectName, indexMetadata.SchemaName, tableName)
		key := indexSqlName.Qualified.Unquoted

		// Only include index if it's not in the redundant list
		if !redundantMap[key] {
			filteredIndexes = append(filteredIndexes, indexMetadata)
<<<<<<< HEAD
		} else {
			log.Infof("Filtered out redundant index: %s", key)
			fmt.Printf("Filtered out redundant index: %s\n", key)
=======
>>>>>>> 7ce4ee3f
		}
	}

	return filteredIndexes
}

/*
getSourceMetadataRedundantIndexes fetches redundant indexes from the redundant_indexes table using the provided database connection.
It returns a slice of RedundantIndexesInfo structs containing schema, table, and index names.

Parameters:

	sourceDB: Database connection to query the redundant_indexes table
	sourceTableName: Name of the table containing redundant index information

Returns:

	[]utils.RedundantIndexesInfo: Slice of redundant index information from the database
	error: Error if any issue occurs during the query
*/
func getSourceMetadataRedundantIndexes(sourceDB *sql.DB, sourceTableName string, sourceDBType string) ([]utils.RedundantIndexesInfo, error) {
	log.Infof("fetching redundant indexes from %q table", sourceTableName)
	query := fmt.Sprintf(`SELECT redundant_schema_name, redundant_table_name, redundant_index_name FROM %s`, sourceTableName)
	rows, err := sourceDB.Query(query)
	if err != nil {
		return nil, fmt.Errorf("error querying redundant indexes-%s: %w", query, err)
	}
	defer rows.Close()

	redundantIndexes := make([]utils.RedundantIndexesInfo, 0)
	for rows.Next() {
		var ri utils.RedundantIndexesInfo
		if err := rows.Scan(&ri.RedundantSchemaName, &ri.RedundantTableName, &ri.RedundantIndexName); err != nil {
			return nil, fmt.Errorf("error scanning redundant index row: %w", err)
		}
		// Set the DBType to enable proper object name generation
		ri.DBType = sourceDBType
		redundantIndexes = append(redundantIndexes, ri)
	}

	if err = rows.Err(); err != nil {
		return nil, fmt.Errorf("error reading redundant index rows: %w", err)
	}

	return redundantIndexes, nil
}

/*
checkAndFetchIndexes checks for indexes associated with a specific database table and fetches their metadata.
It iterates through a slice of index metadata and selects indexes that belong to the specified table by comparing
their parent table names. The function returns a slice containing metadata for indexes associated with the table
and the total size of those indexes.
Parameters:

	table: Metadata for the database table for which indexes are to be checked.
	indexes: A slice containing metadata for all indexes in the database.

Returns:

	[]SourceDBMetadata: Metadata for indexes associated with the specified table.
	float64: The total size of indexes associated with the specified table.
	int64 : sum of read ops per second for all indexes of the table
	int64 : sum of write ops per second for all indexes of the table
*/
func checkAndFetchIndexes(table SourceDBMetadata, indexes []SourceDBMetadata) ([]SourceDBMetadata, float64, int64, int64) {
	indexesOfTable := make([]SourceDBMetadata, 0)
	var indexesSizeSum float64 = 0
	var cumulativeSelectOpsPerSecIdx int64 = 0
	var cumulativeInsertOpsPerSecIdx int64 = 0
	for _, index := range indexes {
		if index.ParentTableName.Valid && (index.ParentTableName.String == (table.SchemaName + "." + table.ObjectName)) {
			indexesOfTable = append(indexesOfTable, index)
			indexesSizeSum += lo.Ternary(index.Size.Valid, index.Size.Float64, 0)
			cumulativeSelectOpsPerSecIdx += lo.Ternary(index.ReadsPerSec.Valid, index.ReadsPerSec.Int64, 0)
			cumulativeInsertOpsPerSecIdx += lo.Ternary(index.ReadsPerSec.Valid, index.ReadsPerSec.Int64, 0)
		}
	}

	return indexesOfTable, indexesSizeSum, cumulativeSelectOpsPerSecIdx, cumulativeInsertOpsPerSecIdx
}

/*
getReasoning generates a string describing the reasoning behind a recommendation for an instance type.
It considers the characteristics of colocated and sharded objects.
Parameters:
  - recommendation: An IntermediateRecommendation struct containing information about the recommended instance type.
  - shardedObjects: A slice of SourceDBMetadata structs representing objects that need to be sharded.
  - colocatedObjects: A slice of SourceDBMetadata structs representing objects that can be colocated.

Returns:
  - A string describing the reasoning behind the recommendation.
*/
func getReasoning(recommendation IntermediateRecommendation, shardedObjects []SourceDBMetadata,
	cumulativeIndexCountSharded int, colocatedObjects []SourceDBMetadata, cumulativeIndexCountColocated int) string {
	// Calculate size and throughput of colocated objects
	colocatedObjectsSize, colocatedReads, colocatedWrites, sizeUnitColocated := getObjectsSize(colocatedObjects)
	reasoning := fmt.Sprintf("Recommended instance type with %v vCPU and %v GiB memory could fit ",
		recommendation.VCPUsPerInstance, recommendation.VCPUsPerInstance*recommendation.MemoryPerCore)

	// Add information about colocated objects if they exist
	if len(colocatedObjects) > 0 {
		reasoning += fmt.Sprintf("%v objects (%v tables/materialized views and %v explicit/implicit indexes) with %0.2f %v size "+
			"and throughput requirement of %v reads/sec and %v writes/sec as colocated.", len(colocatedObjects),
			len(colocatedObjects)-cumulativeIndexCountColocated, cumulativeIndexCountColocated, colocatedObjectsSize,
			sizeUnitColocated, colocatedReads, colocatedWrites)
	}
	// Add information about sharded objects if they exist
	if len(shardedObjects) > 0 {
		// Calculate size and throughput of sharded objects
		shardedObjectsSize, shardedReads, shardedWrites, sizeUnitSharded := getObjectsSize(shardedObjects)
		// Construct reasoning for sharded objects
		shardedReasoning := fmt.Sprintf("%v objects (%v tables/materialized views and %v explicit/implicit indexes) with %0.2f %v "+
			"size and throughput requirement of %v reads/sec and %v writes/sec ", len(shardedObjects),
			len(shardedObjects)-cumulativeIndexCountSharded, cumulativeIndexCountSharded, shardedObjectsSize,
			sizeUnitSharded, shardedReads, shardedWrites)
		// If colocated objects exist, add sharded objects information as rest of the objects need to be migrated as sharded
		if len(colocatedObjects) > 0 {
			reasoning += " Rest " + shardedReasoning + "need to be migrated as range partitioned tables."
		} else {
			reasoning += shardedReasoning + "as sharded."
		}

	}
	reasoning += " Non leaf partition tables/indexes and unsupported tables/indexes were not considered."
	return reasoning
}

/*
getObjectsSize calculates the total size and throughput requirements of a slice of SourceDBMetadata objects.
Parameters:
  - objects: A slice of SourceDBMetadata structs representing the database objects.

Returns:
  - The total size of the objects (in float64 representing GB).
  - The total number of select operations per second across all objects (in int64).
  - The total number of insert operations per second across all objects (in int64).
  - The size unit for the total size
*/
func getObjectsSize(objects []SourceDBMetadata) (float64, int64, int64, string) {
	var objectsSize float64 = 0
	var objectSelectOps int64 = 0
	var objectInsertOps int64 = 0
	var sizeUnit = SIZE_UNIT_GB

	for _, object := range objects {
		// Accumulate size and throughput values
		objectsSize += lo.Ternary(object.Size.Valid, object.Size.Float64, 0)
		objectSelectOps += lo.Ternary(object.ReadsPerSec.Valid, object.ReadsPerSec.Int64, 0)
		objectInsertOps += lo.Ternary(object.WritesPerSec.Valid, object.WritesPerSec.Int64, 0)
	}
	// if object size is less than 1 GB, convert it to MB
	if objectsSize < 1 {
		sizeUnit = SIZE_UNIT_MB
		objectsSize = objectsSize * 1024
	}

	// Return the accumulated size and throughput values
	return objectsSize, objectSelectOps, objectInsertOps, sizeUnit
}

/*
getListOfIndexesAlongWithObjects generates a list of indexes along with their corresponding tables from the given tableList.
Parameters:
  - tableList: A slice of SourceDBMetadata structs representing tables.
  - sourceIndexMetadata: A slice of SourceDBMetadata structs representing index metadata.

Returns:
  - A slice of SourceDBMetadata structs containing both indexes and tables.
  - total indexes of the tables
*/
func getListOfIndexesAlongWithObjects(tableList []SourceDBMetadata,
	sourceIndexMetadata []SourceDBMetadata) ([]SourceDBMetadata, int) {
	var indexesAndObject []SourceDBMetadata
	var cumulativeIndexCount int = 0

	for _, table := range tableList {
		// Check and fetch indexes for the current table
		indexes, _, _, _ := checkAndFetchIndexes(table, sourceIndexMetadata)
		indexesAndObject = append(indexesAndObject, indexes...)
		indexesAndObject = append(indexesAndObject, table)
		cumulativeIndexCount += len(indexes)
	}
	// Return the slice containing both indexes and tables
	return indexesAndObject, cumulativeIndexCount
}

func createConnectionToExperimentData(assessmentDir string) (*sql.DB, error) {
	filePath, err := getExperimentFile(assessmentDir)
	if err != nil {
		return nil, fmt.Errorf("failed to get experiment file: %w", err)
	}
	DbConnection, err := utils.ConnectToSqliteDatabase(filePath)
	if err != nil {
		return nil, fmt.Errorf("failed to connect to experiment data database: %w", err)
	}
	return DbConnection, nil
}

func getExperimentFile(assessmentDir string) (string, error) {
	fetchedFromRemote := false
	if PREFER_REMOTE_EXPERIMENT_DB && checkInternetAccess() {
		existsOnRemote, err := checkAndDownloadFileExistsOnRemoteRepo(assessmentDir)
		if err != nil {
			return "", err
		}
		if existsOnRemote {
			fetchedFromRemote = true
		}
	}
	if !fetchedFromRemote {
		err := os.WriteFile(getExperimentDBPath(assessmentDir), experimentData, 0644)
		if err != nil {
			return "", fmt.Errorf("failed to write experiment data file: %w", err)
		}
	}

	return getExperimentDBPath(assessmentDir), nil
}

func checkAndDownloadFileExistsOnRemoteRepo(assessmentDir string) (bool, error) {
	// check if the file exists on remote github repository using the raw link
	remotePath := GITHUB_RAW_LINK + "/" + EXPERIMENT_DATA_FILENAME
	resp, err := http.Get(remotePath)
	if err != nil {
		return false, fmt.Errorf("failed to make GET request: %w", err)
	}
	defer func() {
		if closingErr := resp.Body.Close(); closingErr != nil {
			log.Warnf("failed to close the response body for GET api")
		}
	}()

	if resp.StatusCode != http.StatusOK {
		return false, nil
	}

	downloadPath := getExperimentDBPath(assessmentDir)
	bodyBytes, err := io.ReadAll(resp.Body)
	if err != nil {
		return false, fmt.Errorf("failed to read response body: %w", err)
	}

	err = os.WriteFile(downloadPath, bodyBytes, 0644)
	if err != nil {
		return false, fmt.Errorf("failed to write file: %w", err)
	}

	return true, nil
}

/*
fetchObjectNames extracts object names from the given database objects and returns them as a slice of strings.
Parameters:
  - dbObjects: A slice of SourceDBMetadata structs representing database objects.

Returns:
  - A slice of strings containing the names of the database objects in the format
*/
func fetchObjectNames(dbObjects []SourceDBMetadata) []string {
	var objectNames []string
	for _, dbObject := range dbObjects {
		objectNames = append(objectNames, dbObject.SchemaName+"."+dbObject.ObjectName)
	}
	return objectNames
}

/*
loadYbVersionsWithExperimentData fetches all versions of yugabyte for which experiment data is available.
It retrieves various limits such as maximum colocated database size, number of cores, memory per core, etc.

Returns:
  - A slice of ExperimentDataAvailableYbVersion with all supported yb versions with experiment data.
  - A default yugabyte version id to use in case no supported yb version data is available.
  - An error if there was any issue during the data retrieval process.
*/
func loadYbVersionsWithExperimentData(experimentDB *sql.DB) ([]ExperimentDataAvailableYbVersion, int64, error) {
	var experimentDataAvailableYbVersions []ExperimentDataAvailableYbVersion
	var defaultVersionId int64 = 0
	query := `SELECT yb_version_id, yb_version, is_default FROM experiment_data_yb_versions ORDER BY yb_version_id`

	rows, err := experimentDB.Query(query)
	if err != nil {
		return nil, 0, fmt.Errorf("cannot fetch data from experiment data table with query [%s]: %w", query, err)
	}

	defer func() {
		if closeErr := rows.Close(); closeErr != nil {
			log.Warnf("failed to close the result set for query [%v]", query)
		}
	}()

	for rows.Next() {
		var id int64
		var v string
		var isDefault bool

		if err := rows.Scan(&id, &v, &isDefault); err != nil {
			return nil, 0, fmt.Errorf("cannot fetch data from experiment data table with query [%s]: %w", query, err)
		}
		convertedVersion, err := ybversion.NewYBVersion(v)
		if isDefault {
			defaultVersionId = id
		}
		if err != nil {
			// if experiment data is not from supported yb version series, then ignore that release
			// fmt.Printf("version not converted and the error is [%v]\n", err)
			continue
		}
		r1 := ExperimentDataAvailableYbVersion{
			versionId:        id,
			expDataYbVersion: convertedVersion,
			expDataIsDefault: isDefault,
		}
		experimentDataAvailableYbVersions = append(experimentDataAvailableYbVersions, r1)
	}

	// return fetched available versions
	return experimentDataAvailableYbVersions, defaultVersionId, nil
}

/*
findClosestVersion Helper function to find the closest yb version

Parameters:
  - targetDbVersion: given target yugabyte database version
  - availableVersions: slice of available yugabyte versions which has experiment data available.
  - defaultYbVersionId: default experiment data to use in case finding closest version is unsuccessful

Returns:
  - returns the version id(index from experiment table) of the closest version to use for given target yb version.
*/
func findClosestVersion(targetDbVersion *ybversion.YBVersion, availableVersions []ExperimentDataAvailableYbVersion,
	defaultYbVersionId int64) int64 {
	var closest *ExperimentDataAvailableYbVersion

	for i := 0; i < len(availableVersions); i++ {
		available := availableVersions[i].expDataYbVersion

		// Check if available <= target
		if available.Version.Compare(targetDbVersion.Version) > 0 {
			// Skip versions greater than the target
			continue
		}
		if closest == nil {
			closest = &availableVersions[i]
		} else if available.Version.Compare(closest.expDataYbVersion.Version) > 0 {
			// Found a closer (but still <= target) version.
			closest = &availableVersions[i]
		}
	}
	if closest == nil {
		return defaultYbVersionId
	} else {
		return closest.versionId
	}
}

/*
findNumNodesThroughputScalingImportTimeDivisor calculates the relative import time divisor based on throughput scaling with number of nodes.

This function computes a scaling factor to adjust import time estimates based on the number of nodes in the cluster.
It uses experimental data that shows how import throughput scales with cluster size to determine the appropriate
time adjustment factor.

Algorithm:
1. Find the 3-node baseline entry from experimental data (used as reference point)
2. Find the closest experimental data point to the target number of nodes
3. Calculate per-node throughput from the closest data point
4. Estimate total throughput for target nodes: targetNodes * perNodeThroughput
5. Return ratio: estimatedThroughput / baselineThroughput

This ratio represents how much faster (>1.0) the import would be compared to the 3-node baseline.

Parameters:
  - numNodesImpactData: slice of experimental data for throughput scaling with different number of nodes
  - targetNumNodes: the target number of nodes to calculate the scaling ratio for

Returns:
  - float64: the relative import time divisor based on throughput scaling with number of nodes
*/
func findNumNodesThroughputScalingImportTimeDivisor(numNodesImpactData []ExpDataLoadTimeNumNodesImpact, targetNumNodes float64) float64 {
	// Check if the slice is empty
	if len(numNodesImpactData) == 0 {
		return 1.0 // Return 1.0 if no data available
	}

	// select the 3-node baseline entry
	var baselineData ExpDataLoadTimeNumNodesImpact
	for _, data := range numNodesImpactData {
		if data.numNodes.Valid && data.numNodes.Int64 == 3 && data.importThroughputMbps.Valid {
			baselineData = data
			break
		}
	}

	if !baselineData.importThroughputMbps.Valid || !baselineData.numNodes.Valid {
		return 1.0 // Return 1.0 if no baseline data available
	}

	// Find the closest entry to targetNumNodes
	closest := numNodesImpactData[0]
	minDiff := math.MaxFloat64

	for _, data := range numNodesImpactData {
		if data.numNodes.Valid && data.importThroughputMbps.Valid {
			diff := math.Abs(targetNumNodes - float64(data.numNodes.Int64))
			if diff < minDiff {
				minDiff = diff
				closest = data
			}
		}
	}

	// Calculate estimated throughput based on per-node throughput from closest entry
	perNodeThroughputForClosest := closest.importThroughputMbps.Float64 / float64(closest.numNodes.Int64)
	estimatedThroughput := targetNumNodes * perNodeThroughputForClosest

	// Return the scaling ratio relative to 3-node baseline
	return estimatedThroughput / baselineData.importThroughputMbps.Float64
}<|MERGE_RESOLUTION|>--- conflicted
+++ resolved
@@ -1520,12 +1520,6 @@
 		// Only include index if it's not in the redundant list
 		if !redundantMap[key] {
 			filteredIndexes = append(filteredIndexes, indexMetadata)
-<<<<<<< HEAD
-		} else {
-			log.Infof("Filtered out redundant index: %s", key)
-			fmt.Printf("Filtered out redundant index: %s\n", key)
-=======
->>>>>>> 7ce4ee3f
 		}
 	}
 
