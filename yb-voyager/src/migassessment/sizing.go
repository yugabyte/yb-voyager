/*
Copyright (c) YugabyteDB, Inc.

Licensed under the Apache License, Version 2.0 (the "License");
you may not use this file except in compliance with the License.
You may obtain a copy of the License at

	http://www.apache.org/licenses/LICENSE-2.0

Unless required by applicable law or agreed to in writing, software
distributed under the License is distributed on an "AS IS" BASIS,
WITHOUT WARRANTIES OR CONDITIONS OF ANY KIND, either express or implied.
See the License for the specific language governing permissions and
limitations under the License.
*/

package migassessment

import (
	"database/sql"
	_ "embed"
	"fmt"
	"github.com/yugabyte/yb-voyager/yb-voyager/src/ybversion"
	"io"
	"math"
	"net/http"
	"os"
	"path/filepath"
	"sort"
	"strings"

	"github.com/samber/lo"

	"github.com/yugabyte/yb-voyager/yb-voyager/src/utils"

	log "github.com/sirupsen/logrus"
)

type SourceDBMetadata struct {
	SchemaName      string          `db:"schema_name"`
	ObjectName      string          `db:"object_name"`
	RowCount        sql.NullFloat64 `db:"row_count,string"`
	ColumnCount     sql.NullInt64   `db:"column_count,string"`
	Reads           sql.NullInt64   `db:"reads,string"`
	Writes          sql.NullInt64   `db:"writes,string"`
	ReadsPerSec     sql.NullInt64   `db:"reads_per_second,string"`
	WritesPerSec    sql.NullInt64   `db:"writes_per_second,string"`
	IsIndex         bool            `db:"is_index,string"`
	ParentTableName sql.NullString  `db:"parent_table_name"`
	Size            sql.NullFloat64 `db:"size_in_bytes,string"`
}

type ExpDataShardedLimit struct {
	numCores              sql.NullFloat64 `db:"num_cores,string"`
	memPerCore            sql.NullFloat64 `db:"mem_per_core,string"`
	maxSupportedNumTables sql.NullInt64   `db:"max_num_tables,string"`
}

type ExpDataColocatedLimit struct {
	maxColocatedSizeSupported sql.NullFloat64 `db:"max_colocated_db_size_gb,string"`
	numCores                  sql.NullFloat64 `db:"num_cores,string"`
	memPerCore                sql.NullFloat64 `db:"mem_per_core,string"`
	maxSupportedNumTables     sql.NullInt64   `db:"max_num_tables,string"`
	minSupportedNumTables     sql.NullFloat64 `db:"min_num_tables,string"`
}

type ExpDataThroughput struct {
	numCores                   sql.NullFloat64 `db:"num_cores,string"`
	memPerCore                 sql.NullFloat64 `db:"mem_per_core,string"`
	maxSupportedSelectsPerCore sql.NullFloat64 `db:"max_selects_per_core,string"`
	maxSupportedInsertsPerCore sql.NullFloat64 `db:"max_inserts_per_core,string"`
	selectConnPerNode          sql.NullInt64   `db:"select_conn_per_node,string"`
	insertConnPerNode          sql.NullInt64   `db:"insert_conn_per_node,string"`
}

type ExpDataLoadTime struct {
	csvSizeGB         sql.NullFloat64 `db:"csv_size_gb,string"`
	migrationTimeSecs sql.NullFloat64 `db:"migration_time_secs,string"`
	rowCount          sql.NullFloat64 `db:"row_count,string"`
}

type ExpDataLoadTimeIndexImpact struct {
	numIndexes                    sql.NullFloat64 `db:"num_indexes,string"`
	multiplicationFactorSharded   sql.NullFloat64 `db:"multiplication_factor_sharded,string"`
	multiplicationFactorColocated sql.NullFloat64 `db:"multiplication_factor_colocated,string"`
}

type ExpDataLoadTimeColumnsImpact struct {
	numColumns                    sql.NullInt64   `db:"number_of_columns,string"`
	multiplicationFactorSharded   sql.NullFloat64 `db:"multiplication_factor_sharded,string"`
	multiplicationFactorColocated sql.NullFloat64 `db:"multiplication_factor_colocated,string"`
}

type IntermediateRecommendation struct {
	ColocatedTables                 []SourceDBMetadata
	ShardedTables                   []SourceDBMetadata
	ColocatedSize                   float64
	ShardedSize                     float64
	NumNodes                        float64
	VCPUsPerInstance                int
	MemoryPerCore                   int
	OptimalSelectConnectionsPerNode int64
	OptimalInsertConnectionsPerNode int64
	EstimatedTimeInMinForImport     float64
	FailureReasoning                string
	CoresNeeded                     float64
}

type ExperimentDataAvailableYbVersion struct {
	versionId        int64
	expDataYbVersion *ybversion.YBVersion
	expDataIsDefault bool
}

const (
	COLOCATED_LIMITS_TABLE         = "colocated_limits"
	COLOCATED_SIZING_TABLE         = "colocated_sizing"
	SHARDED_SIZING_TABLE           = "sharded_sizing"
	COLOCATED_LOAD_TIME_TABLE      = "colocated_load_time"
	SHARDED_LOAD_TIME_TABLE        = "sharded_load_time"
	LOAD_TIME_INDEX_IMPACT_TABLE   = "load_time_index_impact"
	LOAD_TIME_COLUMNS_IMPACT_TABLE = "load_time_columns_impact"
	// GITHUB_RAW_LINK use raw github link to fetch the file from repository using the api:
	// https://raw.githubusercontent.com/{username-or-organization}/{repository}/{branch}/{path-to-file}
	GITHUB_RAW_LINK                 = "https://raw.githubusercontent.com/yugabyte/yb-voyager/main/yb-voyager/src/migassessment/resources"
	EXPERIMENT_DATA_FILENAME        = "yb_2024_0_source.db"
	DBS_DIR                         = "dbs"
	SIZE_UNIT_GB                    = "GB"
	SIZE_UNIT_MB                    = "MB"
	LOW_PHASE_SHARD_COUNT           = 1
	LOW_PHASE_SIZE_THRESHOLD_GB     = 0.512
	HIGH_PHASE_SHARD_COUNT          = 24
	HIGH_PHASE_SIZE_THRESHOLD_GB    = 10
	FINAL_PHASE_SIZE_THRESHOLD_GB   = 100
	MAX_TABLETS_PER_TABLE           = 256
	PREFER_REMOTE_EXPERIMENT_DB     = false
	COLOCATED_MAX_INDEXES_THRESHOLD = 2
	// COLOCATED / SHARDED Object types
	COLOCATED = "colocated"
	SHARDED   = "sharded"
)

func getExperimentDBPath(assessmentDir string) string {
	if AssessmentDir == "" {
		return filepath.Join(assessmentDir, DBS_DIR, EXPERIMENT_DATA_FILENAME)
	} else {
		return filepath.Join(AssessmentDir, DBS_DIR, EXPERIMENT_DATA_FILENAME)
	}
}

//go:embed resources/yb_experiment_data_source.db
var experimentData []byte

var SourceMetadataObjectTypesToUse = []string{
	"%table%",
	"%index%",
	"materialized view",
}

<<<<<<< HEAD
func SizingAssessment(assessmentDir string) error {
=======
func SizingAssessment(targetDbVersion *ybversion.YBVersion) error {
>>>>>>> 220ed39a

	log.Infof("loading metadata files for sharding assessment")
	sourceTableMetadata, sourceIndexMetadata, _, err := loadSourceMetadata(assessmentDir)
	if err != nil {
		SizingReport.FailureReasoning = fmt.Sprintf("failed to load source metadata: %v", err)
		return fmt.Errorf("failed to load source metadata: %w", err)
	}

	experimentDB, err := createConnectionToExperimentData(assessmentDir)
	if err != nil {
		SizingReport.FailureReasoning = fmt.Sprintf("failed to connect to experiment data: %v", err)
		return fmt.Errorf("failed to connect to experiment data: %w", err)
	}

	// fetch yb versions with available experiment data, use default version if experiment data of supported release is
	// not available
	experimentDbAvailableYbVersions, ybVersionIdToUse, err := loadYbVersionsWithExperimentData(experimentDB)
	if err != nil {
		SizingReport.FailureReasoning = fmt.Sprintf("failed to load yb versions: %v", err)
		return fmt.Errorf("failed to load yb versions: %w", err)
	}
	if len(experimentDbAvailableYbVersions) != 0 {
		// find closest yb version from experiment data to targetYbVersion or default
		ybVersionIdToUse = findClosestVersion(targetDbVersion, experimentDbAvailableYbVersions)
	}

	fmt.Printf("yb versionId to use: %v\n", ybVersionIdToUse)

	colocatedLimits, err := loadColocatedLimit(experimentDB, ybVersionIdToUse)
	if err != nil {
		SizingReport.FailureReasoning = fmt.Sprintf("error fetching the colocated limits: %v", err)
		return fmt.Errorf("error fetching the colocated limits: %w", err)
	}

	colocatedThroughput, err := loadExpDataThroughput(experimentDB, COLOCATED_SIZING_TABLE, ybVersionIdToUse)
	if err != nil {
		SizingReport.FailureReasoning = fmt.Sprintf("error fetching the colocated throughput: %v", err)
		return fmt.Errorf("error fetching the colocated throughput: %w", err)
	}

	shardedLimits, err := loadShardedTableLimits(experimentDB, ybVersionIdToUse)
	if err != nil {
		SizingReport.FailureReasoning = fmt.Sprintf("error fetching the sharded limits: %v", err)
		return fmt.Errorf("error fetching the colocated limits: %w", err)
	}

	shardedThroughput, err := loadExpDataThroughput(experimentDB, SHARDED_SIZING_TABLE, ybVersionIdToUse)
	if err != nil {
		SizingReport.FailureReasoning = fmt.Sprintf("error fetching the sharded throughput: %v", err)
		return fmt.Errorf("error fetching the sharded throughput: %w", err)
	}

	sizingRecommendationPerCore := createSizingRecommendationStructure(colocatedLimits)

	sizingRecommendationPerCore = shardingBasedOnTableSizeAndCount(sourceTableMetadata, sourceIndexMetadata,
		colocatedLimits, sizingRecommendationPerCore)

	sizingRecommendationPerCore = shardingBasedOnOperations(sourceIndexMetadata, colocatedThroughput, sizingRecommendationPerCore)

	sizingRecommendationPerCore = checkShardedTableLimit(sourceIndexMetadata, shardedLimits, sizingRecommendationPerCore)

	sizingRecommendationPerCore = findNumNodesNeededBasedOnThroughputRequirement(sourceIndexMetadata, shardedThroughput, sizingRecommendationPerCore)

	sizingRecommendationPerCore = findNumNodesNeededBasedOnTabletsRequired(sourceIndexMetadata, shardedLimits, sizingRecommendationPerCore)
	finalSizingRecommendation := pickBestRecommendation(sizingRecommendationPerCore)

	if finalSizingRecommendation.FailureReasoning != "" {
		SizingReport.FailureReasoning = finalSizingRecommendation.FailureReasoning
		return fmt.Errorf("error picking best recommendation: %v", finalSizingRecommendation.FailureReasoning)
	}

	colocatedObjects, cumulativeIndexCountColocated :=
		getListOfIndexesAlongWithObjects(finalSizingRecommendation.ColocatedTables, sourceIndexMetadata)
	shardedObjects, cumulativeIndexCountSharded :=
		getListOfIndexesAlongWithObjects(finalSizingRecommendation.ShardedTables, sourceIndexMetadata)

	// get load times data from experimental database for colocated Tables
	colocatedLoadTimes, err := getExpDataLoadTime(experimentDB, finalSizingRecommendation.VCPUsPerInstance,
		finalSizingRecommendation.MemoryPerCore, COLOCATED_LOAD_TIME_TABLE, ybVersionIdToUse)
	if err != nil {
		return fmt.Errorf("error while fetching colocated load time info: %w", err)
	}

	// get load times data from experimental database for sharded Tables
	shardedLoadTimes, err := getExpDataLoadTime(experimentDB, finalSizingRecommendation.VCPUsPerInstance,
		finalSizingRecommendation.MemoryPerCore, SHARDED_LOAD_TIME_TABLE, ybVersionIdToUse)
	if err != nil {
		return fmt.Errorf("error while fetching sharded load time info: %w", err)
	}

	// get experimental data for impact of indexes on import time
	indexImpactOnLoadTimeCommon, err := getExpDataIndexImpactOnLoadTime(experimentDB,
		finalSizingRecommendation.VCPUsPerInstance, finalSizingRecommendation.MemoryPerCore, ybVersionIdToUse)
	if err != nil {
		return fmt.Errorf("error while fetching experiment data for impact of index on load time: %w", err)
	}

	// get experimental data for impact of number of columns on import time
	columnsImpactOnLoadTimeCommon, err := getExpDataNumColumnsImpactOnLoadTime(experimentDB,
		finalSizingRecommendation.VCPUsPerInstance, finalSizingRecommendation.MemoryPerCore, ybVersionIdToUse)
	if err != nil {
		return fmt.Errorf("error while fetching experiment data for impact of number of columns on load time: %w", err)
	}

	// calculate time taken for colocated import
	importTimeForColocatedObjects, err := calculateTimeTakenForImport(
		finalSizingRecommendation.ColocatedTables, sourceIndexMetadata, colocatedLoadTimes,
		indexImpactOnLoadTimeCommon, columnsImpactOnLoadTimeCommon, COLOCATED)
	if err != nil {
		SizingReport.FailureReasoning = fmt.Sprintf("calculate time taken for colocated data import: %v", err)
		return fmt.Errorf("calculate time taken for colocated data import: %w", err)
	}

	// calculate time taken for sharded import
	importTimeForShardedObjects, err := calculateTimeTakenForImport(
		finalSizingRecommendation.ShardedTables, sourceIndexMetadata, shardedLoadTimes,
		indexImpactOnLoadTimeCommon, columnsImpactOnLoadTimeCommon, SHARDED)
	if err != nil {
		SizingReport.FailureReasoning = fmt.Sprintf("calculate time taken for sharded data import: %v", err)
		return fmt.Errorf("calculate time taken for sharded data import: %w", err)
	}
	reasoning := getReasoning(finalSizingRecommendation, shardedObjects, cumulativeIndexCountSharded, colocatedObjects,
		cumulativeIndexCountColocated)

	sizingRecommendation := &SizingRecommendation{
		ColocatedTables:                 fetchObjectNames(finalSizingRecommendation.ColocatedTables),
		ShardedTables:                   fetchObjectNames(finalSizingRecommendation.ShardedTables),
		VCPUsPerInstance:                finalSizingRecommendation.VCPUsPerInstance,
		MemoryPerInstance:               finalSizingRecommendation.VCPUsPerInstance * finalSizingRecommendation.MemoryPerCore,
		NumNodes:                        finalSizingRecommendation.NumNodes,
		OptimalSelectConnectionsPerNode: finalSizingRecommendation.OptimalSelectConnectionsPerNode,
		OptimalInsertConnectionsPerNode: finalSizingRecommendation.OptimalInsertConnectionsPerNode,
		ColocatedReasoning:              reasoning,
		EstimatedTimeInMinForImport:     importTimeForColocatedObjects + importTimeForShardedObjects,
	}
	SizingReport.SizingRecommendation = *sizingRecommendation

	return nil
}

/*
pickBestRecommendation selects the best recommendation from a map of recommendations by optimizing for the cores. Hence,
we chose the setup where the number of cores is less.
Parameters:
  - recommendations: A map where the key is the number of vCPUs per instance and the value is an IntermediateRecommendation struct.

Returns:
  - The best IntermediateRecommendation based on the defined criteria.
*/
func pickBestRecommendation(recommendations map[int]IntermediateRecommendation) IntermediateRecommendation {
	var recs []IntermediateRecommendation
	for _, v := range recommendations {
		recs = append(recs, v)
	}
	// descending order sort
	sort.Slice(recs, func(i, j int) bool {
		return recs[i].VCPUsPerInstance > recs[j].VCPUsPerInstance
	})

	// find the one with the least number of nodes
	var minCores int = math.MaxUint32
	var finalRecommendation IntermediateRecommendation
	var foundRecommendation bool = false
	var maxCores int = math.MinInt32

	// Iterate over each recommendation
	for _, rec := range recs {
		// Update maxCores with the maximum number of vCPUs per instance across recommendations. If none of the cores
		// abe to satisfy the criteria, recommendation with maxCores will be used as final recommendation
		if maxCores < rec.VCPUsPerInstance {
			maxCores = rec.VCPUsPerInstance
		}
		// Check if the recommendation has no failure reasoning (i.e., it's a valid recommendation)
		if rec.FailureReasoning == "" {
			foundRecommendation = true
			// Update finalRecommendation if the current recommendation has fewer cores.
			log.Infof(fmt.Sprintf("vCPU: %v & cores required: %v gives nodes required: %v\n", rec.VCPUsPerInstance, rec.CoresNeeded, rec.NumNodes))
			fmt.Printf(fmt.Sprintf("vCPU: %v & cores required: %v gives nodes required: %v\n", rec.VCPUsPerInstance, rec.CoresNeeded, rec.NumNodes))
			if minCores > int(rec.CoresNeeded) {
				finalRecommendation = rec
				minCores = int(rec.CoresNeeded)
			} else if minCores == int(rec.CoresNeeded) {
				// If the number of cores is the same across machines, recommend the machine with higher core count
				if rec.VCPUsPerInstance > finalRecommendation.VCPUsPerInstance {
					finalRecommendation = rec
				}
			}
		}
	}
	// If no valid recommendation was found, select the recommendation with the maximum number of cores
	if !foundRecommendation {
		finalRecommendation = recommendations[maxCores]
		// notify customers to reach out to the Yugabyte customer support team for further assistance
		finalRecommendation.FailureReasoning = "Unable to determine appropriate sizing recommendation. Reach out to the Yugabyte customer support team at https://support.yugabyte.com for further assistance."
	}

	// Return the best recommendation
	return finalRecommendation
}

/*
findNumNodesNeededBasedOnThroughputRequirement calculates the number of nodes needed based on sharded throughput limits and updates the recommendation accordingly.
Parameters:
  - sourceIndexMetadata: A slice of SourceDBMetadata structs representing source indexes.
  - shardedThroughputSlice: A slice of ExpDataShardedThroughput structs representing sharded throughput limits.
  - recommendation: A map where the key is the number of vCPUs per instance and the value is an IntermediateRecommendation struct.

Returns:
  - An updated map of recommendations with the number of nodes needed.
*/
func findNumNodesNeededBasedOnThroughputRequirement(sourceIndexMetadata []SourceDBMetadata, shardedThroughputSlice []ExpDataThroughput,
	recommendation map[int]IntermediateRecommendation) map[int]IntermediateRecommendation {
	// Iterate over sharded throughput limits
	for _, shardedThroughput := range shardedThroughputSlice {
		// Get previous recommendation for the current num of cores
		previousRecommendation := recommendation[int(shardedThroughput.numCores.Float64)]
		var cumulativeSelectOpsPerSec int64 = 0
		var cumulativeInsertOpsPerSec int64 = 0

		// Calculate cumulative operations per second for sharded tables
		for _, table := range previousRecommendation.ShardedTables {
			// Check and fetch indexes for the current table
			_, _, indexReads, indexWrites := checkAndFetchIndexes(table, sourceIndexMetadata)
			cumulativeSelectOpsPerSec += lo.Ternary(table.ReadsPerSec.Valid, table.ReadsPerSec.Int64, 0) + indexReads
			cumulativeInsertOpsPerSec += lo.Ternary(table.WritesPerSec.Valid, table.WritesPerSec.Int64, 0) + indexWrites
		}

		// Calculate needed cores based on cumulative operations per second
		neededCores :=
			math.Ceil(float64(cumulativeSelectOpsPerSec)/shardedThroughput.maxSupportedSelectsPerCore.Float64 +
				float64(cumulativeInsertOpsPerSec)/shardedThroughput.maxSupportedInsertsPerCore.Float64)

		nodesNeeded := math.Ceil(neededCores / shardedThroughput.numCores.Float64)
		// Assumption: If there are any colocated objects - one node will be utilized as colocated tablet leader.
		// Add it explicitly.
		if len(previousRecommendation.ColocatedTables) > 0 {
			nodesNeeded += 1
		}

		// Assumption: minimum required replication is 3, so minimum nodes recommended would be 3.
		// Choose max of nodes needed and 3 and same for neededCores.
		nodesNeeded = math.Max(nodesNeeded, 3)
		neededCores = math.Max(neededCores, float64(previousRecommendation.VCPUsPerInstance*3))

		// Update recommendation with the number of nodes needed
		recommendation[int(shardedThroughput.numCores.Float64)] = IntermediateRecommendation{
			ColocatedTables:                 previousRecommendation.ColocatedTables,
			ShardedTables:                   previousRecommendation.ShardedTables,
			VCPUsPerInstance:                previousRecommendation.VCPUsPerInstance,
			MemoryPerCore:                   previousRecommendation.MemoryPerCore,
			NumNodes:                        nodesNeeded,
			OptimalSelectConnectionsPerNode: int64(math.Min(float64(previousRecommendation.OptimalSelectConnectionsPerNode), float64(shardedThroughput.selectConnPerNode.Int64))),
			OptimalInsertConnectionsPerNode: int64(math.Min(float64(previousRecommendation.OptimalInsertConnectionsPerNode), float64(shardedThroughput.insertConnPerNode.Int64))),
			ColocatedSize:                   previousRecommendation.ColocatedSize,
			ShardedSize:                     previousRecommendation.ShardedSize,
			EstimatedTimeInMinForImport:     previousRecommendation.EstimatedTimeInMinForImport,
			FailureReasoning:                previousRecommendation.FailureReasoning,
			CoresNeeded:                     neededCores,
		}
	}
	// Return updated recommendation map
	return recommendation
}

/*
findNumNodesNeededBasedOnTabletsRequired calculates the number of nodes needed based on tablets required by each
table and its indexes and updates the recommendation accordingly.
Parameters:
  - sourceIndexMetadata: A slice of SourceDBMetadata structs representing source indexes.
  - shardedLimits: A slice of ExpDataShardedThroughput structs representing sharded throughput limits.
  - recommendation: A map where the key is the number of vCPUs per instance and the value is an IntermediateRecommendation struct.

Returns:
  - An updated map of recommendations with the number of nodes needed.
*/
func findNumNodesNeededBasedOnTabletsRequired(sourceIndexMetadata []SourceDBMetadata,
	shardedLimits []ExpDataShardedLimit,
	recommendation map[int]IntermediateRecommendation) map[int]IntermediateRecommendation {
	// Iterate over each intermediate recommendation where failureReasoning is empty
	for i, rec := range recommendation {
		totalTabletsRequired := 0
		if len(rec.ShardedTables) != 0 && rec.FailureReasoning == "" {
			// Iterate over each table and its indexes to find out how many tablets are needed
			for _, table := range rec.ShardedTables {
				_, tabletsRequired := getThresholdAndTablets(rec.NumNodes, lo.Ternary(table.Size.Valid, table.Size.Float64, 0))
				for _, index := range sourceIndexMetadata {
					if index.ParentTableName.Valid && (index.ParentTableName.String == (table.SchemaName + "." + table.ObjectName)) {
						// calculating tablets required for each of the index
						_, tabletsRequiredForIndex := getThresholdAndTablets(rec.NumNodes, lo.Ternary(index.Size.Valid, index.Size.Float64, 0))
						// tablets required for each table is the sum of tablets required for the table and its indexes
						tabletsRequired += tabletsRequiredForIndex
					}
				}
				// adding total tablets required across all tables
				totalTabletsRequired += tabletsRequired
			}
			// assuming table limits is also a tablet limit
			// get shardedLimit of current recommendation
			for _, record := range shardedLimits {
				if record.numCores.Valid && int(record.numCores.Float64) == rec.VCPUsPerInstance {
					// considering RF=3, hence total required tablets would be 3 times(1 tablet leader and 2 followers) the totalTabletsRequired
					// adding 100% buffer for the tablets required by multiplier of 2
					nodesRequired := math.Ceil(float64(totalTabletsRequired*3*2) / float64(record.maxSupportedNumTables.Int64))
					// update recommendation to use the maximum of the existing recommended nodes and nodes calculated based on tablets
					// Caveat: if new nodes required is more than the existing recommended nodes, we would need to
					// re-evaluate tablets required. Although, in this iteration we've skipping re-evaluation.
					currentMaxRequiredNodes := math.Max(nodesRequired, rec.NumNodes)
					rec.CoresNeeded = lo.Ternary(nodesRequired <= rec.NumNodes, rec.CoresNeeded, currentMaxRequiredNodes*float64(rec.VCPUsPerInstance))
					rec.NumNodes = currentMaxRequiredNodes
					recommendation[i] = rec
				}
			}
		}
	}
	// return updated recommendations
	return recommendation
}

/*
getThresholdAndTablets determines the size threshold and number of tablets needed for a given table size.

Parameters:
- previousNumNodes: float64 - The number of nodes in the previous recommendation.
- sizeGB: float64 - The size of the table in gigabytes.

Returns:
- float64: The size threshold in gigabytes for the table based on the phase.
- int: The number of tablets needed for the table.

Description:
This function calculates which size threshold applies to a table based on its size and determines the number of tablets required.
Following details/comments are with assumption that the previous recommended nodes is 3.
Similar works for other recommended nodes as well.:
  - For sizes up to the low phase limit (1*3 shards of 512 MB each, up to 1.5 GB), the low phase threshold is used. Where 1 is low phase shard count and 3 is the previous-recommended nodes.
  - After 1*3 shards, the high phase threshold is used.
  - Intermediate phase upto 30 GB is calculated based on 3 tablets of 10 GB each.
  - For sizes up to the high phase limit (72(24*3) shards of 10 GB each, up to 720 GB), the high phase threshold is used.
  - For larger sizes, the final phase threshold (100 GB) is used.
*/
func getThresholdAndTablets(previousNumNodes float64, sizeGB float64) (float64, int) {
	var tablets = math.Ceil(sizeGB / LOW_PHASE_SIZE_THRESHOLD_GB)

	if tablets <= (LOW_PHASE_SHARD_COUNT * previousNumNodes) {
		// table size is less than 1.5GB, hence 1*3 tablets of 512MB each will be enough
		return LOW_PHASE_SIZE_THRESHOLD_GB, int(tablets)
	} else {
		// table size is more than 1.5GB.
		// find out the per tablet size if it is less than 10GB which is high phase threshold
		perTabletSize := sizeGB / (LOW_PHASE_SHARD_COUNT * previousNumNodes)
		if perTabletSize <= HIGH_PHASE_SIZE_THRESHOLD_GB {
			// tablet count is still 1*3 but the size of each tablet is less than 10GB(table size < 30GB).
			return HIGH_PHASE_SIZE_THRESHOLD_GB, int(LOW_PHASE_SHARD_COUNT * previousNumNodes)
		} else {
			// table size is > 30GB, hence we need to increase the tablet count
			tablets = math.Ceil(LOW_PHASE_SHARD_COUNT*previousNumNodes + (sizeGB-LOW_PHASE_SHARD_COUNT*previousNumNodes*HIGH_PHASE_SIZE_THRESHOLD_GB)/HIGH_PHASE_SIZE_THRESHOLD_GB)
			if tablets <= (HIGH_PHASE_SHARD_COUNT * previousNumNodes) {
				// this means that table size is less than 720GB, hence 72(24*3) tablets of 10GB each will be enough
				return HIGH_PHASE_SIZE_THRESHOLD_GB, int(tablets)
			} else {
				// table size is more than 720 GB.
				// find out the per tablet size if it is less than 100GB which is final phase threshold
				perTabletSize = sizeGB / HIGH_PHASE_SHARD_COUNT
				if perTabletSize <= FINAL_PHASE_SIZE_THRESHOLD_GB {
					// tablet count is still 72(24*3) but the size of each tablet is less than 100GB(table size < 7200GB).
					return FINAL_PHASE_SIZE_THRESHOLD_GB, int(HIGH_PHASE_SHARD_COUNT * previousNumNodes)
				} else {
					// table size is > 7200GB, hence we need to increase the tablet count
					tablets = math.Ceil(HIGH_PHASE_SHARD_COUNT*previousNumNodes + (sizeGB-HIGH_PHASE_SHARD_COUNT*previousNumNodes*FINAL_PHASE_SIZE_THRESHOLD_GB)/FINAL_PHASE_SIZE_THRESHOLD_GB)
					if tablets <= (MAX_TABLETS_PER_TABLE * previousNumNodes) {
						// this means that table size is less than 76800GB. So 768(256*3) tablets of 100GB each will be enough
						return FINAL_PHASE_SIZE_THRESHOLD_GB, int(tablets)
					} else {
						// to support table size > 76800GB, tablets per table limit in YugabyteDB needs to be
						// set to 0(meaning no limit). Refer doc:
						//https://docs.yugabyte.com/preview/architecture/docdb-sharding/tablet-splitting/#final-phase
						tablets = math.Ceil(MAX_TABLETS_PER_TABLE + (sizeGB-MAX_TABLETS_PER_TABLE*previousNumNodes*FINAL_PHASE_SIZE_THRESHOLD_GB)/FINAL_PHASE_SIZE_THRESHOLD_GB)
						return FINAL_PHASE_SIZE_THRESHOLD_GB, int(tablets)
					}
				}
			}
		}
	}
}

/*
checkShardedTableLimit checks if the total number of sharded tables exceeds the sharded limit for each core configuration.
If the limit is exceeded, it updates the recommendation with a failure reasoning.
Parameters:
  - sourceIndexMetadata: A slice of SourceDBMetadata structs representing source indexes.
  - shardedLimits: A slice of ExpDataShardedLimit structs representing sharded limits.
  - recommendation: A map where the key is the number of vCPUs per instance and the value is an IntermediateRecommendation struct.

Returns:
  - An updated map of recommendations with failure reasoning if the sharded table limit is exceeded.
*/
func checkShardedTableLimit(sourceIndexMetadata []SourceDBMetadata, shardedLimits []ExpDataShardedLimit, recommendation map[int]IntermediateRecommendation) map[int]IntermediateRecommendation {

	for _, shardedLimit := range shardedLimits {
		var totalObjectCount int64 = 0

		// Get previous recommendation for the current cores
		previousRecommendation := recommendation[int(shardedLimit.numCores.Float64)]

		// Calculate total object count for sharded tables
		for _, table := range previousRecommendation.ShardedTables {
			// Check and fetch indexes for the current table
			indexes, _, _, _ := checkAndFetchIndexes(table, sourceIndexMetadata)
			totalObjectCount += int64(len(indexes)) + 1

		}
		// Check if total object count exceeds the max supported num tables limit
		if totalObjectCount > shardedLimit.maxSupportedNumTables.Int64 {
			// Generate failure reasoning
			failureReasoning := fmt.Sprintf("Cannot support %v sharded objects on a machine with %v cores "+
				"and %vGiB memory.", totalObjectCount, previousRecommendation.VCPUsPerInstance,
				previousRecommendation.VCPUsPerInstance*previousRecommendation.MemoryPerCore)

			// Update recommendation with failure reasoning
			recommendation[int(shardedLimit.numCores.Float64)] = IntermediateRecommendation{
				ColocatedTables:                 []SourceDBMetadata{},
				ShardedTables:                   []SourceDBMetadata{},
				VCPUsPerInstance:                previousRecommendation.VCPUsPerInstance,
				MemoryPerCore:                   previousRecommendation.MemoryPerCore,
				NumNodes:                        previousRecommendation.NumNodes,
				OptimalSelectConnectionsPerNode: previousRecommendation.OptimalSelectConnectionsPerNode,
				OptimalInsertConnectionsPerNode: previousRecommendation.OptimalInsertConnectionsPerNode,
				ColocatedSize:                   0,
				ShardedSize:                     0,
				EstimatedTimeInMinForImport:     previousRecommendation.EstimatedTimeInMinForImport,
				FailureReasoning:                failureReasoning,
			}
		}
	}
	// Return updated recommendation map
	return recommendation
}

/*
shardingBasedOnOperations performs sharding based on operations (reads and writes) per second, taking into account colocated limits.
It updates the existing recommendations with information about colocated and sharded tables based on operations.
Parameters:
  - sourceIndexMetadata: A slice of SourceDBMetadata structs representing source indexes.
  - colocatedThroughput: A slice of ExpDataThroughput structs representing colocated limits.
  - recommendation: A map where the key is the number of vCPUs per instance and the value is an IntermediateRecommendation struct.

Returns:
  - An updated map of recommendations where sharding information based on operations has been incorporated.
*/
func shardingBasedOnOperations(sourceIndexMetadata []SourceDBMetadata,
	colocatedThroughputSlice []ExpDataThroughput, recommendation map[int]IntermediateRecommendation) map[int]IntermediateRecommendation {

	for _, colocatedThroughput := range colocatedThroughputSlice {
		var colocatedObjects []SourceDBMetadata
		var cumulativeColocatedSizeSum float64 = 0
		var numColocated int = 0
		var cumulativeSelectOpsPerSec int64 = 0
		var cumulativeInsertOpsPerSec int64 = 0

		// Get previous recommendation for the current num of cores
		previousRecommendation := recommendation[int(colocatedThroughput.numCores.Float64)]

		for _, table := range previousRecommendation.ColocatedTables {
			// Check and fetch indexes for the current table
			_, indexesSizeSum, indexReads, indexWrites := checkAndFetchIndexes(table, sourceIndexMetadata)

			// Calculate new operations per second
			newSelectOpsPerSec := cumulativeSelectOpsPerSec + lo.Ternary(table.ReadsPerSec.Valid, table.ReadsPerSec.Int64, 0) + indexReads
			newInsertOpsPerSec := cumulativeInsertOpsPerSec + lo.Ternary(table.WritesPerSec.Valid, table.WritesPerSec.Int64, 0) + indexWrites

			// Calculate total object size
			objectTotalSize := lo.Ternary(table.Size.Valid, table.Size.Float64, 0) + indexesSizeSum

			// Calculate needed cores based on operations
			neededCores :=
				math.Ceil(float64(newSelectOpsPerSec)/colocatedThroughput.maxSupportedSelectsPerCore.Float64 +
					float64(newInsertOpsPerSec)/colocatedThroughput.maxSupportedInsertsPerCore.Float64)

			if neededCores <= colocatedThroughput.numCores.Float64 {
				// Update cumulative counts and add table to colocated objects
				colocatedObjects = append(colocatedObjects, table)
				cumulativeSelectOpsPerSec = newSelectOpsPerSec
				cumulativeInsertOpsPerSec = newInsertOpsPerSec
				cumulativeColocatedSizeSum += objectTotalSize
				numColocated++
			} else {
				// Break the loop if needed cores are more than current
				break
			}
		}
		shardedObjects := previousRecommendation.ShardedTables
		var cumulativeSizeSharded float64 = 0

		// Iterate over remaining colocated tables for sharding
		for _, remainingTable := range previousRecommendation.ColocatedTables[numColocated:] {
			shardedObjects = append(shardedObjects, remainingTable)
			_, indexesSizeSumSharded, _, _ := checkAndFetchIndexes(remainingTable, sourceIndexMetadata)
			cumulativeSizeSharded += lo.Ternary(remainingTable.Size.Valid, remainingTable.Size.Float64, 0) + indexesSizeSumSharded
		}

		// Update recommendation for the current colocated limit
		recommendation[int(colocatedThroughput.numCores.Float64)] = IntermediateRecommendation{
			ColocatedTables:                 colocatedObjects,
			ShardedTables:                   shardedObjects,
			VCPUsPerInstance:                previousRecommendation.VCPUsPerInstance,
			MemoryPerCore:                   previousRecommendation.MemoryPerCore,
			NumNodes:                        previousRecommendation.NumNodes,
			OptimalSelectConnectionsPerNode: colocatedThroughput.selectConnPerNode.Int64,
			OptimalInsertConnectionsPerNode: colocatedThroughput.insertConnPerNode.Int64,
			ColocatedSize:                   cumulativeColocatedSizeSum,
			ShardedSize:                     cumulativeSizeSharded,
			EstimatedTimeInMinForImport:     previousRecommendation.EstimatedTimeInMinForImport,
		}
	}
	// Return updated recommendation map
	return recommendation
}

/*
shardingBasedOnTableSizeAndCount performs sharding based on table size and count, taking into account colocated limits.
It updates the existing recommendations with information about colocated and sharded tables.
Parameters:
  - sourceTableMetadata: A slice of SourceDBMetadata structs representing source tables.
  - sourceIndexMetadata: A slice of SourceDBMetadata structs representing source indexes.
  - colocatedLimits: A slice of ExpDataColocatedLimit structs representing colocated limits.
  - recommendation: A map where the key is the number of vCPUs per instance and the value is an IntermediateRecommendation struct.

Returns:
  - An updated map of recommendations where sharding information has been incorporated.
*/
func shardingBasedOnTableSizeAndCount(sourceTableMetadata []SourceDBMetadata,
	sourceIndexMetadata []SourceDBMetadata, colocatedLimits []ExpDataColocatedLimit,
	recommendation map[int]IntermediateRecommendation) map[int]IntermediateRecommendation {

	for _, colocatedLimit := range colocatedLimits {
		var cumulativeColocatedSizeSum float64 = 0
		var colocatedObjects []SourceDBMetadata
		var numColocated int = 0
		var cumulativeObjectCount int64 = 0

		var shardedObjects []SourceDBMetadata
		var cumulativeSizeSharded float64 = 0

		for _, table := range sourceTableMetadata {
			// Check and fetch indexes for the current table
			indexesOfTable, indexesSizeSum, _, _ := checkAndFetchIndexes(table, sourceIndexMetadata)
			// DB-12363: make tables having more than COLOCATED_MAX_INDEXES_THRESHOLD indexes as sharded
			// (irrespective of size or ops requirements)
			if len(indexesOfTable) > COLOCATED_MAX_INDEXES_THRESHOLD {
				shardedObjects = append(shardedObjects, table)
				cumulativeSizeSharded += lo.Ternary(table.Size.Valid, table.Size.Float64, 0) + indexesSizeSum
				// skip to next table
				continue
			}
			// Calculate new object count and total size
			newObjectCount := cumulativeObjectCount + int64(len(indexesOfTable)) + 1
			objectTotalSize := lo.Ternary(table.Size.Valid, table.Size.Float64, 0) + indexesSizeSum
			newCumulativeSize := cumulativeColocatedSizeSum + objectTotalSize

			// Check if adding the current table exceeds max colocated size supported or max supported num tables
			if newCumulativeSize <= colocatedLimit.maxColocatedSizeSupported.Float64 &&
				(newObjectCount <= colocatedLimit.maxSupportedNumTables.Int64) {
				cumulativeObjectCount = newObjectCount
				cumulativeColocatedSizeSum = newCumulativeSize
				colocatedObjects = append(colocatedObjects, table)
				numColocated++
			} else {
				// Break the loop if colocated limits are exceeded
				break
			}
		}

		// Iterate over remaining tables for sharding
		for _, remainingTable := range sourceTableMetadata[(len(shardedObjects) + numColocated):] {
			shardedObjects = append(shardedObjects, remainingTable)
			_, indexesSizeSumSharded, _, _ := checkAndFetchIndexes(remainingTable, sourceIndexMetadata)
			cumulativeSizeSharded += lo.Ternary(remainingTable.Size.Valid, remainingTable.Size.Float64, 0) + indexesSizeSumSharded
		}
		// Update recommendation for the current colocated limit
		previousRecommendation := recommendation[int(colocatedLimit.numCores.Float64)]
		recommendation[int(colocatedLimit.numCores.Float64)] = IntermediateRecommendation{
			ColocatedTables:                 colocatedObjects,
			ShardedTables:                   shardedObjects,
			VCPUsPerInstance:                previousRecommendation.VCPUsPerInstance,
			MemoryPerCore:                   previousRecommendation.MemoryPerCore,
			NumNodes:                        previousRecommendation.NumNodes,
			OptimalSelectConnectionsPerNode: previousRecommendation.OptimalSelectConnectionsPerNode,
			OptimalInsertConnectionsPerNode: previousRecommendation.OptimalInsertConnectionsPerNode,
			ColocatedSize:                   cumulativeColocatedSizeSum,
			ShardedSize:                     cumulativeSizeSharded,
			EstimatedTimeInMinForImport:     previousRecommendation.EstimatedTimeInMinForImport,
		}
	}
	// Return updated recommendation map
	return recommendation
}

/*
loadColocatedLimit fetches colocated limits from the experiment data table.
It retrieves various limits such as maximum colocated database size, number of cores, memory per core, etc.
Returns:
  - A slice of ExpDataColocatedLimit structs containing the fetched colocated limits.
  - An error if there was any issue during the data retrieval process.
*/
func loadColocatedLimit(experimentDB *sql.DB, ybVersionIdToUse int64) ([]ExpDataColocatedLimit, error) {
	var colocatedLimits []ExpDataColocatedLimit
	query := fmt.Sprintf(`
		SELECT max_colocated_db_size_gb, 
			   num_cores, 
			   mem_per_core, 
			   max_num_tables, 
			   min_num_tables
		FROM %v 
		WHERE yb_version_id = %d 
		ORDER BY num_cores DESC
	`, COLOCATED_LIMITS_TABLE, ybVersionIdToUse)
	rows, err := experimentDB.Query(query)
	if err != nil {
		return nil, fmt.Errorf("cannot fetch data from experiment data table with query [%s]: %w", query, err)
	}

	defer func() {
		if closeErr := rows.Close(); closeErr != nil {
			log.Warnf("failed to close the result set for query [%v]", query)
		}
	}()

	for rows.Next() {
		var r1 ExpDataColocatedLimit
		if err := rows.Scan(&r1.maxColocatedSizeSupported, &r1.numCores, &r1.memPerCore, &r1.maxSupportedNumTables,
			&r1.minSupportedNumTables); err != nil {
			return nil, fmt.Errorf("cannot fetch data from experiment data table with query [%s]: %w", query, err)
		}
		colocatedLimits = append(colocatedLimits, r1)
	}
	// Return fetched colocated limits
	return colocatedLimits, nil
}

/*
loadShardedTableLimits fetches sharded table limits from the experiment data table.
It retrieves information such as the number of cores, memory per core, and maximum number of tables.
Returns:
  - A slice of ExpDataShardedLimit structs containing the fetched sharded table limits.
  - An error if there was any issue during the data retrieval process.
*/
func loadShardedTableLimits(experimentDB *sql.DB, ybVersionIdToUse int64) ([]ExpDataShardedLimit, error) {
	// added num_cores >= VCPUPerInstance from colo recommendation as that is the starting point
	selectQuery := fmt.Sprintf(`
			SELECT num_cores, memory_per_core, num_tables 
			FROM %s 
			WHERE dimension LIKE '%%TableLimits-3nodeRF=3%%' 
			AND yb_version_id = %d 
			ORDER BY num_cores
		`, SHARDED_SIZING_TABLE, ybVersionIdToUse)
	rows, err := experimentDB.Query(selectQuery)

	if err != nil {
		return nil, fmt.Errorf("error while fetching cores info with query [%s]: %w", selectQuery, err)
	}

	defer func() {
		if closeErr := rows.Close(); closeErr != nil {
			log.Warnf("failed to close result set for query: [%s]", selectQuery)
		}
	}()
	var shardedLimits []ExpDataShardedLimit

	for rows.Next() {
		var r1 ExpDataShardedLimit
		if err := rows.Scan(&r1.numCores, &r1.memPerCore, &r1.maxSupportedNumTables); err != nil {
			return nil, fmt.Errorf("cannot fetch data from experiment data table with query [%s]: %w", selectQuery, err)
		}
		shardedLimits = append(shardedLimits, r1)
	}
	// Return fetched sharded table limits
	return shardedLimits, nil
}

/*
loadExpDataThroughput fetches sharded throughput information from the experiment data table.
It retrieves data such as inserts per core, selects per core, number of cores, memory per core, etc.
Parameters:

	experimentDB: A pointer to the experiment database.
	tableName: colocated or sharded table
	ybVersionIdToUse: yb version id to use w.r.t. given target yb version.

Returns:
  - A slice of ExpDataThroughput structs containing the fetched throughput information.
  - An error if there was any issue during the data retrieval process.
*/
func loadExpDataThroughput(experimentDB *sql.DB, tableName string, ybVersionIdToUse int64) ([]ExpDataThroughput, error) {
	selectQuery := fmt.Sprintf(`
			SELECT inserts_per_core,
				   selects_per_core, 
				   num_cores, 
				   memory_per_core,
				   select_conn_per_node, 
			   	   insert_conn_per_node 
			FROM %s 
			WHERE dimension = 'MaxThroughput' 
			AND yb_version_id = %d 
			ORDER BY num_cores DESC;
	`, tableName, ybVersionIdToUse)
	rows, err := experimentDB.Query(selectQuery)
	if err != nil {
		return nil, fmt.Errorf("error while fetching throughput info with query [%s]: %w", selectQuery, err)
	}
	defer func() {
		if closeErr := rows.Close(); closeErr != nil {
			log.Warnf("failed to close result set for query: [%s]", selectQuery)
		}
	}()

	var shardedThroughput []ExpDataThroughput
	for rows.Next() {
		var throughput ExpDataThroughput
		if err := rows.Scan(&throughput.maxSupportedInsertsPerCore,
			&throughput.maxSupportedSelectsPerCore, &throughput.numCores,
			&throughput.memPerCore, &throughput.selectConnPerNode, &throughput.insertConnPerNode); err != nil {
			return nil, fmt.Errorf("cannot fetch data from experiment data table with query [%s]: %w", selectQuery, err)
		}
		shardedThroughput = append(shardedThroughput, throughput)
	}
	// Return fetched sharded throughput information
	return shardedThroughput, nil
}

/*
loadSourceMetadata connects to the assessment metadata of the source database and generates the slice of objects
for tables and indexes. It also returns the total size of source db in GB. Primary key size is not considered in the
calculation.
Returns:

	[]SourceDBMetadata: all table objects from source db
	[]SourceDBMetadata: all index objects from source db
	float64: total size of source db
*/
func loadSourceMetadata(assessmentDir string) ([]SourceDBMetadata, []SourceDBMetadata, float64, error) {
	filePath := GetSourceMetadataDBFilePath()
	if AssessmentDir == "" {
		filePath = filepath.Join(assessmentDir, filePath)
	} else {
		filePath = filepath.Join(AssessmentDir, filePath)
	}

	fmt.Println("source db file to connect to: ", filePath)
	SourceMetaDB, err := utils.ConnectToSqliteDatabase(filePath)
	if err != nil {
		return nil, nil, 0.0, fmt.Errorf("cannot connect to source metadata database: %w", err)
	}
	return getSourceMetadata(SourceMetaDB)
}

/*
createSizingRecommendationStructure generates sizing recommendations based on colocated limits.
It creates recommendations per core and returns them in a map.
Parameters:
  - colocatedLimits: A slice of ExpDataColocatedLimit structs representing colocated limits.

Returns:
  - A map where the key is the number of vCPUs per instance and the value is an IntermediateRecommendation struct.
*/
func createSizingRecommendationStructure(colocatedLimits []ExpDataColocatedLimit) map[int]IntermediateRecommendation {
	recommendationPerCore := make(map[int]IntermediateRecommendation)
	for _, colocatedLimit := range colocatedLimits {
		var sizingRecommendation IntermediateRecommendation
		sizingRecommendation.MemoryPerCore = int(colocatedLimit.memPerCore.Float64)
		sizingRecommendation.VCPUsPerInstance = int(colocatedLimit.numCores.Float64)
		// Store recommendation in the map with vCPUs per instance as the key
		recommendationPerCore[sizingRecommendation.VCPUsPerInstance] = sizingRecommendation
	}
	// Return map containing recommendations per core
	return recommendationPerCore
}

/*
calculateTimeTakenForImport estimates the time taken for import of tables.
It queries experimental data to find import time estimates for similar object sizes and configurations. For every table
, it tries to find out how much time it would table for importing that table. The function adjusts the
import time on that table by multiplying it by factor based on the indexes. The import time is also converted to
minutes and returned.
Parameters:

	tables: A slice containing metadata for the database objects to be migrated.
	sourceIndexMetadata: A slice containing metadata for the indexes of the database objects to be migrated.
	loadTimes: Experiment data for impact of load times on tables
	indexImpacts: Data containing impact of indexes on load time.
	objectType: COLOCATED or SHARDED

Returns:

	float64: The estimated time taken for import in minutes.
	error: Error if any
*/
func calculateTimeTakenForImport(tables []SourceDBMetadata,
	sourceIndexMetadata []SourceDBMetadata, loadTimes []ExpDataLoadTime,
	indexImpactData []ExpDataLoadTimeIndexImpact, numColumnImpactData []ExpDataLoadTimeColumnsImpact,
	objectType string) (float64, error) {
	var importTime float64

	// we need to calculate the time taken for import for every table.
	// For every index, the time taken for import increases.
	// find the rows in experiment data about the approx row matching the size
	for _, table := range tables {
		// find the closest record from experiment data for the size of the table
		tableSize := lo.Ternary(table.Size.Valid, table.Size.Float64, 0)
		rowsInTable := lo.Ternary(table.RowCount.Valid, table.RowCount.Float64, 0)

		// get multiplication factor for every table based on the number of indexes
		loadTimeMultiplicationFactorWrtIndexes := getMultiplicationFactorForImportTimeBasedOnIndexes(table,
			sourceIndexMetadata, indexImpactData, objectType)
		// get multiplication factor for every table based on the number of columns in the table
		loadTimeMultiplicationFactorWrtNumColumns := getMultiplicationFactorForImportTimeBasedOnNumColumns(table,
			numColumnImpactData, objectType)

		tableImportTimeSec := findImportTimeFromExpDataLoadTime(loadTimes, tableSize, rowsInTable)
		// add maximum import time to total import time by converting it to minutes
		importTime += (loadTimeMultiplicationFactorWrtIndexes * loadTimeMultiplicationFactorWrtNumColumns * tableImportTimeSec) / 60
	}

	return math.Ceil(importTime), nil
}

/*
getExpDataLoadTime fetches load time information from the experiment data table.
Parameters:

	experimentDB: Connection to the experiment database
	vCPUPerInstance: Number of virtual CPUs per instance.
	memPerCore: Memory per core.
	ybVersionIdToUse: yb version id to use w.r.t. given target yb version.

Returns:

	[]ExpDataLoadTime: A slice containing the fetched load time information.
	error: Error if any.
*/
func getExpDataLoadTime(experimentDB *sql.DB, vCPUPerInstance int, memPerCore int,
	tableType string, ybVersionIdToUse int64) ([]ExpDataLoadTime, error) {
	selectQuery := fmt.Sprintf(`
		SELECT csv_size_gb, 
			   migration_time_secs,
			   row_count
		FROM %v 
		WHERE num_cores = ? 
			AND mem_per_core = ?
		    AND yb_version_id = ? 
		ORDER BY csv_size_gb;
	`, tableType)
	rows, err := experimentDB.Query(selectQuery, vCPUPerInstance, memPerCore, ybVersionIdToUse)

	if err != nil {
		return nil, fmt.Errorf("error while fetching load time info with query [%s]: %w", selectQuery, err)
	}
	defer func() {
		if closeErr := rows.Close(); closeErr != nil {
			log.Warnf("failed to close result set for query: [%s]", selectQuery)
		}
	}()

	var loadTimes []ExpDataLoadTime
	for rows.Next() {
		var loadTime ExpDataLoadTime
		if err = rows.Scan(&loadTime.csvSizeGB, &loadTime.migrationTimeSecs, &loadTime.rowCount); err != nil {
			return nil, fmt.Errorf("cannot fetch data from experiment data table with query [%s]: %w",
				selectQuery, err)
		}
		loadTimes = append(loadTimes, loadTime)
	}
	return loadTimes, nil
}

/*
getExpDataIndexImpactOnLoadTime fetches data for impact of indexes on load time from the experiment data table.
Parameters:

	experimentDB: Connection to the experiment database
	vCPUPerInstance: Number of virtual CPUs per instance.
	memPerCore: Memory per core.
	ybVersionIdToUse: yb version id to use w.r.t. given target yb version.

Returns:

	[]ExpDataShardedLoadTimeIndexImpact: A slice containing the fetched load time information based on number of indexes.
	error: Error if any.
*/
func getExpDataIndexImpactOnLoadTime(experimentDB *sql.DB, vCPUPerInstance int,
	memPerCore int, ybVersionIdToUse int64) ([]ExpDataLoadTimeIndexImpact, error) {
	selectQuery := fmt.Sprintf(`
		SELECT number_of_indexes, 
			   multiplication_factor_sharded,
			   multiplication_factor_colocated
		FROM %v 
		WHERE num_cores = ? 
			AND mem_per_core = ? 
		AND yb_version_id = ? 
		ORDER BY number_of_indexes;
	`, LOAD_TIME_INDEX_IMPACT_TABLE)
	rows, err := experimentDB.Query(selectQuery, vCPUPerInstance, memPerCore, ybVersionIdToUse)

	if err != nil {
		return nil, fmt.Errorf("error while fetching index impact info with query [%s]: %w", selectQuery, err)
	}
	defer func() {
		if closeErr := rows.Close(); closeErr != nil {
			log.Warnf("failed to close result set for query: [%s]", selectQuery)
		}
	}()

	var loadTimeIndexImpacts []ExpDataLoadTimeIndexImpact
	for rows.Next() {
		var loadTimeIndexImpact ExpDataLoadTimeIndexImpact
		if err = rows.Scan(&loadTimeIndexImpact.numIndexes, &loadTimeIndexImpact.multiplicationFactorSharded,
			&loadTimeIndexImpact.multiplicationFactorColocated); err != nil {
			return nil, fmt.Errorf("cannot fetch data from experiment data table with query [%s]: %w", selectQuery, err)
		}
		loadTimeIndexImpacts = append(loadTimeIndexImpacts, loadTimeIndexImpact)
	}
	return loadTimeIndexImpacts, nil
}

/*
getExpDataNumColumnsImpactOnLoadTime fetches data for impact of number of columns on load time from the experiment
data table.
Parameters:

	experimentDB: Connection to the experiment database
	vCPUPerInstance: Number of virtual CPUs per instance.
	memPerCore: Memory per core.
	ybVersionIdToUse: yb version id to use w.r.t. given target yb version.

Returns:

	[]ExpDataLoadTimeColumnsImpact: A slice containing the fetched load time information based on number of indexes.
	error: Error if any.
*/
func getExpDataNumColumnsImpactOnLoadTime(experimentDB *sql.DB, vCPUPerInstance int,
	memPerCore int, ybVersionIdToUse int64) ([]ExpDataLoadTimeColumnsImpact, error) {
	selectQuery := fmt.Sprintf(`
		SELECT number_of_columns, 
			   multiplication_factor_sharded,
			   multiplication_factor_colocated
		FROM %v 
		WHERE num_cores = ? 
			AND mem_per_core = ?
		AND yb_version_id = ? 
		ORDER BY number_of_columns;
	`, LOAD_TIME_COLUMNS_IMPACT_TABLE)
	rows, err := experimentDB.Query(selectQuery, vCPUPerInstance, memPerCore, ybVersionIdToUse)

	if err != nil {
		return nil, fmt.Errorf("error while fetching columns impact info with query [%s]: %w", selectQuery, err)
	}
	defer func() {
		if closeErr := rows.Close(); closeErr != nil {
			log.Warnf("failed to close result set for query: [%s]", selectQuery)
		}
	}()

	var loadTimeColumnsImpacts []ExpDataLoadTimeColumnsImpact
	for rows.Next() {
		var loadTimeColumnsImpact ExpDataLoadTimeColumnsImpact
		if err = rows.Scan(&loadTimeColumnsImpact.numColumns, &loadTimeColumnsImpact.multiplicationFactorSharded,
			&loadTimeColumnsImpact.multiplicationFactorColocated); err != nil {
			return nil, fmt.Errorf("cannot fetch data from experiment data table with query [%s]: %w", selectQuery, err)
		}
		loadTimeColumnsImpacts = append(loadTimeColumnsImpacts, loadTimeColumnsImpact)
	}
	return loadTimeColumnsImpacts, nil
}

/*
findImportTimeFromExpDataLoadTime finds the closest record from the experiment data based on row count or size
of the table. Out of objects close in terms of size and rows, prefer object having number of rows.
Parameters:

	loadTimes: A slice containing the fetched load time information.
	objectSize: The size of the table in gigabytes.
	rowsInTable: number of rows in the table.

Returns:

	float64: max load time wrt size or count.
*/
func findImportTimeFromExpDataLoadTime(loadTimes []ExpDataLoadTime, objectSize float64,
	rowsInTable float64) float64 {
	closestInSize := loadTimes[0]
	closestInRows := loadTimes[0]

	minSizeDiff := math.Abs(objectSize - closestInSize.csvSizeGB.Float64)
	minRowsDiff := math.Abs(rowsInTable - closestInRows.rowCount.Float64)

	for _, num := range loadTimes {
		sizeDiff := math.Abs(objectSize - num.csvSizeGB.Float64)
		rowsDiff := math.Abs(rowsInTable - num.rowCount.Float64)
		if sizeDiff < minSizeDiff {
			minSizeDiff = sizeDiff
			closestInSize = num
		}
		if rowsDiff < minRowsDiff {
			minRowsDiff = rowsDiff
			closestInRows = num
		}
	}

	// calculate the time taken for import based on csv size and row count
	importTimeWrtSize := (closestInSize.migrationTimeSecs.Float64 * objectSize) / closestInSize.csvSizeGB.Float64
	importTimeWrtRowCount := (closestInRows.migrationTimeSecs.Float64 * rowsInTable) / closestInRows.rowCount.Float64

	// return the load time which is maximum of the two
	return math.Ceil(math.Max(importTimeWrtSize, importTimeWrtRowCount))
}

/*
getMultiplicationFactorForImportTimeBasedOnIndexes calculates the multiplication factor for import time based on number
of indexes on the table.

Parameters:

	table: Metadata for the database table for which the multiplication factor is to be calculated.
	sourceIndexMetadata: A slice containing metadata for the indexes in the database.
	objectType: COLOCATED or SHARDED

Returns:

	float64: The multiplication factor for import time based on the number of indexes on the table.
*/
func getMultiplicationFactorForImportTimeBasedOnIndexes(table SourceDBMetadata, sourceIndexMetadata []SourceDBMetadata,
	indexImpacts []ExpDataLoadTimeIndexImpact, objectType string) float64 {
	var numberOfIndexesOnTable float64 = 0
	var multiplicationFactor float64 = 1

	for _, index := range sourceIndexMetadata {
		if index.ParentTableName.Valid && index.ParentTableName.String == (table.SchemaName+"."+table.ObjectName) {
			numberOfIndexesOnTable += 1
		}
	}
	if numberOfIndexesOnTable == 0 {
		// if there are no indexes on table, return 1 immediately
		return 1
	} else {
		closest := indexImpacts[0]
		minDiff := math.Abs(numberOfIndexesOnTable - closest.numIndexes.Float64)

		for _, indexImpactData := range indexImpacts {
			diff := math.Abs(numberOfIndexesOnTable - indexImpactData.numIndexes.Float64)
			if diff < minDiff {
				minDiff = diff
				closest = indexImpactData
			}
		}
		// impact on load time for given table would be relative to the closest record's impact
		if objectType == COLOCATED {
			multiplicationFactor = (closest.multiplicationFactorColocated.Float64 / closest.numIndexes.Float64) * numberOfIndexesOnTable
		} else if objectType == SHARDED {
			multiplicationFactor = (closest.multiplicationFactorSharded.Float64 / closest.numIndexes.Float64) * numberOfIndexesOnTable
		}

		return multiplicationFactor
	}
}

/*
getMultiplicationFactorForImportTimeBasedOnNumColumns calculates the multiplication factor for import time based on
number of columns on the table.

Parameters:

	table: Metadata for the database table for which the multiplication factor is to be calculated.
	objectType: COLOCATED or SHARDED

Returns:

	float64: The multiplication factor for import time based on the number of columns in the table.
*/
func getMultiplicationFactorForImportTimeBasedOnNumColumns(table SourceDBMetadata,
	columnImpacts []ExpDataLoadTimeColumnsImpact, objectType string) float64 {
	numOfColumnsInTable := lo.Ternary(table.ColumnCount.Valid, table.ColumnCount.Int64, 1)

	// Initialize the selectedImpact as nil and minDiff with a high value
	var selectedImpact ExpDataLoadTimeColumnsImpact
	minDiff := int64(math.MaxInt64)
	found := false

	for _, columnsImpactData := range columnImpacts {
		if columnsImpactData.numColumns.Int64 >= numOfColumnsInTable {
			diff := columnsImpactData.numColumns.Int64 - numOfColumnsInTable
			if diff < minDiff {
				minDiff = diff
				selectedImpact = columnsImpactData
				found = true
			}
		}
	}

	// If no suitable impact is found, use the one with the maximum ColumnCount
	if !found {
		for _, columnsImpactData := range columnImpacts {
			if columnsImpactData.numColumns.Int64 > selectedImpact.numColumns.Int64 {
				selectedImpact = columnsImpactData
			}
		}
	}

	var multiplicationFactor float64
	// multiplication factor is different for colocated and sharded tables.
	// multiplication factor would be maximum of the two:
	//	max of (mf of selected entry from experiment data, mf for table wrt selected entry)
	if objectType == COLOCATED {
		multiplicationFactor = math.Max(selectedImpact.multiplicationFactorColocated.Float64,
			(selectedImpact.multiplicationFactorColocated.Float64/float64(selectedImpact.numColumns.Int64))*float64(numOfColumnsInTable))
	} else if objectType == SHARDED {
		multiplicationFactor = math.Max(selectedImpact.multiplicationFactorSharded.Float64,
			(selectedImpact.multiplicationFactorSharded.Float64/float64(selectedImpact.numColumns.Int64))*float64(numOfColumnsInTable))
	}

	return multiplicationFactor
}

/*
getSourceMetadata retrieves metadata for source database tables and indexes along with the total size of the source
database.
Returns:

	[]SourceDBMetadata: Metadata for source database tables.
	[]SourceDBMetadata: Metadata for source database indexes.
	float64: The total size of the source database in gigabytes.
*/
func getSourceMetadata(sourceDB *sql.DB) ([]SourceDBMetadata, []SourceDBMetadata, float64, error) {
	// Construct the WHERE clause dynamically using LIKE
	var likeConditions []string
	for _, pattern := range SourceMetadataObjectTypesToUse {
		likeConditions = append(likeConditions, fmt.Sprintf("object_type LIKE '%s'", pattern))
	}
	// Join the LIKE conditions with OR
	whereClause := strings.Join(likeConditions, " OR ")

	query := fmt.Sprintf(`
		SELECT schema_name, 
			   object_name, 
			   row_count, 
			   reads_per_second, 
			   writes_per_second, 
			   is_index, 
			   parent_table_name, 
			   size_in_bytes,
			   column_count 
		FROM %v 
		WHERE %s
		ORDER BY IFNULL(size_in_bytes, 0) ASC
	`, GetTableIndexStatName(), whereClause)
	rows, err := sourceDB.Query(query)
	if err != nil {
		return nil, nil, 0.0, fmt.Errorf("failed to query source metadata with query [%s]: %w", query, err)
	}
	defer func() {
		if closeErr := rows.Close(); closeErr != nil {
			log.Warnf("failed to close result set for query: [%s]", query)
		}
	}()

	// Iterate over the rows
	var sourceTableMetadata []SourceDBMetadata
	var sourceIndexMetadata []SourceDBMetadata

	var totalSourceDBSize float64 = 0
	for rows.Next() {
		var metadata SourceDBMetadata
		if err := rows.Scan(&metadata.SchemaName, &metadata.ObjectName, &metadata.RowCount, &metadata.ReadsPerSec, &metadata.WritesPerSec,
			&metadata.IsIndex, &metadata.ParentTableName, &metadata.Size, &metadata.ColumnCount); err != nil {
			return nil, nil, 0.0, fmt.Errorf("failed to read from result set of query source metadata [%s]: %w", query, err)
		}
		// convert bytes to GB
		metadata.Size.Float64 = utils.BytesToGB(lo.Ternary(metadata.Size.Valid, metadata.Size.Float64, 0))
		if metadata.IsIndex {
			sourceIndexMetadata = append(sourceIndexMetadata, metadata)
		} else {
			sourceTableMetadata = append(sourceTableMetadata, metadata)
		}
		totalSourceDBSize += metadata.Size.Float64
	}
	if err := rows.Err(); err != nil {
		return nil, nil, 0.0, fmt.Errorf("failed to query source metadata with query [%s]: %w", query, err)
	}
	if err := sourceDB.Close(); err != nil {
		log.Warnf("failed to close connection to sourceDB metadata")
	}
	return sourceTableMetadata, sourceIndexMetadata, totalSourceDBSize, nil
}

/*
checkAndFetchIndexes checks for indexes associated with a specific database table and fetches their metadata.
It iterates through a slice of index metadata and selects indexes that belong to the specified table by comparing
their parent table names. The function returns a slice containing metadata for indexes associated with the table
and the total size of those indexes.
Parameters:

	table: Metadata for the database table for which indexes are to be checked.
	indexes: A slice containing metadata for all indexes in the database.

Returns:

	[]SourceDBMetadata: Metadata for indexes associated with the specified table.
	float64: The total size of indexes associated with the specified table.
	int64 : sum of read ops per second for all indexes of the table
	int64 : sum of write ops per second for all indexes of the table
*/
func checkAndFetchIndexes(table SourceDBMetadata, indexes []SourceDBMetadata) ([]SourceDBMetadata, float64, int64, int64) {
	indexesOfTable := make([]SourceDBMetadata, 0)
	var indexesSizeSum float64 = 0
	var cumulativeSelectOpsPerSecIdx int64 = 0
	var cumulativeInsertOpsPerSecIdx int64 = 0
	for _, index := range indexes {
		if index.ParentTableName.Valid && (index.ParentTableName.String == (table.SchemaName + "." + table.ObjectName)) {
			indexesOfTable = append(indexesOfTable, index)
			indexesSizeSum += lo.Ternary(index.Size.Valid, index.Size.Float64, 0)
			cumulativeSelectOpsPerSecIdx += lo.Ternary(index.ReadsPerSec.Valid, index.ReadsPerSec.Int64, 0)
			cumulativeInsertOpsPerSecIdx += lo.Ternary(index.ReadsPerSec.Valid, index.ReadsPerSec.Int64, 0)
		}
	}

	return indexesOfTable, indexesSizeSum, cumulativeSelectOpsPerSecIdx, cumulativeInsertOpsPerSecIdx
}

/*
getReasoning generates a string describing the reasoning behind a recommendation for an instance type.
It considers the characteristics of colocated and sharded objects.
Parameters:
  - recommendation: An IntermediateRecommendation struct containing information about the recommended instance type.
  - shardedObjects: A slice of SourceDBMetadata structs representing objects that need to be sharded.
  - colocatedObjects: A slice of SourceDBMetadata structs representing objects that can be colocated.

Returns:
  - A string describing the reasoning behind the recommendation.
*/
func getReasoning(recommendation IntermediateRecommendation, shardedObjects []SourceDBMetadata,
	cumulativeIndexCountSharded int, colocatedObjects []SourceDBMetadata, cumulativeIndexCountColocated int) string {
	// Calculate size and throughput of colocated objects
	colocatedObjectsSize, colocatedReads, colocatedWrites, sizeUnitColocated := getObjectsSize(colocatedObjects)
	reasoning := fmt.Sprintf("Recommended instance type with %v vCPU and %v GiB memory could fit ",
		recommendation.VCPUsPerInstance, recommendation.VCPUsPerInstance*recommendation.MemoryPerCore)

	// Add information about colocated objects if they exist
	if len(colocatedObjects) > 0 {
		reasoning += fmt.Sprintf("%v objects (%v tables/materialized views and %v explicit/implicit indexes) with %0.2f %v size "+
			"and throughput requirement of %v reads/sec and %v writes/sec as colocated.", len(colocatedObjects),
			len(colocatedObjects)-cumulativeIndexCountColocated, cumulativeIndexCountColocated, colocatedObjectsSize,
			sizeUnitColocated, colocatedReads, colocatedWrites)
	}
	// Add information about sharded objects if they exist
	if len(shardedObjects) > 0 {
		// Calculate size and throughput of sharded objects
		shardedObjectsSize, shardedReads, shardedWrites, sizeUnitSharded := getObjectsSize(shardedObjects)
		// Construct reasoning for sharded objects
		shardedReasoning := fmt.Sprintf("%v objects (%v tables/materialized views and %v explicit/implicit indexes) with %0.2f %v "+
			"size and throughput requirement of %v reads/sec and %v writes/sec ", len(shardedObjects),
			len(shardedObjects)-cumulativeIndexCountSharded, cumulativeIndexCountSharded, shardedObjectsSize,
			sizeUnitSharded, shardedReads, shardedWrites)
		// If colocated objects exist, add sharded objects information as rest of the objects need to be migrated as sharded
		if len(colocatedObjects) > 0 {
			reasoning += " Rest " + shardedReasoning + "need to be migrated as range partitioned tables."
		} else {
			reasoning += shardedReasoning + "as sharded."
		}

	}
	reasoning += " Non leaf partition tables/indexes and unsupported tables/indexes were not considered."
	return reasoning
}

/*
getObjectsSize calculates the total size and throughput requirements of a slice of SourceDBMetadata objects.
Parameters:
  - objects: A slice of SourceDBMetadata structs representing the database objects.

Returns:
  - The total size of the objects (in float64 representing GB).
  - The total number of select operations per second across all objects (in int64).
  - The total number of insert operations per second across all objects (in int64).
  - The size unit for the total size
*/
func getObjectsSize(objects []SourceDBMetadata) (float64, int64, int64, string) {
	var objectsSize float64 = 0
	var objectSelectOps int64 = 0
	var objectInsertOps int64 = 0
	var sizeUnit = SIZE_UNIT_GB

	for _, object := range objects {
		// Accumulate size and throughput values
		objectsSize += lo.Ternary(object.Size.Valid, object.Size.Float64, 0)
		objectSelectOps += lo.Ternary(object.ReadsPerSec.Valid, object.ReadsPerSec.Int64, 0)
		objectInsertOps += lo.Ternary(object.WritesPerSec.Valid, object.WritesPerSec.Int64, 0)
	}
	// if object size is less than 1 GB, convert it to MB
	if objectsSize < 1 {
		sizeUnit = SIZE_UNIT_MB
		objectsSize = objectsSize * 1024
	}

	// Return the accumulated size and throughput values
	return objectsSize, objectSelectOps, objectInsertOps, sizeUnit
}

/*
getListOfIndexesAlongWithObjects generates a list of indexes along with their corresponding tables from the given tableList.
Parameters:
  - tableList: A slice of SourceDBMetadata structs representing tables.
  - sourceIndexMetadata: A slice of SourceDBMetadata structs representing index metadata.

Returns:
  - A slice of SourceDBMetadata structs containing both indexes and tables.
  - total indexes of the tables
*/
func getListOfIndexesAlongWithObjects(tableList []SourceDBMetadata,
	sourceIndexMetadata []SourceDBMetadata) ([]SourceDBMetadata, int) {
	var indexesAndObject []SourceDBMetadata
	var cumulativeIndexCount int = 0

	for _, table := range tableList {
		// Check and fetch indexes for the current table
		indexes, _, _, _ := checkAndFetchIndexes(table, sourceIndexMetadata)
		indexesAndObject = append(indexesAndObject, indexes...)
		indexesAndObject = append(indexesAndObject, table)
		cumulativeIndexCount += len(indexes)
	}
	// Return the slice containing both indexes and tables
	return indexesAndObject, cumulativeIndexCount
}

func createConnectionToExperimentData(assessmentDir string) (*sql.DB, error) {
	filePath, err := getExperimentFile(assessmentDir)
	if err != nil {
		return nil, fmt.Errorf("failed to get experiment file: %w", err)
	}
	DbConnection, err := utils.ConnectToSqliteDatabase(filePath)
	if err != nil {
		return nil, fmt.Errorf("failed to connect to experiment data database: %w", err)
	}
	return DbConnection, nil
}

func getExperimentFile(assessmentDir string) (string, error) {
	fetchedFromRemote := false
	if PREFER_REMOTE_EXPERIMENT_DB && checkInternetAccess() {
		existsOnRemote, err := checkAndDownloadFileExistsOnRemoteRepo(assessmentDir)
		if err != nil {
			return "", err
		}
		if existsOnRemote {
			fetchedFromRemote = true
		}
	}
	if !fetchedFromRemote {
<<<<<<< HEAD
		err := os.WriteFile(getExperimentDBPath(assessmentDir), experimentData20240, 0644)
=======
		err := os.WriteFile(getExperimentDBPath(), experimentData, 0644)
>>>>>>> 220ed39a
		if err != nil {
			return "", fmt.Errorf("failed to write experiment data file: %w", err)
		}
	}

	return getExperimentDBPath(assessmentDir), nil
}

func checkAndDownloadFileExistsOnRemoteRepo(assessmentDir string) (bool, error) {
	// check if the file exists on remote github repository using the raw link
	remotePath := GITHUB_RAW_LINK + "/" + EXPERIMENT_DATA_FILENAME
	resp, err := http.Get(remotePath)
	if err != nil {
		return false, fmt.Errorf("failed to make GET request: %w", err)
	}
	defer func() {
		if closingErr := resp.Body.Close(); closingErr != nil {
			log.Warnf("failed to close the response body for GET api")
		}
	}()

	if resp.StatusCode != http.StatusOK {
		return false, nil
	}

	downloadPath := getExperimentDBPath(assessmentDir)
	bodyBytes, err := io.ReadAll(resp.Body)
	if err != nil {
		return false, fmt.Errorf("failed to read response body: %w", err)
	}

	err = os.WriteFile(downloadPath, bodyBytes, 0644)
	if err != nil {
		return false, fmt.Errorf("failed to write file: %w", err)
	}

	return true, nil
}

/*
fetchObjectNames extracts object names from the given database objects and returns them as a slice of strings.
Parameters:
  - dbObjects: A slice of SourceDBMetadata structs representing database objects.

Returns:
  - A slice of strings containing the names of the database objects in the format
*/
func fetchObjectNames(dbObjects []SourceDBMetadata) []string {
	var objectNames []string
	for _, dbObject := range dbObjects {
		objectNames = append(objectNames, dbObject.SchemaName+"."+dbObject.ObjectName)
	}
	return objectNames
}

/*
loadYbVersionsWithExperimentData fetches all versions of yugabyte for which experiment data is available.
It retrieves various limits such as maximum colocated database size, number of cores, memory per core, etc.

Returns:
  - A slice of ExperimentDataAvailableYbVersion with all supported yb versions with experiment data.
  - A default yugabyte version id to use in case no supported yb version data is available.
  - An error if there was any issue during the data retrieval process.
*/
func loadYbVersionsWithExperimentData(experimentDB *sql.DB) ([]ExperimentDataAvailableYbVersion, int64, error) {
	var experimentDataAvailableYbVersions []ExperimentDataAvailableYbVersion
	var defaultVersionId int64 = 0
	query := `SELECT yb_version_id, yb_version, is_default FROM experiment_data_yb_versions ORDER BY yb_version_id`

	rows, err := experimentDB.Query(query)
	if err != nil {
		return nil, 0, fmt.Errorf("cannot fetch data from experiment data table with query [%s]: %w", query, err)
	}

	defer func() {
		if closeErr := rows.Close(); closeErr != nil {
			log.Warnf("failed to close the result set for query [%v]", query)
		}
	}()

	for rows.Next() {
		var id int64
		var v string
		var isDefault bool

		if err := rows.Scan(&id, &v, &isDefault); err != nil {
			return nil, 0, fmt.Errorf("cannot fetch data from experiment data table with query [%s]: %w", query, err)
		}
		convertedVersion, err := ybversion.NewYBVersion(v)
		if isDefault {
			defaultVersionId = id
		}
		if err != nil {
			// if experiment data is not from supported yb version series, then ignore that release
			// fmt.Printf("version not converted and the error is [%v]\n", err)
			continue
		}
		r1 := ExperimentDataAvailableYbVersion{
			versionId:        id,
			expDataYbVersion: convertedVersion,
			expDataIsDefault: isDefault,
		}
		experimentDataAvailableYbVersions = append(experimentDataAvailableYbVersions, r1)
	}

	// return fetched available versions
	return experimentDataAvailableYbVersions, defaultVersionId, nil
}

/*
versionDifference Helper function to compute absolute difference between two versions

Parameters:
  - a: base version for comparison.
  - b: version to compare

Returns:
  - difference between given versions.
*/
func versionDifference(a, b *ybversion.YBVersion) int {
	result := a.Version.Compare(b.Version)
	if result < 0 {
		return -result
	}
	return result
}

/*
findClosestVersion Helper function to find the closest yb version

Parameters:
  - targetDbVersion: given target yugabyte database version
  - availableVersions: slice of available yugabyte versions which has experiment data available.

Returns:
  - returns the version id(index from experiment table) of the closest version to use for given target yb version.
*/
func findClosestVersion(targetDbVersion *ybversion.YBVersion, availableVersions []ExperimentDataAvailableYbVersion) int64 {
	closest := &availableVersions[0]
	minDiff := versionDifference(targetDbVersion, availableVersions[0].expDataYbVersion)
	for i := 1; i < len(availableVersions); i++ {
		diff := versionDifference(targetDbVersion, availableVersions[i].expDataYbVersion)
		if diff < minDiff {
			minDiff = diff
			closest = &availableVersions[i]
		}
	}
	return closest.versionId
}<|MERGE_RESOLUTION|>--- conflicted
+++ resolved
@@ -157,11 +157,7 @@
 	"materialized view",
 }
 
-<<<<<<< HEAD
-func SizingAssessment(assessmentDir string) error {
-=======
-func SizingAssessment(targetDbVersion *ybversion.YBVersion) error {
->>>>>>> 220ed39a
+func SizingAssessment(assessmentDir string, targetDbVersion *ybversion.YBVersion) error {
 
 	log.Infof("loading metadata files for sharding assessment")
 	sourceTableMetadata, sourceIndexMetadata, _, err := loadSourceMetadata(assessmentDir)
@@ -1516,11 +1512,7 @@
 		}
 	}
 	if !fetchedFromRemote {
-<<<<<<< HEAD
-		err := os.WriteFile(getExperimentDBPath(assessmentDir), experimentData20240, 0644)
-=======
-		err := os.WriteFile(getExperimentDBPath(), experimentData, 0644)
->>>>>>> 220ed39a
+		err := os.WriteFile(getExperimentDBPath(assessmentDir), experimentData, 0644)
 		if err != nil {
 			return "", fmt.Errorf("failed to write experiment data file: %w", err)
 		}
