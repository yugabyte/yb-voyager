--- conflicted
+++ resolved
@@ -179,12 +179,7 @@
 		// find closest yb version from experiment data to targetYbVersion or default
 		ybVersionIdToUse = findClosestVersion(targetDbVersion, experimentDbAvailableYbVersions, defaultYbVersionId)
 	}
-<<<<<<< HEAD
-
-	log.Infof("for target version - %s, using yb versionId's experimental data: %v\n", targetDbVersion.String(), ybVersionIdToUse)
-=======
 	log.Infof(fmt.Sprintf("Experiment data yb version id used for sizing assessment: %v\n", ybVersionIdToUse))
->>>>>>> bcd55479
 
 	colocatedLimits, err := loadColocatedLimit(experimentDB, ybVersionIdToUse)
 	if err != nil {
