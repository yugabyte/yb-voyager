--- conflicted
+++ resolved
@@ -317,10 +317,7 @@
 			foundRecommendation = true
 			// Update finalRecommendation if the current recommendation has fewer cores.
 			log.Infof(fmt.Sprintf("vCPU: %v & cores required: %v gives nodes required: %v\n", rec.VCPUsPerInstance, rec.CoresNeeded, rec.NumNodes))
-<<<<<<< HEAD
 			fmt.Printf(fmt.Sprintf("vCPU: %v & cores required: %v gives nodes required: %v\n", rec.VCPUsPerInstance, rec.CoresNeeded, rec.NumNodes))
-=======
->>>>>>> 44bf224c
 			if minCores > int(rec.CoresNeeded) {
 				finalRecommendation = rec
 				minCores = int(rec.CoresNeeded)
@@ -334,11 +331,7 @@
 	}
 	// If no valid recommendation was found, select the recommendation with the maximum number of cores
 	if !foundRecommendation {
-<<<<<<< HEAD
-		finalRecommendation = recs[maxCores]
-=======
 		finalRecommendation = recommendations[maxCores]
->>>>>>> 44bf224c
 		// notify customers to reach out to the Yugabyte customer support team for further assistance
 		finalRecommendation.FailureReasoning = "Unable to determine appropriate sizing recommendation. Reach out to the Yugabyte customer support team at https://support.yugabyte.com for further assistance."
 	}
@@ -378,6 +371,7 @@
 		neededCores :=
 			math.Ceil(float64(cumulativeSelectOpsPerSec)/shardedThroughput.maxSupportedSelectsPerCore.Float64 +
 				float64(cumulativeInsertOpsPerSec)/shardedThroughput.maxSupportedInsertsPerCore.Float64)
+
 		nodesNeeded := math.Ceil(neededCores / shardedThroughput.numCores.Float64)
 		// Assumption: If there are any colocated objects - one node will be utilized as colocated tablet leader.
 		// Add it explicitly.
@@ -388,11 +382,7 @@
 		// Assumption: minimum required replication is 3, so minimum nodes recommended would be 3.
 		// Choose max of nodes needed and 3 and same for neededCores.
 		nodesNeeded = math.Max(nodesNeeded, 3)
-<<<<<<< HEAD
-		neededCores = lo.Ternary(neededCores == 0, float64(previousRecommendation.VCPUsPerInstance*3), neededCores)
-=======
 		neededCores = math.Max(neededCores, float64(previousRecommendation.VCPUsPerInstance*3))
->>>>>>> 44bf224c
 
 		// Update recommendation with the number of nodes needed
 		recommendation[int(shardedThroughput.numCores.Float64)] = IntermediateRecommendation{
