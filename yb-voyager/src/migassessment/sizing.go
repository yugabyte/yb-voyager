/*
Copyright (c) YugabyteDB, Inc.

Licensed under the Apache License, Version 2.0 (the "License");
you may not use this file except in compliance with the License.
You may obtain a copy of the License at

	http://www.apache.org/licenses/LICENSE-2.0

Unless required by applicable law or agreed to in writing, software
distributed under the License is distributed on an "AS IS" BASIS,
WITHOUT WARRANTIES OR CONDITIONS OF ANY KIND, either express or implied.
See the License for the specific language governing permissions and
limitations under the License.
*/

package migassessment

import (
	"database/sql"
	_ "embed"
	"fmt"
	"io"
	"math"
	"net/http"
	"os"
	"path/filepath"
	"sort"
	"strings"

	"github.com/samber/lo"
	log "github.com/sirupsen/logrus"
	"github.com/yugabyte/yb-voyager/yb-voyager/src/utils/sqlname"

	"github.com/yugabyte/yb-voyager/yb-voyager/src/utils"
	"github.com/yugabyte/yb-voyager/yb-voyager/src/ybversion"
)

type SourceDBMetadata struct {
	SchemaName      string          `db:"schema_name"`
	ObjectName      string          `db:"object_name"`
	RowCount        sql.NullFloat64 `db:"row_count,string"`
	ColumnCount     sql.NullInt64   `db:"column_count,string"`
	Reads           sql.NullInt64   `db:"reads,string"`
	Writes          sql.NullInt64   `db:"writes,string"`
	ReadsPerSec     sql.NullInt64   `db:"reads_per_second,string"`
	WritesPerSec    sql.NullInt64   `db:"writes_per_second,string"`
	IsIndex         bool            `db:"is_index,string"`
	ParentTableName sql.NullString  `db:"parent_table_name"`
	Size            sql.NullFloat64 `db:"size_in_bytes,string"`
}

type ExpDataShardedLimit struct {
	numCores              sql.NullFloat64 `db:"num_cores,string"`
	memPerCore            sql.NullFloat64 `db:"mem_per_core,string"`
	maxSupportedNumTables sql.NullInt64   `db:"max_num_tables,string"`
}

type ExpDataColocatedLimit struct {
	maxColocatedSizeSupported sql.NullFloat64 `db:"max_colocated_db_size_gb,string"`
	numCores                  sql.NullFloat64 `db:"num_cores,string"`
	memPerCore                sql.NullFloat64 `db:"mem_per_core,string"`
	maxSupportedNumTables     sql.NullInt64   `db:"max_num_tables,string"`
	minSupportedNumTables     sql.NullFloat64 `db:"min_num_tables,string"`
}

type ExpDataThroughput struct {
	numCores                   sql.NullFloat64 `db:"num_cores,string"`
	memPerCore                 sql.NullFloat64 `db:"mem_per_core,string"`
	maxSupportedSelectsPerCore sql.NullFloat64 `db:"max_selects_per_core,string"`
	maxSupportedInsertsPerCore sql.NullFloat64 `db:"max_inserts_per_core,string"`
	selectConnPerNode          sql.NullInt64   `db:"select_conn_per_node,string"`
	insertConnPerNode          sql.NullInt64   `db:"insert_conn_per_node,string"`
}

type ExpDataLoadTime struct {
	csvSizeGB         sql.NullFloat64 `db:"csv_size_gb,string"`
	migrationTimeSecs sql.NullFloat64 `db:"migration_time_secs,string"`
	rowCount          sql.NullFloat64 `db:"row_count,string"`
}

type ExpDataLoadTimeIndexImpact struct {
	numIndexes                    sql.NullFloat64 `db:"num_indexes,string"`
	multiplicationFactorSharded   sql.NullFloat64 `db:"multiplication_factor_sharded,string"`
	multiplicationFactorColocated sql.NullFloat64 `db:"multiplication_factor_colocated,string"`
}

type ExpDataLoadTimeColumnsImpact struct {
	numColumns                    sql.NullInt64   `db:"number_of_columns,string"`
	multiplicationFactorSharded   sql.NullFloat64 `db:"multiplication_factor_sharded,string"`
	multiplicationFactorColocated sql.NullFloat64 `db:"multiplication_factor_colocated,string"`
}

type ExpDataLoadTimeNumNodesImpact struct {
	numNodes             sql.NullInt64   `db:"num_nodes,string"`
	importThroughputMbps sql.NullFloat64 `db:"import_throughput_mbps,string"`
}

type IntermediateRecommendation struct {
	ColocatedTables                 []SourceDBMetadata
	ShardedTables                   []SourceDBMetadata
	ColocatedSize                   float64
	ShardedSize                     float64
	NumNodes                        float64
	VCPUsPerInstance                int
	MemoryPerCore                   int
	OptimalSelectConnectionsPerNode int64
	OptimalInsertConnectionsPerNode int64
	EstimatedTimeInMinForImport     float64
	FailureReasoning                string
	CoresNeeded                     float64
}

type ExperimentDataAvailableYbVersion struct {
	versionId        int64
	expDataYbVersion *ybversion.YBVersion
	expDataIsDefault bool
}

const (
	COLOCATED_LIMITS_TABLE         = "colocated_limits"
	COLOCATED_SIZING_TABLE         = "colocated_sizing"
	SHARDED_SIZING_TABLE           = "sharded_sizing"
	COLOCATED_LOAD_TIME_TABLE      = "colocated_load_time"
	SHARDED_LOAD_TIME_TABLE        = "sharded_load_time"
	LOAD_TIME_INDEX_IMPACT_TABLE   = "load_time_index_impact"
	LOAD_TIME_COLUMNS_IMPACT_TABLE = "load_time_columns_impact"
	LOAD_TIME_NUM_NODES_IMPACT     = "load_time_num_nodes_impact"
	// GITHUB_RAW_LINK use raw github link to fetch the file from repository using the api:
	// https://raw.githubusercontent.com/{username-or-organization}/{repository}/{branch}/{path-to-file}
	GITHUB_RAW_LINK                 = "https://raw.githubusercontent.com/yugabyte/yb-voyager/main/yb-voyager/src/migassessment/resources"
	EXPERIMENT_DATA_FILENAME        = "yb_experiment_data_source.db"
	DBS_DIR                         = "dbs"
	SIZE_UNIT_GB                    = "GB"
	SIZE_UNIT_MB                    = "MB"
	LOW_PHASE_SHARD_COUNT           = 1
	LOW_PHASE_SIZE_THRESHOLD_GB     = 0.512
	HIGH_PHASE_SHARD_COUNT          = 24
	HIGH_PHASE_SIZE_THRESHOLD_GB    = 10
	FINAL_PHASE_SIZE_THRESHOLD_GB   = 100
	MAX_TABLETS_PER_TABLE           = 256
	PREFER_REMOTE_EXPERIMENT_DB     = false
	COLOCATED_MAX_INDEXES_THRESHOLD = 2
	// COLOCATED / SHARDED Object types
	COLOCATED = "colocated"
	SHARDED   = "sharded"
)

func getExperimentDBPath(assessmentDir string) string {
	if AssessmentDir == "" {
		return filepath.Join(assessmentDir, DBS_DIR, EXPERIMENT_DATA_FILENAME)
	} else {
		return filepath.Join(AssessmentDir, DBS_DIR, EXPERIMENT_DATA_FILENAME)
	}
}

//go:embed resources/yb_experiment_data_source.db
var experimentData []byte

var SourceMetadataObjectTypesToUse = []string{
	"%table%",
	"%index%",
	"materialized view",
}

<<<<<<< HEAD
func SizingAssessment(assessmentDir string, targetDbVersion *ybversion.YBVersion, sourceDBType *string) error {
=======
func SizingAssessment(targetDbVersion *ybversion.YBVersion, sourceDBType string) error {
>>>>>>> 9c184a3a

	log.Infof("loading metadata files for sharding assessment")
	sourceTableMetadata, sourceIndexMetadata, sourceUniqueIndexeMetadata, _, err := loadSourceMetadata(GetSourceMetadataDBFilePath(), assessmentDir, sourceDBType)
	if err != nil {
		SizingReport.FailureReasoning = fmt.Sprintf("failed to load source metadata: %v", err)
		return fmt.Errorf("failed to load source metadata: %w", err)
	}

	experimentDB, err := createConnectionToExperimentData(assessmentDir)
	if err != nil {
		SizingReport.FailureReasoning = fmt.Sprintf("failed to connect to experiment data: %v", err)
		return fmt.Errorf("failed to connect to experiment data: %w", err)
	}

	// fetch yb versions with available experiment data, use default version if experiment data of supported release is
	// not available
	experimentDbAvailableYbVersions, defaultYbVersionId, err := loadYbVersionsWithExperimentData(experimentDB)
	ybVersionIdToUse := defaultYbVersionId
	if err != nil {
		SizingReport.FailureReasoning = fmt.Sprintf("failed to load yb versions: %v", err)
		return fmt.Errorf("failed to load yb versions: %w", err)
	}
	if len(experimentDbAvailableYbVersions) != 0 {
		// find closest yb version from experiment data to targetYbVersion or default
		ybVersionIdToUse = findClosestVersion(targetDbVersion, experimentDbAvailableYbVersions, defaultYbVersionId)
	}
	log.Infof(fmt.Sprintf("Experiment data yb version id used for sizing assessment: %v\n", ybVersionIdToUse))

	colocatedLimits, err := loadColocatedLimit(experimentDB, ybVersionIdToUse)
	if err != nil {
		SizingReport.FailureReasoning = fmt.Sprintf("error fetching the colocated limits: %v", err)
		return fmt.Errorf("error fetching the colocated limits: %w", err)
	}

	colocatedThroughput, err := loadExpDataThroughput(experimentDB, COLOCATED_SIZING_TABLE, ybVersionIdToUse)
	if err != nil {
		SizingReport.FailureReasoning = fmt.Sprintf("error fetching the colocated throughput: %v", err)
		return fmt.Errorf("error fetching the colocated throughput: %w", err)
	}

	shardedLimits, err := loadShardedTableLimits(experimentDB, ybVersionIdToUse)
	if err != nil {
		SizingReport.FailureReasoning = fmt.Sprintf("error fetching the sharded limits: %v", err)
		return fmt.Errorf("error fetching the colocated limits: %w", err)
	}

	shardedThroughput, err := loadExpDataThroughput(experimentDB, SHARDED_SIZING_TABLE, ybVersionIdToUse)
	if err != nil {
		SizingReport.FailureReasoning = fmt.Sprintf("error fetching the sharded throughput: %v", err)
		return fmt.Errorf("error fetching the sharded throughput: %w", err)
	}

	sizingRecommendationPerCore := createSizingRecommendationStructure(colocatedLimits)

	sizingRecommendationPerCore = shardingBasedOnTableSizeAndCount(sourceTableMetadata, sourceIndexMetadata,
		colocatedLimits, sizingRecommendationPerCore)

	sizingRecommendationPerCore = shardingBasedOnOperations(sourceIndexMetadata, colocatedThroughput, sizingRecommendationPerCore)

	sizingRecommendationPerCore = checkShardedTableLimit(sourceIndexMetadata, shardedLimits, sizingRecommendationPerCore)

	sizingRecommendationPerCore = findNumNodesNeededBasedOnThroughputRequirement(sourceIndexMetadata, shardedThroughput, sizingRecommendationPerCore)

	sizingRecommendationPerCore = findNumNodesNeededBasedOnTabletsRequired(sourceIndexMetadata, shardedLimits, sizingRecommendationPerCore)
	finalSizingRecommendation := pickBestRecommendation(sizingRecommendationPerCore)

	if finalSizingRecommendation.FailureReasoning != "" {
		SizingReport.FailureReasoning = finalSizingRecommendation.FailureReasoning
		return fmt.Errorf("error picking best recommendation: %v", finalSizingRecommendation.FailureReasoning)
	}

	colocatedObjects, cumulativeIndexCountColocated :=
		getListOfIndexesAlongWithObjects(finalSizingRecommendation.ColocatedTables, sourceIndexMetadata)
	shardedObjects, cumulativeIndexCountSharded :=
		getListOfIndexesAlongWithObjects(finalSizingRecommendation.ShardedTables, sourceIndexMetadata)

	// get load times data from experimental database for colocated Tables
	colocatedLoadTimes, err := getExpDataLoadTime(experimentDB, finalSizingRecommendation.VCPUsPerInstance,
		finalSizingRecommendation.MemoryPerCore, COLOCATED_LOAD_TIME_TABLE, ybVersionIdToUse)
	if err != nil {
		return fmt.Errorf("error while fetching colocated load time info: %w", err)
	}

	// get load times data from experimental database for sharded Tables
	shardedLoadTimes, err := getExpDataLoadTime(experimentDB, finalSizingRecommendation.VCPUsPerInstance,
		finalSizingRecommendation.MemoryPerCore, SHARDED_LOAD_TIME_TABLE, ybVersionIdToUse)
	if err != nil {
		return fmt.Errorf("error while fetching sharded load time info: %w", err)
	}

	// get experimental data for impact of indexes on import time
	indexImpactOnLoadTimeCommon, err := getExpDataIndexImpactOnLoadTime(experimentDB,
		finalSizingRecommendation.VCPUsPerInstance, finalSizingRecommendation.MemoryPerCore, ybVersionIdToUse)
	if err != nil {
		return fmt.Errorf("error while fetching experiment data for impact of index on load time: %w", err)
	}

	// get experimental data for impact of number of columns on import time
	columnsImpactOnLoadTimeCommon, err := getExpDataNumColumnsImpactOnLoadTime(experimentDB,
		finalSizingRecommendation.VCPUsPerInstance, finalSizingRecommendation.MemoryPerCore, ybVersionIdToUse)
	if err != nil {
		return fmt.Errorf("error while fetching experiment data for impact of number of columns on load time: %w", err)
	}

	// get experimental data for throughput scaling with number of nodes
	numNodesImpactOnLoadTimeSharded, err := getExpDataNumNodesImpactOnLoadTime(experimentDB,
		finalSizingRecommendation.VCPUsPerInstance, finalSizingRecommendation.MemoryPerCore, ybVersionIdToUse)
	if err != nil {
		return fmt.Errorf("error while fetching experiment data for throughput scaling with number of nodes: %w", err)
	}

	// calculate time taken for colocated import
	numNodesImportTimeDivisorColocated := 1.0
	importTimeForColocatedObjects, err := calculateTimeTakenForImport(
		finalSizingRecommendation.ColocatedTables, sourceUniqueIndexeMetadata, colocatedLoadTimes,
		indexImpactOnLoadTimeCommon, columnsImpactOnLoadTimeCommon, COLOCATED, numNodesImportTimeDivisorColocated)
	if err != nil {
		SizingReport.FailureReasoning = fmt.Sprintf("calculate time taken for colocated data import: %v", err)
		return fmt.Errorf("calculate time taken for colocated data import: %w", err)
	}

	// find ratio of throughput of 3 nodes from experiment data vs the closest throughput of the recommended number of nodes
	// if the number of nodes is 3, then no scaling is needed
	numNodesImportTimeDivisorSharded := lo.Ternary(finalSizingRecommendation.NumNodes == 3, 1.0,
		findNumNodesThroughputScalingImportTimeDivisor(numNodesImpactOnLoadTimeSharded, finalSizingRecommendation.NumNodes))

	// calculate time taken for sharded import
	importTimeForShardedObjects, err := calculateTimeTakenForImport(
		finalSizingRecommendation.ShardedTables, sourceUniqueIndexeMetadata, shardedLoadTimes,
		indexImpactOnLoadTimeCommon, columnsImpactOnLoadTimeCommon, SHARDED, numNodesImportTimeDivisorSharded)
	if err != nil {
		SizingReport.FailureReasoning = fmt.Sprintf("calculate time taken for sharded data import: %v", err)
		return fmt.Errorf("calculate time taken for sharded data import: %w", err)
	}
	reasoning := getReasoning(finalSizingRecommendation, shardedObjects, cumulativeIndexCountSharded, colocatedObjects,
		cumulativeIndexCountColocated)

	sizingRecommendation := &SizingRecommendation{
		ColocatedTables:                 fetchObjectNames(finalSizingRecommendation.ColocatedTables),
		ShardedTables:                   fetchObjectNames(finalSizingRecommendation.ShardedTables),
		VCPUsPerInstance:                finalSizingRecommendation.VCPUsPerInstance,
		MemoryPerInstance:               finalSizingRecommendation.VCPUsPerInstance * finalSizingRecommendation.MemoryPerCore,
		NumNodes:                        finalSizingRecommendation.NumNodes,
		OptimalSelectConnectionsPerNode: finalSizingRecommendation.OptimalSelectConnectionsPerNode,
		OptimalInsertConnectionsPerNode: finalSizingRecommendation.OptimalInsertConnectionsPerNode,
		ColocatedReasoning:              reasoning,
		EstimatedTimeInMinForImport:     importTimeForColocatedObjects + importTimeForShardedObjects,
	}
	SizingReport.SizingRecommendation = *sizingRecommendation

	return nil
}

/*
pickBestRecommendation selects the best recommendation from a map of recommendations by optimizing for the cores. Hence,
we chose the setup where the number of cores is less.
Parameters:
  - recommendations: A map where the key is the number of vCPUs per instance and the value is an IntermediateRecommendation struct.

Returns:
  - The best IntermediateRecommendation based on the defined criteria.
*/
func pickBestRecommendation(recommendations map[int]IntermediateRecommendation) IntermediateRecommendation {
	var recs []IntermediateRecommendation
	for _, v := range recommendations {
		recs = append(recs, v)
	}
	// descending order sort
	sort.Slice(recs, func(i, j int) bool {
		return recs[i].VCPUsPerInstance > recs[j].VCPUsPerInstance
	})

	// find the one with the least number of nodes
	var minCores int = math.MaxUint32
	var finalRecommendation IntermediateRecommendation
	var foundRecommendation bool = false
	var maxCores int = math.MinInt32

	// Iterate over each recommendation
	for _, rec := range recs {
		// Update maxCores with the maximum number of vCPUs per instance across recommendations. If none of the cores
		// abe to satisfy the criteria, recommendation with maxCores will be used as final recommendation
		if maxCores < rec.VCPUsPerInstance {
			maxCores = rec.VCPUsPerInstance
		}
		// Check if the recommendation has no failure reasoning (i.e., it's a valid recommendation)
		if rec.FailureReasoning == "" {
			foundRecommendation = true
			// Update finalRecommendation if the current recommendation has fewer cores.
			log.Infof(fmt.Sprintf("vCPU: %v & cores required: %v gives nodes required: %v\n", rec.VCPUsPerInstance, rec.CoresNeeded, rec.NumNodes))
			if minCores > int(rec.CoresNeeded) {
				finalRecommendation = rec
				minCores = int(rec.CoresNeeded)
			} else if minCores == int(rec.CoresNeeded) {
				// If the number of cores is the same across machines, recommend the machine with higher core count
				if rec.VCPUsPerInstance > finalRecommendation.VCPUsPerInstance {
					finalRecommendation = rec
				}
			}
		}
	}
	// If no valid recommendation was found, select the recommendation with the maximum number of cores
	if !foundRecommendation {
		finalRecommendation = recommendations[maxCores]
		// notify customers to reach out to the Yugabyte customer support team for further assistance
		finalRecommendation.FailureReasoning = "Unable to determine appropriate sizing recommendation. Reach out to the Yugabyte customer support team at https://support.yugabyte.com for further assistance."
	}

	// Return the best recommendation
	return finalRecommendation
}

/*
findNumNodesNeededBasedOnThroughputRequirement calculates the number of nodes needed based on sharded throughput limits and updates the recommendation accordingly.
Parameters:
  - sourceIndexMetadata: A slice of SourceDBMetadata structs representing source indexes.
  - shardedThroughputSlice: A slice of ExpDataShardedThroughput structs representing sharded throughput limits.
  - recommendation: A map where the key is the number of vCPUs per instance and the value is an IntermediateRecommendation struct.

Returns:
  - An updated map of recommendations with the number of nodes needed.
*/
func findNumNodesNeededBasedOnThroughputRequirement(sourceIndexMetadata []SourceDBMetadata, shardedThroughputSlice []ExpDataThroughput,
	recommendation map[int]IntermediateRecommendation) map[int]IntermediateRecommendation {
	// Iterate over sharded throughput limits
	for _, shardedThroughput := range shardedThroughputSlice {
		// Get previous recommendation for the current num of cores
		previousRecommendation := recommendation[int(shardedThroughput.numCores.Float64)]
		var cumulativeSelectOpsPerSec int64 = 0
		var cumulativeInsertOpsPerSec int64 = 0

		// Calculate cumulative operations per second for sharded tables
		for _, table := range previousRecommendation.ShardedTables {
			// Check and fetch indexes for the current table
			_, _, indexReads, indexWrites := checkAndFetchIndexes(table, sourceIndexMetadata)
			cumulativeSelectOpsPerSec += lo.Ternary(table.ReadsPerSec.Valid, table.ReadsPerSec.Int64, 0) + indexReads
			cumulativeInsertOpsPerSec += lo.Ternary(table.WritesPerSec.Valid, table.WritesPerSec.Int64, 0) + indexWrites
		}

		// Calculate needed cores based on cumulative operations per second
		neededCores :=
			math.Ceil(float64(cumulativeSelectOpsPerSec)/shardedThroughput.maxSupportedSelectsPerCore.Float64 +
				float64(cumulativeInsertOpsPerSec)/shardedThroughput.maxSupportedInsertsPerCore.Float64)

		nodesNeeded := math.Ceil(neededCores / shardedThroughput.numCores.Float64)
		// Assumption: If there are any colocated objects - one node will be utilized as colocated tablet leader.
		// Add it explicitly.
		if len(previousRecommendation.ColocatedTables) > 0 {
			nodesNeeded += 1
			neededCores += float64(previousRecommendation.VCPUsPerInstance)
		}

		// Assumption: minimum required replication is 3, so minimum nodes recommended would be 3.
		// Choose max of nodes needed and 3 and same for neededCores.
		nodesNeeded = math.Max(nodesNeeded, 3)
		neededCores = math.Max(neededCores, float64(previousRecommendation.VCPUsPerInstance*3))

		// Update recommendation with the number of nodes needed
		recommendation[int(shardedThroughput.numCores.Float64)] = IntermediateRecommendation{
			ColocatedTables:                 previousRecommendation.ColocatedTables,
			ShardedTables:                   previousRecommendation.ShardedTables,
			VCPUsPerInstance:                previousRecommendation.VCPUsPerInstance,
			MemoryPerCore:                   previousRecommendation.MemoryPerCore,
			NumNodes:                        nodesNeeded,
			OptimalSelectConnectionsPerNode: int64(math.Min(float64(previousRecommendation.OptimalSelectConnectionsPerNode), float64(shardedThroughput.selectConnPerNode.Int64))),
			OptimalInsertConnectionsPerNode: int64(math.Min(float64(previousRecommendation.OptimalInsertConnectionsPerNode), float64(shardedThroughput.insertConnPerNode.Int64))),
			ColocatedSize:                   previousRecommendation.ColocatedSize,
			ShardedSize:                     previousRecommendation.ShardedSize,
			EstimatedTimeInMinForImport:     previousRecommendation.EstimatedTimeInMinForImport,
			FailureReasoning:                previousRecommendation.FailureReasoning,
			CoresNeeded:                     neededCores,
		}
	}
	// Return updated recommendation map
	return recommendation
}

/*
findNumNodesNeededBasedOnTabletsRequired calculates the number of nodes needed based on tablets required by each
table and its indexes and updates the recommendation accordingly.
Parameters:
  - sourceIndexMetadata: A slice of SourceDBMetadata structs representing source indexes.
  - shardedLimits: A slice of ExpDataShardedThroughput structs representing sharded throughput limits.
  - recommendation: A map where the key is the number of vCPUs per instance and the value is an IntermediateRecommendation struct.

Returns:
  - An updated map of recommendations with the number of nodes needed.
*/
func findNumNodesNeededBasedOnTabletsRequired(sourceIndexMetadata []SourceDBMetadata,
	shardedLimits []ExpDataShardedLimit,
	recommendation map[int]IntermediateRecommendation) map[int]IntermediateRecommendation {
	// Iterate over each intermediate recommendation where failureReasoning is empty
	for i, rec := range recommendation {
		totalTabletsRequired := 0
		if len(rec.ShardedTables) != 0 && rec.FailureReasoning == "" {
			// Iterate over each table and its indexes to find out how many tablets are needed
			for _, table := range rec.ShardedTables {
				_, tabletsRequired := getThresholdAndTablets(rec.NumNodes, lo.Ternary(table.Size.Valid, table.Size.Float64, 0))
				for _, index := range sourceIndexMetadata {
					if index.ParentTableName.Valid && (index.ParentTableName.String == (table.SchemaName + "." + table.ObjectName)) {
						// calculating tablets required for each of the index
						_, tabletsRequiredForIndex := getThresholdAndTablets(rec.NumNodes, lo.Ternary(index.Size.Valid, index.Size.Float64, 0))
						// tablets required for each table is the sum of tablets required for the table and its indexes
						tabletsRequired += tabletsRequiredForIndex
					}
				}
				// adding total tablets required across all tables
				totalTabletsRequired += tabletsRequired
			}
			// assuming table limits is also a tablet limit
			// get shardedLimit of current recommendation
			for _, record := range shardedLimits {
				if record.numCores.Valid && int(record.numCores.Float64) == rec.VCPUsPerInstance {
					// considering RF=3, hence total required tablets would be 3 times(1 tablet leader and 2 followers) the totalTabletsRequired
					// adding 100% buffer for the tablets required by multiplier of 2
					nodesRequired := math.Ceil(float64(totalTabletsRequired*3*2) / float64(record.maxSupportedNumTables.Int64))
					// update recommendation to use the maximum of the existing recommended nodes and nodes calculated based on tablets
					// Caveat: if new nodes required is more than the existing recommended nodes, we would need to
					// re-evaluate tablets required. Although, in this iteration we've skipping re-evaluation.
					currentMaxRequiredNodes := math.Max(nodesRequired, rec.NumNodes)
					rec.CoresNeeded = lo.Ternary(nodesRequired <= rec.NumNodes, rec.CoresNeeded, currentMaxRequiredNodes*float64(rec.VCPUsPerInstance))
					rec.NumNodes = currentMaxRequiredNodes
					recommendation[i] = rec
				}
			}
		}
	}
	// return updated recommendations
	return recommendation
}

/*
getThresholdAndTablets determines the size threshold and number of tablets needed for a given table size.

Parameters:
- previousNumNodes: float64 - The number of nodes in the previous recommendation.
- sizeGB: float64 - The size of the table in gigabytes.

Returns:
- float64: The size threshold in gigabytes for the table based on the phase.
- int: The number of tablets needed for the table.

Description:
This function calculates which size threshold applies to a table based on its size and determines the number of tablets required.
Following details/comments are with assumption that the previous recommended nodes is 3.
Similar works for other recommended nodes as well.:
  - For sizes up to the low phase limit (1*3 shards of 512 MB each, up to 1.5 GB), the low phase threshold is used. Where 1 is low phase shard count and 3 is the previous-recommended nodes.
  - After 1*3 shards, the high phase threshold is used.
  - Intermediate phase upto 30 GB is calculated based on 3 tablets of 10 GB each.
  - For sizes up to the high phase limit (72(24*3) shards of 10 GB each, up to 720 GB), the high phase threshold is used.
  - For larger sizes, the final phase threshold (100 GB) is used.
*/
func getThresholdAndTablets(previousNumNodes float64, sizeGB float64) (float64, int) {
	var tablets = math.Ceil(sizeGB / LOW_PHASE_SIZE_THRESHOLD_GB)

	if tablets <= (LOW_PHASE_SHARD_COUNT * previousNumNodes) {
		// table size is less than 1.5GB, hence 1*3 tablets of 512MB each will be enough
		return LOW_PHASE_SIZE_THRESHOLD_GB, int(tablets)
	} else {
		// table size is more than 1.5GB.
		// find out the per tablet size if it is less than 10GB which is high phase threshold
		perTabletSize := sizeGB / (LOW_PHASE_SHARD_COUNT * previousNumNodes)
		if perTabletSize <= HIGH_PHASE_SIZE_THRESHOLD_GB {
			// tablet count is still 1*3 but the size of each tablet is less than 10GB(table size < 30GB).
			return HIGH_PHASE_SIZE_THRESHOLD_GB, int(LOW_PHASE_SHARD_COUNT * previousNumNodes)
		} else {
			// table size is > 30GB, hence we need to increase the tablet count
			tablets = math.Ceil(LOW_PHASE_SHARD_COUNT*previousNumNodes + (sizeGB-LOW_PHASE_SHARD_COUNT*previousNumNodes*HIGH_PHASE_SIZE_THRESHOLD_GB)/HIGH_PHASE_SIZE_THRESHOLD_GB)
			if tablets <= (HIGH_PHASE_SHARD_COUNT * previousNumNodes) {
				// this means that table size is less than 720GB, hence 72(24*3) tablets of 10GB each will be enough
				return HIGH_PHASE_SIZE_THRESHOLD_GB, int(tablets)
			} else {
				// table size is more than 720 GB.
				// find out the per tablet size if it is less than 100GB which is final phase threshold
				perTabletSize = sizeGB / HIGH_PHASE_SHARD_COUNT
				if perTabletSize <= FINAL_PHASE_SIZE_THRESHOLD_GB {
					// tablet count is still 72(24*3) but the size of each tablet is less than 100GB(table size < 7200GB).
					return FINAL_PHASE_SIZE_THRESHOLD_GB, int(HIGH_PHASE_SHARD_COUNT * previousNumNodes)
				} else {
					// table size is > 7200GB, hence we need to increase the tablet count
					tablets = math.Ceil(HIGH_PHASE_SHARD_COUNT*previousNumNodes + (sizeGB-HIGH_PHASE_SHARD_COUNT*previousNumNodes*FINAL_PHASE_SIZE_THRESHOLD_GB)/FINAL_PHASE_SIZE_THRESHOLD_GB)
					if tablets <= (MAX_TABLETS_PER_TABLE * previousNumNodes) {
						// this means that table size is less than 76800GB. So 768(256*3) tablets of 100GB each will be enough
						return FINAL_PHASE_SIZE_THRESHOLD_GB, int(tablets)
					} else {
						// to support table size > 76800GB, tablets per table limit in YugabyteDB needs to be
						// set to 0(meaning no limit). Refer doc:
						//https://docs.yugabyte.com/preview/architecture/docdb-sharding/tablet-splitting/#final-phase
						tablets = math.Ceil(MAX_TABLETS_PER_TABLE + (sizeGB-MAX_TABLETS_PER_TABLE*previousNumNodes*FINAL_PHASE_SIZE_THRESHOLD_GB)/FINAL_PHASE_SIZE_THRESHOLD_GB)
						return FINAL_PHASE_SIZE_THRESHOLD_GB, int(tablets)
					}
				}
			}
		}
	}
}

/*
checkShardedTableLimit checks if the total number of sharded tables exceeds the sharded limit for each core configuration.
If the limit is exceeded, it updates the recommendation with a failure reasoning.
Parameters:
  - sourceIndexMetadata: A slice of SourceDBMetadata structs representing source indexes.
  - shardedLimits: A slice of ExpDataShardedLimit structs representing sharded limits.
  - recommendation: A map where the key is the number of vCPUs per instance and the value is an IntermediateRecommendation struct.

Returns:
  - An updated map of recommendations with failure reasoning if the sharded table limit is exceeded.
*/
func checkShardedTableLimit(sourceIndexMetadata []SourceDBMetadata, shardedLimits []ExpDataShardedLimit, recommendation map[int]IntermediateRecommendation) map[int]IntermediateRecommendation {

	for _, shardedLimit := range shardedLimits {
		var totalObjectCount int64 = 0

		// Get previous recommendation for the current cores
		previousRecommendation := recommendation[int(shardedLimit.numCores.Float64)]

		// Calculate total object count for sharded tables
		for _, table := range previousRecommendation.ShardedTables {
			// Check and fetch indexes for the current table
			indexes, _, _, _ := checkAndFetchIndexes(table, sourceIndexMetadata)
			totalObjectCount += int64(len(indexes)) + 1

		}
		// Check if total object count exceeds the max supported num tables limit
		if totalObjectCount > shardedLimit.maxSupportedNumTables.Int64 {
			// Generate failure reasoning
			failureReasoning := fmt.Sprintf("Cannot support %v sharded objects on a machine with %v cores "+
				"and %vGiB memory.", totalObjectCount, previousRecommendation.VCPUsPerInstance,
				previousRecommendation.VCPUsPerInstance*previousRecommendation.MemoryPerCore)

			// Update recommendation with failure reasoning
			recommendation[int(shardedLimit.numCores.Float64)] = IntermediateRecommendation{
				ColocatedTables:                 []SourceDBMetadata{},
				ShardedTables:                   []SourceDBMetadata{},
				VCPUsPerInstance:                previousRecommendation.VCPUsPerInstance,
				MemoryPerCore:                   previousRecommendation.MemoryPerCore,
				NumNodes:                        previousRecommendation.NumNodes,
				OptimalSelectConnectionsPerNode: previousRecommendation.OptimalSelectConnectionsPerNode,
				OptimalInsertConnectionsPerNode: previousRecommendation.OptimalInsertConnectionsPerNode,
				ColocatedSize:                   0,
				ShardedSize:                     0,
				EstimatedTimeInMinForImport:     previousRecommendation.EstimatedTimeInMinForImport,
				FailureReasoning:                failureReasoning,
			}
		}
	}
	// Return updated recommendation map
	return recommendation
}

/*
shardingBasedOnOperations performs sharding based on operations (reads and writes) per second, taking into account colocated limits.
It updates the existing recommendations with information about colocated and sharded tables based on operations.
Parameters:
  - sourceIndexMetadata: A slice of SourceDBMetadata structs representing source indexes.
  - colocatedThroughput: A slice of ExpDataThroughput structs representing colocated limits.
  - recommendation: A map where the key is the number of vCPUs per instance and the value is an IntermediateRecommendation struct.

Returns:
  - An updated map of recommendations where sharding information based on operations has been incorporated.
*/
func shardingBasedOnOperations(sourceIndexMetadata []SourceDBMetadata,
	colocatedThroughputSlice []ExpDataThroughput, recommendation map[int]IntermediateRecommendation) map[int]IntermediateRecommendation {

	for _, colocatedThroughput := range colocatedThroughputSlice {
		var colocatedObjects []SourceDBMetadata
		var cumulativeColocatedSizeSum float64 = 0
		var numColocated int = 0
		var cumulativeSelectOpsPerSec int64 = 0
		var cumulativeInsertOpsPerSec int64 = 0

		// Get previous recommendation for the current num of cores
		previousRecommendation := recommendation[int(colocatedThroughput.numCores.Float64)]

		for _, table := range previousRecommendation.ColocatedTables {
			// Check and fetch indexes for the current table
			_, indexesSizeSum, indexReads, indexWrites := checkAndFetchIndexes(table, sourceIndexMetadata)

			// Calculate new operations per second
			newSelectOpsPerSec := cumulativeSelectOpsPerSec + lo.Ternary(table.ReadsPerSec.Valid, table.ReadsPerSec.Int64, 0) + indexReads
			newInsertOpsPerSec := cumulativeInsertOpsPerSec + lo.Ternary(table.WritesPerSec.Valid, table.WritesPerSec.Int64, 0) + indexWrites

			// Calculate total object size
			objectTotalSize := lo.Ternary(table.Size.Valid, table.Size.Float64, 0) + indexesSizeSum

			// Calculate needed cores based on operations
			neededCores :=
				math.Ceil(float64(newSelectOpsPerSec)/colocatedThroughput.maxSupportedSelectsPerCore.Float64 +
					float64(newInsertOpsPerSec)/colocatedThroughput.maxSupportedInsertsPerCore.Float64)

			if neededCores <= colocatedThroughput.numCores.Float64 {
				// Update cumulative counts and add table to colocated objects
				colocatedObjects = append(colocatedObjects, table)
				cumulativeSelectOpsPerSec = newSelectOpsPerSec
				cumulativeInsertOpsPerSec = newInsertOpsPerSec
				cumulativeColocatedSizeSum += objectTotalSize
				numColocated++
			} else {
				// Break the loop if needed cores are more than current
				break
			}
		}
		shardedObjects := previousRecommendation.ShardedTables
		var cumulativeSizeSharded float64 = 0

		// Iterate over remaining colocated tables for sharding
		for _, remainingTable := range previousRecommendation.ColocatedTables[numColocated:] {
			shardedObjects = append(shardedObjects, remainingTable)
			_, indexesSizeSumSharded, _, _ := checkAndFetchIndexes(remainingTable, sourceIndexMetadata)
			cumulativeSizeSharded += lo.Ternary(remainingTable.Size.Valid, remainingTable.Size.Float64, 0) + indexesSizeSumSharded
		}

		// Update recommendation for the current colocated limit
		recommendation[int(colocatedThroughput.numCores.Float64)] = IntermediateRecommendation{
			ColocatedTables:                 colocatedObjects,
			ShardedTables:                   shardedObjects,
			VCPUsPerInstance:                previousRecommendation.VCPUsPerInstance,
			MemoryPerCore:                   previousRecommendation.MemoryPerCore,
			NumNodes:                        previousRecommendation.NumNodes,
			OptimalSelectConnectionsPerNode: colocatedThroughput.selectConnPerNode.Int64,
			OptimalInsertConnectionsPerNode: colocatedThroughput.insertConnPerNode.Int64,
			ColocatedSize:                   cumulativeColocatedSizeSum,
			ShardedSize:                     cumulativeSizeSharded,
			EstimatedTimeInMinForImport:     previousRecommendation.EstimatedTimeInMinForImport,
		}
	}
	// Return updated recommendation map
	return recommendation
}

/*
shardingBasedOnTableSizeAndCount performs sharding based on table size and count, taking into account colocated limits.
It updates the existing recommendations with information about colocated and sharded tables.
Parameters:
  - sourceTableMetadata: A slice of SourceDBMetadata structs representing source tables.
  - sourceIndexMetadata: A slice of SourceDBMetadata structs representing source indexes.
  - colocatedLimits: A slice of ExpDataColocatedLimit structs representing colocated limits.
  - recommendation: A map where the key is the number of vCPUs per instance and the value is an IntermediateRecommendation struct.

Returns:
  - An updated map of recommendations where sharding information has been incorporated.
*/
func shardingBasedOnTableSizeAndCount(sourceTableMetadata []SourceDBMetadata,
	sourceIndexMetadata []SourceDBMetadata, colocatedLimits []ExpDataColocatedLimit,
	recommendation map[int]IntermediateRecommendation) map[int]IntermediateRecommendation {

	for _, colocatedLimit := range colocatedLimits {
		var cumulativeColocatedSizeSum float64 = 0
		var colocatedObjects []SourceDBMetadata
		var numColocated int = 0
		var cumulativeObjectCount int64 = 0

		var shardedObjects []SourceDBMetadata
		var cumulativeSizeSharded float64 = 0

		for _, table := range sourceTableMetadata {
			// Check and fetch indexes for the current table
			indexesOfTable, indexesSizeSum, _, _ := checkAndFetchIndexes(table, sourceIndexMetadata)
			// DB-12363: make tables having more than COLOCATED_MAX_INDEXES_THRESHOLD indexes as sharded
			// (irrespective of size or ops requirements)
			if len(indexesOfTable) > COLOCATED_MAX_INDEXES_THRESHOLD {
				shardedObjects = append(shardedObjects, table)
				cumulativeSizeSharded += lo.Ternary(table.Size.Valid, table.Size.Float64, 0) + indexesSizeSum
				// skip to next table
				continue
			}
			// Calculate new object count and total size
			newObjectCount := cumulativeObjectCount + int64(len(indexesOfTable)) + 1
			objectTotalSize := lo.Ternary(table.Size.Valid, table.Size.Float64, 0) + indexesSizeSum
			newCumulativeSize := cumulativeColocatedSizeSum + objectTotalSize

			// Check if adding the current table exceeds max colocated size supported or max supported num tables
			if newCumulativeSize <= colocatedLimit.maxColocatedSizeSupported.Float64 &&
				(newObjectCount <= colocatedLimit.maxSupportedNumTables.Int64) {
				cumulativeObjectCount = newObjectCount
				cumulativeColocatedSizeSum = newCumulativeSize
				colocatedObjects = append(colocatedObjects, table)
				numColocated++
			} else {
				// Break the loop if colocated limits are exceeded
				break
			}
		}

		// Iterate over remaining tables for sharding
		for _, remainingTable := range sourceTableMetadata[(len(shardedObjects) + numColocated):] {
			shardedObjects = append(shardedObjects, remainingTable)
			_, indexesSizeSumSharded, _, _ := checkAndFetchIndexes(remainingTable, sourceIndexMetadata)
			cumulativeSizeSharded += lo.Ternary(remainingTable.Size.Valid, remainingTable.Size.Float64, 0) + indexesSizeSumSharded
		}
		// Update recommendation for the current colocated limit
		previousRecommendation := recommendation[int(colocatedLimit.numCores.Float64)]
		recommendation[int(colocatedLimit.numCores.Float64)] = IntermediateRecommendation{
			ColocatedTables:                 colocatedObjects,
			ShardedTables:                   shardedObjects,
			VCPUsPerInstance:                previousRecommendation.VCPUsPerInstance,
			MemoryPerCore:                   previousRecommendation.MemoryPerCore,
			NumNodes:                        previousRecommendation.NumNodes,
			OptimalSelectConnectionsPerNode: previousRecommendation.OptimalSelectConnectionsPerNode,
			OptimalInsertConnectionsPerNode: previousRecommendation.OptimalInsertConnectionsPerNode,
			ColocatedSize:                   cumulativeColocatedSizeSum,
			ShardedSize:                     cumulativeSizeSharded,
			EstimatedTimeInMinForImport:     previousRecommendation.EstimatedTimeInMinForImport,
		}
	}
	// Return updated recommendation map
	return recommendation
}

/*
loadColocatedLimit fetches colocated limits from the experiment data table.
It retrieves various limits such as maximum colocated database size, number of cores, memory per core, etc.
Returns:
  - A slice of ExpDataColocatedLimit structs containing the fetched colocated limits.
  - An error if there was any issue during the data retrieval process.
*/
func loadColocatedLimit(experimentDB *sql.DB, ybVersionIdToUse int64) ([]ExpDataColocatedLimit, error) {
	var colocatedLimits []ExpDataColocatedLimit
	query := fmt.Sprintf(`
		SELECT max_colocated_db_size_gb, 
			   num_cores, 
			   mem_per_core, 
			   max_num_tables, 
			   min_num_tables
		FROM %v 
		WHERE yb_version_id = %d 
		ORDER BY num_cores DESC
	`, COLOCATED_LIMITS_TABLE, ybVersionIdToUse)
	rows, err := experimentDB.Query(query)
	if err != nil {
		return nil, fmt.Errorf("cannot fetch data from experiment data table with query [%s]: %w", query, err)
	}

	defer func() {
		if closeErr := rows.Close(); closeErr != nil {
			log.Warnf("failed to close the result set for query [%v]", query)
		}
	}()

	for rows.Next() {
		var r1 ExpDataColocatedLimit
		if err := rows.Scan(&r1.maxColocatedSizeSupported, &r1.numCores, &r1.memPerCore, &r1.maxSupportedNumTables,
			&r1.minSupportedNumTables); err != nil {
			return nil, fmt.Errorf("cannot fetch data from experiment data table with query [%s]: %w", query, err)
		}
		colocatedLimits = append(colocatedLimits, r1)
	}
	// Return fetched colocated limits
	return colocatedLimits, nil
}

/*
loadShardedTableLimits fetches sharded table limits from the experiment data table.
It retrieves information such as the number of cores, memory per core, and maximum number of tables.
Returns:
  - A slice of ExpDataShardedLimit structs containing the fetched sharded table limits.
  - An error if there was any issue during the data retrieval process.
*/
func loadShardedTableLimits(experimentDB *sql.DB, ybVersionIdToUse int64) ([]ExpDataShardedLimit, error) {
	// added num_cores >= VCPUPerInstance from colo recommendation as that is the starting point
	selectQuery := fmt.Sprintf(`
			SELECT num_cores, memory_per_core, num_tables 
			FROM %s 
			WHERE dimension LIKE '%%TableLimits-3nodeRF=3%%' 
			AND yb_version_id = %d 
			ORDER BY num_cores
		`, SHARDED_SIZING_TABLE, ybVersionIdToUse)
	rows, err := experimentDB.Query(selectQuery)

	if err != nil {
		return nil, fmt.Errorf("error while fetching cores info with query [%s]: %w", selectQuery, err)
	}

	defer func() {
		if closeErr := rows.Close(); closeErr != nil {
			log.Warnf("failed to close result set for query: [%s]", selectQuery)
		}
	}()
	var shardedLimits []ExpDataShardedLimit

	for rows.Next() {
		var r1 ExpDataShardedLimit
		if err := rows.Scan(&r1.numCores, &r1.memPerCore, &r1.maxSupportedNumTables); err != nil {
			return nil, fmt.Errorf("cannot fetch data from experiment data table with query [%s]: %w", selectQuery, err)
		}
		shardedLimits = append(shardedLimits, r1)
	}
	// Return fetched sharded table limits
	return shardedLimits, nil
}

/*
loadExpDataThroughput fetches sharded throughput information from the experiment data table.
It retrieves data such as inserts per core, selects per core, number of cores, memory per core, etc.
Parameters:

	experimentDB: A pointer to the experiment database.
	tableName: colocated or sharded table
	ybVersionIdToUse: yb version id to use w.r.t. given target yb version.

Returns:
  - A slice of ExpDataThroughput structs containing the fetched throughput information.
  - An error if there was any issue during the data retrieval process.
*/
func loadExpDataThroughput(experimentDB *sql.DB, tableName string, ybVersionIdToUse int64) ([]ExpDataThroughput, error) {
	selectQuery := fmt.Sprintf(`
			SELECT inserts_per_core,
				   selects_per_core, 
				   num_cores, 
				   memory_per_core,
				   select_conn_per_node, 
			   	   insert_conn_per_node 
			FROM %s 
			WHERE dimension = 'MaxThroughput' 
			AND yb_version_id = %d 
			ORDER BY num_cores DESC;
	`, tableName, ybVersionIdToUse)
	rows, err := experimentDB.Query(selectQuery)
	if err != nil {
		return nil, fmt.Errorf("error while fetching throughput info with query [%s]: %w", selectQuery, err)
	}
	defer func() {
		if closeErr := rows.Close(); closeErr != nil {
			log.Warnf("failed to close result set for query: [%s]", selectQuery)
		}
	}()

	var shardedThroughput []ExpDataThroughput
	for rows.Next() {
		var throughput ExpDataThroughput
		if err := rows.Scan(&throughput.maxSupportedInsertsPerCore,
			&throughput.maxSupportedSelectsPerCore, &throughput.numCores,
			&throughput.memPerCore, &throughput.selectConnPerNode, &throughput.insertConnPerNode); err != nil {
			return nil, fmt.Errorf("cannot fetch data from experiment data table with query [%s]: %w", selectQuery, err)
		}
		shardedThroughput = append(shardedThroughput, throughput)
	}
	// Return fetched sharded throughput information
	return shardedThroughput, nil
}

/*
loadSourceMetadata connects to the assessment metadata of the source database and generates the slice of objects
for tables and indexes. It also returns the total size of source db in GB. Primary key size is not considered in the
calculation.
Returns:

	[]SourceDBMetadata: all table objects from source db
	[]SourceDBMetadata: all index objects from source db
	[]SourceDBMetadata: all index objects from source db after filtering out redundant indexes.
	float64: total size of source db
*/
<<<<<<< HEAD
func loadSourceMetadata(filePath string, assessmentDir string, sourceDBType *string) ([]SourceDBMetadata, []SourceDBMetadata, []SourceDBMetadata, float64, error) {
	filePath = GetSourceMetadataDBFilePath()
	if AssessmentDir == "" {
		filePath = filepath.Join(assessmentDir, filePath)
	} else {
		filePath = filepath.Join(AssessmentDir, filePath)
	}

	// fmt.Println("source db file to connect to: ", filePath)
=======
func loadSourceMetadata(filePath string, sourceDBType string) ([]SourceDBMetadata, []SourceDBMetadata, []SourceDBMetadata, float64, error) {
>>>>>>> 9c184a3a
	SourceMetaDB, err := utils.ConnectToSqliteDatabase(filePath)
	if err != nil {
		return nil, nil, nil, 0.0, fmt.Errorf("cannot connect to source metadata database: %w", err)
	}
	return getSourceMetadata(SourceMetaDB, sourceDBType)
}

/*
createSizingRecommendationStructure generates sizing recommendations based on colocated limits.
It creates recommendations per core and returns them in a map.
Parameters:
  - colocatedLimits: A slice of ExpDataColocatedLimit structs representing colocated limits.

Returns:
  - A map where the key is the number of vCPUs per instance and the value is an IntermediateRecommendation struct.
*/
func createSizingRecommendationStructure(colocatedLimits []ExpDataColocatedLimit) map[int]IntermediateRecommendation {
	recommendationPerCore := make(map[int]IntermediateRecommendation)
	for _, colocatedLimit := range colocatedLimits {
		var sizingRecommendation IntermediateRecommendation
		sizingRecommendation.MemoryPerCore = int(colocatedLimit.memPerCore.Float64)
		sizingRecommendation.VCPUsPerInstance = int(colocatedLimit.numCores.Float64)
		// Store recommendation in the map with vCPUs per instance as the key
		recommendationPerCore[sizingRecommendation.VCPUsPerInstance] = sizingRecommendation
	}
	// Return map containing recommendations per core
	return recommendationPerCore
}

/*
calculateTimeTakenForImport estimates the time taken for import of tables.
It queries experimental data to find import time estimates for similar object sizes and configurations. For every table
, it tries to find out how much time it would table for importing that table. The function adjusts the
import time on that table by multiplying it by factor based on the indexes. The import time is also converted to
minutes and returned.
Parameters:

	tables: A slice containing metadata for the database objects to be migrated.
	sourceUniqueIndexeMetadata: A slice containing metadata for the indexes of the database objects to be migrated.
	loadTimes: Experiment data for impact of load times on tables
	indexImpactData: Data containing impact of indexes on load time.
	numColumnImpactData: Data containing impact of number of columns on load time.
	objectType: COLOCATED or SHARDED
	numNodesImportTimeDivisorCommon: Divisor for impact of number of nodes on import time.

Returns:

	float64: The estimated time taken for import in minutes.
	error: Error if any
*/
func calculateTimeTakenForImport(tables []SourceDBMetadata,
	sourceUniqueIndexeMetadata []SourceDBMetadata, loadTimes []ExpDataLoadTime,
	indexImpactData []ExpDataLoadTimeIndexImpact, numColumnImpactData []ExpDataLoadTimeColumnsImpact,
	objectType string, numNodesImportTimeDivisorCommon float64) (float64, error) {
	var importTime float64

	// we need to calculate the time taken for import for every table.
	// For every index, the time taken for import increases.
	// find the rows in experiment data about the approx row matching the size
	for _, table := range tables {
		// find the closest record from experiment data for the size of the table
		tableSize := lo.Ternary(table.Size.Valid, table.Size.Float64, 0)
		rowsInTable := lo.Ternary(table.RowCount.Valid, table.RowCount.Float64, 0)

		// get multiplication factor for every table based on the number of indexes
		loadTimeMultiplicationFactorWrtIndexes := getMultiplicationFactorForImportTimeBasedOnIndexes(table,
			sourceUniqueIndexeMetadata, indexImpactData, objectType)
		// get multiplication factor for every table based on the number of columns in the table
		loadTimeMultiplicationFactorWrtNumColumns := getMultiplicationFactorForImportTimeBasedOnNumColumns(table,
			numColumnImpactData, objectType)

		tableImportTimeSec := findImportTimeFromExpDataLoadTime(loadTimes, tableSize, rowsInTable)
		// add maximum import time to total import time by converting it to minutes
		importTime += (loadTimeMultiplicationFactorWrtIndexes * loadTimeMultiplicationFactorWrtNumColumns * tableImportTimeSec) / 60
	}

	// divide the total import time by the divisor for number of nodes.
	return math.Ceil(importTime / numNodesImportTimeDivisorCommon), nil
}

/*
getExpDataLoadTime fetches load time information from the experiment data table.
Parameters:

	experimentDB: Connection to the experiment database
	vCPUPerInstance: Number of virtual CPUs per instance.
	memPerCore: Memory per core.
	ybVersionIdToUse: yb version id to use w.r.t. given target yb version.

Returns:

	[]ExpDataLoadTime: A slice containing the fetched load time information.
	error: Error if any.
*/
func getExpDataLoadTime(experimentDB *sql.DB, vCPUPerInstance int, memPerCore int,
	tableType string, ybVersionIdToUse int64) ([]ExpDataLoadTime, error) {
	selectQuery := fmt.Sprintf(`
		SELECT csv_size_gb, 
			   migration_time_secs,
			   row_count
		FROM %v 
		WHERE num_cores = ? 
			AND mem_per_core = ?
		    AND yb_version_id = ? 
		ORDER BY csv_size_gb;
	`, tableType)
	rows, err := experimentDB.Query(selectQuery, vCPUPerInstance, memPerCore, ybVersionIdToUse)

	if err != nil {
		return nil, fmt.Errorf("error while fetching load time info with query [%s]: %w", selectQuery, err)
	}
	defer func() {
		if closeErr := rows.Close(); closeErr != nil {
			log.Warnf("failed to close result set for query: [%s]", selectQuery)
		}
	}()

	var loadTimes []ExpDataLoadTime
	for rows.Next() {
		var loadTime ExpDataLoadTime
		if err = rows.Scan(&loadTime.csvSizeGB, &loadTime.migrationTimeSecs, &loadTime.rowCount); err != nil {
			return nil, fmt.Errorf("cannot fetch data from experiment data table with query [%s]: %w",
				selectQuery, err)
		}
		loadTimes = append(loadTimes, loadTime)
	}
	return loadTimes, nil
}

/*
getExpDataIndexImpactOnLoadTime fetches data for impact of indexes on load time from the experiment data table.
Parameters:

	experimentDB: Connection to the experiment database
	vCPUPerInstance: Number of virtual CPUs per instance.
	memPerCore: Memory per core.
	ybVersionIdToUse: yb version id to use w.r.t. given target yb version.

Returns:

	[]ExpDataShardedLoadTimeIndexImpact: A slice containing the fetched load time information based on number of indexes.
	error: Error if any.
*/
func getExpDataIndexImpactOnLoadTime(experimentDB *sql.DB, vCPUPerInstance int,
	memPerCore int, ybVersionIdToUse int64) ([]ExpDataLoadTimeIndexImpact, error) {
	selectQuery := fmt.Sprintf(`
		SELECT number_of_indexes, 
			   multiplication_factor_sharded,
			   multiplication_factor_colocated
		FROM %v 
		WHERE num_cores = ? 
			AND mem_per_core = ? 
		AND yb_version_id = ? 
		ORDER BY number_of_indexes;
	`, LOAD_TIME_INDEX_IMPACT_TABLE)
	rows, err := experimentDB.Query(selectQuery, vCPUPerInstance, memPerCore, ybVersionIdToUse)

	if err != nil {
		return nil, fmt.Errorf("error while fetching index impact info with query [%s]: %w", selectQuery, err)
	}
	defer func() {
		if closeErr := rows.Close(); closeErr != nil {
			log.Warnf("failed to close result set for query: [%s]", selectQuery)
		}
	}()

	var loadTimeIndexImpacts []ExpDataLoadTimeIndexImpact
	for rows.Next() {
		var loadTimeIndexImpact ExpDataLoadTimeIndexImpact
		if err = rows.Scan(&loadTimeIndexImpact.numIndexes, &loadTimeIndexImpact.multiplicationFactorSharded,
			&loadTimeIndexImpact.multiplicationFactorColocated); err != nil {
			return nil, fmt.Errorf("cannot fetch data from experiment data table with query [%s]: %w", selectQuery, err)
		}
		loadTimeIndexImpacts = append(loadTimeIndexImpacts, loadTimeIndexImpact)
	}
	return loadTimeIndexImpacts, nil
}

/*
getExpDataNumColumnsImpactOnLoadTime fetches data for impact of number of columns on load time from the experiment
data table.
Parameters:

	experimentDB: Connection to the experiment database
	vCPUPerInstance: Number of virtual CPUs per instance.
	memPerCore: Memory per core.
	ybVersionIdToUse: yb version id to use w.r.t. given target yb version.

Returns:

	[]ExpDataLoadTimeColumnsImpact: A slice containing the fetched load time information based on number of indexes.
	error: Error if any.
*/
func getExpDataNumColumnsImpactOnLoadTime(experimentDB *sql.DB, vCPUPerInstance int,
	memPerCore int, ybVersionIdToUse int64) ([]ExpDataLoadTimeColumnsImpact, error) {
	selectQuery := fmt.Sprintf(`
		SELECT number_of_columns, 
			   multiplication_factor_sharded,
			   multiplication_factor_colocated
		FROM %v 
		WHERE num_cores = ? 
			AND mem_per_core = ?
		AND yb_version_id = ? 
		ORDER BY number_of_columns;
	`, LOAD_TIME_COLUMNS_IMPACT_TABLE)
	rows, err := experimentDB.Query(selectQuery, vCPUPerInstance, memPerCore, ybVersionIdToUse)

	if err != nil {
		return nil, fmt.Errorf("error while fetching columns impact info with query [%s]: %w", selectQuery, err)
	}
	defer func() {
		if closeErr := rows.Close(); closeErr != nil {
			log.Warnf("failed to close result set for query: [%s]", selectQuery)
		}
	}()

	var loadTimeColumnsImpacts []ExpDataLoadTimeColumnsImpact
	for rows.Next() {
		var loadTimeColumnsImpact ExpDataLoadTimeColumnsImpact
		if err = rows.Scan(&loadTimeColumnsImpact.numColumns, &loadTimeColumnsImpact.multiplicationFactorSharded,
			&loadTimeColumnsImpact.multiplicationFactorColocated); err != nil {
			return nil, fmt.Errorf("cannot fetch data from experiment data table with query [%s]: %w", selectQuery, err)
		}
		loadTimeColumnsImpacts = append(loadTimeColumnsImpacts, loadTimeColumnsImpact)
	}
	return loadTimeColumnsImpacts, nil
}

/*
getExpDataNumNodesImpactOnLoadTime fetches data for throughput scaling with number of nodes from the experiment
data table.
Parameters:

	experimentDB: Connection to the experiment database
	vCPUPerInstance: Number of virtual CPUs per instance.
	memPerCore: Memory per core.
	ybVersionIdToUse: yb version id to use w.r.t. given target yb version.

Returns:

	[]ExpDataLoadTimeNumNodesImpact: A slice containing the fetched throughput scaling information based on number of nodes.
	error: Error if any.
*/
func getExpDataNumNodesImpactOnLoadTime(experimentDB *sql.DB, vCPUPerInstance int,
	memPerCore int, ybVersionIdToUse int64) ([]ExpDataLoadTimeNumNodesImpact, error) {
	selectQuery := fmt.Sprintf(`
		SELECT num_nodes, 
			   import_throughput_mbps
		FROM %v 
		WHERE num_cores = ? 
			AND mem_per_core = ?
		AND yb_version_id = ? 
		ORDER BY num_nodes;
	`, LOAD_TIME_NUM_NODES_IMPACT)
	rows, err := experimentDB.Query(selectQuery, vCPUPerInstance, memPerCore, ybVersionIdToUse)

	if err != nil {
		return nil, fmt.Errorf("error while fetching num nodes impact info with query [%s]: %w", selectQuery, err)
	}
	defer func() {
		if closeErr := rows.Close(); closeErr != nil {
			log.Warnf("failed to close result set for query: [%s]", selectQuery)
		}
	}()

	var loadTimeNumNodesImpacts []ExpDataLoadTimeNumNodesImpact
	for rows.Next() {
		var loadTimeNumNodesImpact ExpDataLoadTimeNumNodesImpact
		if err = rows.Scan(&loadTimeNumNodesImpact.numNodes, &loadTimeNumNodesImpact.importThroughputMbps); err != nil {
			return nil, fmt.Errorf("cannot fetch data from experiment data table with query [%s]: %w", selectQuery, err)
		}
		loadTimeNumNodesImpacts = append(loadTimeNumNodesImpacts, loadTimeNumNodesImpact)
	}
	return loadTimeNumNodesImpacts, nil
}

/*
findImportTimeFromExpDataLoadTime finds the closest record from the experiment data based on row count or size
of the table. Out of objects close in terms of size and rows, prefer object having number of rows.
Parameters:

	loadTimes: A slice containing the fetched load time information.
	objectSize: The size of the table in gigabytes.
	rowsInTable: number of rows in the table.

Returns:

	float64: max load time wrt size or count.
*/
func findImportTimeFromExpDataLoadTime(loadTimes []ExpDataLoadTime, objectSize float64,
	rowsInTable float64) float64 {
	closestInSize := loadTimes[0]
	closestInRows := loadTimes[0]

	minSizeDiff := math.Abs(objectSize - closestInSize.csvSizeGB.Float64)
	minRowsDiff := math.Abs(rowsInTable - closestInRows.rowCount.Float64)

	for _, num := range loadTimes {
		sizeDiff := math.Abs(objectSize - num.csvSizeGB.Float64)
		rowsDiff := math.Abs(rowsInTable - num.rowCount.Float64)
		if sizeDiff < minSizeDiff {
			minSizeDiff = sizeDiff
			closestInSize = num
		}
		if rowsDiff < minRowsDiff {
			minRowsDiff = rowsDiff
			closestInRows = num
		}
	}

	// calculate the time taken for import based on csv size and row count
	importTimeWrtSize := (closestInSize.migrationTimeSecs.Float64 * objectSize) / closestInSize.csvSizeGB.Float64
	importTimeWrtRowCount := (closestInRows.migrationTimeSecs.Float64 * rowsInTable) / closestInRows.rowCount.Float64

	// return the load time which is maximum of the two
	return math.Ceil(math.Max(importTimeWrtSize, importTimeWrtRowCount))
}

/*
getMultiplicationFactorForImportTimeBasedOnIndexes calculates the multiplication factor for import time based on number
of indexes on the table.

Parameters:

	table: Metadata for the database table for which the multiplication factor is to be calculated.
	sourceUniqueIndexeMetadata: A slice containing metadata for the unique indexes in the database.
	indexImpacts: Experimental data containing impact of indexes on load time.
	objectType: COLOCATED or SHARDED

Returns:

	float64: The multiplication factor for import time based on the number of indexes on the table.
*/
func getMultiplicationFactorForImportTimeBasedOnIndexes(table SourceDBMetadata, sourceUniqueIndexeMetadata []SourceDBMetadata,
	indexImpacts []ExpDataLoadTimeIndexImpact, objectType string) float64 {
	var numberOfIndexesOnTable float64 = 0
	var multiplicationFactor float64 = 1

	for _, index := range sourceUniqueIndexeMetadata {
		if index.ParentTableName.Valid && index.ParentTableName.String == (table.SchemaName+"."+table.ObjectName) {
			numberOfIndexesOnTable += 1
		}
	}
	if numberOfIndexesOnTable == 0 {
		// if there are no indexes on table, return 1 immediately
		return 1
	} else {
		closest := indexImpacts[0]
		minDiff := math.Abs(numberOfIndexesOnTable - closest.numIndexes.Float64)

		for _, indexImpactData := range indexImpacts {
			diff := math.Abs(numberOfIndexesOnTable - indexImpactData.numIndexes.Float64)
			if diff < minDiff {
				minDiff = diff
				closest = indexImpactData
			}
		}
		// impact on load time for given table would be relative to the closest record's impact
		if objectType == COLOCATED {
			multiplicationFactor = (closest.multiplicationFactorColocated.Float64 / closest.numIndexes.Float64) * numberOfIndexesOnTable
		} else if objectType == SHARDED {
			multiplicationFactor = (closest.multiplicationFactorSharded.Float64 / closest.numIndexes.Float64) * numberOfIndexesOnTable
		}

		return multiplicationFactor
	}
}

/*
getMultiplicationFactorForImportTimeBasedOnNumColumns calculates the multiplication factor for import time based on
number of columns on the table.

Parameters:

	table: Metadata for the database table for which the multiplication factor is to be calculated.
	columnImpacts: Experimental data containing impact of number of columns on load time.
	objectType: COLOCATED or SHARDED

Returns:

	float64: The multiplication factor for import time based on the number of columns in the table.
*/
func getMultiplicationFactorForImportTimeBasedOnNumColumns(table SourceDBMetadata,
	columnImpacts []ExpDataLoadTimeColumnsImpact, objectType string) float64 {
	numOfColumnsInTable := lo.Ternary(table.ColumnCount.Valid, table.ColumnCount.Int64, 1)

	// Initialize the selectedImpact as nil and minDiff with a high value
	var selectedImpact ExpDataLoadTimeColumnsImpact
	minDiff := int64(math.MaxInt64)
	found := false

	for _, columnsImpactData := range columnImpacts {
		if columnsImpactData.numColumns.Int64 >= numOfColumnsInTable {
			diff := columnsImpactData.numColumns.Int64 - numOfColumnsInTable
			if diff < minDiff {
				minDiff = diff
				selectedImpact = columnsImpactData
				found = true
			}
		}
	}

	// If no suitable impact is found, use the one with the maximum ColumnCount
	if !found {
		for _, columnsImpactData := range columnImpacts {
			if columnsImpactData.numColumns.Int64 > selectedImpact.numColumns.Int64 {
				selectedImpact = columnsImpactData
			}
		}
	}

	var multiplicationFactor float64
	// multiplication factor is different for colocated and sharded tables.
	// multiplication factor would be maximum of the two:
	//	max of (mf of selected entry from experiment data, mf for table wrt selected entry)
	if objectType == COLOCATED {
		multiplicationFactor = math.Max(selectedImpact.multiplicationFactorColocated.Float64,
			(selectedImpact.multiplicationFactorColocated.Float64/float64(selectedImpact.numColumns.Int64))*float64(numOfColumnsInTable))
	} else if objectType == SHARDED {
		multiplicationFactor = math.Max(selectedImpact.multiplicationFactorSharded.Float64,
			(selectedImpact.multiplicationFactorSharded.Float64/float64(selectedImpact.numColumns.Int64))*float64(numOfColumnsInTable))
	}

	return multiplicationFactor
}

/*
getSourceMetadata retrieves metadata for source database tables, indexes, redundant indexes along with the total
size of the source database.
Returns:

	[]SourceDBMetadata: Metadata for source database tables.
	[]SourceDBMetadata: Metadata for source database indexes.
	[]SourceDBMetadata: Metadata for source database indexes after filtering out redundant indexes.
	float64: The total size of the source database in gigabytes.
*/
func getSourceMetadata(sourceDB *sql.DB, sourceDBType string) ([]SourceDBMetadata, []SourceDBMetadata, []SourceDBMetadata, float64, error) {
	// get source database tables, indexes and total size
	sourceTableMetadata, sourceIndexMetadata, totalSourceDBSize, err := getSourceMetadataTableIndexStats(sourceDB, GetTableIndexStatName())
	if err != nil {
		return nil, nil, nil, 0.0, fmt.Errorf("failed read source metadata table %v: %w", GetTableIndexStatName(), err)
	}
	// get source database redundant indexes
	redundantIndexes, err := getSourceMetadataRedundantIndexes(sourceDB, GetTableRedundantIndexesName(), sourceDBType)
	var uniqueSourceIndexMetadata []SourceDBMetadata
	if err != nil {
		log.Warnf("failed to read redundant indexes from %v: %v, continuing without filtering redundant indexes", GetTableRedundantIndexesName(), err)
		// If we can't get redundant indexes, just use all indexes without filtering
		uniqueSourceIndexMetadata = sourceIndexMetadata
	} else {
		// filter out all redudant indexes from sourceIndexMetadata
		uniqueSourceIndexMetadata = filterRedundantIndexes(sourceIndexMetadata, redundantIndexes, sourceDBType)
	}

	if err := sourceDB.Close(); err != nil {
		log.Warnf("failed to close connection to sourceDB metadata")
	}

	return sourceTableMetadata, sourceIndexMetadata, uniqueSourceIndexMetadata, totalSourceDBSize, nil
}

func getSourceMetadataTableIndexStats(sourceDB *sql.DB, sourceTableName string) ([]SourceDBMetadata, []SourceDBMetadata, float64, error) {
	// Construct the WHERE clause dynamically using LIKE
	var likeConditions []string
	for _, pattern := range SourceMetadataObjectTypesToUse {
		likeConditions = append(likeConditions, fmt.Sprintf("object_type LIKE '%s'", pattern))
	}
	// Join the LIKE conditions with OR
	whereClause := strings.Join(likeConditions, " OR ")

	query := fmt.Sprintf(`
		SELECT schema_name, 
			   object_name, 
			   row_count, 
			   reads_per_second, 
			   writes_per_second, 
			   is_index, 
			   parent_table_name, 
			   size_in_bytes,
			   column_count 
		FROM %v 
		WHERE %s
		ORDER BY IFNULL(size_in_bytes, 0) ASC
	`, sourceTableName, whereClause)
	rows, err := sourceDB.Query(query)
	if err != nil {
		return nil, nil, 0.0, fmt.Errorf("failed to query source metadata table: %v with query [%s]: %w", sourceTableName, query, err)
	}
	defer func() {
		if closeErr := rows.Close(); closeErr != nil {
			log.Warnf("failed to close result set for query: [%s]", query)
		}
	}()

	// Iterate over the rows
	var sourceTableMetadata []SourceDBMetadata
	var sourceIndexMetadata []SourceDBMetadata

	var totalSourceDBSize float64 = 0
	for rows.Next() {
		var metadata SourceDBMetadata
		if err := rows.Scan(&metadata.SchemaName, &metadata.ObjectName, &metadata.RowCount, &metadata.ReadsPerSec, &metadata.WritesPerSec,
			&metadata.IsIndex, &metadata.ParentTableName, &metadata.Size, &metadata.ColumnCount); err != nil {
			return nil, nil, 0.0, fmt.Errorf("failed to read from result set of query source metadata [%s]: %w", query, err)
		}
		// convert bytes to GB
		metadata.Size.Float64 = utils.BytesToGB(lo.Ternary(metadata.Size.Valid, metadata.Size.Float64, 0))
		if metadata.IsIndex {
			sourceIndexMetadata = append(sourceIndexMetadata, metadata)
		} else {
			sourceTableMetadata = append(sourceTableMetadata, metadata)
		}
		totalSourceDBSize += metadata.Size.Float64
	}
	if err := rows.Err(); err != nil {
		return nil, nil, 0.0, fmt.Errorf("failed to query source metadata with query [%s]: %w", query, err)
	}

	return sourceTableMetadata, sourceIndexMetadata, totalSourceDBSize, nil
}

/*
filterRedundantIndexes filters out redundant indexes from the sourceIndexMetadata slice.
It removes indexes where the combination of SchemaName.ParentTableName.ObjectName matches
redundant_schema_name.redundant_table_name.redundant_index_name from the redundant_indexes table.

Parameters:

	sourceIndexMetadata: Slice of source index metadata to be filtered
	redundantIndexes: Slice of redundant index information from the database

Returns:

	[]SourceDBMetadata: Filtered slice with redundant indexes removed
*/
func filterRedundantIndexes(sourceIndexMetadata []SourceDBMetadata, redundantIndexes []utils.RedundantIndexesInfo, sourceDBType string) []SourceDBMetadata {
	if len(redundantIndexes) == 0 {
		return sourceIndexMetadata
	}

	// Create a map for efficient lookup of redundant indexes
	redundantMap := make(map[string]bool)
	for _, ri := range redundantIndexes {
		// Use the helper method to get fully qualified index name
		key := ri.GetRedundantIndexCatalogObjectName()
		redundantMap[key] = true
	}

	// Filter out redundant indexes
	var filteredIndexes []SourceDBMetadata
	for _, indexMetadata := range sourceIndexMetadata {
		// Extract table name from parent table name (format: "schema.table")
		var tableName string
		if indexMetadata.ParentTableName.Valid {
			parts := strings.Split(indexMetadata.ParentTableName.String, ".")
			if len(parts) == 2 {
				tableName = parts[1] // Extract table name part
			} else {
				tableName = indexMetadata.ParentTableName.String // Fallback to full string
			}
		} else {
			// If parent table name is not valid, include the index (can't match against redundant list)
			filteredIndexes = append(filteredIndexes, indexMetadata)
			continue
		}

		// Create a temporary RedundantIndexesInfo to use the same helper method for consistent formatting
		indexSqlName := sqlname.NewObjectNameQualifiedWithTableName(sourceDBType, "",
			indexMetadata.ObjectName, indexMetadata.SchemaName, tableName)
		key := indexSqlName.Qualified.Unquoted

		// Only include index if it's not in the redundant list
		if !redundantMap[key] {
			filteredIndexes = append(filteredIndexes, indexMetadata)
		} else {
			log.Infof("Filtered out redundant index: %s", key)
			fmt.Printf("Filtered out redundant index: %s\n", key)
		}
	}

	log.Infof("Filtered out %d redundant indexes from %d total indexes",
		len(sourceIndexMetadata)-len(filteredIndexes), len(sourceIndexMetadata))

	return filteredIndexes
}

/*
getSourceMetadataRedundantIndexes fetches redundant indexes from the redundant_indexes table using the provided database connection.
It returns a slice of RedundantIndexesInfo structs containing schema, table, and index names.

Parameters:

	sourceDB: Database connection to query the redundant_indexes table
	sourceTableName: Name of the table containing redundant index information

Returns:

	[]utils.RedundantIndexesInfo: Slice of redundant index information from the database
	error: Error if any issue occurs during the query
*/
func getSourceMetadataRedundantIndexes(sourceDB *sql.DB, sourceTableName string, sourceDBType string) ([]utils.RedundantIndexesInfo, error) {
	log.Infof("fetching redundant indexes from %q table", sourceTableName)
	query := fmt.Sprintf(`SELECT redundant_schema_name, redundant_table_name, redundant_index_name FROM %s`, sourceTableName)
	rows, err := sourceDB.Query(query)
	if err != nil {
		return nil, fmt.Errorf("error querying redundant indexes-%s: %w", query, err)
	}
	defer rows.Close()

	redundantIndexes := make([]utils.RedundantIndexesInfo, 0)
	for rows.Next() {
		var ri utils.RedundantIndexesInfo
		if err := rows.Scan(&ri.RedundantSchemaName, &ri.RedundantTableName, &ri.RedundantIndexName); err != nil {
			return nil, fmt.Errorf("error scanning redundant index row: %w", err)
		}
		// Set the DBType to enable proper object name generation
		ri.DBType = sourceDBType
		redundantIndexes = append(redundantIndexes, ri)
	}

	if err = rows.Err(); err != nil {
		return nil, fmt.Errorf("error reading redundant index rows: %w", err)
	}

	return redundantIndexes, nil
}

/*
checkAndFetchIndexes checks for indexes associated with a specific database table and fetches their metadata.
It iterates through a slice of index metadata and selects indexes that belong to the specified table by comparing
their parent table names. The function returns a slice containing metadata for indexes associated with the table
and the total size of those indexes.
Parameters:

	table: Metadata for the database table for which indexes are to be checked.
	indexes: A slice containing metadata for all indexes in the database.

Returns:

	[]SourceDBMetadata: Metadata for indexes associated with the specified table.
	float64: The total size of indexes associated with the specified table.
	int64 : sum of read ops per second for all indexes of the table
	int64 : sum of write ops per second for all indexes of the table
*/
func checkAndFetchIndexes(table SourceDBMetadata, indexes []SourceDBMetadata) ([]SourceDBMetadata, float64, int64, int64) {
	indexesOfTable := make([]SourceDBMetadata, 0)
	var indexesSizeSum float64 = 0
	var cumulativeSelectOpsPerSecIdx int64 = 0
	var cumulativeInsertOpsPerSecIdx int64 = 0
	for _, index := range indexes {
		if index.ParentTableName.Valid && (index.ParentTableName.String == (table.SchemaName + "." + table.ObjectName)) {
			indexesOfTable = append(indexesOfTable, index)
			indexesSizeSum += lo.Ternary(index.Size.Valid, index.Size.Float64, 0)
			cumulativeSelectOpsPerSecIdx += lo.Ternary(index.ReadsPerSec.Valid, index.ReadsPerSec.Int64, 0)
			cumulativeInsertOpsPerSecIdx += lo.Ternary(index.ReadsPerSec.Valid, index.ReadsPerSec.Int64, 0)
		}
	}

	return indexesOfTable, indexesSizeSum, cumulativeSelectOpsPerSecIdx, cumulativeInsertOpsPerSecIdx
}

/*
getReasoning generates a string describing the reasoning behind a recommendation for an instance type.
It considers the characteristics of colocated and sharded objects.
Parameters:
  - recommendation: An IntermediateRecommendation struct containing information about the recommended instance type.
  - shardedObjects: A slice of SourceDBMetadata structs representing objects that need to be sharded.
  - colocatedObjects: A slice of SourceDBMetadata structs representing objects that can be colocated.

Returns:
  - A string describing the reasoning behind the recommendation.
*/
func getReasoning(recommendation IntermediateRecommendation, shardedObjects []SourceDBMetadata,
	cumulativeIndexCountSharded int, colocatedObjects []SourceDBMetadata, cumulativeIndexCountColocated int) string {
	// Calculate size and throughput of colocated objects
	colocatedObjectsSize, colocatedReads, colocatedWrites, sizeUnitColocated := getObjectsSize(colocatedObjects)
	reasoning := fmt.Sprintf("Recommended instance type with %v vCPU and %v GiB memory could fit ",
		recommendation.VCPUsPerInstance, recommendation.VCPUsPerInstance*recommendation.MemoryPerCore)

	// Add information about colocated objects if they exist
	if len(colocatedObjects) > 0 {
		reasoning += fmt.Sprintf("%v objects (%v tables/materialized views and %v explicit/implicit indexes) with %0.2f %v size "+
			"and throughput requirement of %v reads/sec and %v writes/sec as colocated.", len(colocatedObjects),
			len(colocatedObjects)-cumulativeIndexCountColocated, cumulativeIndexCountColocated, colocatedObjectsSize,
			sizeUnitColocated, colocatedReads, colocatedWrites)
	}
	// Add information about sharded objects if they exist
	if len(shardedObjects) > 0 {
		// Calculate size and throughput of sharded objects
		shardedObjectsSize, shardedReads, shardedWrites, sizeUnitSharded := getObjectsSize(shardedObjects)
		// Construct reasoning for sharded objects
		shardedReasoning := fmt.Sprintf("%v objects (%v tables/materialized views and %v explicit/implicit indexes) with %0.2f %v "+
			"size and throughput requirement of %v reads/sec and %v writes/sec ", len(shardedObjects),
			len(shardedObjects)-cumulativeIndexCountSharded, cumulativeIndexCountSharded, shardedObjectsSize,
			sizeUnitSharded, shardedReads, shardedWrites)
		// If colocated objects exist, add sharded objects information as rest of the objects need to be migrated as sharded
		if len(colocatedObjects) > 0 {
			reasoning += " Rest " + shardedReasoning + "need to be migrated as range partitioned tables."
		} else {
			reasoning += shardedReasoning + "as sharded."
		}

	}
	reasoning += " Non leaf partition tables/indexes and unsupported tables/indexes were not considered."
	return reasoning
}

/*
getObjectsSize calculates the total size and throughput requirements of a slice of SourceDBMetadata objects.
Parameters:
  - objects: A slice of SourceDBMetadata structs representing the database objects.

Returns:
  - The total size of the objects (in float64 representing GB).
  - The total number of select operations per second across all objects (in int64).
  - The total number of insert operations per second across all objects (in int64).
  - The size unit for the total size
*/
func getObjectsSize(objects []SourceDBMetadata) (float64, int64, int64, string) {
	var objectsSize float64 = 0
	var objectSelectOps int64 = 0
	var objectInsertOps int64 = 0
	var sizeUnit = SIZE_UNIT_GB

	for _, object := range objects {
		// Accumulate size and throughput values
		objectsSize += lo.Ternary(object.Size.Valid, object.Size.Float64, 0)
		objectSelectOps += lo.Ternary(object.ReadsPerSec.Valid, object.ReadsPerSec.Int64, 0)
		objectInsertOps += lo.Ternary(object.WritesPerSec.Valid, object.WritesPerSec.Int64, 0)
	}
	// if object size is less than 1 GB, convert it to MB
	if objectsSize < 1 {
		sizeUnit = SIZE_UNIT_MB
		objectsSize = objectsSize * 1024
	}

	// Return the accumulated size and throughput values
	return objectsSize, objectSelectOps, objectInsertOps, sizeUnit
}

/*
getListOfIndexesAlongWithObjects generates a list of indexes along with their corresponding tables from the given tableList.
Parameters:
  - tableList: A slice of SourceDBMetadata structs representing tables.
  - sourceIndexMetadata: A slice of SourceDBMetadata structs representing index metadata.

Returns:
  - A slice of SourceDBMetadata structs containing both indexes and tables.
  - total indexes of the tables
*/
func getListOfIndexesAlongWithObjects(tableList []SourceDBMetadata,
	sourceIndexMetadata []SourceDBMetadata) ([]SourceDBMetadata, int) {
	var indexesAndObject []SourceDBMetadata
	var cumulativeIndexCount int = 0

	for _, table := range tableList {
		// Check and fetch indexes for the current table
		indexes, _, _, _ := checkAndFetchIndexes(table, sourceIndexMetadata)
		indexesAndObject = append(indexesAndObject, indexes...)
		indexesAndObject = append(indexesAndObject, table)
		cumulativeIndexCount += len(indexes)
	}
	// Return the slice containing both indexes and tables
	return indexesAndObject, cumulativeIndexCount
}

func createConnectionToExperimentData(assessmentDir string) (*sql.DB, error) {
	filePath, err := getExperimentFile(assessmentDir)
	if err != nil {
		return nil, fmt.Errorf("failed to get experiment file: %w", err)
	}
	DbConnection, err := utils.ConnectToSqliteDatabase(filePath)
	if err != nil {
		return nil, fmt.Errorf("failed to connect to experiment data database: %w", err)
	}
	return DbConnection, nil
}

func getExperimentFile(assessmentDir string) (string, error) {
	fetchedFromRemote := false
	if PREFER_REMOTE_EXPERIMENT_DB && checkInternetAccess() {
		existsOnRemote, err := checkAndDownloadFileExistsOnRemoteRepo(assessmentDir)
		if err != nil {
			return "", err
		}
		if existsOnRemote {
			fetchedFromRemote = true
		}
	}
	if !fetchedFromRemote {
		err := os.WriteFile(getExperimentDBPath(assessmentDir), experimentData, 0644)
		if err != nil {
			return "", fmt.Errorf("failed to write experiment data file: %w", err)
		}
	}

	return getExperimentDBPath(assessmentDir), nil
}

func checkAndDownloadFileExistsOnRemoteRepo(assessmentDir string) (bool, error) {
	// check if the file exists on remote github repository using the raw link
	remotePath := GITHUB_RAW_LINK + "/" + EXPERIMENT_DATA_FILENAME
	resp, err := http.Get(remotePath)
	if err != nil {
		return false, fmt.Errorf("failed to make GET request: %w", err)
	}
	defer func() {
		if closingErr := resp.Body.Close(); closingErr != nil {
			log.Warnf("failed to close the response body for GET api")
		}
	}()

	if resp.StatusCode != http.StatusOK {
		return false, nil
	}

	downloadPath := getExperimentDBPath(assessmentDir)
	bodyBytes, err := io.ReadAll(resp.Body)
	if err != nil {
		return false, fmt.Errorf("failed to read response body: %w", err)
	}

	err = os.WriteFile(downloadPath, bodyBytes, 0644)
	if err != nil {
		return false, fmt.Errorf("failed to write file: %w", err)
	}

	return true, nil
}

/*
fetchObjectNames extracts object names from the given database objects and returns them as a slice of strings.
Parameters:
  - dbObjects: A slice of SourceDBMetadata structs representing database objects.

Returns:
  - A slice of strings containing the names of the database objects in the format
*/
func fetchObjectNames(dbObjects []SourceDBMetadata) []string {
	var objectNames []string
	for _, dbObject := range dbObjects {
		objectNames = append(objectNames, dbObject.SchemaName+"."+dbObject.ObjectName)
	}
	return objectNames
}

/*
loadYbVersionsWithExperimentData fetches all versions of yugabyte for which experiment data is available.
It retrieves various limits such as maximum colocated database size, number of cores, memory per core, etc.

Returns:
  - A slice of ExperimentDataAvailableYbVersion with all supported yb versions with experiment data.
  - A default yugabyte version id to use in case no supported yb version data is available.
  - An error if there was any issue during the data retrieval process.
*/
func loadYbVersionsWithExperimentData(experimentDB *sql.DB) ([]ExperimentDataAvailableYbVersion, int64, error) {
	var experimentDataAvailableYbVersions []ExperimentDataAvailableYbVersion
	var defaultVersionId int64 = 0
	query := `SELECT yb_version_id, yb_version, is_default FROM experiment_data_yb_versions ORDER BY yb_version_id`

	rows, err := experimentDB.Query(query)
	if err != nil {
		return nil, 0, fmt.Errorf("cannot fetch data from experiment data table with query [%s]: %w", query, err)
	}

	defer func() {
		if closeErr := rows.Close(); closeErr != nil {
			log.Warnf("failed to close the result set for query [%v]", query)
		}
	}()

	for rows.Next() {
		var id int64
		var v string
		var isDefault bool

		if err := rows.Scan(&id, &v, &isDefault); err != nil {
			return nil, 0, fmt.Errorf("cannot fetch data from experiment data table with query [%s]: %w", query, err)
		}
		convertedVersion, err := ybversion.NewYBVersion(v)
		if isDefault {
			defaultVersionId = id
		}
		if err != nil {
			// if experiment data is not from supported yb version series, then ignore that release
			// fmt.Printf("version not converted and the error is [%v]\n", err)
			continue
		}
		r1 := ExperimentDataAvailableYbVersion{
			versionId:        id,
			expDataYbVersion: convertedVersion,
			expDataIsDefault: isDefault,
		}
		experimentDataAvailableYbVersions = append(experimentDataAvailableYbVersions, r1)
	}

	// return fetched available versions
	return experimentDataAvailableYbVersions, defaultVersionId, nil
}

/*
findClosestVersion Helper function to find the closest yb version

Parameters:
  - targetDbVersion: given target yugabyte database version
  - availableVersions: slice of available yugabyte versions which has experiment data available.
  - defaultYbVersionId: default experiment data to use in case finding closest version is unsuccessful

Returns:
  - returns the version id(index from experiment table) of the closest version to use for given target yb version.
*/
func findClosestVersion(targetDbVersion *ybversion.YBVersion, availableVersions []ExperimentDataAvailableYbVersion,
	defaultYbVersionId int64) int64 {
	var closest *ExperimentDataAvailableYbVersion

	for i := 0; i < len(availableVersions); i++ {
		available := availableVersions[i].expDataYbVersion

		// Check if available <= target
		if available.Version.Compare(targetDbVersion.Version) > 0 {
			// Skip versions greater than the target
			continue
		}
		if closest == nil {
			closest = &availableVersions[i]
		} else if available.Version.Compare(closest.expDataYbVersion.Version) > 0 {
			// Found a closer (but still <= target) version.
			closest = &availableVersions[i]
		}
	}
	if closest == nil {
		return defaultYbVersionId
	} else {
		return closest.versionId
	}
}

/*
findNumNodesThroughputScalingImportTimeDivisor calculates the relative import time divisor based on throughput scaling with number of nodes.

This function computes a scaling factor to adjust import time estimates based on the number of nodes in the cluster.
It uses experimental data that shows how import throughput scales with cluster size to determine the appropriate
time adjustment factor.

Algorithm:
1. Find the 3-node baseline entry from experimental data (used as reference point)
2. Find the closest experimental data point to the target number of nodes
3. Calculate per-node throughput from the closest data point
4. Estimate total throughput for target nodes: targetNodes * perNodeThroughput
5. Return ratio: estimatedThroughput / baselineThroughput

This ratio represents how much faster (>1.0) the import would be compared to the 3-node baseline.

Parameters:
  - numNodesImpactData: slice of experimental data for throughput scaling with different number of nodes
  - targetNumNodes: the target number of nodes to calculate the scaling ratio for

Returns:
  - float64: the relative import time divisor based on throughput scaling with number of nodes
*/
func findNumNodesThroughputScalingImportTimeDivisor(numNodesImpactData []ExpDataLoadTimeNumNodesImpact, targetNumNodes float64) float64 {
	// Check if the slice is empty
	if len(numNodesImpactData) == 0 {
		return 1.0 // Return 1.0 if no data available
	}

	// select the 3-node baseline entry
	var baselineData ExpDataLoadTimeNumNodesImpact
	for _, data := range numNodesImpactData {
		if data.numNodes.Valid && data.numNodes.Int64 == 3 && data.importThroughputMbps.Valid {
			baselineData = data
			break
		}
	}

	if !baselineData.importThroughputMbps.Valid || !baselineData.numNodes.Valid {
		return 1.0 // Return 1.0 if no baseline data available
	}

	// Find the closest entry to targetNumNodes
	closest := numNodesImpactData[0]
	minDiff := math.MaxFloat64

	for _, data := range numNodesImpactData {
		if data.numNodes.Valid && data.importThroughputMbps.Valid {
			diff := math.Abs(targetNumNodes - float64(data.numNodes.Int64))
			if diff < minDiff {
				minDiff = diff
				closest = data
			}
		}
	}

	// Calculate estimated throughput based on per-node throughput from closest entry
	perNodeThroughputForClosest := closest.importThroughputMbps.Float64 / float64(closest.numNodes.Int64)
	estimatedThroughput := targetNumNodes * perNodeThroughputForClosest

	// Return the scaling ratio relative to 3-node baseline
	return estimatedThroughput / baselineData.importThroughputMbps.Float64
}<|MERGE_RESOLUTION|>--- conflicted
+++ resolved
@@ -163,11 +163,7 @@
 	"materialized view",
 }
 
-<<<<<<< HEAD
-func SizingAssessment(assessmentDir string, targetDbVersion *ybversion.YBVersion, sourceDBType *string) error {
-=======
-func SizingAssessment(targetDbVersion *ybversion.YBVersion, sourceDBType string) error {
->>>>>>> 9c184a3a
+func SizingAssessment(assessmentDir string, targetDbVersion *ybversion.YBVersion, sourceDBType string) error {
 
 	log.Infof("loading metadata files for sharding assessment")
 	sourceTableMetadata, sourceIndexMetadata, sourceUniqueIndexeMetadata, _, err := loadSourceMetadata(GetSourceMetadataDBFilePath(), assessmentDir, sourceDBType)
@@ -920,8 +916,7 @@
 	[]SourceDBMetadata: all index objects from source db after filtering out redundant indexes.
 	float64: total size of source db
 */
-<<<<<<< HEAD
-func loadSourceMetadata(filePath string, assessmentDir string, sourceDBType *string) ([]SourceDBMetadata, []SourceDBMetadata, []SourceDBMetadata, float64, error) {
+func loadSourceMetadata(filePath string, assessmentDir string, sourceDBType string) ([]SourceDBMetadata, []SourceDBMetadata, []SourceDBMetadata, float64, error) {
 	filePath = GetSourceMetadataDBFilePath()
 	if AssessmentDir == "" {
 		filePath = filepath.Join(assessmentDir, filePath)
@@ -930,9 +925,6 @@
 	}
 
 	// fmt.Println("source db file to connect to: ", filePath)
-=======
-func loadSourceMetadata(filePath string, sourceDBType string) ([]SourceDBMetadata, []SourceDBMetadata, []SourceDBMetadata, float64, error) {
->>>>>>> 9c184a3a
 	SourceMetaDB, err := utils.ConnectToSqliteDatabase(filePath)
 	if err != nil {
 		return nil, nil, nil, 0.0, fmt.Errorf("cannot connect to source metadata database: %w", err)
