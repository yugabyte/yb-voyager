--- conflicted
+++ resolved
@@ -165,11 +165,7 @@
 func SizingAssessment(assessmentDir string, targetDbVersion *ybversion.YBVersion) error {
 
 	log.Infof("loading metadata files for sharding assessment")
-<<<<<<< HEAD
-	sourceTableMetadata, sourceIndexMetadata, _, err := loadSourceMetadata(GetSourceMetadataDBFilePath(), assessmentDir)
-=======
-	sourceTableMetadata, sourceIndexMetadata, sourceUniqueIndexeMetadata, _, err := loadSourceMetadata(GetSourceMetadataDBFilePath())
->>>>>>> f42a0ece
+	sourceTableMetadata, sourceIndexMetadata, sourceUniqueIndexeMetadata, _, err := loadSourceMetadata(GetSourceMetadataDBFilePath(), assessmentDir)
 	if err != nil {
 		SizingReport.FailureReasoning = fmt.Sprintf("failed to load source metadata: %v", err)
 		return fmt.Errorf("failed to load source metadata: %w", err)
@@ -919,8 +915,7 @@
 	[]SourceDBMetadata: all index objects from source db after filtering out redundant indexes.
 	float64: total size of source db
 */
-<<<<<<< HEAD
-func loadSourceMetadata(filePath string, assessmentDir string) ([]SourceDBMetadata, []SourceDBMetadata, float64, error) {
+func loadSourceMetadata(filePath string, assessmentDir string) ([]SourceDBMetadata, []SourceDBMetadata, []SourceDBMetadata, float64, error) {
 	filePath = GetSourceMetadataDBFilePath()
 	if AssessmentDir == "" {
 		filePath = filepath.Join(assessmentDir, filePath)
@@ -929,9 +924,6 @@
 	}
 
 	// fmt.Println("source db file to connect to: ", filePath)
-=======
-func loadSourceMetadata(filePath string) ([]SourceDBMetadata, []SourceDBMetadata, []SourceDBMetadata, float64, error) {
->>>>>>> f42a0ece
 	SourceMetaDB, err := utils.ConnectToSqliteDatabase(filePath)
 	if err != nil {
 		return nil, nil, nil, 0.0, fmt.Errorf("cannot connect to source metadata database: %w", err)
