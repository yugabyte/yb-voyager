--- conflicted
+++ resolved
@@ -293,13 +293,10 @@
 	return nil
 }
 
-<<<<<<< HEAD
-=======
 // We want to ensure that no user-specific information is sent to the call-home service.
 // Therefore, we only send the segment of the error message before the first ":" as that is the generic error message.
 // Note: This is a temporary solution. A better solution would be to have
 // properly structured errors and only send the generic error message to callhome.
->>>>>>> b9e614dd
 func SanitizeErrorMsg(errorMsg string) string {
 	return strings.Split(errorMsg, ":")[0]
 }