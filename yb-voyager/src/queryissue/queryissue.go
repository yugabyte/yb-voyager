--- conflicted
+++ resolved
@@ -37,32 +37,28 @@
 	return &ParserIssueDetector{}
 }
 
-<<<<<<< HEAD
-func (p *ParserIssueDetector) GetIssues(query string, targetDbVersion *version.YBVersion) ([]issue.IssueInstance, error) {
-	issues, err := p.getIssues(query)
-	if err != nil {
-		return nil, err
-	}
+// func (p *ParserIssueDetector) GetIssues(query string, targetDbVersion *version.YBVersion) ([]issue.IssueInstance, error) {
+// 	issues, err := p.getIssues(query)
+// 	if err != nil {
+// 		return nil, err
+// 	}
 
-	// Filter out issues that are fixed in the target DB version.
-	var filteredIssues []issue.IssueInstance
-	for _, i := range issues {
-		fixed, err := i.IsFixedIn(targetDbVersion)
-		if err != nil {
-			return nil, fmt.Errorf("checking if issue %v is supported: %w", i, err)
-		}
-		if !fixed {
-			filteredIssues = append(filteredIssues, i)
-		}
-	}
+// 	// Filter out issues that are fixed in the target DB version.
+// 	var filteredIssues []issue.IssueInstance
+// 	for _, i := range issues {
+// 		fixed, err := i.IsFixedIn(targetDbVersion)
+// 		if err != nil {
+// 			return nil, fmt.Errorf("checking if issue %v is supported: %w", i, err)
+// 		}
+// 		if !fixed {
+// 			filteredIssues = append(filteredIssues, i)
+// 		}
+// 	}
 
-	return filteredIssues, nil
-}
+// 	return filteredIssues, nil
+// }
 
-func (p *ParserIssueDetector) getIssues(query string) ([]issue.IssueInstance, error) {
-=======
-func (p *ParserIssueDetector) GetAllIssues(query string) ([]issue.IssueInstance, error) {
->>>>>>> aa075601
+func (p *ParserIssueDetector) GetAllIssues(query string, targetDbVersion *version.YBVersion) ([]issue.IssueInstance, error) {
 	parseTree, err := queryparser.Parse(query)
 	if err != nil {
 		return nil, fmt.Errorf("error parsing query: %w", err)
@@ -76,11 +72,7 @@
 		}
 		var issues []issue.IssueInstance
 		for _, plpgsqlQuery := range plpgsqlQueries {
-<<<<<<< HEAD
-			issuesInQuery, err := p.getIssues(plpgsqlQuery)
-=======
-			issuesInQuery, err := p.GetAllIssues(plpgsqlQuery)
->>>>>>> aa075601
+			issuesInQuery, err := p.GetAllIssues(plpgsqlQuery, targetDbVersion)
 			if err != nil {
 				//there can be plpgsql expr queries no parseable via parser e.g. "withdrawal > balance"
 				log.Errorf("error getting issues in query-%s: %v", query, err)
@@ -103,11 +95,7 @@
 		if err != nil {
 			return nil, fmt.Errorf("error deparsing a select stmt: %v", err)
 		}
-<<<<<<< HEAD
-		issues, err := p.getIssues(selectStmtQuery)
-=======
-		issues, err := p.GetAllIssues(selectStmtQuery)
->>>>>>> aa075601
+		issues, err := p.GetAllIssues(selectStmtQuery, targetDbVersion)
 		if err != nil {
 			return nil, err
 		}
@@ -120,15 +108,12 @@
 		}), nil
 
 	}
-<<<<<<< HEAD
-	issues, err := p.getDMLIssues(query, parseTree)
+
+	issues, err := p.GetDMLIssues(query)
 	if err != nil {
 		return nil, fmt.Errorf("error getting DML issues: %w", err)
 	}
 	return issues, nil
-=======
-	return p.GetDMLIssues(query)
->>>>>>> aa075601
 }
 
 //TODO: in future when we will DDL issues detection here we need `GetDDLIssues`
