--- conflicted
+++ resolved
@@ -18,11 +18,8 @@
 
 import (
 	"fmt"
-<<<<<<< HEAD
 	"slices"
-=======
 	"strings"
->>>>>>> 995f770b
 
 	"github.com/samber/lo"
 	log "github.com/sirupsen/logrus"
@@ -180,7 +177,6 @@
 			i.ObjectName = objName
 			return i
 		}), nil
-<<<<<<< HEAD
 	}
 	return nil, nil
 }
@@ -189,8 +185,6 @@
 	ddlObj, err := queryparser.ParseAndProcessDDL(query)
 	if err != nil {
 		return fmt.Errorf("error parsing DDL: %w", err)
-=======
->>>>>>> 995f770b
 	}
 
 	switch ddlObj.(type) {
