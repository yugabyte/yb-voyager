--- conflicted
+++ resolved
@@ -19,7 +19,6 @@
 	"encoding/json"
 	"fmt"
 	"strings"
-
 	"sync"
 
 	"github.com/google/uuid"
@@ -33,11 +32,7 @@
 type Event struct {
 	Vsn          int64 // Voyager Sequence Number
 	Op           string
-<<<<<<< HEAD
-	TableName    sqlname.NameTuple
-=======
 	TableNameTup sqlname.NameTuple
->>>>>>> 256ba087
 	Key          map[string]*string
 	Fields       map[string]*string
 	BeforeFields map[string]*string
@@ -61,10 +56,6 @@
 		ExporterRole string             `json:"exporter_role"`
 	}
 
-<<<<<<< HEAD
-	// Unmarshal the json into the realTicker struct.
-=======
->>>>>>> 256ba087
 	if err = json.Unmarshal(data, &rawEvent); err != nil {
 		return err
 	}
@@ -75,15 +66,9 @@
 	e.BeforeFields = rawEvent.BeforeFields
 	e.ExporterRole = rawEvent.ExporterRole
 	if !e.IsCutoverEvent() {
-<<<<<<< HEAD
-		e.TableName, err = namereg.NameReg.LookupTableName(fmt.Sprintf("%s.%s", rawEvent.SchemaName, rawEvent.TableName))
-		if err != nil {
-			return fmt.Errorf("lookup table %s.%s in name registry: %v", rawEvent.SchemaName, rawEvent.TableName, err)
-=======
 		e.TableNameTup, err = namereg.NameReg.LookupTableName(fmt.Sprintf("%s.%s", rawEvent.SchemaName, rawEvent.TableName))
 		if err != nil {
 			return fmt.Errorf("lookup table %s.%s in name registry: %w", rawEvent.SchemaName, rawEvent.TableName, err)
->>>>>>> 256ba087
 		}
 	}
 
@@ -107,11 +92,7 @@
 	}
 
 	return fmt.Sprintf("Event{vsn=%v, op=%v, table=%v, key=%v, before_fields=%v, fields=%v, exporter_role=%v}",
-<<<<<<< HEAD
-		e.Vsn, e.Op, e.TableName, mapStr(e.Key), mapStr(e.BeforeFields), mapStr(e.Fields), e.ExporterRole)
-=======
 		e.Vsn, e.Op, e.TableNameTup, mapStr(e.Key), mapStr(e.BeforeFields), mapStr(e.Fields), e.ExporterRole)
->>>>>>> 256ba087
 }
 
 func (e *Event) Copy() *Event {
@@ -121,11 +102,7 @@
 	return &Event{
 		Vsn:          e.Vsn,
 		Op:           e.Op,
-<<<<<<< HEAD
-		TableName:    e.TableName, // TODO: TABLENAME do we need to deepcopy?
-=======
 		TableNameTup: e.TableNameTup,
->>>>>>> 256ba087
 		Key:          lo.MapEntries(e.Key, idFn),
 		Fields:       lo.MapEntries(e.Fields, idFn),
 		BeforeFields: lo.MapEntries(e.BeforeFields, idFn),
@@ -199,11 +176,7 @@
 
 func (event *Event) GetPreparedStmtName() string {
 	var ps strings.Builder
-<<<<<<< HEAD
-	ps.WriteString(event.TableName.ForUserQuery())
-=======
 	ps.WriteString(event.TableNameTup.ForUserQuery())
->>>>>>> 256ba087
 	ps.WriteString("_")
 	ps.WriteString(event.Op)
 	if event.Op == "u" {
@@ -231,11 +204,7 @@
 	}
 	columns := strings.Join(columnList, ", ")
 	values := strings.Join(valueList, ", ")
-<<<<<<< HEAD
-	stmt := fmt.Sprintf(insertTemplate, event.TableName.ForUserQuery(), columns, values)
-=======
 	stmt := fmt.Sprintf(insertTemplate, event.TableNameTup.ForUserQuery(), columns, values)
->>>>>>> 256ba087
 	return stmt
 }
 
@@ -258,11 +227,7 @@
 		whereClauses = append(whereClauses, fmt.Sprintf("%s = %s", column, *value))
 	}
 	whereClause := strings.Join(whereClauses, " AND ")
-<<<<<<< HEAD
-	return fmt.Sprintf(updateTemplate, event.TableName.ForUserQuery(), setClause, whereClause)
-=======
 	return fmt.Sprintf(updateTemplate, event.TableNameTup.ForUserQuery(), setClause, whereClause)
->>>>>>> 256ba087
 }
 
 func (event *Event) getDeleteStmt() string {
@@ -274,11 +239,7 @@
 		whereClauses = append(whereClauses, fmt.Sprintf("%s = %s", column, *value))
 	}
 	whereClause := strings.Join(whereClauses, " AND ")
-<<<<<<< HEAD
-	return fmt.Sprintf(deleteTemplate, event.TableName.ForUserQuery(), whereClause)
-=======
 	return fmt.Sprintf(deleteTemplate, event.TableNameTup.ForUserQuery(), whereClause)
->>>>>>> 256ba087
 }
 
 func (event *Event) getPreparedInsertStmt(targetDBType string) string {
@@ -291,11 +252,7 @@
 	}
 	columns := strings.Join(columnList, ", ")
 	values := strings.Join(valueList, ", ")
-<<<<<<< HEAD
-	stmt := fmt.Sprintf(insertTemplate, event.TableName.ForUserQuery(), columns, values)
-=======
 	stmt := fmt.Sprintf(insertTemplate, event.TableNameTup.ForUserQuery(), columns, values)
->>>>>>> 256ba087
 	if targetDBType == POSTGRESQL {
 		keyColumns := utils.GetMapKeysSorted(event.Key)
 		stmt = fmt.Sprintf("%s ON CONFLICT (%s) DO NOTHING", stmt, strings.Join(keyColumns, ","))
@@ -319,11 +276,7 @@
 		whereClauses = append(whereClauses, fmt.Sprintf("%s = $%d", key, pos))
 	}
 	whereClause := strings.Join(whereClauses, " AND ")
-<<<<<<< HEAD
-	return fmt.Sprintf(updateTemplate, event.TableName.ForUserQuery(), setClause, whereClause)
-=======
 	return fmt.Sprintf(updateTemplate, event.TableNameTup.ForUserQuery(), setClause, whereClause)
->>>>>>> 256ba087
 }
 
 func (event *Event) getPreparedDeleteStmt() string {
@@ -333,11 +286,7 @@
 		whereClauses = append(whereClauses, fmt.Sprintf("%s = $%d", key, pos+1))
 	}
 	whereClause := strings.Join(whereClauses, " AND ")
-<<<<<<< HEAD
-	return fmt.Sprintf(deleteTemplate, event.TableName.ForUserQuery(), whereClause)
-=======
 	return fmt.Sprintf(deleteTemplate, event.TableNameTup.ForUserQuery(), whereClause)
->>>>>>> 256ba087
 }
 
 func (event *Event) getInsertParams() []interface{} {
@@ -404,11 +353,7 @@
 	Events             []*Event
 	ChanNo             int
 	EventCounts        *EventCounter
-<<<<<<< HEAD
-	EventCountsByTable *utils.StructMap[sqlname.NameTuple, *EventCounter] //map[string]*EventCounter
-=======
 	EventCountsByTable *utils.StructMap[sqlname.NameTuple, *EventCounter]
->>>>>>> 256ba087
 }
 
 func NewEventBatch(events []*Event, chanNo int) *EventBatch {
@@ -445,11 +390,7 @@
 		migrationUUID, eb.ChanNo)
 }
 
-<<<<<<< HEAD
-func (eb *EventBatch) GetQueriesToUpdateEventStatsByTable(migrationUUID uuid.UUID, tableName sqlname.NameTuple) string {
-=======
 func (eb *EventBatch) GetQueriesToUpdateEventStatsByTable(migrationUUID uuid.UUID, tableNameTup sqlname.NameTuple) string {
->>>>>>> 256ba087
 	queryTemplate := `UPDATE %s 
 	SET 
 		total_events = total_events + %d, 
@@ -460,11 +401,7 @@
 		migration_uuid='%s' AND table_name='%s' AND channel_no=%d
 	`
 
-<<<<<<< HEAD
-	eventCounter, _ := eb.EventCountsByTable.Get(tableName)
-=======
 	eventCounter, _ := eb.EventCountsByTable.Get(tableNameTup)
->>>>>>> 256ba087
 
 	return fmt.Sprintf(queryTemplate,
 		EVENTS_PER_TABLE_METADATA_TABLE_NAME,
@@ -472,33 +409,19 @@
 		eventCounter.NumInserts,
 		eventCounter.NumUpdates,
 		eventCounter.NumDeletes,
-<<<<<<< HEAD
-		migrationUUID, tableName.ForKey(), eb.ChanNo)
-}
-
-func (eb *EventBatch) GetQueriesToInsertEventStatsByTable(migrationUUID uuid.UUID, tableName sqlname.NameTuple) string {
-=======
 		migrationUUID, tableNameTup.ForKey(), eb.ChanNo)
 }
 
 func (eb *EventBatch) GetQueriesToInsertEventStatsByTable(migrationUUID uuid.UUID, tableNameTup sqlname.NameTuple) string {
->>>>>>> 256ba087
 	queryTemplate := `INSERT INTO %s 
 	(migration_uuid, table_name, channel_no, total_events, num_inserts, num_updates, num_deletes) 
 	VALUES ('%s', '%s', %d, %d, %d, %d, %d)
 	`
 
-<<<<<<< HEAD
-	eventCounter, _ := eb.EventCountsByTable.Get(tableName)
-	return fmt.Sprintf(queryTemplate,
-		EVENTS_PER_TABLE_METADATA_TABLE_NAME,
-		migrationUUID, tableName.ForKey(), eb.ChanNo,
-=======
 	eventCounter, _ := eb.EventCountsByTable.Get(tableNameTup)
 	return fmt.Sprintf(queryTemplate,
 		EVENTS_PER_TABLE_METADATA_TABLE_NAME,
 		migrationUUID, tableNameTup.ForKey(), eb.ChanNo,
->>>>>>> 256ba087
 		eventCounter.TotalEvents,
 		eventCounter.NumInserts,
 		eventCounter.NumUpdates,
@@ -518,17 +441,10 @@
 	for _, event := range eb.Events {
 		var eventCounter *EventCounter
 		var found bool
-<<<<<<< HEAD
-		eventCounter, found = eb.EventCountsByTable.Get(event.TableName)
-		if !found {
-			eb.EventCountsByTable.Put(event.TableName, &EventCounter{})
-			eventCounter, _ = eb.EventCountsByTable.Get(event.TableName)
-=======
 		eventCounter, found = eb.EventCountsByTable.Get(event.TableNameTup)
 		if !found {
 			eb.EventCountsByTable.Put(event.TableNameTup, &EventCounter{})
 			eventCounter, _ = eb.EventCountsByTable.Get(event.TableNameTup)
->>>>>>> 256ba087
 		}
 		eventCounter.CountEvent(event)
 		eb.EventCounts.CountEvent(event)
