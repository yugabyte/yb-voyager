--- conflicted
+++ resolved
@@ -99,20 +99,12 @@
 // ======================= ImportBatchArgs ====================
 
 type ImportBatchArgs struct {
-<<<<<<< HEAD
-	FilePath          string
-	TableNameTup      sqlname.NameTuple
-	Columns           []string
-	PrimaryKeyColumns []string
-	PKConstraintName  string
-=======
 	FilePath string
 	// TODO: move table related fields to a separate child struct
 	TableNameTup      sqlname.NameTuple
 	Columns           []string
 	PrimaryKeyColumns []string
-	PKConstraintNames  []string
->>>>>>> 2603abac
+	PKConstraintNames []string
 	PKConflictAction  string
 
 	FileFormat string
