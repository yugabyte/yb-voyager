/*
Copyright (c) YugabyteDB, Inc.

Licensed under the Apache License, Version 2.0 (the "License");
you may not use this file except in compliance with the License.
You may obtain a copy of the License at

	http://www.apache.org/licenses/LICENSE-2.0

Unless required by applicable law or agreed to in writing, software
distributed under the License is distributed on an "AS IS" BASIS,
WITHOUT WARRANTIES OR CONDITIONS OF ANY KIND, either express or implied.
See the License for the specific language governing permissions and
limitations under the License.
*/
package tgtdb

import (
	"context"
	"errors"
	"fmt"
	"os"
	"strings"
	"sync"
	"time"

	"github.com/google/uuid"
	"github.com/jackc/pgconn"
	"github.com/jackc/pgx/v4"
	log "github.com/sirupsen/logrus"
	"golang.org/x/exp/slices"

<<<<<<< HEAD
	"github.com/yugabyte/yb-voyager/yb-voyager/src/namereg"
=======
>>>>>>> 256ba087
	"github.com/yugabyte/yb-voyager/yb-voyager/src/utils"
	"github.com/yugabyte/yb-voyager/yb-voyager/src/utils/sqlname"
)

type TargetPostgreSQL struct {
	sync.Mutex
	tconf    *TargetConf
	conn_    *pgx.Conn
	connPool *ConnectionPool
}

func newTargetPostgreSQL(tconf *TargetConf) *TargetPostgreSQL {
	return &TargetPostgreSQL{tconf: tconf}
}

func (pg *TargetPostgreSQL) Query(query string) (Rows, error) {
	rows, err := pg.conn_.Query(context.Background(), query)
	if err != nil {
		return nil, fmt.Errorf("run query %q on target %q: %w", query, pg.tconf.Host, err)
	}
	return rows, nil
}

func (pg *TargetPostgreSQL) QueryRow(query string) Row {
	row := pg.conn_.QueryRow(context.Background(), query)
	return row
}

func (pg *TargetPostgreSQL) Exec(query string) (int64, error) {
	res, err := pg.conn_.Exec(context.Background(), query)
	if err != nil {
		return 0, fmt.Errorf("run query %q on target %q: %w", query, pg.tconf.Host, err)
	}
	return res.RowsAffected(), nil
}

func (pg *TargetPostgreSQL) WithTx(fn func(tx Tx) error) error {
	tx, err := pg.conn_.Begin(context.Background())
	if err != nil {
		return fmt.Errorf("begin transaction on target %q: %w", pg.tconf.Host, err)
	}
	defer tx.Rollback(context.Background())
	err = fn(&pgxTxToTgtdbTxAdapter{tx: tx})
	if err != nil {
		return err
	}
	err = tx.Commit(context.Background())
	if err != nil {
		return fmt.Errorf("commit transaction on target %q: %w", pg.tconf.Host, err)
	}
	return nil
}

func (pg *TargetPostgreSQL) Init() error {
	err := pg.connect()
	if err != nil {
		return err
	}
	schemas := strings.Split(pg.tconf.Schema, ",")
	schemaList := strings.Join(schemas, "','") // a','b','c
	checkSchemaExistsQuery := fmt.Sprintf(
		"SELECT schema_name FROM information_schema.schemata WHERE schema_name IN ('%s')",
		schemaList)
	rows, err := pg.conn_.Query(context.Background(), checkSchemaExistsQuery)
	if err != nil {
		return fmt.Errorf("run query %q on target %q to check schema exists: %s", checkSchemaExistsQuery, pg.tconf.Host, err)
	}
	var returnedSchemas []string
	defer rows.Close()
	for rows.Next() {
		var schemaName string
		err = rows.Scan(&schemaName)
		if err != nil {
			return fmt.Errorf("scan schema name: %w", err)
		}
		returnedSchemas = append(returnedSchemas, schemaName)
	}
	if len(returnedSchemas) != len(schemas) {
		notExistsSchemas := utils.SetDifference(schemas, returnedSchemas)
		return fmt.Errorf("schema '%s' does not exist in target", strings.Join(notExistsSchemas, ","))
	}
	return err
}

func (pg *TargetPostgreSQL) Finalize() {
	pg.disconnect()
}

// TODO We should not export `Conn`. This is temporary--until we refactor all target db access.
func (pg *TargetPostgreSQL) Conn() *pgx.Conn {
	if pg.conn_ == nil {
		utils.ErrExit("Called TargetDB.Conn() before TargetDB.Connect()")
	}
	return pg.conn_
}

func (pg *TargetPostgreSQL) reconnect() error {
	pg.Mutex.Lock()
	defer pg.Mutex.Unlock()

	var err error
	pg.disconnect()
	for attempt := 1; attempt < 5; attempt++ {
		err = pg.connect()
		if err == nil {
			return nil
		}
		log.Infof("Failed to reconnect to the target database: %s", err)
		time.Sleep(time.Duration(attempt*2) * time.Second)
		// Retry.
	}
	return fmt.Errorf("reconnect to target db: %w", err)
}

func (pg *TargetPostgreSQL) connect() error {
	if pg.conn_ != nil {
		// Already connected.
		return nil
	}
	connStr := pg.tconf.GetConnectionUri()
	conn, err := pgx.Connect(context.Background(), connStr)
	if err != nil {
		return fmt.Errorf("connect to target db: %w", err)
	}
	pg.setTargetSchema(conn)
	pg.conn_ = conn
	return nil
}

func (pg *TargetPostgreSQL) disconnect() {
	if pg.conn_ == nil {
		// Already disconnected.
		return
	}

	err := pg.conn_.Close(context.Background())
	if err != nil {
		log.Infof("Failed to close connection to the target database: %s", err)
	}
	pg.conn_ = nil
}

func (pg *TargetPostgreSQL) EnsureConnected() {
	err := pg.connect()
	if err != nil {
		utils.ErrExit("Failed to connect to the target DB: %s", err)
	}
}

func (pg *TargetPostgreSQL) GetVersion() string {
	if pg.tconf.DBVersion != "" {
		return pg.tconf.DBVersion
	}

	pg.EnsureConnected()
	pg.Mutex.Lock()
	defer pg.Mutex.Unlock()
	query := "SELECT setting FROM pg_settings WHERE name = 'server_version'"
	err := pg.conn_.QueryRow(context.Background(), query).Scan(&pg.tconf.DBVersion)
	if err != nil {
		utils.ErrExit("get target db version: %s", err)
	}
	return pg.tconf.DBVersion
}

func (pg *TargetPostgreSQL) PrepareForStreaming() {
	log.Infof("Preparing target DB for streaming - disable throttling")
	pg.connPool.DisableThrottling()
}

const PG_DEFAULT_PARALLELISM_FACTOR = 8 // factor for default parallelism in case fetchDefaultParallelJobs() is not able to get the no of cores

func (pg *TargetPostgreSQL) InitConnPool() error {
	tconfs := []*TargetConf{pg.tconf}
	var targetUriList []string
	for _, tconf := range tconfs {
		targetUriList = append(targetUriList, tconf.Uri)
	}
	log.Infof("targetUriList: %s", utils.GetRedactedURLs(targetUriList))

	if pg.tconf.Parallelism == 0 {
		pg.tconf.Parallelism = fetchDefaultParallelJobs(tconfs, PG_DEFAULT_PARALLELISM_FACTOR)
		log.Infof("Using %d parallel jobs by default. Use --parallel-jobs to specify a custom value", pg.tconf.Parallelism)
	}

	params := &ConnectionParams{
		NumConnections:    pg.tconf.Parallelism,
		ConnUriList:       targetUriList,
		SessionInitScript: getYBSessionInitScript(pg.tconf),
		// works fine as we check the support of any session variable before using it in the script.
		// So upsert and disable transaction will never be used for PG
	}
	pg.connPool = NewConnectionPool(params)
	return nil
}

func (pg *TargetPostgreSQL) CreateVoyagerSchema() error {
	cmds := []string{
		fmt.Sprintf(`CREATE SCHEMA IF NOT EXISTS %s;`, BATCH_METADATA_TABLE_SCHEMA),
		fmt.Sprintf(`CREATE TABLE IF NOT EXISTS %s (
			migration_uuid uuid,
			data_file_name VARCHAR(250),
			batch_number INT,
			schema_name VARCHAR(250),
			table_name VARCHAR(250),
			rows_imported BIGINT,
			PRIMARY KEY (migration_uuid, data_file_name, batch_number, schema_name, table_name)
		);`, BATCH_METADATA_TABLE_NAME),
		fmt.Sprintf(`CREATE TABLE IF NOT EXISTS %s (
			migration_uuid uuid,
			channel_no INT,
			last_applied_vsn BIGINT,
			num_inserts BIGINT,
			num_deletes BIGINT,
			num_updates BIGINT,
			PRIMARY KEY (migration_uuid, channel_no));`, EVENT_CHANNELS_METADATA_TABLE_NAME),
		fmt.Sprintf(`CREATE TABLE IF NOT EXISTS %s (
			migration_uuid uuid,
			table_name VARCHAR(250), 
			channel_no INT,
			total_events BIGINT,
			num_inserts BIGINT,
			num_deletes BIGINT,
			num_updates BIGINT,
			PRIMARY KEY (migration_uuid, table_name, channel_no));`, EVENTS_PER_TABLE_METADATA_TABLE_NAME),
	}

	maxAttempts := 12
	var err error
outer:
	for _, cmd := range cmds {
		for attempt := 1; attempt <= maxAttempts; attempt++ {
			log.Infof("Executing on target: [%s]", cmd)
			conn := pg.Conn()
			_, err = conn.Exec(context.Background(), cmd)
			if err == nil {
				// No error. Move on to the next command.
				continue outer
			}
			log.Warnf("Error while running [%s] attempt %d: %s", cmd, attempt, err)
			time.Sleep(5 * time.Second)
			err2 := pg.reconnect()
			if err2 != nil {
				log.Warnf("Failed to reconnect to the target database: %s", err2)
				break
			}
		}
		if err != nil {
			return fmt.Errorf("create ybvoyager schema on target: %w", err)
		}
	}
	return nil
}

<<<<<<< HEAD
=======
func getDefaultPGSchema(schema string) (string, bool) {
	// second return value is true if public is not included in schema list
	// which indicates noDefaultSchema
	schemas := strings.Split(schema, ",")
	if len(schemas) == 1 {
		return schema, false
	} else if slices.Contains(schemas, "public") {
		return "public", false
	} else {
		return "", true
	}
}

func (pg *TargetPostgreSQL) qualifyTableName(tableName string) (string, error) {
	defaultSchema, noDefaultSchema := getDefaultPGSchema(pg.tconf.Schema)
	if len(strings.Split(tableName, ".")) != 2 {
		if noDefaultSchema {
			return "", fmt.Errorf("object name %q does not have schema name and public schema is not included in the schema list", tableName)
		}
		tableName = fmt.Sprintf("%s.%s", defaultSchema, tableName)
	}
	return tableName, nil
}

>>>>>>> 256ba087
func (pg *TargetPostgreSQL) GetNonEmptyTables(tables []sqlname.NameTuple) []sqlname.NameTuple {
	result := []sqlname.NameTuple{}

	for _, table := range tables {
		log.Infof("checking if table %q is empty.", table)
		tmp := false
		stmt := fmt.Sprintf("SELECT TRUE FROM %s LIMIT 1;", table.ForUserQuery())
		err := pg.Conn().QueryRow(context.Background(), stmt).Scan(&tmp)
		if err == pgx.ErrNoRows {
			continue
		}
		if err != nil {
			utils.ErrExit("failed to check whether table %q empty: %s", table, err)
		}
		result = append(result, table)
	}
	log.Infof("non empty tables: %v", result)
	return result
}

func (pg *TargetPostgreSQL) ImportBatch(batch Batch, args *ImportBatchArgs, exportDir string, tableSchema map[string]map[string]string) (int64, error) {
	var rowsAffected int64
	var err error
	copyFn := func(conn *pgx.Conn) (bool, error) {
		rowsAffected, err = pg.importBatch(conn, batch, args)
		return false, err // Retries are now implemented in the caller.
	}
	err = pg.connPool.WithConn(copyFn)
	return rowsAffected, err
}

func (pg *TargetPostgreSQL) importBatch(conn *pgx.Conn, batch Batch, args *ImportBatchArgs) (rowsAffected int64, err error) {
	var file *os.File
	file, err = batch.Open()
	if err != nil {
		return 0, fmt.Errorf("open file %s: %w", batch.GetFilePath(), err)
	}
	defer file.Close()

	//setting the schema so that COPY command can acesss the table
	pg.setTargetSchema(conn)

	// NOTE: DO NOT DEFINE A NEW err VARIABLE IN THIS FUNCTION. ELSE, IT WILL MASK THE err FROM RETURN LIST.
	ctx := context.Background()
	var tx pgx.Tx
	tx, err = conn.BeginTx(ctx, pgx.TxOptions{})
	if err != nil {
		return 0, fmt.Errorf("begin transaction: %w", err)
	}
	defer func() {
		var err2 error
		if err != nil {
			err2 = tx.Rollback(ctx)
			if err2 != nil {
				rowsAffected = 0
				err = fmt.Errorf("rollback txn: %w (while processing %s)", err2, err)
			}
		} else {
			err2 = tx.Commit(ctx)
			if err2 != nil {
				rowsAffected = 0
				err = fmt.Errorf("commit txn: %w", err2)
			}
		}
	}()

	// Check if the split is already imported.
	var alreadyImported bool
	alreadyImported, rowsAffected, err = pg.isBatchAlreadyImported(tx, batch)
	if err != nil {
		return 0, err
	}
	if alreadyImported {
		return rowsAffected, nil
	}

	// Import the split using COPY command.
	var res pgconn.CommandTag
	copyCommand := args.GetPGCopyStatement()
	log.Infof("Importing %q using COPY command: [%s]", batch.GetFilePath(), copyCommand)
	res, err = tx.Conn().PgConn().CopyFrom(context.Background(), file, copyCommand)
	if err != nil {
		var pgerr *pgconn.PgError
		if errors.As(err, &pgerr) {
			err = fmt.Errorf("%s, %s in %s", err.Error(), pgerr.Where, batch.GetFilePath())
		}
		return res.RowsAffected(), err
	}

	err = pg.recordEntryInDB(tx, batch, res.RowsAffected())
	if err != nil {
		err = fmt.Errorf("record entry in DB for batch %q: %w", batch.GetFilePath(), err)
	}
	return res.RowsAffected(), err
}

<<<<<<< HEAD
func (pg *TargetPostgreSQL) IfRequiredQuoteColumnNames(tableName sqlname.NameTuple, columns []string) ([]string, error) {
=======
func (pg *TargetPostgreSQL) IfRequiredQuoteColumnNames(tableNameTup sqlname.NameTuple, columns []string) ([]string, error) {
>>>>>>> 256ba087
	result := make([]string, len(columns))
	// FAST PATH.
	fastPathSuccessful := true
	for i, colName := range columns {
		if strings.ToLower(colName) == colName {
			if sqlname.IsReservedKeywordPG(colName) && colName[0:1] != `"` {
				result[i] = fmt.Sprintf(`"%s"`, colName)
			} else {
				result[i] = colName
			}
		} else {
			// Go to slow path.
			log.Infof("column name (%s) is not all lower-case. Going to slow path.", colName)
			result = make([]string, len(columns))
			fastPathSuccessful = false
			break
		}
	}
	if fastPathSuccessful {
		log.Infof("FAST PATH: columns of table %s after quoting: %v", tableNameTup, result)
		return result, nil
	}
	// SLOW PATH.
<<<<<<< HEAD
	targetColumns, err := pg.getListOfTableAttributes(tableName)
	if err != nil {
		return nil, fmt.Errorf("get list of table attributes: %w", err)
	}
	log.Infof("columns of table %s in target db: %v", tableName.ForUserQuery(), targetColumns)
=======
	targetColumns, err := pg.getListOfTableAttributes(tableNameTup)
	if err != nil {
		return nil, fmt.Errorf("get list of table attributes: %w", err)
	}
	log.Infof("columns of table %s in target db: %v", tableNameTup.ForUserQuery(), targetColumns)
>>>>>>> 256ba087

	for i, colName := range columns {
		if colName[0] == '"' && colName[len(colName)-1] == '"' {
			colName = colName[1 : len(colName)-1]
		}
		switch true {
		// TODO: Move sqlname.IsReservedKeyword() in this file.
		case sqlname.IsReservedKeywordPG(colName):
			result[i] = fmt.Sprintf(`"%s"`, colName)
		case colName == strings.ToLower(colName): // Name is all lowercase.
			result[i] = colName
		case slices.Contains(targetColumns, colName): // Name is not keyword and is not all lowercase.
			result[i] = fmt.Sprintf(`"%s"`, colName)
		case slices.Contains(targetColumns, strings.ToLower(colName)): // Case insensitive name given with mixed case.
			result[i] = strings.ToLower(colName)
		default:
			return nil, fmt.Errorf("column %q not found in table %s", colName, tableNameTup)
		}
	}
<<<<<<< HEAD
	log.Infof("columns of table %s after quoting: %v", tableName.ForUserQuery(), result)
=======
	log.Infof("columns of table %s after quoting: %v", tableNameTup.ForUserQuery(), result)
>>>>>>> 256ba087
	return result, nil
}

func (pg *TargetPostgreSQL) getListOfTableAttributes(nt sqlname.NameTuple) ([]string, error) {
	var result []string
	sname, tname := nt.ForCatalogQuery()
	query := fmt.Sprintf(
		`SELECT column_name FROM information_schema.columns WHERE table_schema = '%s' AND table_name ILIKE '%s'`,
		sname, tname)
	rows, err := pg.Conn().Query(context.Background(), query)
	if err != nil {
		return nil, fmt.Errorf("run [%s] on target: %w", query, err)
	}
	defer rows.Close()
	for rows.Next() {
		var colName string
		err = rows.Scan(&colName)
		if err != nil {
			return nil, fmt.Errorf("scan column name: %w", err)
		}
		result = append(result, colName)
	}
	return result, nil
}

func (pg *TargetPostgreSQL) IsNonRetryableCopyError(err error) bool {
	return err != nil && utils.ContainsAnySubstringFromSlice(NonRetryCopyErrors, err.Error()) // not retrying atleast on the syntax errors and unique constraint
}

func (pg *TargetPostgreSQL) RestoreSequences(sequencesLastVal map[string]int64) error {
	log.Infof("restoring sequences on target")
	batch := pgx.Batch{}
	restoreStmt := "SELECT pg_catalog.setval('%s', %d, true)"
	for sequenceName, lastValue := range sequencesLastVal {
		if lastValue == 0 {
			// TODO: can be valid for cases like cyclic sequences
			continue
		}
		// same function logic will work for sequences as well
		// sequenceName, err := pg.qualifyTableName(sequenceName)
		seqName, err := namereg.NameReg.LookupTableName(sequenceName)
		if err != nil {
			return fmt.Errorf("error looking up sequence name %q: %w", sequenceName, err)
		}
		sequenceName := seqName.ForUserQuery()
		log.Infof("restore sequence %s to %d", sequenceName, lastValue)
		batch.Queue(fmt.Sprintf(restoreStmt, sequenceName, lastValue))
	}

	err := pg.connPool.WithConn(func(conn *pgx.Conn) (retry bool, err error) {
		br := conn.SendBatch(context.Background(), &batch)
		for i := 0; i < batch.Len(); i++ {
			_, err := br.Exec()
			if err != nil {
				log.Errorf("error executing restore sequence stmt: %v", err)
				return false, fmt.Errorf("error executing restore sequence stmt: %w", err)
			}
		}
		if err := br.Close(); err != nil {
			log.Errorf("error closing batch: %v", err)
			return false, fmt.Errorf("error closing batch: %w", err)
		}
		return false, nil
	})
	if err != nil {
		return fmt.Errorf("error restoring sequences: %w", err)
	}
	return err
}

/*
TODO(future): figure out the sql error codes for prepared statements which have become invalid
and needs to be prepared again
*/
func (pg *TargetPostgreSQL) ExecuteBatch(migrationUUID uuid.UUID, batch *EventBatch) error {
	log.Infof("executing batch of %d events", len(batch.Events))
	ybBatch := pgx.Batch{}
	stmtToPrepare := make(map[string]string)
	// processing batch events to convert into prepared or unprepared statements based on Op type
	for i := 0; i < len(batch.Events); i++ {
		event := batch.Events[i]
		if event.Op == "u" {
			stmt := event.GetSQLStmt()
			ybBatch.Queue(stmt)
		} else {
			stmt := event.GetPreparedSQLStmt(pg.tconf.TargetDBType)
			params := event.GetParams()
			if _, ok := stmtToPrepare[stmt]; !ok {
				stmtToPrepare[event.GetPreparedStmtName()] = stmt
			}
			ybBatch.Queue(stmt, params...)
		}
	}

	err := pg.connPool.WithConn(func(conn *pgx.Conn) (retry bool, err error) {
		ctx := context.Background()
		tx, err := conn.BeginTx(ctx, pgx.TxOptions{})
		if err != nil {
			return false, fmt.Errorf("error creating tx: %w", err)
		}
		defer tx.Rollback(ctx)

		for name, stmt := range stmtToPrepare {
			err := pg.connPool.PrepareStatement(conn, name, stmt)
			if err != nil {
				log.Errorf("error preparing stmt(%q): %v", stmt, err)
				return false, fmt.Errorf("error preparing stmt: %w", err)
			}
		}

		br := tx.SendBatch(ctx, &ybBatch)
		closeBatch := func() error {
			if closeErr := br.Close(); closeErr != nil {
				log.Errorf("error closing batch: %v", closeErr)
				return closeErr
			}
			return nil
		}
		for i := 0; i < len(batch.Events); i++ {
			_, err := br.Exec()
			if err != nil {
				log.Errorf("error executing stmt for event with vsn(%d): %v", batch.Events[i].Vsn, err)
				closeBatch()
				return false, fmt.Errorf("error executing stmt for event with vsn(%d): %v", batch.Events[i].Vsn, err)
			}
		}
		err = closeBatch()
		if err != nil {
			return false, err
		}

		updateVsnQuery := batch.GetChannelMetadataUpdateQuery(migrationUUID)
		res, err := tx.Exec(context.Background(), updateVsnQuery)
		if err != nil || res.RowsAffected() == 0 {
			log.Errorf("error executing stmt: %v, rowsAffected: %v", err, res.RowsAffected())
			return false, fmt.Errorf("failed to update vsn on target db via query-%s: %w, rowsAffected: %v",
				updateVsnQuery, err, res.RowsAffected())
		}
		log.Debugf("Updated event channel meta info with query = %s; rows Affected = %d", updateVsnQuery, res.RowsAffected())

		tableNames := batch.GetTableNames()
		for _, tableName := range tableNames {
			updateTableStatsQuery := batch.GetQueriesToUpdateEventStatsByTable(migrationUUID, tableName)
			res, err = tx.Exec(context.Background(), updateTableStatsQuery)
			if err != nil {
				log.Errorf("error executing stmt: %v, rowsAffected: %v", err, res.RowsAffected())
				return false, fmt.Errorf("failed to update table stats on target db via query-%s: %w, rowsAffected: %v",
					updateTableStatsQuery, err, res.RowsAffected())
			}
			if res.RowsAffected() == 0 {
				insertTableStatsQuery := batch.GetQueriesToInsertEventStatsByTable(migrationUUID, tableName)
				res, err = tx.Exec(context.Background(), insertTableStatsQuery)
				if err != nil {
					log.Errorf("error executing stmt: %v, rowsAffected: %v", err, res.RowsAffected())
					return false, fmt.Errorf("failed to insert table stats on target db via query-%s: %w, rowsAffected: %v",
						updateTableStatsQuery, err, res.RowsAffected())
				}
			}
			log.Debugf("Updated table stats meta info with query = %s; rows Affected = %d", updateTableStatsQuery, res.RowsAffected())
		}
		if err = tx.Commit(ctx); err != nil {
			return false, fmt.Errorf("failed to commit transaction : %w", err)
		}

		return false, err
	})
	if err != nil {
		return fmt.Errorf("error executing batch: %w", err)
	}

	// Idempotency considerations:
	// Note: Assuming PK column value is not changed via UPDATEs
	// INSERT: The connPool sets `yb_enable_upsert_mode to true`. Hence the insert will be
	// successful even if the row already exists.
	// DELETE does NOT fail if the row does not exist. Rows affected will be 0.
	// UPDATE statement does not fail if the row does not exist. Rows affected will be 0.

	return nil
}

func (pg *TargetPostgreSQL) setTargetSchema(conn *pgx.Conn) {
	setSchemaQuery := fmt.Sprintf("SET SEARCH_PATH TO %s", pg.tconf.Schema)
	_, err := conn.Exec(context.Background(), setSchemaQuery)
	if err != nil {
		utils.ErrExit("run query %q on target %q: %s", setSchemaQuery, pg.tconf.Host, err)
	}
}

func (pg *TargetPostgreSQL) isBatchAlreadyImported(tx pgx.Tx, batch Batch) (bool, int64, error) {
	var rowsImported int64
	query := batch.GetQueryIsBatchAlreadyImported()
	err := tx.QueryRow(context.Background(), query).Scan(&rowsImported)
	if err == nil {
		log.Infof("%v rows from %q are already imported", rowsImported, batch.GetFilePath())
		return true, rowsImported, nil
	}
	if err == pgx.ErrNoRows {
		log.Infof("%q is not imported yet", batch.GetFilePath())
		return false, 0, nil
	}
	return false, 0, fmt.Errorf("check if %s is already imported: %w", batch.GetFilePath(), err)
}

func (pg *TargetPostgreSQL) recordEntryInDB(tx pgx.Tx, batch Batch, rowsAffected int64) error {
	cmd := batch.GetQueryToRecordEntryInDB(rowsAffected)
	_, err := tx.Exec(context.Background(), cmd)
	if err != nil {
		return fmt.Errorf("insert into %s: %w", BATCH_METADATA_TABLE_NAME, err)
	}
	return nil
}

func (pg *TargetPostgreSQL) MaxBatchSizeInBytes() int64 {
	return 200 * 1024 * 1024 // 200 MB //TODO
}

<<<<<<< HEAD
func (pg *TargetPostgreSQL) GetIdentityColumnNamesForTable(table sqlname.NameTuple, identityType string) ([]string, error) {
	sname, tname := table.ForCatalogQuery()
	query := fmt.Sprintf(`SELECT column_name FROM information_schema.columns where table_schema='%s' AND
		table_name='%s' AND is_identity='YES' AND identity_generation='%s'`, sname, tname, identityType)
	log.Infof("query of identity(%s) columns for table(%s): %s", identityType, table, query)
=======
func (pg *TargetPostgreSQL) GetIdentityColumnNamesForTable(tableNameTup sqlname.NameTuple, identityType string) ([]string, error) {
	sname, tname := tableNameTup.ForCatalogQuery()
	query := fmt.Sprintf(`SELECT column_name FROM information_schema.columns where table_schema='%s' AND
		table_name='%s' AND is_identity='YES' AND identity_generation='%s'`, sname, tname, identityType)
	log.Infof("query of identity(%s) columns for table(%s): %s", identityType, tableNameTup, query)
>>>>>>> 256ba087
	var identityColumns []string
	err := pg.connPool.WithConn(func(conn *pgx.Conn) (bool, error) {
		rows, err := conn.Query(context.Background(), query)
		if err != nil {
			log.Errorf("querying identity(%s) columns: %v", identityType, err)
			return false, fmt.Errorf("querying identity(%s) columns: %w", identityType, err)
		}
		defer rows.Close()
		for rows.Next() {
			var colName string
			err = rows.Scan(&colName)
			if err != nil {
				log.Errorf("scanning row for identity(%s) column name: %v", identityType, err)
				return false, fmt.Errorf("scanning row for identity(%s) column name: %w", identityType, err)
			}
			identityColumns = append(identityColumns, colName)
		}
		return false, nil
	})
	return identityColumns, err
}

func (pg *TargetPostgreSQL) DisableGeneratedAlwaysAsIdentityColumns(tableColumnsMap *utils.StructMap[sqlname.NameTuple, []string]) error {
	log.Infof("disabling generated always as identity columns")
	return pg.alterColumns(tableColumnsMap, "SET GENERATED BY DEFAULT")
}

func (pg *TargetPostgreSQL) EnableGeneratedAlwaysAsIdentityColumns(tableColumnsMap *utils.StructMap[sqlname.NameTuple, []string]) error {
	log.Infof("enabling generated always as identity columns")
	// pg automatically resumes the value for further inserts due to sequence attached
	return pg.alterColumns(tableColumnsMap, "SET GENERATED ALWAYS")
}

func (pg *TargetPostgreSQL) EnableGeneratedByDefaultAsIdentityColumns(tableColumnsMap *utils.StructMap[sqlname.NameTuple, []string]) error {
	log.Infof("enabling generated by default as identity columns")
	return pg.alterColumns(tableColumnsMap, "SET GENERATED BY DEFAULT")
}

func (pg *TargetPostgreSQL) alterColumns(tableColumnsMap *utils.StructMap[sqlname.NameTuple, []string], alterAction string) error {
	log.Infof("altering columns for action %s", alterAction)
	return tableColumnsMap.IterKV(func(table sqlname.NameTuple, columns []string) (bool, error) {
		batch := pgx.Batch{}
		for _, column := range columns {
			query := fmt.Sprintf(`ALTER TABLE %s ALTER COLUMN %s %s`, table.ForUserQuery(), column, alterAction)
			batch.Queue(query)
		}

		err := pg.connPool.WithConn(func(conn *pgx.Conn) (bool, error) {
			br := conn.SendBatch(context.Background(), &batch)
			for i := 0; i < batch.Len(); i++ {
				_, err := br.Exec()
				if err != nil {
					log.Errorf("executing query to alter columns for table(%s): %v", table.ForUserQuery(), err)
					return false, fmt.Errorf("executing query to alter columns for table(%s): %w", table.ForUserQuery(), err)
				}
			}
			if err := br.Close(); err != nil {
				log.Errorf("closing batch of queries to alter columns for table(%s): %v", table.ForUserQuery(), err)
				return false, fmt.Errorf("closing batch of queries to alter columns for table(%s): %w", table.ForUserQuery(), err)
			}
			return false, nil
		})
		if err != nil {
			return false, err
		}
		return true, nil
	})
}

func (pg *TargetPostgreSQL) isSchemaExists(schema string) bool {
	query := fmt.Sprintf("SELECT true FROM information_schema.schemata WHERE schema_name = '%s'", schema)
	return pg.isQueryResultNonEmpty(query)
}

<<<<<<< HEAD
func (pg *TargetPostgreSQL) isTableExists(tableName sqlname.NameTuple) bool {
	schema, table := tableName.ForCatalogQuery()
=======
func (pg *TargetPostgreSQL) isTableExists(tableNameTup sqlname.NameTuple) bool {
	schema, table := tableNameTup.ForCatalogQuery()
>>>>>>> 256ba087
	query := fmt.Sprintf("SELECT true FROM information_schema.tables WHERE table_schema = '%s' AND table_name = '%s'", schema, table)
	return pg.isQueryResultNonEmpty(query)
}

func (pg *TargetPostgreSQL) isQueryResultNonEmpty(query string) bool {
	rows, err := pg.Query(query)
	if err != nil {
		utils.ErrExit("error checking if query %s is empty: %v", query, err)
	}
	defer rows.Close()

	return rows.Next()
}

func (pg *TargetPostgreSQL) InvalidIndexes() (map[string]bool, error) {
	return nil, nil
}

func (pg *TargetPostgreSQL) ClearMigrationState(migrationUUID uuid.UUID, exportDir string) error {
	log.Infof("clearing migration state for migrationUUID: %s", migrationUUID)
	schema := BATCH_METADATA_TABLE_SCHEMA
	if !pg.isSchemaExists(schema) {
		log.Infof("schema %s does not exist, nothing to clear migration state", schema)
		return nil
	}

	// clean up all the tables in BATCH_METADATA_TABLE_SCHEMA for given migrationUUID
	tableNames := []string{BATCH_METADATA_TABLE_NAME, EVENT_CHANNELS_METADATA_TABLE_NAME, EVENTS_PER_TABLE_METADATA_TABLE_NAME} // replace with actual table names
	tables := []sqlname.NameTuple{}
	for _, tableName := range tableNames {
		parts := strings.Split(tableName, ".")
		objName := sqlname.NewObjectName(sqlname.POSTGRESQL, "", parts[0], parts[1])
		nt := sqlname.NameTuple{
			CurrentName: objName,
			SourceName:  objName,
			TargetName:  objName,
		}
		tables = append(tables, nt)
	}
	for _, table := range tables {
		if !pg.isTableExists(table) {
			log.Infof("table %s does not exist, nothing to clear migration state", table)
			continue
		}
		log.Infof("cleaning up table %s for migrationUUID=%s", table, migrationUUID)
		query := fmt.Sprintf("DELETE FROM %s WHERE migration_uuid = '%s'", table.ForUserQuery(), migrationUUID)
		_, err := pg.Exec(query)
		if err != nil {
			log.Errorf("error cleaning up table %s for migrationUUID=%s: %v", table, migrationUUID, err)
			return fmt.Errorf("error cleaning up table %s for migrationUUID=%s: %w", table, migrationUUID, err)
		}
	}

	nonEmptyTables := pg.GetNonEmptyTables(tables)
	if len(nonEmptyTables) != 0 {
		log.Infof("tables %v are not empty in schema %s", nonEmptyTables, schema)
		utils.PrintAndLog("removed the current migration state from the target DB. "+
			"But could not remove the schema '%s' as it still contains state of other migrations in '%s' database", schema, pg.tconf.DBName)
		return nil
	}
	utils.PrintAndLog("dropping schema %s", schema)
	query := fmt.Sprintf("DROP SCHEMA %s CASCADE", schema)
	_, err := pg.conn_.Exec(context.Background(), query)
	if err != nil {
		log.Errorf("error dropping schema %s: %v", schema, err)
		return fmt.Errorf("error dropping schema %s: %w", schema, err)
	}

	return nil
}<|MERGE_RESOLUTION|>--- conflicted
+++ resolved
@@ -30,10 +30,7 @@
 	log "github.com/sirupsen/logrus"
 	"golang.org/x/exp/slices"
 
-<<<<<<< HEAD
 	"github.com/yugabyte/yb-voyager/yb-voyager/src/namereg"
-=======
->>>>>>> 256ba087
 	"github.com/yugabyte/yb-voyager/yb-voyager/src/utils"
 	"github.com/yugabyte/yb-voyager/yb-voyager/src/utils/sqlname"
 )
@@ -288,33 +285,6 @@
 	return nil
 }
 
-<<<<<<< HEAD
-=======
-func getDefaultPGSchema(schema string) (string, bool) {
-	// second return value is true if public is not included in schema list
-	// which indicates noDefaultSchema
-	schemas := strings.Split(schema, ",")
-	if len(schemas) == 1 {
-		return schema, false
-	} else if slices.Contains(schemas, "public") {
-		return "public", false
-	} else {
-		return "", true
-	}
-}
-
-func (pg *TargetPostgreSQL) qualifyTableName(tableName string) (string, error) {
-	defaultSchema, noDefaultSchema := getDefaultPGSchema(pg.tconf.Schema)
-	if len(strings.Split(tableName, ".")) != 2 {
-		if noDefaultSchema {
-			return "", fmt.Errorf("object name %q does not have schema name and public schema is not included in the schema list", tableName)
-		}
-		tableName = fmt.Sprintf("%s.%s", defaultSchema, tableName)
-	}
-	return tableName, nil
-}
-
->>>>>>> 256ba087
 func (pg *TargetPostgreSQL) GetNonEmptyTables(tables []sqlname.NameTuple) []sqlname.NameTuple {
 	result := []sqlname.NameTuple{}
 
@@ -411,11 +381,7 @@
 	return res.RowsAffected(), err
 }
 
-<<<<<<< HEAD
-func (pg *TargetPostgreSQL) IfRequiredQuoteColumnNames(tableName sqlname.NameTuple, columns []string) ([]string, error) {
-=======
 func (pg *TargetPostgreSQL) IfRequiredQuoteColumnNames(tableNameTup sqlname.NameTuple, columns []string) ([]string, error) {
->>>>>>> 256ba087
 	result := make([]string, len(columns))
 	// FAST PATH.
 	fastPathSuccessful := true
@@ -439,19 +405,11 @@
 		return result, nil
 	}
 	// SLOW PATH.
-<<<<<<< HEAD
-	targetColumns, err := pg.getListOfTableAttributes(tableName)
+	targetColumns, err := pg.getListOfTableAttributes(tableNameTup)
 	if err != nil {
 		return nil, fmt.Errorf("get list of table attributes: %w", err)
 	}
-	log.Infof("columns of table %s in target db: %v", tableName.ForUserQuery(), targetColumns)
-=======
-	targetColumns, err := pg.getListOfTableAttributes(tableNameTup)
-	if err != nil {
-		return nil, fmt.Errorf("get list of table attributes: %w", err)
-	}
 	log.Infof("columns of table %s in target db: %v", tableNameTup.ForUserQuery(), targetColumns)
->>>>>>> 256ba087
 
 	for i, colName := range columns {
 		if colName[0] == '"' && colName[len(colName)-1] == '"' {
@@ -471,11 +429,7 @@
 			return nil, fmt.Errorf("column %q not found in table %s", colName, tableNameTup)
 		}
 	}
-<<<<<<< HEAD
-	log.Infof("columns of table %s after quoting: %v", tableName.ForUserQuery(), result)
-=======
 	log.Infof("columns of table %s after quoting: %v", tableNameTup.ForUserQuery(), result)
->>>>>>> 256ba087
 	return result, nil
 }
 
@@ -692,19 +646,11 @@
 	return 200 * 1024 * 1024 // 200 MB //TODO
 }
 
-<<<<<<< HEAD
-func (pg *TargetPostgreSQL) GetIdentityColumnNamesForTable(table sqlname.NameTuple, identityType string) ([]string, error) {
-	sname, tname := table.ForCatalogQuery()
-	query := fmt.Sprintf(`SELECT column_name FROM information_schema.columns where table_schema='%s' AND
-		table_name='%s' AND is_identity='YES' AND identity_generation='%s'`, sname, tname, identityType)
-	log.Infof("query of identity(%s) columns for table(%s): %s", identityType, table, query)
-=======
 func (pg *TargetPostgreSQL) GetIdentityColumnNamesForTable(tableNameTup sqlname.NameTuple, identityType string) ([]string, error) {
 	sname, tname := tableNameTup.ForCatalogQuery()
 	query := fmt.Sprintf(`SELECT column_name FROM information_schema.columns where table_schema='%s' AND
 		table_name='%s' AND is_identity='YES' AND identity_generation='%s'`, sname, tname, identityType)
 	log.Infof("query of identity(%s) columns for table(%s): %s", identityType, tableNameTup, query)
->>>>>>> 256ba087
 	var identityColumns []string
 	err := pg.connPool.WithConn(func(conn *pgx.Conn) (bool, error) {
 		rows, err := conn.Query(context.Background(), query)
@@ -779,13 +725,8 @@
 	return pg.isQueryResultNonEmpty(query)
 }
 
-<<<<<<< HEAD
-func (pg *TargetPostgreSQL) isTableExists(tableName sqlname.NameTuple) bool {
-	schema, table := tableName.ForCatalogQuery()
-=======
 func (pg *TargetPostgreSQL) isTableExists(tableNameTup sqlname.NameTuple) bool {
 	schema, table := tableNameTup.ForCatalogQuery()
->>>>>>> 256ba087
 	query := fmt.Sprintf("SELECT true FROM information_schema.tables WHERE table_schema = '%s' AND table_name = '%s'", schema, table)
 	return pg.isQueryResultNonEmpty(query)
 }
