/*
Copyright (c) YugabyteDB, Inc.

Licensed under the Apache License, Version 2.0 (the "License");
you may not use this file except in compliance with the License.
You may obtain a copy of the License at

	http://www.apache.org/licenses/LICENSE-2.0

Unless required by applicable law or agreed to in writing, software
distributed under the License is distributed on an "AS IS" BASIS,
WITHOUT WARRANTIES OR CONDITIONS OF ANY KIND, either express or implied.
See the License for the specific language governing permissions and
limitations under the License.
*/
package tgtdb

import (
	"context"
	"errors"
	"fmt"
	"os"
	"strings"
	"sync"
	"time"

	"github.com/google/uuid"
	"github.com/jackc/pgconn"
	"github.com/jackc/pgx/v4"
	log "github.com/sirupsen/logrus"
	"golang.org/x/exp/slices"

	"github.com/yugabyte/yb-voyager/yb-voyager/src/utils"
)

type TargetPostgreSQL struct {
	sync.Mutex
	*AttributeNameRegistry
	tconf    *TargetConf
	conn_    *pgx.Conn
	connPool *ConnectionPool

	attrNames map[string][]string
}

func newTargetPostgreSQL(tconf *TargetConf) *TargetPostgreSQL {
	tdb := &TargetPostgreSQL{
		tconf:     tconf,
		attrNames: make(map[string][]string),
	}
	tdb.AttributeNameRegistry = NewAttributeNameRegistry(tdb, tconf)
	return tdb
}

func (pg *TargetPostgreSQL) Query(query string) (Rows, error) {
	rows, err := pg.conn_.Query(context.Background(), query)
	if err != nil {
		return nil, fmt.Errorf("run query %q on target %q: %w", query, pg.tconf.Host, err)
	}
	return rows, nil
}

func (pg *TargetPostgreSQL) QueryRow(query string) Row {
	row := pg.conn_.QueryRow(context.Background(), query)
	return row
}

func (pg *TargetPostgreSQL) Exec(query string) (int64, error) {
	res, err := pg.conn_.Exec(context.Background(), query)
	if err != nil {
		return 0, fmt.Errorf("run query %q on target %q: %w", query, pg.tconf.Host, err)
	}
	return res.RowsAffected(), nil
}

func (pg *TargetPostgreSQL) WithTx(fn func(tx Tx) error) error {
	tx, err := pg.conn_.Begin(context.Background())
	if err != nil {
		return fmt.Errorf("begin transaction on target %q: %w", pg.tconf.Host, err)
	}
	defer tx.Rollback(context.Background())
	err = fn(&pgxTxToTgtdbTxAdapter{tx: tx})
	if err != nil {
		return err
	}
	err = tx.Commit(context.Background())
	if err != nil {
		return fmt.Errorf("commit transaction on target %q: %w", pg.tconf.Host, err)
	}
	return nil
}

func (pg *TargetPostgreSQL) Init() error {
	err := pg.connect()
	if err != nil {
		return err
	}
	schemas := strings.Split(pg.tconf.Schema, ",")
	schemaList := strings.Join(schemas, "','") // a','b','c
	checkSchemaExistsQuery := fmt.Sprintf(
		"SELECT schema_name FROM information_schema.schemata WHERE schema_name IN ('%s')",
		schemaList)
	rows, err := pg.conn_.Query(context.Background(), checkSchemaExistsQuery)
	if err != nil {
		return fmt.Errorf("run query %q on target %q to check schema exists: %s", checkSchemaExistsQuery, pg.tconf.Host, err)
	}
	var returnedSchemas []string
	defer rows.Close()
	for rows.Next() {
		var schemaName string
		err = rows.Scan(&schemaName)
		if err != nil {
			return fmt.Errorf("scan schema name: %w", err)
		}
		returnedSchemas = append(returnedSchemas, schemaName)
	}
	if len(returnedSchemas) != len(schemas) {
		notExistsSchemas := utils.SetDifference(schemas, returnedSchemas)
		return fmt.Errorf("schema '%s' does not exist in target", strings.Join(notExistsSchemas, ","))
	}
	return err
}

func (pg *TargetPostgreSQL) Finalize() {
	pg.disconnect()
}

// TODO We should not export `Conn`. This is temporary--until we refactor all target db access.
func (pg *TargetPostgreSQL) Conn() *pgx.Conn {
	if pg.conn_ == nil {
		utils.ErrExit("Called TargetDB.Conn() before TargetDB.Connect()")
	}
	return pg.conn_
}

func (pg *TargetPostgreSQL) reconnect() error {
	pg.Mutex.Lock()
	defer pg.Mutex.Unlock()

	var err error
	pg.disconnect()
	for attempt := 1; attempt < 5; attempt++ {
		err = pg.connect()
		if err == nil {
			return nil
		}
		log.Infof("Failed to reconnect to the target database: %s", err)
		time.Sleep(time.Duration(attempt*2) * time.Second)
		// Retry.
	}
	return fmt.Errorf("reconnect to target db: %w", err)
}

func (pg *TargetPostgreSQL) connect() error {
	if pg.conn_ != nil {
		// Already connected.
		return nil
	}
	connStr := pg.tconf.GetConnectionUri()
	conn, err := pgx.Connect(context.Background(), connStr)
	if err != nil {
		return fmt.Errorf("connect to target db: %w", err)
	}
	pg.setTargetSchema(conn)
	pg.conn_ = conn
	return nil
}

func (pg *TargetPostgreSQL) disconnect() {
	if pg.conn_ == nil {
		// Already disconnected.
		return
	}

	err := pg.conn_.Close(context.Background())
	if err != nil {
		log.Infof("Failed to close connection to the target database: %s", err)
	}
	pg.conn_ = nil
}

func (pg *TargetPostgreSQL) EnsureConnected() {
	err := pg.connect()
	if err != nil {
		utils.ErrExit("Failed to connect to the target DB: %s", err)
	}
}

func (pg *TargetPostgreSQL) GetVersion() string {
	if pg.tconf.DBVersion != "" {
		return pg.tconf.DBVersion
	}

	pg.EnsureConnected()
	pg.Mutex.Lock()
	defer pg.Mutex.Unlock()
	query := "SELECT setting FROM pg_settings WHERE name = 'server_version'"
	err := pg.conn_.QueryRow(context.Background(), query).Scan(&pg.tconf.DBVersion)
	if err != nil {
		utils.ErrExit("get target db version: %s", err)
	}
	return pg.tconf.DBVersion
}

func (pg *TargetPostgreSQL) PrepareForStreaming() {
	log.Infof("Preparing target DB for streaming - disable throttling")
	pg.connPool.DisableThrottling()
}

const PG_DEFAULT_PARALLELISM_FACTOR = 8 // factor for default parallelism in case fetchDefaultParallelJobs() is not able to get the no of cores

func (pg *TargetPostgreSQL) InitConnPool() error {
	tconfs := []*TargetConf{pg.tconf}
	var targetUriList []string
	for _, tconf := range tconfs {
		targetUriList = append(targetUriList, tconf.Uri)
	}
	log.Infof("targetUriList: %s", utils.GetRedactedURLs(targetUriList))

	if pg.tconf.Parallelism == 0 {
		pg.tconf.Parallelism = fetchDefaultParallelJobs(tconfs, PG_DEFAULT_PARALLELISM_FACTOR)
		log.Infof("Using %d parallel jobs by default. Use --parallel-jobs to specify a custom value", pg.tconf.Parallelism)
	}

	params := &ConnectionParams{
		NumConnections:    pg.tconf.Parallelism,
		ConnUriList:       targetUriList,
		SessionInitScript: getYBSessionInitScript(pg.tconf),
		// works fine as we check the support of any session variable before using it in the script.
		// So upsert and disable transaction will never be used for PG
	}
	pg.connPool = NewConnectionPool(params)
	return nil
}

func (pg *TargetPostgreSQL) CreateVoyagerSchema() error {
	cmds := []string{
		fmt.Sprintf(`CREATE SCHEMA IF NOT EXISTS %s;`, BATCH_METADATA_TABLE_SCHEMA),
		fmt.Sprintf(`CREATE TABLE IF NOT EXISTS %s (
			migration_uuid uuid,
			data_file_name VARCHAR(250),
			batch_number INT,
			schema_name VARCHAR(250),
			table_name VARCHAR(250),
			rows_imported BIGINT,
			PRIMARY KEY (migration_uuid, data_file_name, batch_number, schema_name, table_name)
		);`, BATCH_METADATA_TABLE_NAME),
		fmt.Sprintf(`CREATE TABLE IF NOT EXISTS %s (
			migration_uuid uuid,
			channel_no INT,
			last_applied_vsn BIGINT,
			num_inserts BIGINT,
			num_deletes BIGINT,
			num_updates BIGINT,
			PRIMARY KEY (migration_uuid, channel_no));`, EVENT_CHANNELS_METADATA_TABLE_NAME),
		fmt.Sprintf(`CREATE TABLE IF NOT EXISTS %s (
			migration_uuid uuid,
			table_name VARCHAR(250), 
			channel_no INT,
			total_events BIGINT,
			num_inserts BIGINT,
			num_deletes BIGINT,
			num_updates BIGINT,
			PRIMARY KEY (migration_uuid, table_name, channel_no));`, EVENTS_PER_TABLE_METADATA_TABLE_NAME),
	}

	maxAttempts := 12
	var err error
outer:
	for _, cmd := range cmds {
		for attempt := 1; attempt <= maxAttempts; attempt++ {
			log.Infof("Executing on target: [%s]", cmd)
			conn := pg.Conn()
			_, err = conn.Exec(context.Background(), cmd)
			if err == nil {
				// No error. Move on to the next command.
				continue outer
			}
			log.Warnf("Error while running [%s] attempt %d: %s", cmd, attempt, err)
			time.Sleep(5 * time.Second)
			err2 := pg.reconnect()
			if err2 != nil {
				log.Warnf("Failed to reconnect to the target database: %s", err2)
				break
			}
		}
		if err != nil {
			return fmt.Errorf("create ybvoyager schema on target: %w", err)
		}
	}
	return nil
}

func getDefaultPGSchema(schema string) (string, bool) {
	// second return value is true if public is not included in schema list
	// which indicates noDefaultSchema
	schemas := strings.Split(schema, ",")
	if len(schemas) == 1 {
		return schema, false
	} else if slices.Contains(schemas, "public") {
		return "public", false
	} else {
		return "", true
	}
}

func (pg *TargetPostgreSQL) qualifyTableName(tableName string) (string, error) {
	defaultSchema, noDefaultSchema := getDefaultPGSchema(pg.tconf.Schema)
	if len(strings.Split(tableName, ".")) != 2 {
		if noDefaultSchema {
			return "", fmt.Errorf("object name %q does not have schema name and public schema is not included in the schema list", tableName)
		}
		tableName = fmt.Sprintf("%s.%s", defaultSchema, tableName)
	}
	return tableName, nil
}

func (pg *TargetPostgreSQL) GetNonEmptyTables(tables []sqlname.NameTuple) []sqlname.NameTuple {
	result := []sqlname.NameTuple{}

	for _, table := range tables {
		log.Infof("checking if table %q is empty.", table)
		tmp := false
		stmt := fmt.Sprintf("SELECT TRUE FROM %s LIMIT 1;", table.ForUserQuery())
		err := pg.Conn().QueryRow(context.Background(), stmt).Scan(&tmp)
		if err == pgx.ErrNoRows {
			continue
		}
		if err != nil {
			utils.ErrExit("failed to check whether table %q empty: %s", table, err)
		}
		result = append(result, table)
	}
	log.Infof("non empty tables: %v", result)
	return result
}

func (pg *TargetPostgreSQL) ImportBatch(batch Batch, args *ImportBatchArgs, exportDir string, tableSchema map[string]map[string]string) (int64, error) {
	var rowsAffected int64
	var err error
	copyFn := func(conn *pgx.Conn) (bool, error) {
		rowsAffected, err = pg.importBatch(conn, batch, args)
		return false, err // Retries are now implemented in the caller.
	}
	err = pg.connPool.WithConn(copyFn)
	return rowsAffected, err
}

func (pg *TargetPostgreSQL) importBatch(conn *pgx.Conn, batch Batch, args *ImportBatchArgs) (rowsAffected int64, err error) {
	var file *os.File
	file, err = batch.Open()
	if err != nil {
		return 0, fmt.Errorf("open file %s: %w", batch.GetFilePath(), err)
	}
	defer file.Close()

	//setting the schema so that COPY command can acesss the table
	pg.setTargetSchema(conn)

	// NOTE: DO NOT DEFINE A NEW err VARIABLE IN THIS FUNCTION. ELSE, IT WILL MASK THE err FROM RETURN LIST.
	ctx := context.Background()
	var tx pgx.Tx
	tx, err = conn.BeginTx(ctx, pgx.TxOptions{})
	if err != nil {
		return 0, fmt.Errorf("begin transaction: %w", err)
	}
	defer func() {
		var err2 error
		if err != nil {
			err2 = tx.Rollback(ctx)
			if err2 != nil {
				rowsAffected = 0
				err = fmt.Errorf("rollback txn: %w (while processing %s)", err2, err)
			}
		} else {
			err2 = tx.Commit(ctx)
			if err2 != nil {
				rowsAffected = 0
				err = fmt.Errorf("commit txn: %w", err2)
			}
		}
	}()

	// Check if the split is already imported.
	var alreadyImported bool
	alreadyImported, rowsAffected, err = pg.isBatchAlreadyImported(tx, batch)
	if err != nil {
		return 0, err
	}
	if alreadyImported {
		return rowsAffected, nil
	}

	// Import the split using COPY command.
	var res pgconn.CommandTag
	copyCommand := args.GetPGCopyStatement()
	log.Infof("Importing %q using COPY command: [%s]", batch.GetFilePath(), copyCommand)
	res, err = tx.Conn().PgConn().CopyFrom(context.Background(), file, copyCommand)
	if err != nil {
		var pgerr *pgconn.PgError
		if errors.As(err, &pgerr) {
			err = fmt.Errorf("%s, %s in %s", err.Error(), pgerr.Where, batch.GetFilePath())
		}
		return res.RowsAffected(), err
	}

	err = pg.recordEntryInDB(tx, batch, res.RowsAffected())
	if err != nil {
		err = fmt.Errorf("record entry in DB for batch %q: %w", batch.GetFilePath(), err)
	}
	return res.RowsAffected(), err
}

<<<<<<< HEAD
func (pg *TargetPostgreSQL) GetListOfTableAttributes(schemaName, tableName string) ([]string, error) {
=======
func (pg *TargetPostgreSQL) IfRequiredQuoteColumnNames(tableNameTup sqlname.NameTuple, columns []string) ([]string, error) {
	result := make([]string, len(columns))
	// FAST PATH.
	fastPathSuccessful := true
	for i, colName := range columns {
		if strings.ToLower(colName) == colName {
			if sqlname.IsReservedKeywordPG(colName) && colName[0:1] != `"` {
				result[i] = fmt.Sprintf(`"%s"`, colName)
			} else {
				result[i] = colName
			}
		} else {
			// Go to slow path.
			log.Infof("column name (%s) is not all lower-case. Going to slow path.", colName)
			result = make([]string, len(columns))
			fastPathSuccessful = false
			break
		}
	}
	if fastPathSuccessful {
		log.Infof("FAST PATH: columns of table %s after quoting: %v", tableNameTup, result)
		return result, nil
	}
	// SLOW PATH.
	targetColumns, err := pg.getListOfTableAttributes(tableNameTup)
	if err != nil {
		return nil, fmt.Errorf("get list of table attributes: %w", err)
	}
	log.Infof("columns of table %s in target db: %v", tableNameTup.ForUserQuery(), targetColumns)

	for i, colName := range columns {
		if colName[0] == '"' && colName[len(colName)-1] == '"' {
			colName = colName[1 : len(colName)-1]
		}
		switch true {
		// TODO: Move sqlname.IsReservedKeyword() in this file.
		case sqlname.IsReservedKeywordPG(colName):
			result[i] = fmt.Sprintf(`"%s"`, colName)
		case colName == strings.ToLower(colName): // Name is all lowercase.
			result[i] = colName
		case slices.Contains(targetColumns, colName): // Name is not keyword and is not all lowercase.
			result[i] = fmt.Sprintf(`"%s"`, colName)
		case slices.Contains(targetColumns, strings.ToLower(colName)): // Case insensitive name given with mixed case.
			result[i] = strings.ToLower(colName)
		default:
			return nil, fmt.Errorf("column %q not found in table %s", colName, tableNameTup)
		}
	}
	log.Infof("columns of table %s after quoting: %v", tableNameTup.ForUserQuery(), result)
	return result, nil
}

func (pg *TargetPostgreSQL) getListOfTableAttributes(nt sqlname.NameTuple) ([]string, error) {
>>>>>>> 9255492f
	var result []string
	sname, tname := nt.ForCatalogQuery()
	query := fmt.Sprintf(
		`SELECT column_name FROM information_schema.columns WHERE table_schema = '%s' AND table_name ILIKE '%s'`,
		sname, tname)
	rows, err := pg.Conn().Query(context.Background(), query)
	if err != nil {
		return nil, fmt.Errorf("run [%s] on target: %w", query, err)
	}
	defer rows.Close()
	for rows.Next() {
		var colName string
		err = rows.Scan(&colName)
		if err != nil {
			return nil, fmt.Errorf("scan column name: %w", err)
		}
		result = append(result, colName)
	}
	return result, nil
}

func (pg *TargetPostgreSQL) IsNonRetryableCopyError(err error) bool {
	return err != nil && utils.ContainsAnySubstringFromSlice(NonRetryCopyErrors, err.Error()) // not retrying atleast on the syntax errors and unique constraint
}

func (pg *TargetPostgreSQL) RestoreSequences(sequencesLastVal map[string]int64) error {
	log.Infof("restoring sequences on target")
	batch := pgx.Batch{}
	restoreStmt := "SELECT pg_catalog.setval('%s', %d, true)"
	for sequenceName, lastValue := range sequencesLastVal {
		if lastValue == 0 {
			// TODO: can be valid for cases like cyclic sequences
			continue
		}
		// same function logic will work for sequences as well
		sequenceName, err := pg.qualifyTableName(sequenceName)
		if err != nil {
			return fmt.Errorf("qualify sequence name: %w", err)
		}
		log.Infof("restore sequence %s to %d", sequenceName, lastValue)
		batch.Queue(fmt.Sprintf(restoreStmt, sequenceName, lastValue))
	}

	err := pg.connPool.WithConn(func(conn *pgx.Conn) (retry bool, err error) {
		br := conn.SendBatch(context.Background(), &batch)
		for i := 0; i < batch.Len(); i++ {
			_, err := br.Exec()
			if err != nil {
				log.Errorf("error executing restore sequence stmt: %v", err)
				return false, fmt.Errorf("error executing restore sequence stmt: %w", err)
			}
		}
		if err := br.Close(); err != nil {
			log.Errorf("error closing batch: %v", err)
			return false, fmt.Errorf("error closing batch: %w", err)
		}
		return false, nil
	})
	if err != nil {
		return fmt.Errorf("error restoring sequences: %w", err)
	}
	return err
}

/*
TODO(future): figure out the sql error codes for prepared statements which have become invalid
and needs to be prepared again
*/
func (pg *TargetPostgreSQL) ExecuteBatch(migrationUUID uuid.UUID, batch *EventBatch) error {
	log.Infof("executing batch of %d events", len(batch.Events))
	ybBatch := pgx.Batch{}
	stmtToPrepare := make(map[string]string)
	// processing batch events to convert into prepared or unprepared statements based on Op type
	for i := 0; i < len(batch.Events); i++ {
		event := batch.Events[i]
		if event.Op == "u" {
			stmt := event.GetSQLStmt(pg)
			ybBatch.Queue(stmt)
		} else {
			stmt := event.GetPreparedSQLStmt(pg, pg.tconf.TargetDBType)
			params := event.GetParams()
			if _, ok := stmtToPrepare[stmt]; !ok {
				stmtToPrepare[event.GetPreparedStmtName()] = stmt
			}
			ybBatch.Queue(stmt, params...)
		}
	}

	err := pg.connPool.WithConn(func(conn *pgx.Conn) (retry bool, err error) {
		ctx := context.Background()
		tx, err := conn.BeginTx(ctx, pgx.TxOptions{})
		if err != nil {
			return false, fmt.Errorf("error creating tx: %w", err)
		}
		defer tx.Rollback(ctx)

		for name, stmt := range stmtToPrepare {
			err := pg.connPool.PrepareStatement(conn, name, stmt)
			if err != nil {
				log.Errorf("error preparing stmt(%q): %v", stmt, err)
				return false, fmt.Errorf("error preparing stmt: %w", err)
			}
		}

		br := tx.SendBatch(ctx, &ybBatch)
		closeBatch := func() error {
			if closeErr := br.Close(); closeErr != nil {
				log.Errorf("error closing batch: %v", closeErr)
				return closeErr
			}
			return nil
		}
		for i := 0; i < len(batch.Events); i++ {
			_, err := br.Exec()
			if err != nil {
				log.Errorf("error executing stmt for event with vsn(%d): %v", batch.Events[i].Vsn, err)
				closeBatch()
				return false, fmt.Errorf("error executing stmt for event with vsn(%d): %v", batch.Events[i].Vsn, err)
			}
		}
		err = closeBatch()
		if err != nil {
			return false, err
		}

		updateVsnQuery := batch.GetChannelMetadataUpdateQuery(migrationUUID)
		res, err := tx.Exec(context.Background(), updateVsnQuery)
		if err != nil || res.RowsAffected() == 0 {
			log.Errorf("error executing stmt: %v, rowsAffected: %v", err, res.RowsAffected())
			return false, fmt.Errorf("failed to update vsn on target db via query-%s: %w, rowsAffected: %v",
				updateVsnQuery, err, res.RowsAffected())
		}
		log.Debugf("Updated event channel meta info with query = %s; rows Affected = %d", updateVsnQuery, res.RowsAffected())

		tableNames := batch.GetTableNames()
		for _, tableName := range tableNames {
			updateTableStatsQuery := batch.GetQueriesToUpdateEventStatsByTable(migrationUUID, tableName)
			res, err = tx.Exec(context.Background(), updateTableStatsQuery)
			if err != nil {
				log.Errorf("error executing stmt: %v, rowsAffected: %v", err, res.RowsAffected())
				return false, fmt.Errorf("failed to update table stats on target db via query-%s: %w, rowsAffected: %v",
					updateTableStatsQuery, err, res.RowsAffected())
			}
			if res.RowsAffected() == 0 {
				insertTableStatsQuery := batch.GetQueriesToInsertEventStatsByTable(migrationUUID, tableName)
				res, err = tx.Exec(context.Background(), insertTableStatsQuery)
				if err != nil {
					log.Errorf("error executing stmt: %v, rowsAffected: %v", err, res.RowsAffected())
					return false, fmt.Errorf("failed to insert table stats on target db via query-%s: %w, rowsAffected: %v",
						updateTableStatsQuery, err, res.RowsAffected())
				}
			}
			log.Debugf("Updated table stats meta info with query = %s; rows Affected = %d", updateTableStatsQuery, res.RowsAffected())
		}
		if err = tx.Commit(ctx); err != nil {
			return false, fmt.Errorf("failed to commit transaction : %w", err)
		}

		return false, err
	})
	if err != nil {
		return fmt.Errorf("error executing batch: %w", err)
	}

	// Idempotency considerations:
	// Note: Assuming PK column value is not changed via UPDATEs
	// INSERT: The connPool sets `yb_enable_upsert_mode to true`. Hence the insert will be
	// successful even if the row already exists.
	// DELETE does NOT fail if the row does not exist. Rows affected will be 0.
	// UPDATE statement does not fail if the row does not exist. Rows affected will be 0.

	return nil
}

func (pg *TargetPostgreSQL) setTargetSchema(conn *pgx.Conn) {
	setSchemaQuery := fmt.Sprintf("SET SEARCH_PATH TO %s", pg.tconf.Schema)
	_, err := conn.Exec(context.Background(), setSchemaQuery)
	if err != nil {
		utils.ErrExit("run query %q on target %q: %s", setSchemaQuery, pg.tconf.Host, err)
	}
}

func (pg *TargetPostgreSQL) isBatchAlreadyImported(tx pgx.Tx, batch Batch) (bool, int64, error) {
	var rowsImported int64
	query := batch.GetQueryIsBatchAlreadyImported()
	err := tx.QueryRow(context.Background(), query).Scan(&rowsImported)
	if err == nil {
		log.Infof("%v rows from %q are already imported", rowsImported, batch.GetFilePath())
		return true, rowsImported, nil
	}
	if err == pgx.ErrNoRows {
		log.Infof("%q is not imported yet", batch.GetFilePath())
		return false, 0, nil
	}
	return false, 0, fmt.Errorf("check if %s is already imported: %w", batch.GetFilePath(), err)
}

func (pg *TargetPostgreSQL) recordEntryInDB(tx pgx.Tx, batch Batch, rowsAffected int64) error {
	cmd := batch.GetQueryToRecordEntryInDB(rowsAffected)
	_, err := tx.Exec(context.Background(), cmd)
	if err != nil {
		return fmt.Errorf("insert into %s: %w", BATCH_METADATA_TABLE_NAME, err)
	}
	return nil
}

func (pg *TargetPostgreSQL) MaxBatchSizeInBytes() int64 {
	return 200 * 1024 * 1024 // 200 MB //TODO
}

func (pg *TargetPostgreSQL) GetIdentityColumnNamesForTable(tableNameTup sqlname.NameTuple, identityType string) ([]string, error) {
	sname, tname := tableNameTup.ForCatalogQuery()
	query := fmt.Sprintf(`SELECT column_name FROM information_schema.columns where table_schema='%s' AND
		table_name='%s' AND is_identity='YES' AND identity_generation='%s'`, sname, tname, identityType)
	log.Infof("query of identity(%s) columns for table(%s): %s", identityType, tableNameTup, query)
	var identityColumns []string
	err := pg.connPool.WithConn(func(conn *pgx.Conn) (bool, error) {
		rows, err := conn.Query(context.Background(), query)
		if err != nil {
			log.Errorf("querying identity(%s) columns: %v", identityType, err)
			return false, fmt.Errorf("querying identity(%s) columns: %w", identityType, err)
		}
		defer rows.Close()
		for rows.Next() {
			var colName string
			err = rows.Scan(&colName)
			if err != nil {
				log.Errorf("scanning row for identity(%s) column name: %v", identityType, err)
				return false, fmt.Errorf("scanning row for identity(%s) column name: %w", identityType, err)
			}
			identityColumns = append(identityColumns, colName)
		}
		return false, nil
	})
	return identityColumns, err
}

func (pg *TargetPostgreSQL) DisableGeneratedAlwaysAsIdentityColumns(tableColumnsMap *utils.StructMap[sqlname.NameTuple, []string]) error {
	log.Infof("disabling generated always as identity columns")
	return pg.alterColumns(tableColumnsMap, "SET GENERATED BY DEFAULT")
}

func (pg *TargetPostgreSQL) EnableGeneratedAlwaysAsIdentityColumns(tableColumnsMap *utils.StructMap[sqlname.NameTuple, []string]) error {
	log.Infof("enabling generated always as identity columns")
	// pg automatically resumes the value for further inserts due to sequence attached
	return pg.alterColumns(tableColumnsMap, "SET GENERATED ALWAYS")
}

func (pg *TargetPostgreSQL) EnableGeneratedByDefaultAsIdentityColumns(tableColumnsMap *utils.StructMap[sqlname.NameTuple, []string]) error {
	log.Infof("enabling generated by default as identity columns")
	return pg.alterColumns(tableColumnsMap, "SET GENERATED BY DEFAULT")
}

func (pg *TargetPostgreSQL) alterColumns(tableColumnsMap *utils.StructMap[sqlname.NameTuple, []string], alterAction string) error {
	log.Infof("altering columns for action %s", alterAction)
	return tableColumnsMap.IterKV(func(table sqlname.NameTuple, columns []string) (bool, error) {
		batch := pgx.Batch{}
		for _, column := range columns {
			query := fmt.Sprintf(`ALTER TABLE %s ALTER COLUMN %s %s`, table.ForUserQuery(), column, alterAction)
			batch.Queue(query)
		}

		err := pg.connPool.WithConn(func(conn *pgx.Conn) (bool, error) {
			br := conn.SendBatch(context.Background(), &batch)
			for i := 0; i < batch.Len(); i++ {
				_, err := br.Exec()
				if err != nil {
					log.Errorf("executing query to alter columns for table(%s): %v", table.ForUserQuery(), err)
					return false, fmt.Errorf("executing query to alter columns for table(%s): %w", table.ForUserQuery(), err)
				}
			}
			if err := br.Close(); err != nil {
				log.Errorf("closing batch of queries to alter columns for table(%s): %v", table.ForUserQuery(), err)
				return false, fmt.Errorf("closing batch of queries to alter columns for table(%s): %w", table.ForUserQuery(), err)
			}
			return false, nil
		})
		if err != nil {
			return false, err
		}
		return true, nil
	})
}

func (pg *TargetPostgreSQL) isSchemaExists(schema string) bool {
	query := fmt.Sprintf("SELECT true FROM information_schema.schemata WHERE schema_name = '%s'", schema)
	return pg.isQueryResultNonEmpty(query)
}

func (pg *TargetPostgreSQL) isTableExists(tableNameTup sqlname.NameTuple) bool {
	schema, table := tableNameTup.ForCatalogQuery()
	query := fmt.Sprintf("SELECT true FROM information_schema.tables WHERE table_schema = '%s' AND table_name = '%s'", schema, table)
	return pg.isQueryResultNonEmpty(query)
}

func (pg *TargetPostgreSQL) isQueryResultNonEmpty(query string) bool {
	rows, err := pg.Query(query)
	if err != nil {
		utils.ErrExit("error checking if query %s is empty: %v", query, err)
	}
	defer rows.Close()

	return rows.Next()
}

func (pg *TargetPostgreSQL) InvalidIndexes() (map[string]bool, error) {
	return nil, nil
}

func (pg *TargetPostgreSQL) ClearMigrationState(migrationUUID uuid.UUID, exportDir string) error {
	log.Infof("clearing migration state for migrationUUID: %s", migrationUUID)
	schema := BATCH_METADATA_TABLE_SCHEMA
	if !pg.isSchemaExists(schema) {
		log.Infof("schema %s does not exist, nothing to clear migration state", schema)
		return nil
	}

	// clean up all the tables in BATCH_METADATA_TABLE_SCHEMA for given migrationUUID
	tableNames := []string{BATCH_METADATA_TABLE_NAME, EVENT_CHANNELS_METADATA_TABLE_NAME, EVENTS_PER_TABLE_METADATA_TABLE_NAME} // replace with actual table names
	tables := []sqlname.NameTuple{}
	for _, tableName := range tableNames {
		parts := strings.Split(tableName, ".")
		objName := sqlname.NewObjectName(sqlname.POSTGRESQL, "", parts[0], parts[1])
		nt := sqlname.NameTuple{
			CurrentName: objName,
			SourceName:  objName,
			TargetName:  objName,
		}
		tables = append(tables, nt)
	}
	for _, table := range tables {
		if !pg.isTableExists(table) {
			log.Infof("table %s does not exist, nothing to clear migration state", table)
			continue
		}
		log.Infof("cleaning up table %s for migrationUUID=%s", table, migrationUUID)
		query := fmt.Sprintf("DELETE FROM %s WHERE migration_uuid = '%s'", table.ForUserQuery(), migrationUUID)
		_, err := pg.Exec(query)
		if err != nil {
			log.Errorf("error cleaning up table %s for migrationUUID=%s: %v", table, migrationUUID, err)
			return fmt.Errorf("error cleaning up table %s for migrationUUID=%s: %w", table, migrationUUID, err)
		}
	}

	nonEmptyTables := pg.GetNonEmptyTables(tables)
	if len(nonEmptyTables) != 0 {
		log.Infof("tables %v are not empty in schema %s", nonEmptyTables, schema)
		utils.PrintAndLog("removed the current migration state from the target DB. "+
			"But could not remove the schema '%s' as it still contains state of other migrations in '%s' database", schema, pg.tconf.DBName)
		return nil
	}
	utils.PrintAndLog("dropping schema %s", schema)
	query := fmt.Sprintf("DROP SCHEMA %s CASCADE", schema)
	_, err := pg.conn_.Exec(context.Background(), query)
	if err != nil {
		log.Errorf("error dropping schema %s: %v", schema, err)
		return fmt.Errorf("error dropping schema %s: %w", schema, err)
	}

	return nil
}<|MERGE_RESOLUTION|>--- conflicted
+++ resolved
@@ -31,6 +31,7 @@
 	"golang.org/x/exp/slices"
 
 	"github.com/yugabyte/yb-voyager/yb-voyager/src/utils"
+	"github.com/yugabyte/yb-voyager/yb-voyager/src/utils/sqlname"
 )
 
 type TargetPostgreSQL struct {
@@ -411,9 +412,6 @@
 	return res.RowsAffected(), err
 }
 
-<<<<<<< HEAD
-func (pg *TargetPostgreSQL) GetListOfTableAttributes(schemaName, tableName string) ([]string, error) {
-=======
 func (pg *TargetPostgreSQL) IfRequiredQuoteColumnNames(tableNameTup sqlname.NameTuple, columns []string) ([]string, error) {
 	result := make([]string, len(columns))
 	// FAST PATH.
@@ -438,7 +436,7 @@
 		return result, nil
 	}
 	// SLOW PATH.
-	targetColumns, err := pg.getListOfTableAttributes(tableNameTup)
+	targetColumns, err := pg.GetListOfTableAttributes(tableNameTup)
 	if err != nil {
 		return nil, fmt.Errorf("get list of table attributes: %w", err)
 	}
@@ -466,8 +464,7 @@
 	return result, nil
 }
 
-func (pg *TargetPostgreSQL) getListOfTableAttributes(nt sqlname.NameTuple) ([]string, error) {
->>>>>>> 9255492f
+func (pg *TargetPostgreSQL) GetListOfTableAttributes(nt sqlname.NameTuple) ([]string, error) {
 	var result []string
 	sname, tname := nt.ForCatalogQuery()
 	query := fmt.Sprintf(
