--- conflicted
+++ resolved
@@ -554,10 +554,6 @@
 	password := tdb.tconf.Password
 	connectString := tdb.getConnectionString(tdb.tconf)
 	oracleConnectionString := fmt.Sprintf("%s@\"%s\"", user, connectString)
-<<<<<<< HEAD
-	sqlldrArgs := fmt.Sprintf("userid=%s control=%s log=%s DIRECT=TRUE NO_INDEX_ERRORS=TRUE ERRORS=0",
-		oracleConnectionString, sqlldrControlFilePath, sqlldrLogFilePath)
-=======
 	/*
 	reference for sqlldr cli options https://docs.oracle.com/en/database/oracle/oracle-database/19/sutil/oracle-sql-loader-commands.html#GUID-24205A60-E16F-4DBA-AD82-376C401013DF
     DIRECT=TRUE for using faster mode (direct path)
@@ -565,8 +561,8 @@
 	SKIP=1 for skipping the first row which is the header
 	ERRORS=0 for exiting on first error and 0 errors allowed
 	*/
-	sqlldrArgs := fmt.Sprintf("userid=%s control=%s log=%s DIRECT=TRUE NO_INDEX_ERRORS=TRUE SKIP=1 ERRORS=0", oracleConnectionString, sqlldrControlFilePath, sqlldrLogFilePath)
->>>>>>> d0aa3100
+	sqlldrArgs := fmt.Sprintf("userid=%s control=%s log=%s DIRECT=TRUE NO_INDEX_ERRORS=TRUE SKIP=1 ERRORS=0", 
+	oracleConnectionString, sqlldrControlFilePath, sqlldrLogFilePath)
 
 	var outbuf string
 	var errbuf string
