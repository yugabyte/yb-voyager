--- conflicted
+++ resolved
@@ -30,10 +30,11 @@
 
 	"github.com/google/uuid"
 	log "github.com/sirupsen/logrus"
+	"golang.org/x/exp/slices"
+
 	"github.com/yugabyte/yb-voyager/yb-voyager/src/sqlldr"
 	"github.com/yugabyte/yb-voyager/yb-voyager/src/utils"
 	"github.com/yugabyte/yb-voyager/yb-voyager/src/utils/sqlname"
-	"golang.org/x/exp/slices"
 )
 
 type TargetOracleDB struct {
@@ -397,11 +398,7 @@
 	}
 }
 
-<<<<<<< HEAD
-func (tdb *TargetOracleDB) IfRequiredQuoteColumnNames(tableName sqlname.NameTuple, columns []string) ([]string, error) {
-=======
 func (tdb *TargetOracleDB) IfRequiredQuoteColumnNames(tableNameTup sqlname.NameTuple, columns []string) ([]string, error) {
->>>>>>> 256ba087
 	result := make([]string, len(columns))
 	// FAST PATH.
 	fastPathSuccessful := true
@@ -425,19 +422,11 @@
 		return result, nil
 	}
 	// SLOW PATH.
-<<<<<<< HEAD
-	targetColumns, err := tdb.getListOfTableAttributes(tableName)
+	targetColumns, err := tdb.getListOfTableAttributes(tableNameTup)
 	if err != nil {
 		return nil, fmt.Errorf("get list of table attributes: %w", err)
 	}
-	log.Infof("columns of table %s in target db: %v", tableName, targetColumns)
-=======
-	targetColumns, err := tdb.getListOfTableAttributes(tableNameTup)
-	if err != nil {
-		return nil, fmt.Errorf("get list of table attributes: %w", err)
-	}
 	log.Infof("columns of table %s in target db: %v", tableNameTup, targetColumns)
->>>>>>> 256ba087
 	for i, colName := range columns {
 		if colName[0] == '"' && colName[len(colName)-1] == '"' {
 			colName = colName[1 : len(colName)-1]
@@ -456,21 +445,12 @@
 			return nil, fmt.Errorf("column %q not found in table %s", colName, tableNameTup)
 		}
 	}
-<<<<<<< HEAD
-	log.Infof("columns of table %s after quoting: %v", tableName, result)
-	return result, nil
-}
-
-func (tdb *TargetOracleDB) getListOfTableAttributes(tableName sqlname.NameTuple) ([]string, error) {
-	sname, tname := tableName.ForCatalogQuery()
-=======
 	log.Infof("columns of table %s after quoting: %v", tableNameTup, result)
 	return result, nil
 }
 
 func (tdb *TargetOracleDB) getListOfTableAttributes(tableNameTup sqlname.NameTuple) ([]string, error) {
 	sname, tname := tableNameTup.ForCatalogQuery()
->>>>>>> 256ba087
 	query := fmt.Sprintf("SELECT column_name FROM all_tab_columns WHERE table_name = '%s' AND owner = '%s'", tname, sname)
 	rows, err := tdb.conn.QueryContext(context.Background(), query)
 	if err != nil {
@@ -606,19 +586,11 @@
 	return 2 * 1024 * 1024 * 1024 // 2GB
 }
 
-<<<<<<< HEAD
-func (tdb *TargetOracleDB) GetIdentityColumnNamesForTable(table sqlname.NameTuple, identityType string) ([]string, error) {
-	sname, tname := table.ForCatalogQuery()
-	query := fmt.Sprintf(`Select COLUMN_NAME from ALL_TAB_IDENTITY_COLS where OWNER = '%s'
-	AND TABLE_NAME = '%s' AND GENERATION_TYPE='%s'`, sname, tname, identityType)
-	log.Infof("query of identity(%s) columns for table(%s): %s", identityType, table, query)
-=======
 func (tdb *TargetOracleDB) GetIdentityColumnNamesForTable(tableNameTup sqlname.NameTuple, identityType string) ([]string, error) {
 	sname, tname := tableNameTup.ForCatalogQuery()
 	query := fmt.Sprintf(`Select COLUMN_NAME from ALL_TAB_IDENTITY_COLS where OWNER = '%s'
 	AND TABLE_NAME = '%s' AND GENERATION_TYPE='%s'`, sname, tname, identityType)
 	log.Infof("query of identity(%s) columns for table(%s): %s", identityType, tableNameTup, query)
->>>>>>> 256ba087
 	var identityColumns []string
 	err := tdb.WithConn(func(conn *sql.Conn) (bool, error) {
 		rows, err := conn.QueryContext(context.Background(), query)
