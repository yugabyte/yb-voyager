//go:build unit

/*
Copyright (c) YugabyteDB, Inc.

Licensed under the Apache License, Version 2.0 (the "License");
you may not use this file except in compliance with the License.
You may obtain a copy of the License at

	http://www.apache.org/licenses/LICENSE-2.0

Unless required by applicable law or agreed to in writing, software
distributed under the License is distributed on an "AS IS" BASIS,
WITHOUT WARRANTIES OR CONDITIONS OF ANY KIND, either express or implied.
See the License for the specific language governing permissions and
limitations under the License.
*/
// package for tgtdb value converter suite
package tgtdbsuite

import (
	"encoding/base64"
	"testing"
	"time"

	"github.com/stretchr/testify/assert"
)

func TestStringConversionWithFormattingWithDoubleQuotes(t *testing.T) {
	// Given
	value := "abc\"def"
	// When we convert with formatIfRequired is true
	result, err := YBValueConverterSuite["STRING"](value, true, nil)
	assert.NoError(t, err)
	// Then
	assert.Equal(t, "'abc\"def'", result)
}

func TestStringConversionWithFormattingWithSingleQuotesEscaped(t *testing.T) {
	// Given
	value := "abc'def"
	// When we convert with formatIfRequired is true
	result, err := YBValueConverterSuite["STRING"](value, true, nil)
	assert.NoError(t, err)
	// Then
	assert.Equal(t, "'abc''def'", result)
}

func TestJsonConversionWithFormattingWithDoubleQuotes(t *testing.T) {
	// Given
	value := `{"key":"value"}`
	// When we convert with formatIfRequired is true
	result, err := YBValueConverterSuite["io.debezium.data.Json"](value, true, nil)
	assert.NoError(t, err)
	// Then
	assert.Equal(t, `'{"key":"value"}'`, result)
}

func TestJsonConversionWithFormattingWithSingleQuotesEscaped(t *testing.T) {
	// Given
	value := `{"key":"value's"}`
	// When we convert with formatIfRequired is true
	result, err := YBValueConverterSuite["io.debezium.data.Json"](value, true, nil)
	assert.NoError(t, err)
	// Then
	assert.Equal(t, `'{"key":"value''s"}'`, result)
}

func TestEnumConversionWithFormattingWithDoubleQuotes(t *testing.T) {
	// Given
	value := `enum"Value`
	// When we convert with formatIfRequired is true
	result, err := YBValueConverterSuite["io.debezium.data.Enum"](value, true, nil)
	assert.NoError(t, err)
	// Then
	assert.Equal(t, `'enum"Value'`, result)
}

func TestEnumConversionWithFormattingWithSingleQuotesEscaped(t *testing.T) {
	// Given
	value := "enum'Value"
	// When we convert with formatIfRequired is true
	result, err := YBValueConverterSuite["io.debezium.data.Enum"](value, true, nil)
	assert.NoError(t, err)
	// Then
	assert.Equal(t, "'enum''Value'", result)
}

func TestUUIDConversionWithFormatting(t *testing.T) {
	// Given
	value := "123e4567-e89b-12d3-a456-426614174000"
	// When we convert with formatIfRequired is true
	result, err := YBValueConverterSuite["io.debezium.data.Uuid"](value, true, nil)
	assert.NoError(t, err)
	// Then
	assert.Equal(t, `'123e4567-e89b-12d3-a456-426614174000'`, result)
}

<<<<<<< HEAD
// Test 1.1: TestStringConversionWithBackslash
// Tests backslash handling in STRING type conversion
// NOTE: With standard_conforming_strings=ON (default in PostgreSQL 9.1+),
// backslashes are treated as literal characters and don't need escaping
func TestStringConversionWithBackslash(t *testing.T) {
	testCases := []struct {
		name             string
		input            string
		formatIfRequired bool
		expected         string
		note             string
	}{
		{
			name:             "single backslash in path",
			input:            `C:\path`,
			formatIfRequired: true,
			expected:         `'C:\path'`, // Backslash is literal with standard_conforming_strings=ON
			note:             "Backslash preserved as literal character",
		},
		{
			name:             "double backslash",
			input:            `\\server\path`,
			formatIfRequired: true,
			expected:         `'\\server\path'`, // Backslashes preserved
			note:             "Multiple backslashes preserved as literals",
		},
		{
			name:             "backslash-n as literal string (not newline)",
			input:            `line1\nline2`,
			formatIfRequired: true,
			expected:         `'line1\nline2'`, // Literal \n, not interpreted as newline
			note:             "Literal backslash-n preserved (not interpreted as newline)",
		},
		{
			name:             "backslash-t as literal string (not tab)",
			input:            `col1\tcol2`,
			formatIfRequired: true,
			expected:         `'col1\tcol2'`, // Literal \t, not interpreted as tab
			note:             "Literal backslash-t preserved (not interpreted as tab)",
		},
		{
			name:             "backslash-r as literal string (not carriage return)",
			input:            `text\rmore`,
			formatIfRequired: true,
			expected:         `'text\rmore'`, // Literal \r, not interpreted as CR
			note:             "Literal backslash-r preserved (not interpreted as carriage return)",
		},
		{
			name:             "Windows path with backslashes",
			input:            `C:\Users\test\Documents\file.txt`,
			formatIfRequired: true,
			expected:         `'C:\Users\test\Documents\file.txt'`,
			note:             "Windows paths preserve all backslashes as literals",
		},
		{
			name:             "UNC path",
			input:            `\\server\share\folder`,
			formatIfRequired: true,
			expected:         `'\\server\share\folder'`,
			note:             "UNC paths work with literal backslashes",
		},
		{
			name:             "backslash without formatting",
			input:            `path\to\file`,
			formatIfRequired: false,
			expected:         `path\to\file`, // No quotes, backslashes preserved
			note:             "COPY format also preserves backslashes",
		},
		{
			name:             "empty string with formatting",
			input:            ``,
			formatIfRequired: true,
			expected:         `''`,
			note:             "Empty string should produce empty quoted string",
		},
		{
			name:             "single backslash only",
			input:            `\`,
			formatIfRequired: true,
			expected:         `'\'`,
			note:             "Single backslash preserved as literal",
		},
	}

	for _, tc := range testCases {
		t.Run(tc.name, func(t *testing.T) {
			result, err := YBValueConverterSuite["STRING"](tc.input, tc.formatIfRequired, nil)
			assert.NoError(t, err, "Conversion should not error")

			// Log the test case details for debugging
			t.Logf("Input: %q", tc.input)
			t.Logf("Expected: %q", tc.expected)
			t.Logf("Got: %q", result)
			t.Logf("Note: %s", tc.note)

			assert.Equal(t, tc.expected, result, "Converted value should match expected")
		})
	}
}

// Test 1.2: TestStringConversionWithNewlineCharacters
// Tests handling of actual newline/tab/carriage return characters (not escape sequences)
// These are literal control characters, not the two-character sequences \n, \t, \r
func TestStringConversionWithNewlineCharacters(t *testing.T) {
	testCases := []struct {
		name             string
		input            string
		formatIfRequired bool
		expected         string
		note             string
	}{
		{
			name:             "actual newline character",
			input:            "line1\nline2", // Actual newline, not backslash-n
			formatIfRequired: true,
			expected:         "'line1\nline2'", // PostgreSQL accepts literal newlines in strings
			note:             "Actual newline character should be preserved",
		},
		{
			name:             "actual tab character",
			input:            "col1\tcol2", // Actual tab
			formatIfRequired: true,
			expected:         "'col1\tcol2'",
			note:             "Actual tab character should be preserved",
		},
		{
			name:             "actual carriage return",
			input:            "text\rmore", // Actual CR
			formatIfRequired: true,
			expected:         "'text\rmore'",
			note:             "Actual carriage return should be preserved",
		},
		{
			name:             "mixed control characters",
			input:            "line1\nline2\ttab\rreturn",
			formatIfRequired: true,
			expected:         "'line1\nline2\ttab\rreturn'",
			note:             "Multiple control characters should be preserved",
		},
		{
			name:             "newline at start",
			input:            "\nstart",
			formatIfRequired: true,
			expected:         "'\nstart'",
			note:             "Leading newline should be preserved",
		},
		{
			name:             "newline at end",
			input:            "end\n",
			formatIfRequired: true,
			expected:         "'end\n'",
			note:             "Trailing newline should be preserved",
		},
		{
			name:             "multiple consecutive newlines",
			input:            "line1\n\n\nline2",
			formatIfRequired: true,
			expected:         "'line1\n\n\nline2'",
			note:             "Multiple newlines should be preserved",
		},
		{
			name:             "only whitespace characters",
			input:            " \t\n\r ",
			formatIfRequired: true,
			expected:         "' \t\n\r '",
			note:             "Whitespace-only strings should be preserved",
		},
	}

	for _, tc := range testCases {
		t.Run(tc.name, func(t *testing.T) {
			result, err := YBValueConverterSuite["STRING"](tc.input, tc.formatIfRequired, nil)
			assert.NoError(t, err, "Conversion should not error")

			t.Logf("Input (repr): %q", tc.input)
			t.Logf("Expected: %q", tc.expected)
			t.Logf("Got: %q", result)
			t.Logf("Note: %s", tc.note)

			assert.Equal(t, tc.expected, result, "Converted value should match expected")
		})
	}
}

// Test 1.3: TestStringConversionWithNullString
// Tests handling of NULL-related strings and edge cases
func TestStringConversionWithNullString(t *testing.T) {
	testCases := []struct {
		name             string
		input            string
		formatIfRequired bool
		expected         string
		note             string
	}{
		{
			name:             "string literal NULL (uppercase)",
			input:            "NULL",
			formatIfRequired: true,
			expected:         "'NULL'",
			note:             "String 'NULL' should be quoted, not treated as SQL NULL",
		},
		{
			name:             "string literal null (lowercase)",
			input:            "null",
			formatIfRequired: true,
			expected:         "'null'",
			note:             "String 'null' should be quoted",
		},
		{
			name:             "empty string",
			input:            "",
			formatIfRequired: true,
			expected:         "''",
			note:             "Empty string produces empty quoted string",
		},
		{
			name:             "empty string without formatting",
			input:            "",
			formatIfRequired: false,
			expected:         "",
			note:             "Empty string without formatting remains empty",
		},
		{
			name:             "single space",
			input:            " ",
			formatIfRequired: true,
			expected:         "' '",
			note:             "Single space should be preserved",
		},
		{
			name:             "multiple spaces",
			input:            "   ",
			formatIfRequired: true,
			expected:         "'   '",
			note:             "Multiple spaces should be preserved",
		},
		{
			name:             "tab only",
			input:            "\t",
			formatIfRequired: true,
			expected:         "'\t'",
			note:             "Tab-only string should be preserved",
		},
		{
			name:             "newline only",
			input:            "\n",
			formatIfRequired: true,
			expected:         "'\n'",
			note:             "Newline-only string should be preserved",
		},
		{
			name:             "string with NULL word inside",
			input:            "This is NULL value",
			formatIfRequired: true,
			expected:         "'This is NULL value'",
			note:             "NULL as part of string should be preserved",
		},
	}

	for _, tc := range testCases {
		t.Run(tc.name, func(t *testing.T) {
			result, err := YBValueConverterSuite["STRING"](tc.input, tc.formatIfRequired, nil)
			assert.NoError(t, err, "Conversion should not error")

			t.Logf("Input: %q", tc.input)
			t.Logf("Expected: %q", tc.expected)
			t.Logf("Got: %q", result)
			t.Logf("Note: %s", tc.note)

			assert.Equal(t, tc.expected, result, "Converted value should match expected")
		})
	}
}

// Test 1.4: TestStringConversionWithMixedSpecialChars
// Tests combinations of special characters together
func TestStringConversionWithMixedSpecialChars(t *testing.T) {
	testCases := []struct {
		name             string
		input            string
		formatIfRequired bool
		expected         string
		note             string
	}{
		{
			name:             "single quote with double quote",
			input:            `It's "test"`,
			formatIfRequired: true,
			expected:         `'It''s "test"'`,
			note:             "Single quote escaped, double quote preserved",
		},
		{
			name:             "single quote with backslash and newline",
			input:            `It's test with \ and \n`,
			formatIfRequired: true,
			expected:         `'It''s test with \ and \n'`, // Only ' needs escaping, \ is literal
			note:             "Single quote escaped, backslashes preserved as literals",
		},
		{
			name:             "multiple special chars",
			input:            `Single'Double"Back\New\nTab\t`,
			formatIfRequired: true,
			expected:         `'Single''Double"Back\New\nTab\t'`,
			note:             "Only single quote needs escaping, backslashes are literals",
		},
		{
			name:             "SQL injection pattern",
			input:            `'; DROP TABLE users--`,
			formatIfRequired: true,
			expected:         `'''; DROP TABLE users--'`,
			note:             "SQL injection attempts should be safely escaped",
		},
		{
			name:             "consecutive single quotes",
			input:            `O''Reilly`,
			formatIfRequired: true,
			expected:         `'O''''Reilly'`, // Two single quotes become four
			note:             "Already-escaped quotes need further escaping",
		},
		{
			name:             "backslash before single quote",
			input:            `test\'s value`,
			formatIfRequired: true,
			expected:         `'test\''s value'`, // Only ' becomes '', \ stays literal
			note:             "Backslash preserved, single quote escaped",
		},
		{
			name:             "all problematic chars",
			input:            "mix: '\"\\\n\t\r", // Contains: ', ", \, actual newline, actual tab, actual CR
			formatIfRequired: true,
			expected:         "'mix: ''\"\\\n\t\r'", // Only ' escapes to '', rest preserved (\ is literal, control chars preserved)
			note:             "Only single quote needs escaping, backslashes are literal, control chars preserved",
		},
	}

	for _, tc := range testCases {
		t.Run(tc.name, func(t *testing.T) {
			result, err := YBValueConverterSuite["STRING"](tc.input, tc.formatIfRequired, nil)
			assert.NoError(t, err, "Conversion should not error")

			t.Logf("Input: %q", tc.input)
			t.Logf("Expected: %q", tc.expected)
			t.Logf("Got: %q", result)
			t.Logf("Note: %s", tc.note)

			assert.Equal(t, tc.expected, result, "Converted value should match expected")
		})
	}
}

// Test 1.5: TestStringConversionWithUnicode
// Tests Unicode character handling
func TestStringConversionWithUnicode(t *testing.T) {
	testCases := []struct {
		name             string
		input            string
		formatIfRequired bool
		expected         string
		note             string
	}{
		{
			name:             "accented characters",
			input:            "café",
			formatIfRequired: true,
			expected:         "'café'",
			note:             "Accented characters should be preserved",
		},
		{
			name:             "emoji",
			input:            "🎉",
			formatIfRequired: true,
			expected:         "'🎉'",
			note:             "Emoji should be preserved",
		},
		{
			name:             "Japanese characters",
			input:            "日本語",
			formatIfRequired: true,
			expected:         "'日本語'",
			note:             "Multi-byte characters should be preserved",
		},
		{
			name:             "mixed ASCII and Unicode",
			input:            "Hello 世界 🌍",
			formatIfRequired: true,
			expected:         "'Hello 世界 🌍'",
			note:             "Mixed character sets should work",
		},
		{
			name:             "Unicode with single quote",
			input:            "café's specialty",
			formatIfRequired: true,
			expected:         "'café''s specialty'",
			note:             "Unicode with special chars",
		},
		{
			name:             "Unicode with backslash",
			input:            `path\to\日本語`,
			formatIfRequired: true,
			expected:         `'path\to\日本語'`,
			note:             "Unicode with backslashes preserved as literals",
		},
		{
			name:             "Unicode line separator (U+2028)",
			input:            "line1\u2028line2",
			formatIfRequired: true,
			expected:         "'line1\u2028line2'",
			note:             "Unicode line separator (different from \\n) should be preserved",
		},
		{
			name:             "Unicode paragraph separator (U+2029)",
			input:            "para1\u2029para2",
			formatIfRequired: true,
			expected:         "'para1\u2029para2'",
			note:             "Unicode paragraph separator should be preserved",
		},
		{
			name:             "zero-width space",
			input:            "word\u200Bword",
			formatIfRequired: true,
			expected:         "'word\u200Bword'",
			note:             "Zero-width space (U+200B) should be preserved",
		},
		{
			name:             "zero-width joiner in emoji",
			input:            "👨\u200D👩\u200D👧",
			formatIfRequired: true,
			expected:         "'👨\u200D👩\u200D👧'",
			note:             "Zero-width joiner for composite emoji should be preserved",
		},
		{
			name:             "bidirectional text (Arabic + English)",
			input:            "English مرحبا English",
			formatIfRequired: true,
			expected:         "'English مرحبا English'",
			note:             "Mixed LTR and RTL text should be preserved",
		},
		{
			name:             "non-breaking space",
			input:            "word\u00A0word",
			formatIfRequired: true,
			expected:         "'word\u00A0word'",
			note:             "Non-breaking space (NBSP) should be preserved",
		},
	}

	for _, tc := range testCases {
		t.Run(tc.name, func(t *testing.T) {
			result, err := YBValueConverterSuite["STRING"](tc.input, tc.formatIfRequired, nil)
			assert.NoError(t, err, "Conversion should not error")

			t.Logf("Input: %q", tc.input)
			t.Logf("Expected: %q", tc.expected)
			t.Logf("Got: %q", result)
			t.Logf("Note: %s", tc.note)

			assert.Equal(t, tc.expected, result, "Converted value should match expected")
		})
	}
}

// Test 1.6: TestStringConversionWithCriticalEdgeCases
// Tests critical edge cases: null bytes, control characters, very long strings
//
// IMPORTANT NOTE about invalid UTF-8 bytes:
// PostgreSQL TEXT columns with UTF-8 encoding do NOT allow:
//   - Null bytes (\x00)
//   - DEL character (\x7F)
//   - C1 control characters (\x80-\x9F) - these are UTF-8 continuation bytes, not standalone chars
//
// These tests verify that the converter handles these bytes correctly (doesn't crash),
// but in practice, PostgreSQL will reject INSERT/UPDATE with these bytes in TEXT fields.
// For binary data containing these bytes, use BYTEA datatype instead of TEXT.
func TestStringConversionWithCriticalEdgeCases(t *testing.T) {
	testCases := []struct {
		name             string
		input            string
		formatIfRequired bool
		expected         string
		note             string
	}{
		{
			name:             "null byte in middle",
			input:            "before\x00after",
			formatIfRequired: true,
			expected:         "'before\x00after'",
			note:             "Converter preserves null bytes (but PostgreSQL UTF-8 TEXT will reject)",
		},
		{
			name:             "multiple null bytes",
			input:            "\x00start\x00middle\x00end\x00",
			formatIfRequired: true,
			expected:         "'\x00start\x00middle\x00end\x00'",
			note:             "Multiple null bytes - converter handles, but PostgreSQL rejects",
		},
		{
			name:             "DEL character (0x7F)",
			input:            "text\x7Fmore",
			formatIfRequired: true,
			expected:         "'text\x7Fmore'",
			note:             "DEL - converter preserves, but not valid UTF-8 in PostgreSQL TEXT",
		},
		{
			name:             "C1 control characters",
			input:            "text\x80\x9Fmore",
			formatIfRequired: true,
			expected:         "'text\x80\x9Fmore'",
			note:             "C1 controls (0x80-0x9F) - converter handles, but not valid UTF-8",
		},
		{
			name:             "small string (1 char)",
			input:            "a",
			formatIfRequired: true,
			expected:         "'a'",
			note:             "Baseline for length tests",
		},
		{
			name:             "medium string (1KB)",
			input:            string(make([]byte, 1024)),
			formatIfRequired: true,
			expected:         "'" + string(make([]byte, 1024)) + "'",
			note:             "1KB string should be handled efficiently",
		},
	}

	for _, tc := range testCases {
		t.Run(tc.name, func(t *testing.T) {
			result, err := YBValueConverterSuite["STRING"](tc.input, tc.formatIfRequired, nil)
			assert.NoError(t, err, "Conversion should not error")

			// For long strings, just check length and prefix/suffix
			if len(tc.input) > 100 {
				t.Logf("Input length: %d bytes", len(tc.input))
				t.Logf("Result length: %d bytes", len(result))
				t.Logf("Expected length: %d bytes", len(tc.expected))
				assert.Equal(t, len(tc.expected), len(result), "Length should match")

				// Check it has quotes and content matches
				assert.True(t, result[0] == '\'', "Should start with quote")
				assert.True(t, result[len(result)-1] == '\'', "Should end with quote")
				assert.Equal(t, tc.input, result[1:len(result)-1], "Content should match")
			} else {
				t.Logf("Input: %q", tc.input)
				t.Logf("Expected: %q", tc.expected)
				t.Logf("Got: %q", result)
				assert.Equal(t, tc.expected, result, "Converted value should match expected")
			}

			t.Logf("Note: %s", tc.note)
		})
	}
}

// Test 1.7: TestStringConversionWithVeryLargeStrings
// Tests performance and correctness with large strings (up to 20MB)
// String creation: Allocates byte array and fills with repeating a-z pattern
// This verifies data integrity while testing realistic document sizes
// TestStringConversionWithVeryLargeStrings tests STRING converter with sizes matching BYTES test pattern
// Pattern: 10KB → 10MB → 200MB (matches TestBytesConversionWithFormatting)
func TestStringConversionWithVeryLargeStrings(t *testing.T) {
	// Test 1: 10KB string (typical document size)
	t.Run("10KB string", func(t *testing.T) {
		size := 10 * 1024 // 10KB = 10240 bytes
		input := make([]byte, size)
		for i := range input {
			input[i] = byte('a' + (i % 26)) // Repeating a-z pattern
		}
		inputStr := string(input)

		// Convert with formatIfRequired=true (SQL format with quotes)
		result, err := YBValueConverterSuite["STRING"](inputStr, true, nil)
		assert.NoError(t, err)

		// Verify result
		expectedSize := size + 2 // +2 for quotes
		assert.Equal(t, expectedSize, len(result), "10KB + 2 quotes = 10242 bytes")
		assert.Equal(t, '\'', rune(result[0]), "Should start with quote")
		assert.Equal(t, '\'', rune(result[len(result)-1]), "Should end with quote")
		assert.Equal(t, inputStr, result[1:len(result)-1], "Content should match")

		t.Logf("✓ 10KB string: %d bytes → %d bytes", size, len(result))
	})

	// Test 2: 10MB string (large document size)
	t.Run("10MB string", func(t *testing.T) {
		size := 10 * 1024 * 1024 // 10MB = 10485760 bytes
		input := make([]byte, size)
		for i := range input {
			input[i] = byte('a' + (i % 26))
		}
		inputStr := string(input)

		// Convert with formatIfRequired=true
		result, err := YBValueConverterSuite["STRING"](inputStr, true, nil)
		assert.NoError(t, err)

		// Verify length (full content check would be slow)
		expectedSize := size + 2 // +2 for quotes
		assert.Equal(t, expectedSize, len(result), "10MB + 2 quotes = 10485762 bytes")

		// Verify first and last 1KB (data integrity spot check)
		assert.Equal(t, inputStr[:1024], result[1:1025], "First 1KB should match")
		assert.Equal(t, inputStr[len(inputStr)-1024:], result[len(result)-1025:len(result)-1], "Last 1KB should match")

		t.Logf("✓ 10MB string: %d bytes → %d bytes", size, len(result))
	})

	// Test 3: 200MB string (extreme stress test - matches BYTES test)
	t.Run("200MB string", func(t *testing.T) {
		size := 200 * 1024 * 1024 // 200MB = 209715200 bytes
		input := make([]byte, size)
		for i := range input {
			input[i] = byte('a' + (i % 26))
		}
		inputStr := string(input)

		t.Logf("Converting 200MB string...")
		start := time.Now()
		result, err := YBValueConverterSuite["STRING"](inputStr, true, nil)
		duration := time.Since(start)

		assert.NoError(t, err)

		// Verify length
		expectedSize := size + 2 // +2 for quotes
		assert.Equal(t, expectedSize, len(result), "200MB + 2 quotes = 209715202 bytes")

		// Verify first and last 1KB (data integrity spot check)
		assert.Equal(t, inputStr[:1024], result[1:1025], "First 1KB should match")
		assert.Equal(t, inputStr[len(inputStr)-1024:], result[len(result)-1025:len(result)-1], "Last 1KB should match")

		t.Logf("✓ 200MB string: %d bytes → %d bytes in %v", size, len(result), duration)
		t.Logf("✓ Throughput: %.2f MB/s", float64(size)/(1024*1024)/duration.Seconds())
	})
}

// Test 2.1: TestJsonConversionBasic
// Tests JSON/JSONB type with basic valid JSON (no single quotes inside JSON strings)
// NOTE: The converter uses quoteValueIfRequiredWithEscaping which doubles single quotes,
// but this creates INVALID JSON. Therefore, we only test JSON that doesn't contain
// single quotes inside string values. Integration tests validate end-to-end behavior.
func TestJsonConversionBasic(t *testing.T) {
	testCases := []struct {
		name             string
		input            string
		formatIfRequired bool
		expected         string
		note             string
	}{
		{
			name:             "JSON with escaped double quote",
			input:            `{"key": "value\"test"}`,
			formatIfRequired: true,
			expected:         `'{"key": "value\"test"}'`,
			note:             "JSON's double quote escaping preserved",
		},
		{
			name:             "JSON with backslash",
			input:            `{"key": "value\\test"}`,
			formatIfRequired: true,
			expected:         `'{"key": "value\\test"}'`,
			note:             "Backslash in JSON preserved as literal",
		},
		{
			name:             "JSON with newline escape",
			input:            `{"key": "value\ntest"}`,
			formatIfRequired: true,
			expected:         `'{"key": "value\ntest"}'`,
			note:             "JSON newline escape preserved as literal \\n",
		},
		{
			name:             "JSON with tab escape",
			input:            `{"key": "value\ttest"}`,
			formatIfRequired: true,
			expected:         `'{"key": "value\ttest"}'`,
			note:             "JSON tab escape preserved as literal \\t",
		},
		{
			name:             "JSON with actual newline character",
			input:            "{\n\"key\": \"value\"\n}",
			formatIfRequired: true,
			expected:         "'{\n\"key\": \"value\"\n}'",
			note:             "Actual newlines in JSON should be preserved",
		},
	}

	for _, tc := range testCases {
		t.Run(tc.name, func(t *testing.T) {
			result, err := YBValueConverterSuite["io.debezium.data.Json"](tc.input, tc.formatIfRequired, nil)
			assert.NoError(t, err, "Conversion should not error")

			t.Logf("Input: %q", tc.input)
			t.Logf("Expected: %q", tc.expected)
			t.Logf("Got: %q", result)
			t.Logf("Note: %s", tc.note)

			assert.Equal(t, tc.expected, result, "Converted value should match expected")
		})
	}
}

// Test 2.2: TestJsonConversionWithComplexStructures
// Tests JSON with complex structures and edge cases
func TestJsonConversionWithComplexStructures(t *testing.T) {
	testCases := []struct {
		name             string
		input            string
		formatIfRequired bool
		expected         string
		note             string
	}{
		{
			name:             "nested objects",
			input:            `{"outer": {"inner": "value"}}`,
			formatIfRequired: true,
			expected:         `'{"outer": {"inner": "value"}}'`,
			note:             "Nested JSON objects",
		},
		{
			name:             "array with escaped quote",
			input:            `["item1", "item2", "item\"3"]`,
			formatIfRequired: true,
			expected:         `'["item1", "item2", "item\"3"]'`,
			note:             "JSON array with escaped double quote",
		},
		{
			name:             "empty JSON object",
			input:            `{}`,
			formatIfRequired: true,
			expected:         `'{}'`,
			note:             "Empty JSON should be preserved",
		},
		{
			name:             "empty JSON array",
			input:            `[]`,
			formatIfRequired: true,
			expected:         `'[]'`,
			note:             "Empty array should be preserved",
		},
		{
			name:             "JSON with null value",
			input:            `{"key": null}`,
			formatIfRequired: true,
			expected:         `'{"key": null}'`,
			note:             "JSON null is different from SQL NULL",
		},
		{
			name:             "JSON with all types",
			input:            `{"str": "test", "num": 123, "bool": true, "null": null, "arr": [1,2]}`,
			formatIfRequired: true,
			expected:         `'{"str": "test", "num": 123, "bool": true, "null": null, "arr": [1,2]}'`,
			note:             "Complex JSON with multiple types",
		},
		{
			name:             "JSON with Unicode characters",
			input:            `{"message": "Hello 世界 🎉 café"}`,
			formatIfRequired: true,
			expected:         `'{"message": "Hello 世界 🎉 café"}'`,
			note:             "JSON with multilingual Unicode and emoji",
		},
		{
			name:             "JSON with carriage return",
			input:            `{"key": "line1\r\nline2"}`,
			formatIfRequired: true,
			expected:         `'{"key": "line1\r\nline2"}'`,
			note:             "JSON with CRLF escape sequence",
		},
		{
			name:             "JSON with backslash and escaped quotes",
			input:            `{"path": "C:\\path\\\"file\""}`,
			formatIfRequired: true,
			expected:         `'{"path": "C:\\path\\\"file\""}'`,
			note:             "JSON with backslash and escaped double quotes",
		},
		{
			name:             "JSON with SQL keywords",
			input:            `{"query": "SELECT * FROM users"}`,
			formatIfRequired: true,
			expected:         `'{"query": "SELECT * FROM users"}'`,
			note:             "JSON containing SQL keywords",
		},
		{
			name:             "JSON with escape sequences",
			input:            `{"escapes": "slash:\\ newline:\n tab:\t return:\r"}`,
			formatIfRequired: true,
			expected:         `'{"escapes": "slash:\\ newline:\n tab:\t return:\r"}'`,
			note:             "JSON with comprehensive escape sequences (no single quotes)",
		},
		{
			name:             "JSON with Windows path",
			input:            `{"path": "C:\\Program Files\\App\\file.txt"}`,
			formatIfRequired: true,
			expected:         `'{"path": "C:\\Program Files\\App\\file.txt"}'`,
			note:             "JSON with Windows file path",
		},
		{
			name:             "JSON with zero-width characters",
			input:            `{"text": "zero\u200Bwidth\u200Djoin"}`,
			formatIfRequired: true,
			expected:         `'{"text": "zero\u200Bwidth\u200Djoin"}'`,
			note:             "JSON with Unicode zero-width characters",
		},
	}

	for _, tc := range testCases {
		t.Run(tc.name, func(t *testing.T) {
			result, err := YBValueConverterSuite["io.debezium.data.Json"](tc.input, tc.formatIfRequired, nil)
			assert.NoError(t, err, "Conversion should not error")

			t.Logf("Input: %q", tc.input)
			t.Logf("Expected: %q", tc.expected)
			t.Logf("Got: %q", result)
			t.Logf("Note: %s", tc.note)

			assert.Equal(t, tc.expected, result, "Converted value should match expected")
		})
	}
}

// Test 2.3: TestJsonConversionWithDeepNesting
// Tests JSON with deeply nested structures
func TestJsonConversionWithDeepNesting(t *testing.T) {
	testCases := []struct {
		name             string
		input            string
		formatIfRequired bool
		expected         string
		note             string
	}{
		{
			name:             "deeply nested objects",
			input:            `{"a":{"b":{"c":{"d":{"e":"value"}}}}}`,
			formatIfRequired: true,
			expected:         `'{"a":{"b":{"c":{"d":{"e":"value"}}}}}'`,
			note:             "5 levels deep nesting",
		},
		{
			name:             "nested arrays and objects",
			input:            `{"items":[{"name":"test"},{"data":[1,2,{"inner":"value"}]}]}`,
			formatIfRequired: true,
			expected:         `'{"items":[{"name":"test"},{"data":[1,2,{"inner":"value"}]}]}'`,
			note:             "Mixed array and object nesting",
		},
		{
			name:             "array of arrays with special chars",
			input:            `[["a","b"],["c\\d","e\"f"]]`,
			formatIfRequired: true,
			expected:         `'[["a","b"],["c\\d","e\"f"]]'`,
			note:             "Nested arrays with backslash and escaped quote",
		},
	}

	for _, tc := range testCases {
		t.Run(tc.name, func(t *testing.T) {
			result, err := YBValueConverterSuite["io.debezium.data.Json"](tc.input, tc.formatIfRequired, nil)
			assert.NoError(t, err, "Conversion should not error")

			t.Logf("Input: %q", tc.input)
			t.Logf("Expected: %q", tc.expected)
			t.Logf("Got: %q", result)
			t.Logf("Note: %s", tc.note)

			assert.Equal(t, tc.expected, result, "Converted value should match expected")
		})
	}
}

// Test 3.1: TestEnumConversionWithSpecialChars
// Tests ENUM type with special characters
// ENUM uses same converter as STRING (quoteValueIfRequiredWithEscaping)
func TestEnumConversionWithSpecialChars(t *testing.T) {
	testCases := []struct {
		name             string
		input            string
		formatIfRequired bool
		expected         string
		note             string
	}{
		{
			name:             "enum with single quote",
			input:            "enum'value",
			formatIfRequired: true,
			expected:         "'enum''value'",
			note:             "Single quote in enum value needs escaping",
		},
		{
			name:             "enum with double quote",
			input:            `enum"value`,
			formatIfRequired: true,
			expected:         `'enum"value'`,
			note:             "Double quote doesn't need escaping in SQL string",
		},
		{
			name:             "enum with backslash",
			input:            `enum\value`,
			formatIfRequired: true,
			expected:         `'enum\value'`,
			note:             "Backslash in enum preserved as literal",
		},
		{
			name:             "enum with space",
			input:            "enum value",
			formatIfRequired: true,
			expected:         "'enum value'",
			note:             "Spaces in enum values are valid",
		},
		{
			name:             "enum with dash",
			input:            "enum-value",
			formatIfRequired: true,
			expected:         "'enum-value'",
			note:             "Dashes in enum values",
		},
		{
			name:             "enum with underscore",
			input:            "enum_value",
			formatIfRequired: true,
			expected:         "'enum_value'",
			note:             "Underscores in enum values",
		},
		{
			name:             "enum with unicode",
			input:            "café",
			formatIfRequired: true,
			expected:         "'café'",
			note:             "Unicode characters in enum values",
		},
		{
			name:             "enum with emoji",
			input:            "🎉emoji",
			formatIfRequired: true,
			expected:         "'🎉emoji'",
			note:             "Emoji in enum values",
		},
		{
			name:             "enum starting with number",
			input:            "123value",
			formatIfRequired: true,
			expected:         "'123value'",
			note:             "Enum values can start with numbers",
		},
	}

	for _, tc := range testCases {
		t.Run(tc.name, func(t *testing.T) {
			result, err := YBValueConverterSuite["io.debezium.data.Enum"](tc.input, tc.formatIfRequired, nil)
			assert.NoError(t, err, "Conversion should not error")

			t.Logf("Input: %q", tc.input)
			t.Logf("Expected: %q", tc.expected)
			t.Logf("Got: %q", result)
			t.Logf("Note: %s", tc.note)

			assert.Equal(t, tc.expected, result, "Converted value should match expected")
		})
	}
}

// Test 4.1: TestBytesConversionWithSpecialPatterns
// Tests BYTES (bytea) type with various binary patterns
// Input is Base64 encoded, output is PostgreSQL hex format
func TestBytesConversionWithSpecialPatterns(t *testing.T) {
	testCases := []struct {
		name             string
		input            string
		formatIfRequired bool
		expected         string
		note             string
	}{
		{
			name:             "empty bytes",
			input:            "",
			formatIfRequired: true,
			expected:         "'\\x'",
			note:             "Empty bytea produces \\x with no hex digits",
		},
		{
			name:             "all zeros (3 bytes)",
			input:            "AAAA", // Base64 for 3 zero bytes
			formatIfRequired: true,
			expected:         "'\\x000000'",
			note:             "Null bytes must be preserved as 00",
		},
		{
			name:             "all 0xFF (3 bytes)",
			input:            "////", // Base64 for 3 bytes of 0xFF
			formatIfRequired: true,
			expected:         "'\\xffffff'",
			note:             "Maximum byte value must be preserved",
		},
		{
			name:             "single byte 'A' (0x41)",
			input:            "QQ==", // Base64 for single byte 0x41
			formatIfRequired: true,
			expected:         "'\\x41'",
			note:             "Single byte conversion",
		},
		{
			name:             "ASCII 'ABC' (0x414243)",
			input:            "QUJD", // Base64 for "ABC"
			formatIfRequired: true,
			expected:         "'\\x414243'",
			note:             "Multi-byte ASCII string",
		},
		{
			name:             "bytes without formatting",
			input:            "QUJD",
			formatIfRequired: false,
			expected:         "\\x414243", // No quotes for COPY format
			note:             "COPY format omits quotes",
		},
		{
			name:             "single null byte",
			input:            "AA==", // Base64 for 0x00
			formatIfRequired: true,
			expected:         "'\\x00'",
			note:             "Null byte handling",
		},
	}

	for _, tc := range testCases {
		t.Run(tc.name, func(t *testing.T) {
			result, err := YBValueConverterSuite["BYTES"](tc.input, tc.formatIfRequired, nil)
			assert.NoError(t, err, "Conversion should not error")

			t.Logf("Input (base64): %q", tc.input)
			t.Logf("Expected: %q", tc.expected)
			t.Logf("Got: %q", result)
			t.Logf("Note: %s", tc.note)

			assert.Equal(t, tc.expected, result, "Converted value should match expected")
		})
	}
}

// Test 4.2: TestBytesConversionInvalidBase64
// Tests BYTES conversion with invalid Base64 input
func TestBytesConversionInvalidBase64(t *testing.T) {
	testCases := []struct {
		name             string
		input            string
		formatIfRequired bool
		expectError      bool
		note             string
	}{
		{
			name:             "invalid characters",
			input:            "invalid!!!",
			formatIfRequired: true,
			expectError:      true,
			note:             "Non-base64 characters should cause error",
		},
		{
			name:             "incomplete base64",
			input:            "ABC", // Not valid base64 (missing padding or wrong length)
			formatIfRequired: true,
			expectError:      true,
			note:             "Incomplete base64 should error",
		},
		{
			name:             "only whitespace",
			input:            "   ",
			formatIfRequired: true,
			expectError:      true,
			note:             "Whitespace-only input should error",
		},
	}

	for _, tc := range testCases {
		t.Run(tc.name, func(t *testing.T) {
			result, err := YBValueConverterSuite["BYTES"](tc.input, tc.formatIfRequired, nil)

			t.Logf("Input: %q", tc.input)
			t.Logf("Got result: %q", result)
			t.Logf("Got error: %v", err)
			t.Logf("Note: %s", tc.note)

			if tc.expectError {
				assert.Error(t, err, "Should return error for invalid base64")
			} else {
				assert.NoError(t, err, "Should not error")
			}
		})
	}
}

// Test 4.3: TestBytesConversionWithBinarySpecialChars
// Tests bytes containing binary representations of special characters
func TestBytesConversionWithBinarySpecialChars(t *testing.T) {
	testCases := []struct {
		name             string
		bytes            []byte
		formatIfRequired bool
		expected         string
		note             string
	}{
		{
			name:             "byte 0x27 (single quote char)",
			bytes:            []byte{0x27},
			formatIfRequired: true,
			expected:         "'\\x27'",
			note:             "Single quote as binary should convert to hex",
		},
		{
			name:             "byte 0x5C (backslash char)",
			bytes:            []byte{0x5C},
			formatIfRequired: true,
			expected:         "'\\x5c'",
			note:             "Backslash as binary should convert to hex",
		},
		{
			name:             "byte 0x0A (newline)",
			bytes:            []byte{0x0A},
			formatIfRequired: true,
			expected:         "'\\x0a'",
			note:             "Newline byte should be preserved in hex",
		},
		{
			name:             "byte 0x09 (tab)",
			bytes:            []byte{0x09},
			formatIfRequired: true,
			expected:         "'\\x09'",
			note:             "Tab byte should be preserved in hex",
		},
		{
			name:             "all control characters (0x00-0x1F)",
			bytes:            []byte{0x00, 0x01, 0x02, 0x1F},
			formatIfRequired: true,
			expected:         "'\\x0001021f'",
			note:             "Control characters preserved in hex",
		},
		{
			name:             "mixed printable and non-printable",
			bytes:            []byte{0x41, 0x00, 0x42, 0xFF}, // A, null, B, 0xFF
			formatIfRequired: true,
			expected:         "'\\x410042ff'",
			note:             "Mixed bytes all convert to hex",
		},
	}

	for _, tc := range testCases {
		t.Run(tc.name, func(t *testing.T) {
			// Encode bytes to base64 for input
			input := base64.StdEncoding.EncodeToString(tc.bytes)

			result, err := YBValueConverterSuite["BYTES"](input, tc.formatIfRequired, nil)
			assert.NoError(t, err, "Conversion should not error")

			t.Logf("Bytes: %v", tc.bytes)
			t.Logf("Input (base64): %q", input)
			t.Logf("Expected: %q", tc.expected)
			t.Logf("Got: %q", result)
			t.Logf("Note: %s", tc.note)

			assert.Equal(t, tc.expected, result, "Converted value should match expected")
		})
	}
}

// Test 4.4: TestBytesConversionFormatIfRequired
// Tests the formatIfRequired flag for BYTES conversion
func TestBytesConversionFormatIfRequired(t *testing.T) {
	input := "QUJD" // Base64 for "ABC"

	t.Run("with formatting (INSERT)", func(t *testing.T) {
		result, err := YBValueConverterSuite["BYTES"](input, true, nil)
		assert.NoError(t, err)
		assert.Equal(t, "'\\x414243'", result, "Should include quotes for INSERT")
		t.Logf("INSERT format: %q", result)
	})

	t.Run("without formatting (COPY)", func(t *testing.T) {
		result, err := YBValueConverterSuite["BYTES"](input, false, nil)
		assert.NoError(t, err)
		assert.Equal(t, "\\x414243", result, "Should not include quotes for COPY")
		t.Logf("COPY format: %q", result)
	})
}

// Test 5.1: TestMapConversionWithArrowOperator
func TestMapConversionWithArrowOperator(t *testing.T) {
	testCases := []struct {
		name             string
		input            string
		formatIfRequired bool
		expected         string
	}{
		{"arrow in key", `"key=>val" => "test"`, true, `'"key=>val" => "test"'`},
		{"arrow in value", `"key" => "val=>test"`, true, `'"key" => "val=>test"'`},
	}
	for _, tc := range testCases {
		t.Run(tc.name, func(t *testing.T) {
			result, err := YBValueConverterSuite["MAP"](tc.input, tc.formatIfRequired, nil)
			assert.NoError(t, err)
			assert.Equal(t, tc.expected, result)
		})
	}
}

// Test 5.2: TestMapConversionWithEscapedChars
func TestMapConversionWithEscapedChars(t *testing.T) {
	testCases := []struct {
		name             string
		input            string
		formatIfRequired bool
		expected         string
	}{
		{"escaped quote", `"key\"test" => "value"`, true, `'"key\"test" => "value"'`},
		{"single quote SQL escape", `"key" => "it's"`, true, `'"key" => "it''s"'`},
	}
	for _, tc := range testCases {
		t.Run(tc.name, func(t *testing.T) {
			result, err := YBValueConverterSuite["MAP"](tc.input, tc.formatIfRequired, nil)
			assert.NoError(t, err)
			assert.Equal(t, tc.expected, result)
		})
	}
}

// Test 5.3: TestMapConversionWithEmptyValues
func TestMapConversionWithEmptyValues(t *testing.T) {
	testCases := []struct {
		name             string
		input            string
		formatIfRequired bool
		expected         string
	}{
		{"empty key", `"" => "value"`, true, `'"" => "value"'`},
		{"empty value", `"key" => ""`, true, `'"key" => ""'`},
	}
	for _, tc := range testCases {
		t.Run(tc.name, func(t *testing.T) {
			result, err := YBValueConverterSuite["MAP"](tc.input, tc.formatIfRequired, nil)
			assert.NoError(t, err)
			assert.Equal(t, tc.expected, result)
		})
	}
}

// Test 7.1: TestDateConversionEdgeCases
func TestDateConversionEdgeCases(t *testing.T) {
	testCases := []struct {
		name             string
		input            string
		formatIfRequired bool
		expected         string
	}{
		{"epoch zero", "0", true, "'1970-01-01'"},
		{"negative epoch", "-1", true, "'1969-12-31'"},
		{"positive epoch", "18993", true, "'2022-01-01'"},
	}
	for _, tc := range testCases {
		t.Run(tc.name, func(t *testing.T) {
			result, err := YBValueConverterSuite["io.debezium.time.Date"](tc.input, tc.formatIfRequired, nil)
			assert.NoError(t, err)
			assert.Equal(t, tc.expected, result)
		})
	}
}

// Test 7.2: TestTimestampConversionEdgeCases
func TestTimestampConversionEdgeCases(t *testing.T) {
	testCases := []struct {
		name             string
		input            string
		formatIfRequired bool
		expected         string
	}{
		{"epoch zero", "0", true, "'1970-01-01 00:00:00'"},
		{"negative epoch", "-86400000", true, "'1969-12-31 00:00:00'"},
	}
	for _, tc := range testCases {
		t.Run(tc.name, func(t *testing.T) {
			result, err := YBValueConverterSuite["io.debezium.time.Timestamp"](tc.input, tc.formatIfRequired, nil)
			assert.NoError(t, err)
			assert.Equal(t, tc.expected, result)
		})
	}
}

// Test 7.3: TestMicroTimestampConversion
func TestMicroTimestampConversion(t *testing.T) {
	testCases := []struct {
		name             string
		input            string
		formatIfRequired bool
		expectedContains string
	}{
		{"microsecond precision", "1640995200000000", true, "'2022-01-01"},
	}
	for _, tc := range testCases {
		t.Run(tc.name, func(t *testing.T) {
			result, err := YBValueConverterSuite["io.debezium.time.MicroTimestamp"](tc.input, tc.formatIfRequired, nil)
			assert.NoError(t, err)
			assert.Contains(t, result, tc.expectedContains)
		})
	}
}

// Test 7.4: TestNanoTimestampConversion
func TestNanoTimestampConversion(t *testing.T) {
	testCases := []struct {
		name             string
		input            string
		formatIfRequired bool
		expectedContains string
	}{
		{"nanosecond precision", "1640995200000000000", true, "'2022-01-01"},
	}
	for _, tc := range testCases {
		t.Run(tc.name, func(t *testing.T) {
			result, err := YBValueConverterSuite["io.debezium.time.NanoTimestamp"](tc.input, tc.formatIfRequired, nil)
			assert.NoError(t, err)
			assert.Contains(t, result, tc.expectedContains)
		})
	}
}

// Test 7.5: TestTimeConversion
func TestTimeConversion(t *testing.T) {
	testCases := []struct {
		name             string
		input            string
		formatIfRequired bool
		expected         string
	}{
		{"midnight", "0", true, "'00:00:00'"},
		{"noon", "43200000", true, "'12:00:00'"},
	}
	for _, tc := range testCases {
		t.Run(tc.name, func(t *testing.T) {
			result, err := YBValueConverterSuite["io.debezium.time.Time"](tc.input, tc.formatIfRequired, nil)
			assert.NoError(t, err)
			assert.Equal(t, tc.expected, result)
		})
	}
}

// Test 7.6: TestMicroTimeConversion
func TestMicroTimeConversion(t *testing.T) {
	testCases := []struct {
		name             string
		input            string
		formatIfRequired bool
		expectedContains string
	}{
		{"microsecond time", "1000000", true, "'00:00:01"},
	}
	for _, tc := range testCases {
		t.Run(tc.name, func(t *testing.T) {
			result, err := YBValueConverterSuite["io.debezium.time.MicroTime"](tc.input, tc.formatIfRequired, nil)
			assert.NoError(t, err)
			assert.Contains(t, result, tc.expectedContains)
		})
	}
}

// Test 7.7: TestTimestampConversionInvalidInput
func TestTimestampConversionInvalidInput(t *testing.T) {
	testCases := []struct {
		name  string
		input string
	}{
		{"invalid string", "abc"},
		{"empty string", ""},
	}
	for _, tc := range testCases {
		t.Run(tc.name, func(t *testing.T) {
			_, err := YBValueConverterSuite["io.debezium.time.Timestamp"](tc.input, true, nil)
			assert.Error(t, err, "Should error on invalid input")
		})
	}
}

// Test 8.1: TestUuidConversionEdgeCases
func TestUuidConversionEdgeCases(t *testing.T) {
	testCases := []struct {
		name             string
		input            string
		formatIfRequired bool
		expected         string
	}{
		{"standard UUID", "a0eebc99-9c0b-4ef8-bb6d-6bb9bd380a11", true, "'a0eebc99-9c0b-4ef8-bb6d-6bb9bd380a11'"},
		{"all zeros", "00000000-0000-0000-0000-000000000000", true, "'00000000-0000-0000-0000-000000000000'"},
		{"all Fs", "ffffffff-ffff-ffff-ffff-ffffffffffff", true, "'ffffffff-ffff-ffff-ffff-ffffffffffff'"},
	}
	for _, tc := range testCases {
		t.Run(tc.name, func(t *testing.T) {
			result, err := YBValueConverterSuite["io.debezium.data.Uuid"](tc.input, tc.formatIfRequired, nil)
			assert.NoError(t, err)
			assert.Equal(t, tc.expected, result)
		})
	}
}

// Test 8.2: TestUuidConversionInvalidInput
func TestUuidConversionInvalidInput(t *testing.T) {
	testCases := []struct {
		name             string
		input            string
		formatIfRequired bool
		expected         string
	}{
		{"invalid format passes through", "not-a-uuid", true, "'not-a-uuid'"},
		{"missing dashes passes through", "a0eebc999c0b4ef8bb6d6bb9bd380a11", true, "'a0eebc999c0b4ef8bb6d6bb9bd380a11'"},
	}
	for _, tc := range testCases {
		t.Run(tc.name, func(t *testing.T) {
			result, err := YBValueConverterSuite["io.debezium.data.Uuid"](tc.input, tc.formatIfRequired, nil)
			assert.NoError(t, err)
			assert.Equal(t, tc.expected, result)
			t.Logf("Note: UUID converter passes through - PostgreSQL validates format")
		})
	}
}

// Test 9.1: TestLtreeConversionEdgeCases
func TestLtreeConversionEdgeCases(t *testing.T) {
	testCases := []struct {
		name             string
		input            string
		formatIfRequired bool
		expected         string
	}{
		{"simple path", "Top.Science.Astronomy", true, "'Top.Science.Astronomy'"},
		{"quoted labels", `Top."Science Fiction".Books`, true, `'Top."Science Fiction".Books'`},
		{"deep path", "Top.Science.Astronomy.Stars.Sun", true, "'Top.Science.Astronomy.Stars.Sun'"},
		{"single label", "Top", true, "'Top'"},
	}
	for _, tc := range testCases {
		t.Run(tc.name, func(t *testing.T) {
			result, err := YBValueConverterSuite["io.debezium.data.Ltree"](tc.input, tc.formatIfRequired, nil)
			assert.NoError(t, err)
			assert.Equal(t, tc.expected, result)
		})
	}
}

// Test 10.1: TestIntervalConversionEdgeCases
func TestIntervalConversionEdgeCases(t *testing.T) {
	testCases := []struct {
		name             string
		input            string
		formatIfRequired bool
		expected         string
	}{
		{"positive interval", "1 year 2 months 3 days", true, "'1 year 2 months 3 days'"},
		{"negative interval", "-1 year -2 months", true, "'-1 year -2 months'"},
		{"zero", "00:00:00", true, "'00:00:00'"},
	}
	for _, tc := range testCases {
		t.Run(tc.name, func(t *testing.T) {
			result, err := YBValueConverterSuite["io.debezium.time.Interval"](tc.input, tc.formatIfRequired, nil)
			assert.NoError(t, err)
			assert.Equal(t, tc.expected, result)
		})
	}
}

// Test 11.1: TestZonedTimestampConversion
func TestZonedTimestampConversion(t *testing.T) {
	testCases := []struct {
		name             string
		input            string
		formatIfRequired bool
		expectedContains string
	}{
		{"with +00 timezone", "2024-01-01T00:00:00+00", true, "'2024-01-01"},
		{"with -05 timezone", "2024-01-01T00:00:00-05", true, "'2024-01-01"},
	}
	for _, tc := range testCases {
		t.Run(tc.name, func(t *testing.T) {
			result, err := YBValueConverterSuite["io.debezium.time.ZonedTimestamp"](tc.input, tc.formatIfRequired, nil)
			assert.NoError(t, err)
			assert.Contains(t, result, tc.expectedContains)
		})
	}
}

// Test 12.1: TestDecimalConversionEdgeCases
func TestDecimalConversionEdgeCases(t *testing.T) {
	testCases := []struct {
		name             string
		input            string
		formatIfRequired bool
		expected         string
	}{
		{"large decimal", "123456789.123456789", false, "123456789.123456789"},
		{"negative", "-123.456", false, "-123.456"},
		{"zero variations", "0.00", false, "0.00"},
	}
	for _, tc := range testCases {
		t.Run(tc.name, func(t *testing.T) {
			result, err := YBValueConverterSuite["org.apache.kafka.connect.data.Decimal"](tc.input, tc.formatIfRequired, nil)
			assert.NoError(t, err)
			assert.Equal(t, tc.expected, result)
		})
	}
}

// Test 12.2: TestVariableScaleDecimalConversion
func TestVariableScaleDecimalConversion(t *testing.T) {
	testCases := []struct {
		name             string
		input            string
		formatIfRequired bool
		expected         string
	}{
		{"variable scale", "123.456", false, "123.456"},
		{"high precision", "123.456789012345", false, "123.456789012345"},
	}
	for _, tc := range testCases {
		t.Run(tc.name, func(t *testing.T) {
			result, err := YBValueConverterSuite["io.debezium.data.VariableScaleDecimal"](tc.input, tc.formatIfRequired, nil)
			assert.NoError(t, err)
			assert.Equal(t, tc.expected, result)
		})
	}
=======
func TestBytesConversionWithFormatting(t *testing.T) {
	//small data example
	value := "////wv=="
	// When we convert with formatIfRequired is true
	result, err := YBValueConverterSuite["BYTES"](value, true, nil)
	assert.NoError(t, err)
	// Then
	assert.Equal(t, `'\xffffffc2'`, result)

	//large data example for bytea - create a large base64 encoded string
	// Generate 10KB of binary data (10240 bytes)
	largeData := make([]byte, 10240)
	for i := range largeData {
		largeData[i] = byte(i % 256)
	}
	// Encode to base64
	largeBase64Value := base64.StdEncoding.EncodeToString(largeData)

	// When we convert with formatIfRequired is true
	result, err = YBValueConverterSuite["BYTES"](largeBase64Value, true, nil)
	assert.NoError(t, err)
	//verify the result is same as expected
	assert.Equal(t, len(result), 20484) //20480 hex chars + 4 for '\x' + 2 for quotes

	largeData10MB := make([]byte, 10000000)
	for i := range largeData10MB {
		largeData10MB[i] = byte(i % 256)
	}
	// Encode to base64
	largeBase64Value10MB := base64.StdEncoding.EncodeToString(largeData10MB)

	// When we convert with formatIfRequired is true
	result, err = YBValueConverterSuite["BYTES"](largeBase64Value10MB, true, nil)
	assert.NoError(t, err)

	//verify the result is same as expected
	assert.Equal(t, len(result), 20000004) //20000000 hex chars + 4 for '\x' + 2 for quotes


	largeData200MB := make([]byte, 200000000)
	for i := range largeData200MB {
		largeData200MB[i] = byte(i % 256)
	}
	// Encode to base64
	largeBase64Value200MB := base64.StdEncoding.EncodeToString(largeData200MB)

	// When we convert with formatIfRequired is true
	result, err = YBValueConverterSuite["BYTES"](largeBase64Value200MB, true, nil)
	assert.NoError(t, err)

	//verify the result is same as expected
	assert.Equal(t, len(result), 400000004) //400000000 hex chars + 4 for '\x' + 2 for quotes
>>>>>>> aa00715c
}<|MERGE_RESOLUTION|>--- conflicted
+++ resolved
@@ -96,7 +96,59 @@
 	assert.Equal(t, `'123e4567-e89b-12d3-a456-426614174000'`, result)
 }
 
-<<<<<<< HEAD
+func TestBytesConversionWithFormatting(t *testing.T) {
+	//small data example
+	value := "////wv=="
+	// When we convert with formatIfRequired is true
+	result, err := YBValueConverterSuite["BYTES"](value, true, nil)
+	assert.NoError(t, err)
+	// Then
+	assert.Equal(t, `'\xffffffc2'`, result)
+
+	//large data example for bytea - create a large base64 encoded string
+	// Generate 10KB of binary data (10240 bytes)
+	largeData := make([]byte, 10240)
+	for i := range largeData {
+		largeData[i] = byte(i % 256)
+	}
+	// Encode to base64
+	largeBase64Value := base64.StdEncoding.EncodeToString(largeData)
+
+	// When we convert with formatIfRequired is true
+	result, err = YBValueConverterSuite["BYTES"](largeBase64Value, true, nil)
+	assert.NoError(t, err)
+	//verify the result is same as expected
+	assert.Equal(t, len(result), 20484) //20480 hex chars + 4 for '\x' + 2 for quotes
+
+	largeData10MB := make([]byte, 10000000)
+	for i := range largeData10MB {
+		largeData10MB[i] = byte(i % 256)
+	}
+	// Encode to base64
+	largeBase64Value10MB := base64.StdEncoding.EncodeToString(largeData10MB)
+
+	// When we convert with formatIfRequired is true
+	result, err = YBValueConverterSuite["BYTES"](largeBase64Value10MB, true, nil)
+	assert.NoError(t, err)
+
+	//verify the result is same as expected
+	assert.Equal(t, len(result), 20000004) //20000000 hex chars + 4 for '\x' + 2 for quotes
+
+
+	largeData200MB := make([]byte, 200000000)
+	for i := range largeData200MB {
+		largeData200MB[i] = byte(i % 256)
+	}
+	// Encode to base64
+	largeBase64Value200MB := base64.StdEncoding.EncodeToString(largeData200MB)
+
+	// When we convert with formatIfRequired is true
+	result, err = YBValueConverterSuite["BYTES"](largeBase64Value200MB, true, nil)
+	assert.NoError(t, err)
+
+	//verify the result is same as expected
+	assert.Equal(t, len(result), 400000004) //400000000 hex chars + 4 for '\x' + 2 for quotes
+}
 // Test 1.1: TestStringConversionWithBackslash
 // Tests backslash handling in STRING type conversion
 // NOTE: With standard_conforming_strings=ON (default in PostgreSQL 9.1+),
@@ -1615,58 +1667,4 @@
 			assert.Equal(t, tc.expected, result)
 		})
 	}
-=======
-func TestBytesConversionWithFormatting(t *testing.T) {
-	//small data example
-	value := "////wv=="
-	// When we convert with formatIfRequired is true
-	result, err := YBValueConverterSuite["BYTES"](value, true, nil)
-	assert.NoError(t, err)
-	// Then
-	assert.Equal(t, `'\xffffffc2'`, result)
-
-	//large data example for bytea - create a large base64 encoded string
-	// Generate 10KB of binary data (10240 bytes)
-	largeData := make([]byte, 10240)
-	for i := range largeData {
-		largeData[i] = byte(i % 256)
-	}
-	// Encode to base64
-	largeBase64Value := base64.StdEncoding.EncodeToString(largeData)
-
-	// When we convert with formatIfRequired is true
-	result, err = YBValueConverterSuite["BYTES"](largeBase64Value, true, nil)
-	assert.NoError(t, err)
-	//verify the result is same as expected
-	assert.Equal(t, len(result), 20484) //20480 hex chars + 4 for '\x' + 2 for quotes
-
-	largeData10MB := make([]byte, 10000000)
-	for i := range largeData10MB {
-		largeData10MB[i] = byte(i % 256)
-	}
-	// Encode to base64
-	largeBase64Value10MB := base64.StdEncoding.EncodeToString(largeData10MB)
-
-	// When we convert with formatIfRequired is true
-	result, err = YBValueConverterSuite["BYTES"](largeBase64Value10MB, true, nil)
-	assert.NoError(t, err)
-
-	//verify the result is same as expected
-	assert.Equal(t, len(result), 20000004) //20000000 hex chars + 4 for '\x' + 2 for quotes
-
-
-	largeData200MB := make([]byte, 200000000)
-	for i := range largeData200MB {
-		largeData200MB[i] = byte(i % 256)
-	}
-	// Encode to base64
-	largeBase64Value200MB := base64.StdEncoding.EncodeToString(largeData200MB)
-
-	// When we convert with formatIfRequired is true
-	result, err = YBValueConverterSuite["BYTES"](largeBase64Value200MB, true, nil)
-	assert.NoError(t, err)
-
-	//verify the result is same as expected
-	assert.Equal(t, len(result), 400000004) //400000000 hex chars + 4 for '\x' + 2 for quotes
->>>>>>> aa00715c
 }