/*
Copyright (c) YugabyteDB, Inc.

Licensed under the Apache License, Version 2.0 (the "License");
you may not use this file except in compliance with the License.
You may obtain a copy of the License at

	http://www.apache.org/licenses/LICENSE-2.0

Unless required by applicable law or agreed to in writing, software
distributed under the License is distributed on an "AS IS" BASIS,
WITHOUT WARRANTIES OR CONDITIONS OF ANY KIND, either express or implied.
See the License for the specific language governing permissions and
limitations under the License.
*/
package stats

import (
	"context"
	"fmt"
	"io"
	"math"
	"strconv"
	"sync"
	"time"

	"github.com/fatih/color"
	"github.com/google/uuid"
	"github.com/gosuri/uilive"
	"github.com/samber/lo"
	"github.com/yugabyte/yb-voyager/yb-voyager/src/tgtdb"
)

type StreamImportStatsReporter struct {
	sync.Mutex
	migrationUUID          uuid.UUID
	totalEventsImported    int64
	CurrImportedEvents     int64
	startTime              time.Time
	eventsSlidingWindow    [61]int64 // stores events per 10 secs for last 10 mins
	remainingEvents        int64
	estimatedTimeToCatchUp time.Duration
	uitable                *uilive.Writer
}

func NewStreamImportStatsReporter() *StreamImportStatsReporter {
	return &StreamImportStatsReporter{}
}

func (s *StreamImportStatsReporter) Init(tdb tgtdb.TargetDB, migrationUUID uuid.UUID) error {
	s.migrationUUID = migrationUUID
	numInserts, numUpdates, numDeletes, err := tdb.GetTotalNumOfEventsImportedByType(migrationUUID)
	s.totalEventsImported = numInserts + numUpdates + numDeletes
	if err != nil {
		return fmt.Errorf("failed to fetch import stats meta info from target : %w", err)
	}
	s.startTime = time.Now()
	return nil
}

<<<<<<< HEAD
func (s *StreamImportStatsReporter) ReportStats(ctx context.Context) {
	displayTicker := time.NewTicker(10 * time.Second)
	defer displayTicker.Stop()
	table := uilive.New()
	defer table.Stop()
	headerRow := table.Newline()
	seperator1 := table.Newline()
	seperator2 := table.Newline()
	seperator3 := table.Newline()
	row1 := table.Newline()
	row2 := table.Newline()
	row3 := table.Newline()
	row4 := table.Newline()
	row5 := table.Newline()
	row6 := table.Newline()
	timerRow := table.Newline()

	table.Start()

	for range displayTicker.C {
		select {
		case <-ctx.Done():
			return
		default:
			elapsedTime := math.Round(time.Since(s.startTime).Minutes()*100) / 100
			s.slideWindow()
			fmt.Fprint(seperator1, color.GreenString("| %-30s | %30s |\n", "-----------------------------", "-----------------------------"))
			fmt.Fprint(headerRow, color.GreenString("| %-30s | %30s |\n", "Metric", "Value"))
			fmt.Fprint(seperator2, color.GreenString("| %-30s | %30s |\n", "-----------------------------", "-----------------------------"))
			fmt.Fprint(row1, color.GreenString("| %-30s | %30s |\n", "Total Imported events", strconv.FormatInt(s.totalEventsImported, 10)))
			fmt.Fprint(row2, color.GreenString("| %-30s | %30s |\n", "Events Imported in this Run", strconv.FormatInt(s.CurrImportedEvents, 10)))
			var averageRateLast3Mins, averageRateLast10Mins int64
			if elapsedTime < 3 {
				averageRateLast3Mins = s.getIngestionRateForLastNMinutes(int64(elapsedTime) + 1)
			} else {
				averageRateLast3Mins = s.getIngestionRateForLastNMinutes(3)
			}
			if elapsedTime < 10 {
				averageRateLast10Mins = s.getIngestionRateForLastNMinutes(int64(elapsedTime) + 1)
			} else {
				averageRateLast10Mins = s.getIngestionRateForLastNMinutes(10)
			}
			fmt.Fprint(row3, color.GreenString("| %-30s | %30s |\n", "Ingestion Rate (last 3 mins)", fmt.Sprintf("%d events/sec", averageRateLast3Mins/60)))
			fmt.Fprint(row4, color.GreenString("| %-30s | %30s |\n", "Ingestion Rate (last 10 mins)", fmt.Sprintf("%d events/sec", averageRateLast10Mins/60)))
			fmt.Fprint(timerRow, color.GreenString("| %-30s | %30s |\n", "Time taken in this Run", fmt.Sprintf("%.2f mins", elapsedTime)))
			fmt.Fprint(row5, color.GreenString("| %-30s | %30s |\n", "Remaining Events", strconv.FormatInt(s.remainingEvents, 10)))
			fmt.Fprint(row6, color.GreenString("| %-30s | %30s |\n", "Estimated Time to catch up", s.estimatedTimeToCatchUp.String()))
			fmt.Fprint(seperator3, color.GreenString("| %-30s | %30s |\n", "-----------------------------", "-----------------------------"))
			table.Flush()
		}
=======
func (s *StreamImportStatsReporter) Finalize() {
	s.refreshStats()
	s.uitable.Stop()
}

var headerRow, seperator1, seperator2, seperator3, row1, row2, row3, row4, row5, row6, timerRow io.Writer

func (s *StreamImportStatsReporter) ReportStats() {
	displayTicker := time.NewTicker(10 * time.Second)
	defer displayTicker.Stop()
	s.uitable = uilive.New()
	headerRow = s.uitable.Newline()
	seperator1 = s.uitable.Newline()
	seperator2 = s.uitable.Newline()
	seperator3 = s.uitable.Newline()
	row1 = s.uitable.Newline()
	row2 = s.uitable.Newline()
	row3 = s.uitable.Newline()
	row4 = s.uitable.Newline()
	row5 = s.uitable.Newline()
	row6 = s.uitable.Newline()
	timerRow = s.uitable.Newline()

	s.uitable.Start()

	for range displayTicker.C {
		s.refreshStats()
	}
}

func (s *StreamImportStatsReporter) refreshStats() {
	elapsedTime := math.Round(time.Since(s.startTime).Minutes()*100) / 100
	s.slideWindow()
	fmt.Fprint(seperator1, color.GreenString("| %-30s | %30s |\n", "-----------------------------", "-----------------------------"))
	fmt.Fprint(headerRow, color.GreenString("| %-30s | %30s |\n", "Metric", "Value"))
	fmt.Fprint(seperator2, color.GreenString("| %-30s | %30s |\n", "-----------------------------", "-----------------------------"))
	fmt.Fprint(row1, color.GreenString("| %-30s | %30s |\n", "Total Imported events", strconv.FormatInt(s.totalEventsImported, 10)))
	fmt.Fprint(row2, color.GreenString("| %-30s | %30s |\n", "Events Imported in this Run", strconv.FormatInt(s.CurrImportedEvents, 10)))
	var averageRateLast3Mins, averageRateLast10Mins int64
	if elapsedTime < 3 {
		averageRateLast3Mins = s.getIngestionRateForLastNMinutes(int64(elapsedTime) + 1)
	} else {
		averageRateLast3Mins = s.getIngestionRateForLastNMinutes(3)
	}
	if elapsedTime < 10 {
		averageRateLast10Mins = s.getIngestionRateForLastNMinutes(int64(elapsedTime) + 1)
	} else {
		averageRateLast10Mins = s.getIngestionRateForLastNMinutes(10)
>>>>>>> 439f9c44
	}
	fmt.Fprint(row3, color.GreenString("| %-30s | %30s |\n", "Ingestion Rate (last 3 mins)", fmt.Sprintf("%d events/sec", averageRateLast3Mins/60)))
	fmt.Fprint(row4, color.GreenString("| %-30s | %30s |\n", "Ingestion Rate (last 10 mins)", fmt.Sprintf("%d events/sec", averageRateLast10Mins/60)))
	fmt.Fprint(timerRow, color.GreenString("| %-30s | %30s |\n", "Time taken in this Run", fmt.Sprintf("%.2f mins", elapsedTime)))
	fmt.Fprint(row5, color.GreenString("| %-30s | %30s |\n", "Remaining Events", strconv.FormatInt(s.remainingEvents, 10)))
	fmt.Fprint(row6, color.GreenString("| %-30s | %30s |\n", "Estimated Time to catch up", s.estimatedTimeToCatchUp.String()))
	fmt.Fprint(seperator3, color.GreenString("| %-30s | %30s |\n", "-----------------------------", "-----------------------------"))
	s.uitable.Flush()
}

func (s *StreamImportStatsReporter) slideWindow() {
	s.Mutex.Lock()
	for i := len(s.eventsSlidingWindow) - 1; i > 0; i-- {
		s.eventsSlidingWindow[i] = s.eventsSlidingWindow[i-1]
	}
	s.eventsSlidingWindow[0] = 0
	s.Mutex.Unlock()
}

func (s *StreamImportStatsReporter) BatchImported(numInserts, numUpdates, numDeletes int64) {
	s.Mutex.Lock()
	defer s.Mutex.Unlock()
	total := numInserts + numUpdates + numDeletes
	s.CurrImportedEvents += total
	s.totalEventsImported += total
	s.eventsSlidingWindow[0] += total
}

func (s *StreamImportStatsReporter) getIngestionRateForLastNMinutes(n int64) int64 {
	windowSize := 6*n + 1 //6*n as sliding window every 10 secs
	return lo.Sum(s.eventsSlidingWindow[1:windowSize]) / n
}

func (s *StreamImportStatsReporter) UpdateRemainingEvents(totalExportedEvents int64) {
	s.Mutex.Lock()
	defer s.Mutex.Unlock()
	s.remainingEvents = totalExportedEvents - s.totalEventsImported
	lastMinIngestionRate := s.getIngestionRateForLastNMinutes(1)
	if lastMinIngestionRate > 0 {
		s.estimatedTimeToCatchUp = time.Duration(s.remainingEvents/lastMinIngestionRate) * time.Minute
	}
}<|MERGE_RESOLUTION|>--- conflicted
+++ resolved
@@ -58,58 +58,6 @@
 	return nil
 }
 
-<<<<<<< HEAD
-func (s *StreamImportStatsReporter) ReportStats(ctx context.Context) {
-	displayTicker := time.NewTicker(10 * time.Second)
-	defer displayTicker.Stop()
-	table := uilive.New()
-	defer table.Stop()
-	headerRow := table.Newline()
-	seperator1 := table.Newline()
-	seperator2 := table.Newline()
-	seperator3 := table.Newline()
-	row1 := table.Newline()
-	row2 := table.Newline()
-	row3 := table.Newline()
-	row4 := table.Newline()
-	row5 := table.Newline()
-	row6 := table.Newline()
-	timerRow := table.Newline()
-
-	table.Start()
-
-	for range displayTicker.C {
-		select {
-		case <-ctx.Done():
-			return
-		default:
-			elapsedTime := math.Round(time.Since(s.startTime).Minutes()*100) / 100
-			s.slideWindow()
-			fmt.Fprint(seperator1, color.GreenString("| %-30s | %30s |\n", "-----------------------------", "-----------------------------"))
-			fmt.Fprint(headerRow, color.GreenString("| %-30s | %30s |\n", "Metric", "Value"))
-			fmt.Fprint(seperator2, color.GreenString("| %-30s | %30s |\n", "-----------------------------", "-----------------------------"))
-			fmt.Fprint(row1, color.GreenString("| %-30s | %30s |\n", "Total Imported events", strconv.FormatInt(s.totalEventsImported, 10)))
-			fmt.Fprint(row2, color.GreenString("| %-30s | %30s |\n", "Events Imported in this Run", strconv.FormatInt(s.CurrImportedEvents, 10)))
-			var averageRateLast3Mins, averageRateLast10Mins int64
-			if elapsedTime < 3 {
-				averageRateLast3Mins = s.getIngestionRateForLastNMinutes(int64(elapsedTime) + 1)
-			} else {
-				averageRateLast3Mins = s.getIngestionRateForLastNMinutes(3)
-			}
-			if elapsedTime < 10 {
-				averageRateLast10Mins = s.getIngestionRateForLastNMinutes(int64(elapsedTime) + 1)
-			} else {
-				averageRateLast10Mins = s.getIngestionRateForLastNMinutes(10)
-			}
-			fmt.Fprint(row3, color.GreenString("| %-30s | %30s |\n", "Ingestion Rate (last 3 mins)", fmt.Sprintf("%d events/sec", averageRateLast3Mins/60)))
-			fmt.Fprint(row4, color.GreenString("| %-30s | %30s |\n", "Ingestion Rate (last 10 mins)", fmt.Sprintf("%d events/sec", averageRateLast10Mins/60)))
-			fmt.Fprint(timerRow, color.GreenString("| %-30s | %30s |\n", "Time taken in this Run", fmt.Sprintf("%.2f mins", elapsedTime)))
-			fmt.Fprint(row5, color.GreenString("| %-30s | %30s |\n", "Remaining Events", strconv.FormatInt(s.remainingEvents, 10)))
-			fmt.Fprint(row6, color.GreenString("| %-30s | %30s |\n", "Estimated Time to catch up", s.estimatedTimeToCatchUp.String()))
-			fmt.Fprint(seperator3, color.GreenString("| %-30s | %30s |\n", "-----------------------------", "-----------------------------"))
-			table.Flush()
-		}
-=======
 func (s *StreamImportStatsReporter) Finalize() {
 	s.refreshStats()
 	s.uitable.Stop()
@@ -117,7 +65,7 @@
 
 var headerRow, seperator1, seperator2, seperator3, row1, row2, row3, row4, row5, row6, timerRow io.Writer
 
-func (s *StreamImportStatsReporter) ReportStats() {
+func (s *StreamImportStatsReporter) ReportStats(ctx context.Context) {
 	displayTicker := time.NewTicker(10 * time.Second)
 	defer displayTicker.Stop()
 	s.uitable = uilive.New()
@@ -136,7 +84,12 @@
 	s.uitable.Start()
 
 	for range displayTicker.C {
-		s.refreshStats()
+		select {
+		case <-ctx.Done():
+			return
+		default:
+			s.refreshStats()
+		}
 	}
 }
 
@@ -158,7 +111,6 @@
 		averageRateLast10Mins = s.getIngestionRateForLastNMinutes(int64(elapsedTime) + 1)
 	} else {
 		averageRateLast10Mins = s.getIngestionRateForLastNMinutes(10)
->>>>>>> 439f9c44
 	}
 	fmt.Fprint(row3, color.GreenString("| %-30s | %30s |\n", "Ingestion Rate (last 3 mins)", fmt.Sprintf("%d events/sec", averageRateLast3Mins/60)))
 	fmt.Fprint(row4, color.GreenString("| %-30s | %30s |\n", "Ingestion Rate (last 10 mins)", fmt.Sprintf("%d events/sec", averageRateLast10Mins/60)))
