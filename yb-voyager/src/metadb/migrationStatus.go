--- conflicted
+++ resolved
@@ -10,26 +10,6 @@
 )
 
 type MigrationStatusRecord struct {
-<<<<<<< HEAD
-	MigrationUUID                              string
-	SourceDBType                               string
-	ExportType                                 string
-	FallForwarDBExists                         bool
-	TargetDBConf                               *tgtdb.TargetConf
-	FallForwardDBConf                          *tgtdb.TargetConf
-	TableListExportedFromSource                []string
-	SourceDBConf                               *srcdb.Source
-	CutoverRequested                           bool
-	CutoverProcessedBySourceExporter           bool
-	CutoverProcessedByTargetImporter           bool
-	FallForwardSyncStarted                     bool
-	FallForwardSwitchRequested                 bool
-	FallForwardSwitchProcessedByTargetExporter bool
-	FallForwardSwitchProcessedByFFImporter     bool
-	ExportSchemaDone                           bool
-	ExportDataDone                             bool
-	YBCDCStreamID                              string
-=======
 	MigrationUUID string `json:"MigrationUUID"`
 	SourceDBType  string `json:"SourceDBType"`
 	ExportType    string `json:"ExportType"`
@@ -54,7 +34,7 @@
 	FallBackSwitchProcessedByFBImporter        bool              `json:"FallBackSwitchProcessedByFFImporter"`
 	ExportSchemaDone                           bool              `json:"ExportSchemaDone"`
 	ExportDataDone                             bool              `json:"ExportDataDone"`
->>>>>>> c9388c95
+	YBCDCStreamID                              string
 }
 
 const MIGRATION_STATUS_KEY = "migration_status"
