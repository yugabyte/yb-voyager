--- conflicted
+++ resolved
@@ -10,10 +10,8 @@
 )
 
 type MigrationStatusRecord struct {
-<<<<<<< HEAD
 	MigrationUUID string `json:"MigrationUUID"`
 	ExportType    string `json:"ExportType"`
-	// FallForwarDBExists                         bool              `json:"FallForwarDBExists"`
 	ArchivingEnabled                                bool              `json:"ArchivingEnabled"`
 	FallForwardEnabled                              bool              `json:"FallForwardEnabled"`
 	FallbackEnabled                                 bool              `json:"FallbackEnabled"`
@@ -36,33 +34,7 @@
 	ExportSchemaDone                                bool              `json:"ExportSchemaDone"`
 	ExportDataDone                                  bool              `json:"ExportDataDone"`
 	YBCDCStreamID                                   string            `json:"YBCDCStreamID"`
-=======
-	MigrationUUID                              string            `json:"MigrationUUID"`
-	ExportType                                 string            `json:"ExportType"`
-	ArchivingEnabled                           bool              `json:"ArchivingEnabled"`
-	FallForwardEnabled                         bool              `json:"FallForwardEnabled"`
-	FallbackEnabled                            bool              `json:"FallbackEnabled"`
-	TargetDBConf                               *tgtdb.TargetConf `json:"TargetDBConf"`
-	FallForwardDBConf                          *tgtdb.TargetConf `json:"FallForwardDBConf"`
-	SourceDBAsTargetConf                       *tgtdb.TargetConf `json:"SourceDBAsTargetConf"`
-	TableListExportedFromSource                []string          `json:"TableListExportedFromSource"`
-	SourceDBConf                               *srcdb.Source     `json:"SourceDBConf"`
-	CutoverRequested                           bool              `json:"CutoverRequested"`
-	CutoverProcessedBySourceExporter           bool              `json:"CutoverProcessedBySourceExporter"`
-	CutoverProcessedByTargetImporter           bool              `json:"CutoverProcessedByTargetImporter"`
-	FallForwardSyncStarted                     bool              `json:"FallForwardSyncStarted"`
-	FallForwardSwitchRequested                 bool              `json:"FallForwardSwitchRequested"`
-	FallForwardSwitchProcessedByTargetExporter bool              `json:"FallForwardSwitchProcessedByTargetExporter"`
-	FallForwardSwitchProcessedByFFImporter     bool              `json:"FallForwardSwitchProcessedByFFImporter"`
-	FallBackSyncStarted                        bool              `json:"FallBackSyncStarted"`
-	FallBackSwitchRequested                    bool              `json:"FallBackSwitchRequested"`
-	FallBackSwitchProcessedByTargetExporter    bool              `json:"FallBackSwitchProcessedByTargetExporter"`
-	FallBackSwitchProcessedByFBImporter        bool              `json:"FallBackSwitchProcessedByFFImporter"`
-	ExportSchemaDone                           bool              `json:"ExportSchemaDone"`
-	ExportDataDone                             bool              `json:"ExportDataDone"`
-	YBCDCStreamID                              string            `json:"YBCDCStreamID"`
-	EndMigrationRequested                      bool              `json:"EndMigrationRequested"`
->>>>>>> 35451b67
+  EndMigrationRequested                           bool              `json:"EndMigrationRequested"`
 }
 
 const MIGRATION_STATUS_KEY = "migration_status"
