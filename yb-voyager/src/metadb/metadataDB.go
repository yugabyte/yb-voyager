--- conflicted
+++ resolved
@@ -27,6 +27,7 @@
 	"time"
 
 	log "github.com/sirupsen/logrus"
+
 	"github.com/yugabyte/yb-voyager/yb-voyager/src/namereg"
 	"github.com/yugabyte/yb-voyager/yb-voyager/src/tgtdb"
 	"github.com/yugabyte/yb-voyager/yb-voyager/src/utils"
@@ -482,16 +483,7 @@
 		var found bool
 		ec, found = res.Get(nt)
 		if !found {
-<<<<<<< HEAD
-			ec = &tgtdb.EventCounter{
-				TotalEvents: 0,
-				NumInserts:  0,
-				NumUpdates:  0,
-				NumDeletes:  0,
-			}
-=======
 			ec = &tgtdb.EventCounter{}
->>>>>>> 256ba087
 			res.Put(nt, ec)
 		}
 		ec.TotalEvents += totalCount
