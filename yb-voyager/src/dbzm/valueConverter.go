--- conflicted
+++ resolved
@@ -63,16 +63,10 @@
 	schemaRegistrySource *SchemaRegistry
 	schemaRegistryTarget *SchemaRegistry
 	targetSchema         string
-<<<<<<< HEAD
 	valueConverterSuite  map[string]tgtdbsuite.ConverterFn
 	converterFnCache     map[string][]tgtdbsuite.ConverterFn //stores table name to converter functions for each column
 	targetDBType         string
-	buf                 bytes.Buffer
-=======
-	valueConverterSuite  map[string]tgtdb.ConverterFn
-	converterFnCache     map[string][]tgtdb.ConverterFn //stores table name to converter functions for each column
 	buf                  bytes.Buffer
->>>>>>> 439f9c44
 }
 
 func NewDebeziumValueConverter(exportDir string, tdb tgtdb.TargetDB, targetConf tgtdb.TargetConf) (*DebeziumValueConverter, error) {
