/*
Copyright (c) YugabyteDB, Inc.

Licensed under the Apache License, Version 2.0 (the "License");
you may not use this file except in compliance with the License.
You may obtain a copy of the License at

	http://www.apache.org/licenses/LICENSE-2.0

Unless required by applicable law or agreed to in writing, software
distributed under the License is distributed on an "AS IS" BASIS,
WITHOUT WARRANTIES OR CONDITIONS OF ANY KIND, either express or implied.
See the License for the specific language governing permissions and
limitations under the License.
*/
package dbzm

import (
	"bufio"
	"bytes"
	"encoding/csv"
	"fmt"
	"strings"

	"github.com/yugabyte/yb-voyager/yb-voyager/src/tgtdb"
	tgtdbsuite "github.com/yugabyte/yb-voyager/yb-voyager/src/tgtdb/suites"
	"github.com/yugabyte/yb-voyager/yb-voyager/src/utils"
	"github.com/yugabyte/yb-voyager/yb-voyager/src/utils/schemareg"
	"github.com/yugabyte/yb-voyager/yb-voyager/src/utils/sqlname"
	"github.com/yugabyte/yb-voyager/yb-voyager/src/utils/stdlibcsv"
)

type ValueConverter interface {
<<<<<<< HEAD
	ConvertRow(tableName sqlname.NameTuple, columnNames []string, row string) (string, error)
	ConvertEvent(ev *tgtdb.Event, table sqlname.NameTuple, formatIfRequired bool) error
=======
	ConvertRow(tableNameTup sqlname.NameTuple, columnNames []string, row string) (string, error)
	ConvertEvent(ev *tgtdb.Event, tableNameTup sqlname.NameTuple, formatIfRequired bool) error
>>>>>>> 256ba087
	GetTableNameToSchema() *utils.StructMap[sqlname.NameTuple, map[string]map[string]string] //returns table name to schema mapping
}

func NewValueConverter(exportDir string, tdb tgtdb.TargetDB, targetConf tgtdb.TargetConf, importerRole string, sourceDBType string) (ValueConverter, error) {
	return NewDebeziumValueConverter(exportDir, tdb, targetConf, importerRole, sourceDBType)
}

func NewNoOpValueConverter() (ValueConverter, error) {
	return &NoOpValueConverter{}, nil
}

//============================================================================

type NoOpValueConverter struct{}

func (nvc *NoOpValueConverter) ConvertRow(tableName sqlname.NameTuple, columnNames []string, row string) (string, error) {
	return row, nil
}

func (nvc *NoOpValueConverter) ConvertEvent(ev *tgtdb.Event, table sqlname.NameTuple, formatIfRequired bool) error {
	return nil
}

func (nvc *NoOpValueConverter) GetTableNameToSchema() *utils.StructMap[sqlname.NameTuple, map[string]map[string]string] {
	return utils.NewStructMap[sqlname.NameTuple, map[string]map[string]string]()
}

//============================================================================

type DebeziumValueConverter struct {
	exportDir              string
	schemaRegistrySource   *schemareg.SchemaRegistry
	schemaRegistryTarget   *schemareg.SchemaRegistry
	targetSchema           string
	valueConverterSuite    map[string]tgtdbsuite.ConverterFn
	converterFnCache       *utils.StructMap[sqlname.NameTuple, []tgtdbsuite.ConverterFn] //stores table name to converter functions for each column
	dbzmColumnSchemasCache *utils.StructMap[sqlname.NameTuple, []*schemareg.ColumnSchema]
	targetDBType           string
	csvReader              *stdlibcsv.Reader
	bufReader              bufio.Reader
	bufWriter              bufio.Writer
	wbuf                   bytes.Buffer
	prevTableName          sqlname.NameTuple
	sourceDBType           string
}

func NewDebeziumValueConverter(exportDir string, tdb tgtdb.TargetDB, targetConf tgtdb.TargetConf, importerRole string, sourceDBType string) (*DebeziumValueConverter, error) {
	schemaRegistrySource := schemareg.NewSchemaRegistry(exportDir, "source_db_exporter")
	err := schemaRegistrySource.Init()
	if err != nil {
		return nil, fmt.Errorf("initializing schema registry: %w", err)
	}
	var schemaRegistryTarget *schemareg.SchemaRegistry
	switch importerRole {
	case "source_replica_db_importer":
		schemaRegistryTarget = schemareg.NewSchemaRegistry(exportDir, "target_db_exporter_ff")
	case "source_db_importer":
		schemaRegistryTarget = schemareg.NewSchemaRegistry(exportDir, "target_db_exporter_fb")
	}

	tdbValueConverterSuite, err := getDebeziumValueConverterSuite(targetConf)
	if err != nil {
		return nil, err
	}

	conv := &DebeziumValueConverter{
		exportDir:              exportDir,
		schemaRegistrySource:   schemaRegistrySource,
		schemaRegistryTarget:   schemaRegistryTarget,
		valueConverterSuite:    tdbValueConverterSuite,
		converterFnCache:       utils.NewStructMap[sqlname.NameTuple, []tgtdbsuite.ConverterFn](),
		dbzmColumnSchemasCache: utils.NewStructMap[sqlname.NameTuple, []*schemareg.ColumnSchema](),
		targetDBType:           targetConf.TargetDBType,
		targetSchema:           targetConf.Schema,
		sourceDBType:           sourceDBType,
	}

	return conv, nil
}

func getDebeziumValueConverterSuite(tconf tgtdb.TargetConf) (map[string]tgtdbsuite.ConverterFn, error) {
	switch tconf.TargetDBType {
	case tgtdb.ORACLE:
		oraValueConverterSuite := tgtdbsuite.OraValueConverterSuite
		for _, i := range []int{1, 2, 3, 4, 5, 6, 7, 8, 9} {
			intervalType := fmt.Sprintf("INTERVAL YEAR(%d) TO MONTH", i) //for all interval year to month types with precision
			oraValueConverterSuite[intervalType] = oraValueConverterSuite["INTERVAL YEAR TO MONTH"]
		}
		for _, i := range []int{1, 2, 3, 4, 5, 6, 7, 8, 9} {
			for _, j := range []int{1, 2, 3, 4, 5, 6, 7, 8, 9} {
				intervalType := fmt.Sprintf("INTERVAL DAY(%d) TO SECOND(%d)", i, j) //for all interval day to second types with precision
				oraValueConverterSuite[intervalType] = oraValueConverterSuite["INTERVAL DAY TO SECOND"]
			}
		}
		return oraValueConverterSuite, nil
	case tgtdb.YUGABYTEDB, tgtdb.POSTGRESQL:
		return tgtdbsuite.YBValueConverterSuite, nil
	default:
		return nil, fmt.Errorf("no converter suite found for %s", tconf.TargetDBType)
	}
}

<<<<<<< HEAD
func (conv *DebeziumValueConverter) ConvertRow(tableName sqlname.NameTuple, columnNames []string, row string) (string, error) {
	converterFns, dbzmColumnSchemas, err := conv.getConverterFns(tableName, columnNames)
=======
func (conv *DebeziumValueConverter) ConvertRow(tableNameTup sqlname.NameTuple, columnNames []string, row string) (string, error) {
	converterFns, dbzmColumnSchemas, err := conv.getConverterFns(tableNameTup, columnNames)
>>>>>>> 256ba087
	if err != nil {
		return "", fmt.Errorf("fetching converter functions: %w", err)
	}
	if conv.prevTableName != tableNameTup {
		conv.csvReader = stdlibcsv.NewReader(&conv.bufReader)
		conv.csvReader.ReuseRecord = true
	}
	conv.bufReader.Reset(strings.NewReader(row))
	columnValues, err := conv.csvReader.Read()
	if err != nil {
		return "", fmt.Errorf("reading row: %w", err)
	}
	for i, columnValue := range columnValues {
		if columnValue == utils.YB_VOYAGER_NULL_STRING || converterFns[i] == nil { // TODO: make nullstring condition Target specific tdb.NullString()
			continue
		}
		transformedValue, err := converterFns[i](columnValue, false, dbzmColumnSchemas[i])
		if err != nil {
			return "", fmt.Errorf("converting value for %s, column %d and value %s : %w", tableNameTup, i, columnValue, err)
		}
		columnValues[i] = transformedValue
	}
	conv.bufWriter.Reset(&conv.wbuf)
	csvWriter := csv.NewWriter(&conv.bufWriter)
	csvWriter.Write(columnValues)
	csvWriter.Flush()
	transformedRow := strings.TrimSuffix(conv.wbuf.String(), "\n")
	conv.wbuf.Reset()
	conv.prevTableName = tableNameTup
	return transformedRow, nil
}

<<<<<<< HEAD
func (conv *DebeziumValueConverter) getConverterFns(tableName sqlname.NameTuple, columnNames []string) ([]tgtdbsuite.ConverterFn, []*schemareg.ColumnSchema, error) {
	result, _ := conv.converterFnCache.Get(tableName)
	colSchemas, _ := conv.dbzmColumnSchemasCache.Get(tableName)
=======
func (conv *DebeziumValueConverter) getConverterFns(tableNameTup sqlname.NameTuple, columnNames []string) ([]tgtdbsuite.ConverterFn, []*schemareg.ColumnSchema, error) {
	result, _ := conv.converterFnCache.Get(tableNameTup)
	colSchemas, _ := conv.dbzmColumnSchemasCache.Get(tableNameTup)
>>>>>>> 256ba087
	var colTypes []string
	var err error
	if result == nil {
		colTypes, colSchemas, err = conv.schemaRegistrySource.GetColumnTypes(tableNameTup, columnNames, conv.shouldFormatAsPerSourceDatatypes())
		if err != nil {
			return nil, nil, fmt.Errorf("get types of columns of table %s: %w", tableNameTup, err)
		}
		result = make([]tgtdbsuite.ConverterFn, len(columnNames))
		for i, colType := range colTypes {
			result[i] = conv.valueConverterSuite[colType]
		}
<<<<<<< HEAD
		conv.converterFnCache.Put(tableName, result)
		conv.dbzmColumnSchemasCache.Put(tableName, colSchemas)
=======
		conv.converterFnCache.Put(tableNameTup, result)
		conv.dbzmColumnSchemasCache.Put(tableNameTup, colSchemas)
>>>>>>> 256ba087
	}
	return result, colSchemas, nil
}

func (conv *DebeziumValueConverter) shouldFormatAsPerSourceDatatypes() bool {
	return conv.targetDBType == tgtdb.ORACLE
}

<<<<<<< HEAD
func (conv *DebeziumValueConverter) ConvertEvent(ev *tgtdb.Event, table sqlname.NameTuple, formatIfRequired bool) error {
	err := conv.convertMap(table, ev.Key, ev.ExporterRole, formatIfRequired)
=======
func (conv *DebeziumValueConverter) ConvertEvent(ev *tgtdb.Event, tableNameTup sqlname.NameTuple, formatIfRequired bool) error {
	err := conv.convertMap(tableNameTup, ev.Key, ev.ExporterRole, formatIfRequired)
>>>>>>> 256ba087
	if err != nil {
		return fmt.Errorf("convert event(vsn=%d) key: %w", ev.Vsn, err)
	}

<<<<<<< HEAD
	err = conv.convertMap(table, ev.Fields, ev.ExporterRole, formatIfRequired)
=======
	err = conv.convertMap(tableNameTup, ev.Fields, ev.ExporterRole, formatIfRequired)
>>>>>>> 256ba087
	if err != nil {
		return fmt.Errorf("convert event fields: %w", err)
	}
	return nil
}

func checkSourceExporter(exporterRole string) bool {
	return exporterRole == "source_db_exporter"
}

<<<<<<< HEAD
func (conv *DebeziumValueConverter) convertMap(tableName sqlname.NameTuple, m map[string]*string, exportSourceType string, formatIfRequired bool) error {
	var schemaRegistry *schemareg.SchemaRegistry
	// tableNameInSchemaRegistry := tableName
=======
func (conv *DebeziumValueConverter) convertMap(tableNameTup sqlname.NameTuple, m map[string]*string, exportSourceType string, formatIfRequired bool) error {
	var schemaRegistry *schemareg.SchemaRegistry
>>>>>>> 256ba087
	if checkSourceExporter(exportSourceType) {
		schemaRegistry = conv.schemaRegistrySource
	} else {
		schemaRegistry = conv.schemaRegistryTarget
	}
	for column, value := range m {
		if value == nil {
			continue
		}
		columnValue := *value
<<<<<<< HEAD
		colType, colDbzmSchema, err := schemaRegistry.GetColumnType(tableName, column, conv.shouldFormatAsPerSourceDatatypes())
=======
		colType, colDbzmSchema, err := schemaRegistry.GetColumnType(tableNameTup, column, conv.shouldFormatAsPerSourceDatatypes())
>>>>>>> 256ba087
		if err != nil {
			return fmt.Errorf("fetch column schema: %w", err)
		}
		if !checkSourceExporter(exportSourceType) && strings.EqualFold(colType, "io.debezium.time.Interval") {
<<<<<<< HEAD
			colType, colDbzmSchema, err = conv.schemaRegistrySource.GetColumnType(tableName, strings.ToUpper(column), conv.shouldFormatAsPerSourceDatatypes())
=======
			colType, colDbzmSchema, err = conv.schemaRegistrySource.GetColumnType(tableNameTup, strings.ToUpper(column), conv.shouldFormatAsPerSourceDatatypes())
>>>>>>> 256ba087
			//assuming table name/column name is case insensitive TODO: handle this case sensitivity properly
			if err != nil {
				return fmt.Errorf("fetch column schema: %w", err)
			}
		}
		converterFn := conv.valueConverterSuite[colType]
		if converterFn != nil {
			columnValue, err = converterFn(columnValue, formatIfRequired, colDbzmSchema)
			if err != nil {
				return fmt.Errorf("error while converting %s.%s of type %s in event: %w", tableNameTup, column, colType, err) // TODO - add event id in log msg
			}
		}
		m[column] = &columnValue
	}
	return nil
}

func (conv *DebeziumValueConverter) GetTableNameToSchema() *utils.StructMap[sqlname.NameTuple, map[string]map[string]string] {

	//need to create explicit map with required details only as can't use TableSchema directly in import area because of cyclic dependency
	//TODO: fix this cyclic dependency maybe using DataFileDescriptor
	var tableToSchema = utils.NewStructMap[sqlname.NameTuple, map[string]map[string]string]()

	err := conv.schemaRegistrySource.TableNameToSchema.IterKV(func(tbl sqlname.NameTuple, tblSchema *schemareg.TableSchema) (bool, error) {
		colSchemaMap := make(map[string]map[string]string)

		for _, col := range tblSchema.Columns {
			colSchemaMap[col.Name] = col.Schema.Parameters
		}
		tableToSchema.Put(tbl, colSchemaMap)
		return true, nil
	})
	if err != nil {
		utils.ErrExit("error getting table name to schema : %v", err)
	}
	return tableToSchema
}<|MERGE_RESOLUTION|>--- conflicted
+++ resolved
@@ -31,13 +31,8 @@
 )
 
 type ValueConverter interface {
-<<<<<<< HEAD
-	ConvertRow(tableName sqlname.NameTuple, columnNames []string, row string) (string, error)
-	ConvertEvent(ev *tgtdb.Event, table sqlname.NameTuple, formatIfRequired bool) error
-=======
 	ConvertRow(tableNameTup sqlname.NameTuple, columnNames []string, row string) (string, error)
 	ConvertEvent(ev *tgtdb.Event, tableNameTup sqlname.NameTuple, formatIfRequired bool) error
->>>>>>> 256ba087
 	GetTableNameToSchema() *utils.StructMap[sqlname.NameTuple, map[string]map[string]string] //returns table name to schema mapping
 }
 
@@ -140,13 +135,8 @@
 	}
 }
 
-<<<<<<< HEAD
-func (conv *DebeziumValueConverter) ConvertRow(tableName sqlname.NameTuple, columnNames []string, row string) (string, error) {
-	converterFns, dbzmColumnSchemas, err := conv.getConverterFns(tableName, columnNames)
-=======
 func (conv *DebeziumValueConverter) ConvertRow(tableNameTup sqlname.NameTuple, columnNames []string, row string) (string, error) {
 	converterFns, dbzmColumnSchemas, err := conv.getConverterFns(tableNameTup, columnNames)
->>>>>>> 256ba087
 	if err != nil {
 		return "", fmt.Errorf("fetching converter functions: %w", err)
 	}
@@ -179,15 +169,9 @@
 	return transformedRow, nil
 }
 
-<<<<<<< HEAD
-func (conv *DebeziumValueConverter) getConverterFns(tableName sqlname.NameTuple, columnNames []string) ([]tgtdbsuite.ConverterFn, []*schemareg.ColumnSchema, error) {
-	result, _ := conv.converterFnCache.Get(tableName)
-	colSchemas, _ := conv.dbzmColumnSchemasCache.Get(tableName)
-=======
 func (conv *DebeziumValueConverter) getConverterFns(tableNameTup sqlname.NameTuple, columnNames []string) ([]tgtdbsuite.ConverterFn, []*schemareg.ColumnSchema, error) {
 	result, _ := conv.converterFnCache.Get(tableNameTup)
 	colSchemas, _ := conv.dbzmColumnSchemasCache.Get(tableNameTup)
->>>>>>> 256ba087
 	var colTypes []string
 	var err error
 	if result == nil {
@@ -199,13 +183,8 @@
 		for i, colType := range colTypes {
 			result[i] = conv.valueConverterSuite[colType]
 		}
-<<<<<<< HEAD
-		conv.converterFnCache.Put(tableName, result)
-		conv.dbzmColumnSchemasCache.Put(tableName, colSchemas)
-=======
 		conv.converterFnCache.Put(tableNameTup, result)
 		conv.dbzmColumnSchemasCache.Put(tableNameTup, colSchemas)
->>>>>>> 256ba087
 	}
 	return result, colSchemas, nil
 }
@@ -214,22 +193,13 @@
 	return conv.targetDBType == tgtdb.ORACLE
 }
 
-<<<<<<< HEAD
-func (conv *DebeziumValueConverter) ConvertEvent(ev *tgtdb.Event, table sqlname.NameTuple, formatIfRequired bool) error {
-	err := conv.convertMap(table, ev.Key, ev.ExporterRole, formatIfRequired)
-=======
 func (conv *DebeziumValueConverter) ConvertEvent(ev *tgtdb.Event, tableNameTup sqlname.NameTuple, formatIfRequired bool) error {
 	err := conv.convertMap(tableNameTup, ev.Key, ev.ExporterRole, formatIfRequired)
->>>>>>> 256ba087
 	if err != nil {
 		return fmt.Errorf("convert event(vsn=%d) key: %w", ev.Vsn, err)
 	}
 
-<<<<<<< HEAD
-	err = conv.convertMap(table, ev.Fields, ev.ExporterRole, formatIfRequired)
-=======
 	err = conv.convertMap(tableNameTup, ev.Fields, ev.ExporterRole, formatIfRequired)
->>>>>>> 256ba087
 	if err != nil {
 		return fmt.Errorf("convert event fields: %w", err)
 	}
@@ -240,14 +210,8 @@
 	return exporterRole == "source_db_exporter"
 }
 
-<<<<<<< HEAD
-func (conv *DebeziumValueConverter) convertMap(tableName sqlname.NameTuple, m map[string]*string, exportSourceType string, formatIfRequired bool) error {
-	var schemaRegistry *schemareg.SchemaRegistry
-	// tableNameInSchemaRegistry := tableName
-=======
 func (conv *DebeziumValueConverter) convertMap(tableNameTup sqlname.NameTuple, m map[string]*string, exportSourceType string, formatIfRequired bool) error {
 	var schemaRegistry *schemareg.SchemaRegistry
->>>>>>> 256ba087
 	if checkSourceExporter(exportSourceType) {
 		schemaRegistry = conv.schemaRegistrySource
 	} else {
@@ -258,20 +222,12 @@
 			continue
 		}
 		columnValue := *value
-<<<<<<< HEAD
-		colType, colDbzmSchema, err := schemaRegistry.GetColumnType(tableName, column, conv.shouldFormatAsPerSourceDatatypes())
-=======
 		colType, colDbzmSchema, err := schemaRegistry.GetColumnType(tableNameTup, column, conv.shouldFormatAsPerSourceDatatypes())
->>>>>>> 256ba087
 		if err != nil {
 			return fmt.Errorf("fetch column schema: %w", err)
 		}
 		if !checkSourceExporter(exportSourceType) && strings.EqualFold(colType, "io.debezium.time.Interval") {
-<<<<<<< HEAD
-			colType, colDbzmSchema, err = conv.schemaRegistrySource.GetColumnType(tableName, strings.ToUpper(column), conv.shouldFormatAsPerSourceDatatypes())
-=======
 			colType, colDbzmSchema, err = conv.schemaRegistrySource.GetColumnType(tableNameTup, strings.ToUpper(column), conv.shouldFormatAsPerSourceDatatypes())
->>>>>>> 256ba087
 			//assuming table name/column name is case insensitive TODO: handle this case sensitivity properly
 			if err != nil {
 				return fmt.Errorf("fetch column schema: %w", err)
