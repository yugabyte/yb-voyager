--- conflicted
+++ resolved
@@ -297,15 +297,12 @@
 			strings.Join(c.ColumnSequenceMap, ","),
 			queueSegmentMaxBytes,
 			c.MetadataDBPath,
-<<<<<<< HEAD
 			c.RunId,
 			c.ExportSourceType)
-=======
-			c.RunId)
 		if c.SnapshotMode == "initial" {
 			conf = conf + oracleLiveMigrationSrcConfigTemplate
 		}
->>>>>>> d023d76a
+
 		if c.PDBName != "" {
 			// cdb setup.
 			conf = conf + fmt.Sprintf(oracleSrcPDBConfigTemplate, c.PDBName)
