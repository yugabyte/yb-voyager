[
        {
            "IssueType": "unsupported_features",
            "ObjectType": "INDEX",
            "ObjectName": "film_fulltext_idx ON public.film",
            "Reason": "Schema contains GIST index which is not supported.",
            "SqlStatement": "CREATE INDEX film_fulltext_idx ON public.film USING gist (fulltext);",
            "DocsLink": "https://docs.yugabyte.com/preview/yugabyte-voyager/known-issues/postgresql/#gist-index-type-is-not-supported",
            "Suggestion": "",
            "GH": "https://github.com/YugaByte/yugabyte-db/issues/1337"
        },
        {
            "IssueType": "unsupported_features",
            "ObjectType": "MVIEW",
            "ObjectName": "VIEW",
            "Reason": "JSON_ARRAYAGG() function is not available in YugabyteDB",
            "SqlStatement": "CREATE MATERIALIZED VIEW test AS (\n                            select x , JSON_ARRAYAGG(trunc(b, 2) order by t desc) as agg\n                            FROM test1\n                            where t = '1DAY' group by x\n                            );",
            "Suggestion": "Rename the function to YugabyteDB's equivalent JSON_AGG()",
            "GH": "https://github.com/yugabyte/yb-voyager/issues/1542"
        },
        {
            "IssueType": "unsupported_features",
            "ObjectType": "INDEX",
            "ObjectName": "abc",
            "Reason": "Storage parameters are not supported yet.",
            "SqlStatement": "CREATE INDEX abc ON public.example USING btree (new_id) WITH (fillfactor='70'); ",
            "DocsLink": "https://docs.yugabyte.com/preview/yugabyte-voyager/known-issues/postgresql/#storage-parameters-on-indexes-or-constraints-in-the-source-postgresql",
            "Suggestion": "Remove the storage parameters from the DDL",
            "GH": "https://github.com/yugabyte/yugabyte-db/issues/23467"
        },
        {
            "IssueType": "unsupported_features",
            "ObjectType": "INDEX",
            "ObjectName": "abc",
            "Reason": "Storage parameters are not supported yet.",
            "SqlStatement": "CREATE INDEX abc ON schema2.example USING btree (new_id) WITH (fillfactor='70'); ",
            "Suggestion": "Remove the storage parameters from the DDL",
            "DocsLink": "https://docs.yugabyte.com/preview/yugabyte-voyager/known-issues/postgresql/#storage-parameters-on-indexes-or-constraints-in-the-source-postgresql",
            "GH": "https://github.com/yugabyte/yugabyte-db/issues/23467"
        },
        {
            "IssueType": "unsupported_features",
            "ObjectType": "PROCEDURE",
            "ObjectName": "foo",
            "Reason": "temporary table is not a supported clause for drop",
            "SqlStatement": "CREATE OR REPLACE PROCEDURE foo (p_id integer) AS $body$\nBEGIN\n    drop temporary table if exists temp;\n    create temporary table temp(id int, name text);\n    insert into temp(id,name) select id,p_name from bar where p_id=id;\n    select name from temp;\nend;\n$body$\nLANGUAGE PLPGSQL\nSECURITY DEFINER\n;",
            "DocsLink": "https://docs.yugabyte.com/preview/yugabyte-voyager/known-issues/mysql/#drop-temporary-table-statements-are-not-supported",
            "Suggestion": "remove \"temporary\" and change it to \"drop table\"",
            "GH": "https://github.com/yugabyte/yb-voyager/issues/705"
        }, 
        {
            "IssueType": "unsupported_features",
            "ObjectType": "TABLE",
            "ObjectName": "sales",
            "Reason": "Issue with Partition using Expression on a table which cannot contain Primary Key / Unique Key on any column",
            "SqlStatement": "CREATE TABLE sales (\n\tcust_id bigint NOT NULL,\n\tname varchar(40),\n\tstore_id varchar(20) NOT NULL,\n\tbill_no bigint NOT NULL,\n\tbill_date timestamp NOT NULL,\n\tamount decimal(8,2) NOT NULL,\n\tPRIMARY KEY (bill_date)\n) PARTITION BY RANGE (extract(year from date(bill_date))) ;",
            "DocsLink": "https://docs.yugabyte.com/preview/yugabyte-voyager/known-issues/mysql-oracle/#tables-partitioned-with-expressions-cannot-contain-primary-unique-keys",
            "Suggestion": "Remove the Constriant from the table definition",
            "GH": "https://github.com/yugabyte/yb-voyager/issues/698"
        },
        {
            "IssueType": "unsupported_features",
            "ObjectType": "TABLE",
            "ObjectName": "salaries2",
            "Reason": "Issue with Partition using Expression on a table which cannot contain Primary Key / Unique Key on any column",
            "SqlStatement": "CREATE TABLE salaries2 (\n\temp_no bigint NOT NULL,\n\tsalary bigint NOT NULL,\n\tfrom_date timestamp NOT NULL,\n\tto_date timestamp NOT NULL,\n\tPRIMARY KEY (emp_no,from_date)\n) PARTITION BY RANGE (extract(epoch from date(from_date))) ;",
            "DocsLink": "https://docs.yugabyte.com/preview/yugabyte-voyager/known-issues/mysql-oracle/#tables-partitioned-with-expressions-cannot-contain-primary-unique-keys",
            "Suggestion": "Remove the Constriant from the table definition",
            "GH": "https://github.com/yugabyte/yb-voyager/issues/698"
        },
        {
            "IssueType": "unsupported_features",
            "ObjectType": "VIEW",
            "ObjectName": "view_name",
            "Reason": "ALTER VIEW not supported yet.",
            "SqlStatement": "ALTER VIEW view_name TO select * from test;",
            "Suggestion": "",
            "GH": "https://github.com/YugaByte/yugabyte-db/issues/1131"
        },
        {
            "IssueType": "unsupported_features",
            "ObjectType": "VIEW",
            "ObjectName": "",
            "Reason": "Unsupported PG syntax - 'syntax error at or near \"TO\"'",
            "SqlStatement": "ALTER VIEW view_name TO select * from test;",
            "Suggestion": "Fix the schema as per PG syntax",
            "GH": "https://github.com/yugabyte/yb-voyager/issues/1625"
        },
        {
            "IssueType": "unsupported_features",
            "ObjectType": "TABLE",
            "ObjectName": "party_profile_part",
            "Reason": "ALTER TABLE OF not supported yet.",
            "SqlStatement": "Alter table only party_profile_part of parent_tbl add constraint party_profile_pk primary key (party_profile_id);",
            "Suggestion": "",
            "GH": "https://github.com/YugaByte/yugabyte-db/issues/1124"
        },
        {
            "IssueType": "unsupported_features",
            "ObjectType": "TABLE",
            "ObjectName": "test_1",
            "Reason": "cannot use \"list\" partition strategy with more than one column",
            "SqlStatement": "CREATE TABLE test_1 (\n\tid numeric NOT NULL,\n\tcountry_code varchar(3),\n\trecord_type varchar(5),\n\tdescriptions varchar(50),\n\tPRIMARY KEY (id)\n) PARTITION BY LIST (country_code, record_type) ;",
            "DocsLink": "https://docs.yugabyte.com/preview/yugabyte-voyager/known-issues/mysql-oracle/#multi-column-partition-by-list-is-not-supported",
            "Suggestion": "Make it a single column partition by list or choose other supported Partitioning methods",
            "GH": "https://github.com/yugabyte/yb-voyager/issues/699"
        },
        {
            "IssueType": "unsupported_features",
            "ObjectType": "TABLE",
            "ObjectName": "test_2",
            "Reason": "cannot use \"list\" partition strategy with more than one column",
            "SqlStatement": "CREATE TABLE test_2 (\n\tid numeric NOT NULL PRIMARY KEY,\n\tcountry_code varchar(3),\n\trecord_type varchar(5),\n\tdescriptions varchar(50)\n) PARTITION BY LIST (country_code, record_type) ;",
            "DocsLink": "https://docs.yugabyte.com/preview/yugabyte-voyager/known-issues/mysql-oracle/#multi-column-partition-by-list-is-not-supported",
            "Suggestion": "Make it a single column partition by list or choose other supported Partitioning methods",
            "GH": "https://github.com/yugabyte/yb-voyager/issues/699"
        },
        {
            "IssueType": "unsupported_features",
            "ObjectType": "TABLE",
            "ObjectName": "test_5",
            "Reason": "insufficient columns in the PRIMARY KEY constraint definition in CREATE TABLE",
            "SqlStatement": "CREATE TABLE test_5 (\n\tid numeric NOT NULL,\n\tcountry_code varchar(3),\n\trecord_type varchar(5),\n\tdescriptions varchar(50),\n\tPRIMARY KEY (id)\n) PARTITION BY RANGE (country_code, record_type) ;",
            "DocsLink": "https://docs.yugabyte.com/preview/yugabyte-voyager/known-issues/oracle/#partition-key-column-not-part-of-primary-key-columns",
            "Suggestion": "Add all Partition columns to Primary Key",
            "GH": "https://github.com/yugabyte/yb-voyager/issues/578"
        },
        {
            "IssueType": "unsupported_features",
            "ObjectType": "TABLE",
            "ObjectName": "test_6",
            "Reason": "insufficient columns in the PRIMARY KEY constraint definition in CREATE TABLE",
            "SqlStatement": "CREATE TABLE test_6 (\n\tid numeric NOT NULL,\n\tcountry_code varchar(3),\n\trecord_type varchar(5),\n\tdescriptions varchar(50),\n\tPRIMARY KEY (id,country_code)\n) PARTITION BY RANGE (country_code, record_type) ;",
            "DocsLink": "https://docs.yugabyte.com/preview/yugabyte-voyager/known-issues/oracle/#partition-key-column-not-part-of-primary-key-columns",
            "Suggestion": "Add all Partition columns to Primary Key",
            "GH": "https://github.com/yugabyte/yb-voyager/issues/578"
        },
        {
            "IssueType": "unsupported_features",
            "ObjectType": "TABLE",
            "ObjectName": "test_7",
            "Reason": "insufficient columns in the PRIMARY KEY constraint definition in CREATE TABLE",
            "SqlStatement": "CREATE TABLE test_7 (\n\tid numeric NOT NULL,\n\tcountry_code varchar(3),\n\trecord_type varchar(5),\n\tdescriptions varchar(50),\n\tPRIMARY KEY (id,country_code)\n) PARTITION BY RANGE (descriptions, record_type) ;",
            "DocsLink": "https://docs.yugabyte.com/preview/yugabyte-voyager/known-issues/oracle/#partition-key-column-not-part-of-primary-key-columns",
            "Suggestion": "Add all Partition columns to Primary Key",
            "GH": "https://github.com/yugabyte/yb-voyager/issues/578"
        },
        {
            "IssueType": "unsupported_features",
            "ObjectType": "TABLE",
            "ObjectName": "test_8",
            "Reason": "insufficient columns in the PRIMARY KEY constraint definition in CREATE TABLE",
            "SqlStatement": "CREATE TABLE test_8 (\n\torder_id bigint NOT NULL,\n\torder_date timestamp,\n\torder_mode varchar(8),\n\tcustomer_id integer,\n\torder_mode smallint,\n\torder_total double precision,\n\tsales_rep_id integer,\n\tpromotion_id integer,\n\tPRIMARY KEY (order_id,order_mode,customer_id,order_total,sales_rep_id)\n) PARTITION BY RANGE (promotion_id, order_date, sales_rep_id) ;",
            "DocsLink": "https://docs.yugabyte.com/preview/yugabyte-voyager/known-issues/oracle/#partition-key-column-not-part-of-primary-key-columns",
            "Suggestion": "Add all Partition columns to Primary Key",
            "GH": "https://github.com/yugabyte/yb-voyager/issues/578"
        },
        {
            "IssueType": "unsupported_features",
            "ObjectType": "TABLE",
            "ObjectName": "test_non_pk_multi_column_list",
            "Reason": "cannot use \"list\" partition strategy with more than one column",
            "SqlStatement": "CREATE TABLE test_non_pk_multi_column_list (\n\tid numeric NOT NULL PRIMARY KEY,\n\tcountry_code varchar(3),\n\trecord_type varchar(5),\n\tdescriptions varchar(50)\n) PARTITION BY LIST (country_code, record_type) ;",
            "DocsLink": "https://docs.yugabyte.com/preview/yugabyte-voyager/known-issues/mysql-oracle/#multi-column-partition-by-list-is-not-supported",
            "Suggestion": "Make it a single column partition by list or choose other supported Partitioning methods",
            "GH": "https://github.com/yugabyte/yb-voyager/issues/699"
        },
        {
            "IssueType": "unsupported_features",
            "ObjectType": "CONVERSION",
            "ObjectName": "myconv",
            "Reason": "CREATE CONVERSION is not supported yet",
            "SqlStatement": "CREATE CONVERSION myconv FOR 'UTF8' TO 'LATIN1' FROM myfunc;",
            "Suggestion": "Remove it from the exported schema",
            "GH": "https://github.com/yugabyte/yugabyte-db/issues/10866",
            "DocsLink": "https://docs.yugabyte.com/preview/yugabyte-voyager/known-issues/postgresql/#create-or-alter-conversion-is-not-supported"
        },
        {
            "IssueType": "unsupported_features",
            "ObjectType": "CONVERSION",
            "ObjectName": "myconv",
            "Reason": "ALTER CONVERSION is not supported yet",
            "SqlStatement": "ALTER CONVERSION myconv rename to my_conv_1;",
            "Suggestion": "Remove it from the exported schema",
            "GH": "https://github.com/YugaByte/yugabyte-db/issues/10866",
            "DocsLink": "https://docs.yugabyte.com/preview/yugabyte-voyager/known-issues/postgresql/#create-or-alter-conversion-is-not-supported"
        },
        {
            "IssueType": "unsupported_features",
            "ObjectType": "INDEX",
            "ObjectName": "idx_name1 ON table_name",
            "Reason": "index method 'spgist' not supported yet.",
            "SqlStatement": "CREATE INDEX idx_name1 ON table_name USING spgist (col1);",
            "Suggestion": "",
            "GH": "https://github.com/YugaByte/yugabyte-db/issues/1337"
        },
        {
            "IssueType": "unsupported_features",
            "ObjectType": "INDEX",
            "ObjectName": "idx_name2 ON table_name",
            "Reason": "index method 'rtree' is superceded by 'gist' which is not supported yet.",
            "SqlStatement": "CREATE INDEX idx_name2 ON table_name USING rtree (col1);",
            "Suggestion": "",
            "GH": "https://github.com/YugaByte/yugabyte-db/issues/1337"
        },
        {
            "IssueType": "unsupported_features",
            "ObjectType": "INDEX",
            "ObjectName": "idx_name3 ON schema_name.table_name",
            "Reason": "Schema contains gin index on multi column which is not supported.",
            "SqlStatement": "CREATE INDEX idx_name3 ON schema_name.table_name USING gin (col1,col2,col3);",
            "DocsLink": "https://docs.yugabyte.com/preview/yugabyte-voyager/known-issues/postgresql/#gin-indexes-on-multiple-columns-are-not-supported",
            "Suggestion": "",
            "GH": "https://github.com/yugabyte/yugabyte-db/issues/7850"
        },
        {
            "IssueType": "unsupported_features",
            "ObjectType": "VIEW",
            "ObjectName": "v1",
            "Reason": "Schema containing VIEW WITH CHECK OPTION is not supported yet.",
            "SqlStatement": "CREATE VIEW v1 AS SELECT * FROM t1 WHERE a \u003c 2\nWITH CHECK OPTION;",
            "Suggestion": "Use Trigger with INSTEAD OF clause on INSERT/UPDATE on view to get this functionality",
            "DocsLink": "https://docs.yugabyte.com/preview/yugabyte-voyager/known-issues/postgresql/#view-with-check-option-is-not-supported",
            "GH": "https://github.com/yugabyte/yugabyte-db/issues/22716"
        },
        {
            "IssueType": "unsupported_features",
            "ObjectType": "VIEW",
            "ObjectName": "v2",
            "Reason": "Schema containing VIEW WITH CHECK OPTION is not supported yet.",
            "SqlStatement": "CREATE VIEW v2 AS SELECT * FROM t1 WHERE a \u003c 2\nWITH LOCAL CHECK OPTION;",
            "Suggestion": "Use Trigger with INSTEAD OF clause on INSERT/UPDATE on view to get this functionality",
            "DocsLink": "https://docs.yugabyte.com/preview/yugabyte-voyager/known-issues/postgresql/#view-with-check-option-is-not-supported",
            "GH": "https://github.com/yugabyte/yugabyte-db/issues/22716"
        },
        {
            "IssueType": "unsupported_features",
            "ObjectType": "COLLATION",
            "ObjectName": "",
            "Reason": "DROP multiple objects not supported yet.",
            "SqlStatement": "DROP COLLATION IF EXISTS coll1,coll2,coll3;",
            "Suggestion": "DROP COLLATION coll1;DROP COLLATION coll2;DROP COLLATION coll3;",
            "GH": "https://github.com/YugaByte/yugabyte-db/issues/880"
        },
        {
            "IssueType": "unsupported_features",
            "ObjectType": "INDEX",
            "ObjectName": "",
            "Reason": "DROP multiple objects not supported yet.",
            "SqlStatement": "DROP INDEX idx1,idx2,idx3;",
            "Suggestion": "DROP INDEX idx1;DROP INDEX idx2;DROP INDEX idx3;",
            "GH": "https://github.com/YugaByte/yugabyte-db/issues/880"
        },
        {
            "IssueType": "unsupported_features",
            "ObjectType": "VIEW",
            "ObjectName": "",
            "Reason": "DROP multiple objects not supported yet.",
            "SqlStatement": "DROP VIEW IF EXISTS view1,view2,view3;",
            "Suggestion": "DROP VIEW view1;DROP VIEW view2;DROP VIEW view3;",
            "GH": "https://github.com/YugaByte/yugabyte-db/issues/880"
        },
        {
            "IssueType": "unsupported_features",
            "ObjectType": "SEQUENCE",
            "ObjectName": "",
            "Reason": "DROP multiple objects not supported yet.",
            "SqlStatement": "DROP SEQUENCE seq1_tbl,seq2_tbl,seq3_tbl;",
            "Suggestion": "DROP SEQUENCE seq1_tbl;DROP SEQUENCE seq2_tbl;DROP SEQUENCE seq3_tbl;",
            "GH": "https://github.com/YugaByte/yugabyte-db/issues/880"
        },
        {
            "IssueType": "unsupported_features",
            "ObjectType": "INDEX",
            "ObjectName": "sales_quantity_index",
            "Reason": "DROP INDEX CONCURRENTLY not supported yet",
            "SqlStatement": "DROP INDEX CONCURRENTLY sales_quantity_index;",
            "Suggestion": "",
            "GH": "https://github.com/yugabyte/yugabyte-db/issues/22717"
        },
        {
            "IssueType": "unsupported_features",
            "ObjectType": "TRIGGER",
            "ObjectName": "transfer_insert",
            "Reason": "REFERENCING clause (transition tables) not supported yet.",
            "SqlStatement": "CREATE TRIGGER transfer_insert\n    AFTER INSERT ON transfer\n    REFERENCING NEW TABLE AS inserted\n    FOR EACH STATEMENT\n    EXECUTE FUNCTION check_transfer_balances_to_zero();",
            "Suggestion": "",
            "GH": "https://github.com/YugaByte/yugabyte-db/issues/1668"
        },
        {
            "IssueType": "unsupported_features",
            "ObjectType": "TRIGGER",
            "ObjectName": "some_trig ON xyz_schema.abc",
            "Reason": "CONSTRAINT TRIGGER not supported yet.",
            "SqlStatement": "CREATE CONSTRAINT TRIGGER some_trig\n   AFTER DELETE ON xyz_schema.abc\n   DEFERRABLE INITIALLY DEFERRED\n   FOR EACH ROW EXECUTE PROCEDURE xyz_schema.some_trig();",
            "Suggestion": "",
            "DocsLink": "https://docs.yugabyte.com/preview/yugabyte-voyager/known-issues/postgresql/#constraint-trigger-is-not-supported",
            "GH": "https://github.com/YugaByte/yugabyte-db/issues/1709"
        },
        {
            "IssueType": "unsupported_features",
            "ObjectType": "ACCESS METHOD",
            "ObjectName": "heptree",
            "Reason": "CREATE ACCESS METHOD is not supported.",
            "SqlStatement": "CREATE ACCESS METHOD heptree TYPE INDEX HANDLER heptree_handler;",
            "Suggestion": "",
            "GH": "https://github.com/yugabyte/yugabyte-db/issues/10693"
        },
        {
            "IssueType": "unsupported_features",
            "ObjectType": "TABLE",
            "ObjectName": "e",
            "Reason": "REINDEX is not supported.",
            "SqlStatement": "REINDEX TABLE my_table;",
            "Suggestion": "",
            "GH": "https://github.com/yugabyte/yugabyte-db/issues/10267"
        },
        {
            "IssueType": "unsupported_features",
            "ObjectType": "TABLE",
            "ObjectName": "public.employees4",
            "Reason": "Stored generated columns are not supported. Generated Columns: (full_name)",
            "SqlStatement": "CREATE TABLE public.employees4 (\n    id integer NOT NULL,\n    first_name character varying(50) NOT NULL,\n    last_name character varying(50) NOT NULL,\n    full_name character varying(101) GENERATED ALWAYS AS ((((first_name)::text || ' '::text) || (last_name)::text)) STORED\n);",
            "DocsLink": "https://docs.yugabyte.com/preview/yugabyte-voyager/known-issues/postgresql/#generated-always-as-stored-type-column-is-not-supported",
            "Suggestion": "Using Triggers to update the generated columns is one way to work around this issue, refer docs link for more details.",
            "GH": "https://github.com/yugabyte/yugabyte-db/issues/10695"
        },
        {
            "IssueType": "unsupported_features",
            "ObjectType": "TABLE",
            "ObjectName": "order_details",
            "Reason": "Stored generated columns are not supported. Generated Columns: (amount)",
            "SqlStatement": "CREATE TABLE order_details (\n    detail_id integer NOT NULL,\n    quantity integer,\n    price_per_unit numeric,\n    amount numeric GENERATED ALWAYS AS (((quantity)::numeric * price_per_unit)) STORED\n);",
            "DocsLink": "https://docs.yugabyte.com/preview/yugabyte-voyager/known-issues/postgresql/#generated-always-as-stored-type-column-is-not-supported",
            "Suggestion": "Using Triggers to update the generated columns is one way to work around this issue, refer docs link for more details.",
            "GH": "https://github.com/yugabyte/yugabyte-db/issues/10695"
        },
        {
            "IssueType": "unsupported_features",
            "ObjectType": "TABLE",
            "ObjectName": "table_xyz",
            "Reason": "LIKE clause not supported yet.",
            "SqlStatement": "CREATE TABLE table_xyz\n  (LIKE xyz INCLUDING DEFAULTS INCLUDING CONSTRAINTS);",
            "Suggestion": "",
            "GH": "https://github.com/YugaByte/yugabyte-db/issues/1129"
        },
        {
            "IssueType": "unsupported_features",
            "ObjectType": "TABLE",
            "ObjectName": "table_abc",
            "Reason": "LIKE ALL is not supported yet.",
            "SqlStatement": "CREATE TABLE table_abc\n  (LIKE abc INCLUDING ALL);",
            "Suggestion": "",
            "GH": "https://github.com/yugabyte/yugabyte-db/issues/10697"
        },
        {
            "IssueType": "unsupported_features",
            "ObjectType": "TABLE",
            "ObjectName": "table_1",
            "Reason": "TABLE INHERITANCE not supported in YugabyteDB",
            "SqlStatement": "CREATE TABLE table_1 () INHERITS (xyz);",
            "DocsLink": "https://docs.yugabyte.com/preview/yugabyte-voyager/known-issues/postgresql/#table-inheritance-is-not-supported",
            "Suggestion": "",
            "GH": "https://github.com/YugaByte/yugabyte-db/issues/1129"
        },
        {
            "IssueType": "unsupported_features",
            "ObjectType": "TABLE",
            "ObjectName": "table_test",
            "Reason": "OIDs are not supported for user tables.",
            "SqlStatement": "Create table table_test (col1 text, col2 int) with (OIDS = TRUE);",
            "Suggestion": "",
            "GH": "https://github.com/yugabyte/yugabyte-db/issues/10273"
        },
        {
            "IssueType": "unsupported_features",
            "ObjectType": "TABLE",
            "ObjectName": "test_interval",
            "Reason": "PRIMARY KEY containing column of type 'INTERVAL' not yet supported.",
            "SqlStatement": "create table test_interval(\n    frequency interval primary key,\n\tcol1 int\n);",
            "Suggestion": "",
            "GH": "https://github.com/YugaByte/yugabyte-db/issues/1397"
        },
        {
            "IssueType": "unsupported_features",
            "ObjectType": "TABLE",
            "ObjectName": "oldschema.tbl_name",
            "Reason": "ALTER TABLE SET SCHEMA not supported yet.",
            "SqlStatement": "ALTER TABLE oldschema.tbl_name SET SCHEMA newschema;",
            "Suggestion": "",
            "GH": "https://github.com/YugaByte/yugabyte-db/issues/3947"
        },
        {
            "IssueType": "unsupported_features",
            "ObjectType": "SCHEMA",
            "ObjectName": "",
            "Reason": "CREATE SCHEMA with elements not supported yet.",
            "SqlStatement": "CREATE SCHEMA hollywood\n    CREATE TABLE films (title text, release date, awards text[])\n    CREATE VIEW winners AS\n        SELECT title, release FROM films WHERE awards IS NOT NULL;",
            "Suggestion": "",
            "GH": "https://github.com/YugaByte/yugabyte-db/issues/10865"
        },
        {
            "IssueType": "unsupported_features",
            "ObjectType": "TABLE",
            "ObjectName": "table_name",
            "Reason": "ALTER TABLE ALTER column SET STATISTICS not supported yet.",
            "SqlStatement": "alter table table_name alter column column_name set statistics 100;",
            "Suggestion": "",
            "GH": "https://github.com/YugaByte/yugabyte-db/issues/1124"
        },
        {
            "IssueType": "unsupported_features",
            "ObjectType": "TABLE",
            "ObjectName": "test",
            "Reason": "ALTER TABLE ALTER column SET STORAGE not supported yet.",
            "SqlStatement": "alter table test alter column col set STORAGE EXTERNAL;",
            "Suggestion": "",
            "GH": "https://github.com/YugaByte/yugabyte-db/issues/1124"
        },
        {
            "IssueType": "unsupported_features",
            "ObjectType": "TABLE",
            "ObjectName": "test_1",
            "Reason": "ALTER TABLE .. ALTER COLUMN .. SET ( attribute = value )\t not supported yet",
<<<<<<< HEAD
            "SqlStatement": "alter table test_1 alter column col1 set (attribute_option=value);",
            "DocsLink": "https://deploy-preview-23634--infallible-bardeen-164bc9.netlify.app/preview/yugabyte-voyager/known-issues/postgresql/#unsupported-alter-table-ddls-variants-in-source-schema",
=======
            "SqlStatement": "alter table test_1 alter column col1 set (attribute_option=value); ",
            "DocsLink": "https://docs.yugabyte.com/preview/yugabyte-voyager/known-issues/postgresql/#unsupported-alter-table-ddl-variants-in-source-schema",
>>>>>>> 159f1906
            "Suggestion": "Remove it from the exported schema",
            "GH": "https://github.com/yugabyte/yugabyte-db/issues/1124"
        },
        {
            "IssueType": "unsupported_features",
            "ObjectType": "TABLE",
            "ObjectName": "test",
            "Reason": "ALTER TABLE name DISABLE RULE not supported yet",
<<<<<<< HEAD
            "SqlStatement": "alter table test DISABLE RULE example_rule;",
            "DocsLink": "https://deploy-preview-23634--infallible-bardeen-164bc9.netlify.app/preview/yugabyte-voyager/known-issues/postgresql/#unsupported-alter-table-ddls-variants-in-source-schema",
=======
            "SqlStatement": "alter table test DISABLE RULE example_rule; ",
            "DocsLink": "https://docs.yugabyte.com/preview/yugabyte-voyager/known-issues/postgresql/#unsupported-alter-table-ddl-variants-in-source-schema",
>>>>>>> 159f1906
            "Suggestion": "Remove this and the rule 'example_rule' from the exported schema to be not enabled on the table.",
            "GH": "https://github.com/yugabyte/yugabyte-db/issues/1124"
        },
        {
            "IssueType": "unsupported_features",
            "ObjectType": "TABLE",
            "ObjectName": "public.example",
            "Reason": "Storage parameters are not supported yet.",
<<<<<<< HEAD
            "SqlStatement": "ALTER TABLE ONLY public.example ADD CONSTRAINT example_email_key UNIQUE (email) WITH (fillfactor='70');",
            "DocsLink": "https://deploy-preview-23634--infallible-bardeen-164bc9.netlify.app/preview/yugabyte-voyager/known-issues/postgresql/#storage-parameters-on-indexes-or-constraints-in-the-source-postgresql",
=======
            "SqlStatement": "ALTER TABLE ONLY public.example ADD CONSTRAINT example_email_key UNIQUE (email) WITH (fillfactor='70'); ",
            "DocsLink": "https://docs.yugabyte.com/preview/yugabyte-voyager/known-issues/postgresql/#storage-parameters-on-indexes-or-constraints-in-the-source-postgresql",
>>>>>>> 159f1906
            "Suggestion": "Remove the storage parameters from the DDL",
            "GH": "https://github.com/yugabyte/yugabyte-db/issues/23467"
        },
        {
            "IssueType": "unsupported_features",
            "ObjectType": "TABLE",
            "ObjectName": "abc",
            "Reason": "ALTER TABLE CLUSTER not supported yet.",
            "SqlStatement": "alter table abc cluster on xyz;",
<<<<<<< HEAD
            "DocsLink": "https://deploy-preview-23634--infallible-bardeen-164bc9.netlify.app/preview/yugabyte-voyager/known-issues/postgresql/#unsupported-alter-table-ddls-variants-in-source-schema",
            "Suggestion": "Remove it from the exported schema.",
=======
            "DocsLink": "https://docs.yugabyte.com/preview/yugabyte-voyager/known-issues/postgresql/#unsupported-alter-table-ddl-variants-in-source-schema",
            "Suggestion": "",
>>>>>>> 159f1906
            "GH": "https://github.com/YugaByte/yugabyte-db/issues/1124"
        },
        {
            "IssueType": "unsupported_features",
            "ObjectType": "TABLE",
            "ObjectName": "",
            "Reason": "ALTER TABLE SET WITHOUT CLUSTER not supported yet.",
            "SqlStatement": "alter table test SET WITHOUT CLUSTER;",
            "Suggestion": "",
            "GH": "https://github.com/YugaByte/yugabyte-db/issues/1124"
        },
        {
            "IssueType": "unsupported_features",
            "ObjectType": "INDEX",
            "ObjectName": "abc",
            "Reason": "ALTER INDEX SET not supported yet.",
            "SqlStatement": "ALTER INDEX abc set TABLESPACE new_tbl;",
            "Suggestion": "",
            "GH": "https://github.com/YugaByte/yugabyte-db/issues/1124"
        },
        {
            "IssueType": "unsupported_features",
            "ObjectType": "TABLE",
            "ObjectName": "",
            "Reason": "ALTER TABLE INHERIT not supported yet.",
            "SqlStatement": "alter table test_3 INHERIT test_2;",
            "Suggestion": "",
            "GH": "https://github.com/YugaByte/yugabyte-db/issues/1124"
        },
        {
            "IssueType": "unsupported_features",
            "ObjectType": "TABLE",
            "ObjectName": "",
            "Reason": "ALTER TABLE VALIDATE CONSTRAINT not supported yet.",
            "SqlStatement": "ALTER TABLE distributors VALIDATE CONSTRAINT distfk;",
            "Suggestion": "",
            "GH": "https://github.com/YugaByte/yugabyte-db/issues/1124"
        },
        {
            "IssueType": "unsupported_features",
            "ObjectType": "TABLE",
            "ObjectName": "abc",
            "Reason": "DEFERRABLE constraints not supported yet",
            "SqlStatement": "ALTER TABLE abc\nADD CONSTRAINT cnstr_id\n UNIQUE (id)\nDEFERRABLE;",
            "DocsLink": "https://docs.yugabyte.com/preview/yugabyte-voyager/known-issues/postgresql/#deferrable-constraint-on-constraints-other-than-foreign-keys-is-not-supported",
            "Suggestion": "Remove these constraints from the exported schema and make the neccessary changes to the application to work on target seamlessly",
            "GH": "https://github.com/yugabyte/yugabyte-db/issues/1709"
        },
        {
            "IssueType": "unsupported_features",
            "ObjectType": "TABLE",
            "ObjectName": "public.users",
            "Reason": "DEFERRABLE constraints not supported yet",
            "SqlStatement": "ALTER TABLE ONLY public.users\n    ADD CONSTRAINT users_email_key UNIQUE (email) DEFERRABLE;",
            "DocsLink": "https://docs.yugabyte.com/preview/yugabyte-voyager/known-issues/postgresql/#deferrable-constraint-on-constraints-other-than-foreign-keys-is-not-supported",
            "Suggestion": "Remove these constraints from the exported schema and make the neccessary changes to the application to work on target seamlessly",
            "GH": "https://github.com/yugabyte/yugabyte-db/issues/1709"
        },
        {
            "IssueType": "unsupported_features",
            "ObjectType": "TABLE",
            "ObjectName": "unique_def_test",
            "Reason": "DEFERRABLE constraints not supported yet",
            "SqlStatement": "create table unique_def_test(id int UNIQUE DEFERRABLE, c1 int);",
            "DocsLink": "https://docs.yugabyte.com/preview/yugabyte-voyager/known-issues/postgresql/#deferrable-constraint-on-constraints-other-than-foreign-keys-is-not-supported",
            "Suggestion": "Remove these constraints from the exported schema and make the necessary changes to the application before pointing it to target",
            "GH": "https://github.com/yugabyte/yugabyte-db/issues/1709"
        },
        {
            "IssueType": "unsupported_features",
            "ObjectType": "TABLE",
            "ObjectName": "unique_def_test1",
            "Reason": "DEFERRABLE constraints not supported yet",
            "SqlStatement": "create table unique_def_test1(id int, c1 int, UNIQUE(id)  DEFERRABLE INITIALLY DEFERRED);",
            "DocsLink": "https://docs.yugabyte.com/preview/yugabyte-voyager/known-issues/postgresql/#deferrable-constraint-on-constraints-other-than-foreign-keys-is-not-supported",
            "Suggestion": "Remove these constraints from the exported schema and make the neccessary changes to the application to work on target seamlessly",
            "GH": "https://github.com/yugabyte/yugabyte-db/issues/1709"
        },
        {
            "IssueType": "unsupported_datatypes",
            "ObjectType": "TABLE",
            "ObjectName": "test_xml_type",
            "Reason": "Unsupported datatype - xml on column - data",
            "SqlStatement": "CREATE TABLE test_xml_type(id int, data xml);",
            "DocsLink": "https://docs.yugabyte.com/preview/yugabyte-voyager/known-issues/postgresql/#data-ingestion-on-xml-data-type-is-not-supported",
            "Suggestion": "Data ingestion is not supported for this type in YugabyteDB so handle this type in different way. Refer link for more details - \u003cLINK DOC\u003e",
            "GH": "https://github.com/yugabyte/yugabyte-db/issues/1043"
        },
        {
            "IssueType": "unsupported_datatypes",
            "ObjectType": "TABLE",
            "ObjectName": "test_xid_type",
            "Reason": "Unsupported datatype - xid on column - data",
            "SqlStatement": "CREATE TABLE test_xid_type(id int, data xid);",
            "Suggestion": "Functions for this type e.g. txid_current are not supported in YugabyteDB yet",
            "GH": "https://github.com/yugabyte/yugabyte-db/issues/15638"
        },
        {
            "IssueType": "unsupported_features",
            "ObjectType": "TABLE",
            "ObjectName": "public.meeting",
            "Reason": "Exclusion constraint is not supported yet",
            "SqlStatement": "ALTER TABLE ONLY public.meeting\n    ADD CONSTRAINT no_time_overlap EXCLUDE USING gist (room_id WITH =, time_range WITH \u0026\u0026);",
            "DocsLink": "https://docs.yugabyte.com/preview/yugabyte-voyager/known-issues/postgresql/#exclusion-constraints-is-not-supported",
            "Suggestion": "Refer docs link for details on possible workaround",
            "GH": "https://github.com/yugabyte/yugabyte-db/issues/3944"
        },
        {
            "IssueType": "unsupported_features",
            "ObjectType": "TABLE",
            "ObjectName": "Test",
            "Reason": "Exclusion constraint is not supported yet",
            "SqlStatement": "CREATE TABLE \"Test\"(\n\tid int,\n\troom_id int,\n\ttime_range trange,\n\tEXCLUDE USING gist (room_id WITH =, time_range WITH \u0026\u0026)\n);",
            "DocsLink": "https://docs.yugabyte.com/preview/yugabyte-voyager/known-issues/postgresql/#exclusion-constraints-is-not-supported",
            "Suggestion": "Refer docs link for details on possible workaround",
            "GH": "https://github.com/yugabyte/yugabyte-db/issues/3944"
        },
        {
            "IssueType": "migration_caveats",
            "ObjectType": "TABLE",
            "ObjectName": "public.range_columns_partition_test",
            "Reason": "Adding primary key to a partitioned table is not supported yet.",
            "SqlStatement": "ALTER TABLE ONLY public.range_columns_partition_test\n    ADD CONSTRAINT range_columns_partition_test_pkey PRIMARY KEY (a, b);",
            "DocsLink": "https://docs.yugabyte.com/preview/yugabyte-voyager/known-issues/postgresql/#adding-primary-key-to-a-partitioned-table-results-in-an-error",
            "Suggestion": "",
            "GH": "https://github.com/yugabyte/yugabyte-db/issues/10074"
        },
        {
            "IssueType": "unsupported_features",
            "ObjectType": "TABLE",
            "ObjectName": "tbl_p",
            "Reason": "Primary key constraints are not supported on foreign tables.",
            "SqlStatement": "CREATE FOREIGN TABLE tbl_p(\n\tid int PRIMARY KEY\n) SERVER remote_server\nOPTIONS (\n    schema_name 'public',\n    table_name 'remote_table'\n);",
            "Suggestion": "",
            "GH": "https://github.com/yugabyte/yugabyte-db/issues/10698"
        },
        {
            "IssueType": "unsupported_features",
            "ObjectType": "TRIGGER",
            "ObjectName": "emp_trig",
            "Reason": "COMPOUND TRIGGER not supported in YugabyteDB.",
            "SqlStatement": "CREATE TRIGGER emp_trig\n\tCOMPOUND INSERT ON emp FOR EACH ROW\n\tEXECUTE PROCEDURE trigger_fct_emp_trig();",
            "Suggestion": "",
            "GH": "https://github.com/yugabyte/yb-voyager/issues/1543"
        },
        {
            "IssueType": "unsupported_features",
            "ObjectType": "TYPE",
            "ObjectName": "colors",
            "Reason": "ALTER TYPE not supported yet.",
            "SqlStatement": "ALTER TYPE colors ADD VALUE 'orange' AFTER 'red';",
            "Suggestion": "",
            "GH": "https://github.com/YugaByte/yugabyte-db/issues/1893"
        },
        {
            "IssueType": "unsupported_features",
            "ObjectType": "TYPE",
            "ObjectName": "compfoo",
            "Reason": "ALTER TYPE not supported yet.",
            "SqlStatement": "ALTER TYPE compfoo ADD ATTRIBUTE f3 int;",
            "Suggestion": "",
            "GH": "https://github.com/YugaByte/yugabyte-db/issues/1893"
        },
        {
            "IssueType": "unsupported_features",
            "ObjectType": "TABLE",
            "ObjectName": "anydata_test",
            "Reason": "AnyData datatype doesn't have a mapping in YugabyteDB",
            "SqlStatement": "CREATE TABLE anydata_test (\n\tid numeric,\n\tcontent ANYDATA\n) ;",
            "Suggestion": "Remove the column with AnyData datatype or change it to a relevant supported datatype",
            "GH": "https://github.com/yugabyte/yb-voyager/issues/1541"
        },
        {
            "IssueType": "unsupported_features",
            "ObjectType": "TABLE",
            "ObjectName": "anydataset_test",
            "Reason": "AnyDataSet datatype doesn't have a mapping in YugabyteDB",
            "SqlStatement": "CREATE TABLE anydataset_test (\n\tid numeric,\n\tcontent ANYDATASET\n) ;",
            "Suggestion": "Remove the column with AnyDataSet datatype or change it to a relevant supported datatype",
            "GH": "https://github.com/yugabyte/yb-voyager/issues/1541"
        },
        {
            "IssueType": "unsupported_features",
            "ObjectType": "TABLE",
            "ObjectName": "anytype_test",
            "Reason": "AnyType datatype doesn't have a mapping in YugabyteDB",
            "SqlStatement": "CREATE TABLE anytype_test (\n\tid numeric,\n\tcontent ANYTYPE\n) ;",
            "Suggestion": "Remove the column with AnyType datatype or change it to a relevant supported datatype",
            "GH": "https://github.com/yugabyte/yb-voyager/issues/1541"
        },
        {
            "IssueType": "unsupported_features",
            "ObjectType": "TABLE",
            "ObjectName": "uritype_test",
            "Reason": "URIType datatype doesn't have a mapping in YugabyteDB",
            "SqlStatement": "CREATE TABLE uritype_test (\n\tid numeric,\n\tcontent URITYPE\n) ;",
            "Suggestion": "Remove the column with URIType datatype or change it to a relevant supported datatype",
            "GH": "https://github.com/yugabyte/yb-voyager/issues/1541"
        },
        {
            "IssueType": "unsupported_features",
            "ObjectType": "VIEW",
            "ObjectName": "test",
            "Reason": "JSON_ARRAYAGG() function is not available in YugabyteDB",
            "SqlStatement": "CREATE OR REPLACE view test AS (\n                            select x , JSON_ARRAYAGG(trunc(b, 2) order by t desc) as agg\n                            FROM test1\n                            where t = '1DAY' group by x\n                            );",
            "Suggestion": "Rename the function to YugabyteDB's equivalent JSON_AGG()",
            "GH": "https://github.com/yugabyte/yb-voyager/issues/1542"
        },
        {
            "IssueType": "unsupported_features",
            "ObjectType": "PROCEDURE",
            "ObjectName": "foo1",
            "Reason": "JSON_ARRAYAGG() function is not available in YugabyteDB",
            "SqlStatement": "CREATE OR REPLACE PROCEDURE foo1 (p_id integer) AS $body$\nBEGIN\n    create temporary table temp(id int, agg bigint);\n    insert into temp(id,agg) select x , JSON_ARRAYAGG(trunc(b, 2) order by t desc) as agg FROM test1\n    select agg from temp;\nend;\n$body$\nLANGUAGE PLPGSQL\nSECURITY DEFINER\n;",
            "Suggestion": "Rename the function to YugabyteDB's equivalent JSON_AGG()",
            "GH": "https://github.com/yugabyte/yb-voyager/issues/1542"
        },
        {
            "IssueType": "unsupported_features",
            "ObjectType": "TRIGGER",
            "ObjectName": "test",
            "Reason": "JSON_ARRAYAGG() function is not available in YugabyteDB",
            "SqlStatement": "CREATE TRIGGER test\n    INSERT on test for each ROW\n    EXECUTE PROCEDURE JSON_ARRAYAGG(trunc(b, 2) order by t desc);",
            "Suggestion": "Rename the function to YugabyteDB's equivalent JSON_AGG()",
            "GH": "https://github.com/yugabyte/yb-voyager/issues/1542"
        },
        {
            "IssueType": "unsupported_features",
            "ObjectType": "TABLE",
            "ObjectName": "sales_data",
            "Reason": "insufficient columns in the PRIMARY KEY constraint definition in CREATE TABLE",
            "SqlStatement": "CREATE TABLE sales_data (\n        sales_id numeric NOT NULL,\n        sales_date timestamp,\n        sales_amount numeric,\n        PRIMARY KEY (sales_id)\n) PARTITION BY RANGE (sales_date) ;",
            "DocsLink": "https://docs.yugabyte.com/preview/yugabyte-voyager/known-issues/oracle/#partition-key-column-not-part-of-primary-key-columns",
            "Suggestion": "Add all Partition columns to Primary Key",
            "GH": "https://github.com/yugabyte/yb-voyager/issues/578"
        },
        {
            "IssueType": "unsupported_features",
            "ObjectType": "EXTENSION",
            "ObjectName": "aws_commons",
            "Reason": "This extension is not supported in YugabyteDB by default. Refer to the docs link for the more information on supported extensions.",
            "SqlStatement": "CREATE EXTENSION IF NOT EXISTS aws_commons WITH SCHEMA public;",
            "DocsLink": "https://docs.yugabyte.com/preview/explore/ysql-language-features/pg-extensions/",
            "Suggestion": "",
            "GH": "https://github.com/yugabyte/yb-voyager/issues/1538"
        },
        {
            "IssueType": "unsupported_features",
            "ObjectType": "EXTENSION",
            "ObjectName": "plperl",
            "Reason": "This extension is not supported in YugabyteDB by default. Refer to the docs link for the more information on supported extensions.",
            "SqlStatement": "CREATE EXTENSION IF NOT EXISTS plperl WITH SCHEMA pg_catalog;",
            "DocsLink": "https://docs.yugabyte.com/preview/explore/ysql-language-features/pg-extensions/",
            "Suggestion": "",
            "GH": "https://github.com/yugabyte/yb-voyager/issues/1538"
        },
        {
            "IssueType": "unsupported_features",
            "ObjectType": "EXTENSION",
            "ObjectName": "hstore_plperl",
            "Reason": "This extension is not supported in YugabyteDB by default. Refer to the docs link for the more information on supported extensions.",
            "SqlStatement": "CREATE EXTENSION IF NOT EXISTS hstore_plperl WITH SCHEMA public;",
            "DocsLink": "https://docs.yugabyte.com/preview/explore/ysql-language-features/pg-extensions/",
            "Suggestion": "",
            "GH": "https://github.com/yugabyte/yb-voyager/issues/1538"
        },
        {
            "IssueType": "unsupported_features",
            "ObjectType": "CURSOR",
            "ObjectName": "test",
            "Reason": "This FETCH clause might not be supported yet",
            "SqlStatement": "CREATE OR REPLACE PROCEDURE test () AS $body$\nDECLARE\n    cur CURSOR FOR SELECT column_name FROM table_name;\n    row RECORD;\nBEGIN\n    OPEN cur;\n    FETCH PRIOR FROM cur INTO row;\n    CLOSE cur;\nEND;\n$body$\nLANGUAGE PLPGSQL\nSECURITY DEFINER\n;",
            "Suggestion": "Please verify the DDL on your YugabyteDB version before proceeding",
            "GH": "https://github.com/YugaByte/yugabyte-db/issues/6514"
        },
        {
            "IssueType": "migration_caveats",
            "ObjectType": "FOREIGN TABLE",
            "ObjectName": "tbl_p",
            "Reason": "Foreign tables require manual intervention.",
            "SqlStatement": "CREATE FOREIGN TABLE tbl_p( \tid int PRIMARY KEY ) SERVER remote_server OPTIONS (     schema_name 'public',     table_name 'remote_table' ); ",
            "DocsLink": "https://docs.yugabyte.com/preview/yugabyte-voyager/known-issues/postgresql/#foreign-table-in-the-source-database-requires-server-and-user-mapping",
            "Suggestion": "SERVER 'remote_server', and USER MAPPING should be created manually on the target to create and use the foreign table",
            "GH": "https://github.com/yugabyte/yb-voyager/issues/1627"
        },
        {
            "IssueType": "unsupported_features",
            "ObjectType": "TABLE",
            "ObjectName": "enum_example.bugs",
            "Reason": "Stored generated columns are not supported. Generated Columns: (_status,_severity,info)",
            "SqlStatement": "CREATE TABLE enum_example.bugs (\n    id integer NOT NULL,\n    description text,\n    status enum_example.bug_status,\n    _status enum_example.bug_status GENERATED ALWAYS AS (status) STORED,\n    severity enum_example.bug_severity,\n    _severity enum_example.bug_severity GENERATED ALWAYS AS (severity) STORED,\n    info enum_example.bug_info GENERATED ALWAYS AS (enum_example.make_bug_info(status, severity)) STORED\n);",
            "DocsLink": "https://docs.yugabyte.com/preview/yugabyte-voyager/known-issues/postgresql/#generated-always-as-stored-type-column-is-not-supported",
            "Suggestion": "Using Triggers to update the generated columns is one way to work around this issue, refer docs link for more details.",
            "GH": "https://github.com/yugabyte/yugabyte-db/issues/10695"
        },
        {
            "IssueType": "migration_caveats",
            "ObjectType": "POLICY",
            "ObjectName": "p ON tbl1",
            "Reason": "Policy require roles to be created. Users - (regress_rls_eve,regress_rls_frank)",
            "SqlStatement": "CREATE POLICY P ON tbl1 TO regress_rls_eve, regress_rls_frank USING (true);",
            "Suggestion": "Users/Grants are not migrated during the schema migration. Create the Users manually to make the policies work",
            "GH": "https://github.com/yugabyte/yb-voyager/issues/1655",
            "DocsLink": "https://docs.yugabyte.com/preview/yugabyte-voyager/known-issues/postgresql/#policies-on-users-in-source-require-manual-user-creation"
        },
        {
            "IssueType": "migration_caveats",
            "ObjectType": "POLICY",
            "ObjectName": "p1 ON z1",
            "Reason": "Policy require roles to be created. Users - (regress_rls_group1)",
            "SqlStatement": "CREATE POLICY p1 ON z1 TO regress_rls_group1 USING (a % 2 = 0);",
            "DocsLink": "https://docs.yugabyte.com/preview/yugabyte-voyager/known-issues/postgresql/#policies-on-users-in-source-require-manual-user-creation",
            "Suggestion": "Users/Grants are not migrated during the schema migration. Create the Users manually to make the policies work",
            "GH": "https://github.com/yugabyte/yb-voyager/issues/1655"
        }
]<|MERGE_RESOLUTION|>--- conflicted
+++ resolved
@@ -422,13 +422,8 @@
             "ObjectType": "TABLE",
             "ObjectName": "test_1",
             "Reason": "ALTER TABLE .. ALTER COLUMN .. SET ( attribute = value )\t not supported yet",
-<<<<<<< HEAD
             "SqlStatement": "alter table test_1 alter column col1 set (attribute_option=value);",
-            "DocsLink": "https://deploy-preview-23634--infallible-bardeen-164bc9.netlify.app/preview/yugabyte-voyager/known-issues/postgresql/#unsupported-alter-table-ddls-variants-in-source-schema",
-=======
-            "SqlStatement": "alter table test_1 alter column col1 set (attribute_option=value); ",
             "DocsLink": "https://docs.yugabyte.com/preview/yugabyte-voyager/known-issues/postgresql/#unsupported-alter-table-ddl-variants-in-source-schema",
->>>>>>> 159f1906
             "Suggestion": "Remove it from the exported schema",
             "GH": "https://github.com/yugabyte/yugabyte-db/issues/1124"
         },
@@ -437,13 +432,8 @@
             "ObjectType": "TABLE",
             "ObjectName": "test",
             "Reason": "ALTER TABLE name DISABLE RULE not supported yet",
-<<<<<<< HEAD
             "SqlStatement": "alter table test DISABLE RULE example_rule;",
-            "DocsLink": "https://deploy-preview-23634--infallible-bardeen-164bc9.netlify.app/preview/yugabyte-voyager/known-issues/postgresql/#unsupported-alter-table-ddls-variants-in-source-schema",
-=======
-            "SqlStatement": "alter table test DISABLE RULE example_rule; ",
             "DocsLink": "https://docs.yugabyte.com/preview/yugabyte-voyager/known-issues/postgresql/#unsupported-alter-table-ddl-variants-in-source-schema",
->>>>>>> 159f1906
             "Suggestion": "Remove this and the rule 'example_rule' from the exported schema to be not enabled on the table.",
             "GH": "https://github.com/yugabyte/yugabyte-db/issues/1124"
         },
@@ -452,13 +442,8 @@
             "ObjectType": "TABLE",
             "ObjectName": "public.example",
             "Reason": "Storage parameters are not supported yet.",
-<<<<<<< HEAD
             "SqlStatement": "ALTER TABLE ONLY public.example ADD CONSTRAINT example_email_key UNIQUE (email) WITH (fillfactor='70');",
-            "DocsLink": "https://deploy-preview-23634--infallible-bardeen-164bc9.netlify.app/preview/yugabyte-voyager/known-issues/postgresql/#storage-parameters-on-indexes-or-constraints-in-the-source-postgresql",
-=======
-            "SqlStatement": "ALTER TABLE ONLY public.example ADD CONSTRAINT example_email_key UNIQUE (email) WITH (fillfactor='70'); ",
             "DocsLink": "https://docs.yugabyte.com/preview/yugabyte-voyager/known-issues/postgresql/#storage-parameters-on-indexes-or-constraints-in-the-source-postgresql",
->>>>>>> 159f1906
             "Suggestion": "Remove the storage parameters from the DDL",
             "GH": "https://github.com/yugabyte/yugabyte-db/issues/23467"
         },
@@ -468,13 +453,8 @@
             "ObjectName": "abc",
             "Reason": "ALTER TABLE CLUSTER not supported yet.",
             "SqlStatement": "alter table abc cluster on xyz;",
-<<<<<<< HEAD
-            "DocsLink": "https://deploy-preview-23634--infallible-bardeen-164bc9.netlify.app/preview/yugabyte-voyager/known-issues/postgresql/#unsupported-alter-table-ddls-variants-in-source-schema",
+            "DocsLink": "https://docs.yugabyte.com/preview/yugabyte-voyager/known-issues/postgresql/#unsupported-alter-table-ddl-variants-in-source-schema",
             "Suggestion": "Remove it from the exported schema.",
-=======
-            "DocsLink": "https://docs.yugabyte.com/preview/yugabyte-voyager/known-issues/postgresql/#unsupported-alter-table-ddl-variants-in-source-schema",
-            "Suggestion": "",
->>>>>>> 159f1906
             "GH": "https://github.com/YugaByte/yugabyte-db/issues/1124"
         },
         {
