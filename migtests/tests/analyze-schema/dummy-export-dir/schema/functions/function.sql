CREATE OR REPLACE FUNCTION create_and_populate_tables(table_prefix TEXT, partitions INT)
RETURNS VOID
LANGUAGE plpgsql
AS $$
DECLARE
    i INT;
    partition_table TEXT;
BEGIN
    -- Loop to create multiple partition tables
    FOR i IN 1..partitions LOOP
        partition_table := table_prefix || '_part_' || i;

        -- Dynamic SQL to create each partition table
        EXECUTE format('
            CREATE TABLE IF NOT EXISTS %I (
                id SERIAL PRIMARY KEY,
                name TEXT,
                amount NUMERIC
            )', partition_table);
        RAISE NOTICE 'Table % created', partition_table;

        -- Dynamic SQL to insert data into each partition table
        EXECUTE format('
            INSERT INTO %I (name, amount)
            SELECT name, amount
            FROM source_data
            WHERE id %% %L = %L', partition_table, partitions, i - 1);
        RAISE NOTICE 'Data inserted into table %', partition_table;
    END LOOP;

	PERFORM pg_advisory_lock(sender_id);
	PERFORM pg_advisory_lock(receiver_id);

	-- Check if the sender has enough balance
	IF (SELECT balance FROM accounts WHERE account_id = sender_id) < transfer_amount THEN
		RAISE EXCEPTION 'Insufficient funds';
		-- Deduct the amount from the sender's account SOME DUMMY code to understand nested if structure
		UPDATE accounts 
		SET balance = balance - transfer_amount 
		WHERE account_id = sender_id;

		-- Add the amount to the receiver's account
		UPDATE accounts 
		SET balance = balance + transfer_amount 
		WHERE account_id = receiver_id;
		IF (SELECT balance FROM accounts WHERE account_id = sender_id) < transfer_amount THEN
			-- Release the advisory locks (optional, as they will be released at the end of the transaction)
			PERFORM pg_advisory_unlock(sender_id);
			PERFORM pg_advisory_unlock(receiver_id);
		END IF;
	END IF;

	-- Deduct the amount from the sender's account
	UPDATE accounts 
	SET balance = balance - transfer_amount 
	WHERE account_id = sender_id;

	-- Add the amount to the receiver's account
	UPDATE accounts 
	SET balance = balance + transfer_amount 
	WHERE account_id = receiver_id;

	-- Commit the transaction
	COMMIT;

	-- Release the advisory locks (optional, as they will be released at the end of the transaction)
	PERFORM pg_advisory_unlock(sender_id);
	PERFORM pg_advisory_unlock(receiver_id);

	 -- Conditional logic
	IF balance >= withdrawal THEN
		RAISE NOTICE 'Sufficient balance, processing withdrawal.';
		-- Add the amount to the receiver's account
		UPDATE accounts SET balance = balance + amount WHERE account_id = receiver;
	ELSIF balance > 0 AND balance < withdrawal THEN
		RAISE NOTICE 'Insufficient balance, consider reducing the amount.';
		-- Add the amount to the receiver's account
		UPDATE accounts SET balance = balance + amount WHERE account_id = receiver;
	ELSE
		-- Add the amount to the receiver's account
		UPDATE accounts SET balance = balance + amount WHERE account_id = receiver;
		RAISE NOTICE 'No funds available.';
	END IF;

    SELECT id, xpath('/person/name/text()', data) AS name FROM test_xml_type;

    SELECT * FROM employees e WHERE e.xmax = (SELECT MAX(xmax) FROM employees WHERE department = e.department);

END;
$$;

CREATE FUNCTION public.get_employeee_salary(emp_id integer) RETURNS numeric
    LANGUAGE plpgsql
    AS $$
DECLARE
    emp_salary employees.salary%TYPE;  -- Declare a variable with the same type as employees.salary
BEGIN
    SELECT salary INTO emp_salary
    FROM employees
    WHERE employee_id = emp_id;
    RETURN emp_salary;
END;
$$;

CREATE OR REPLACE FUNCTION calculate_tax(salary_amount NUMERIC) RETURNS NUMERIC AS $$
DECLARE
    tax_rate employees.tax_rate%TYPE; -- Inherits type from employees.tax_rate column
    tax_amount NUMERIC;
BEGIN
    -- Assign a value to the variable
    SELECT tax_rate INTO tax_rate FROM employees WHERE id = 1;
    
    -- Use the variable in a calculation
    tax_amount := salary_amount * tax_rate;
    RETURN tax_amount;
END;
$$ LANGUAGE plpgsql;

CREATE OR REPLACE FUNCTION log_salary_change() RETURNS TRIGGER AS $$
DECLARE
    old_salary employees.salary%TYPE; -- Matches the type of the salary column
    new_salary employees.salary%TYPE;
BEGIN
    old_salary := OLD.salary;
    new_salary := NEW.salary;

    IF new_salary <> old_salary THEN
        INSERT INTO salary_log(employee_id, old_salary, new_salary, changed_at)
        VALUES (NEW.id, old_salary, new_salary, now());
    END IF;

    RETURN NEW;
END;
$$ LANGUAGE plpgsql;

CREATE TRIGGER salary_update_trigger
AFTER UPDATE OF salary ON employees
FOR EACH ROW EXECUTE FUNCTION log_salary_change();

CREATE OR REPLACE FUNCTION get_employee_details(emp_id employees.id%Type) 
RETURNS public.employees.name%Type AS $$ 
DECLARE
    employee_name employees.name%TYPE;
BEGIN
    SELECT name INTO employee_name FROM employees WHERE id = emp_id;
    RETURN employee_name;
END;
$$ LANGUAGE plpgsql;


CREATE OR REPLACE FUNCTION list_high_earners(threshold NUMERIC) RETURNS VOID AS $$
DECLARE
    emp_name employees.name%TYPE;
    emp_salary employees.salary%TYPE;
BEGIN
    FOR emp_name, emp_salary IN 
        SELECT name, salary FROM employees WHERE salary > threshold
    LOOP
        RAISE NOTICE 'Employee: %, Salary: %', emp_name, emp_salary;
    END LOOP;
END;
$$ LANGUAGE plpgsql;


CREATE OR REPLACE FUNCTION copy_high_earners(threshold NUMERIC) RETURNS VOID AS $$
DECLARE
    temp_salary employees.salary%TYPE;
BEGIN
    CREATE TEMP TABLE temp_high_earners AS
    SELECT * FROM employees WHERE salary > threshold;

    FOR temp_salary IN SELECT salary FROM temp_high_earners LOOP
        RAISE NOTICE 'High earner salary: %', temp_salary;
    END LOOP;
END;
$$ LANGUAGE plpgsql;

<<<<<<< HEAD
CREATE FUNCTION public.insert_non_decimal() RETURNS void
    LANGUAGE plpgsql
    AS $$
BEGIN
    -- Create a table for demonstration
    CREATE TEMP TABLE non_decimal_table (
        id SERIAL,
        binary_value INTEGER,
        octal_value INTEGER,
        hex_value INTEGER
    );
    SELECT 5678901234, 0x1527D27F2, 0o52237223762, 0b101010010011111010010011111110010;
    -- Insert values into the table
    --not reported as parser converted these values to decimal ones while giving parseTree
    INSERT INTO non_decimal_table (binary_value, octal_value, hex_value)
    VALUES (0b1010, 0o012, 0xA); -- Binary (10), Octal (10), Hexadecimal (10)
    RAISE NOTICE 'Row inserted with non-decimal integers.';
END;
$$;
=======
CREATE FUNCTION public.asterisks(n integer) RETURNS SETOF text
    LANGUAGE sql IMMUTABLE STRICT PARALLEL SAFE
    BEGIN ATOMIC
 SELECT repeat('*'::text, g.g) AS repeat
    FROM generate_series(1, asterisks.n) g(g);
END; 
--TODO fix our parser for this case - splitting it into two "CREATE FUNCTION ...FROM generate_series(1, asterisks.n) g(g);" "END;

CREATE FUNCTION add(int, int) RETURNS int IMMUTABLE PARALLEL SAFE BEGIN ATOMIC; SELECT $1 + $2; END;

CREATE FUNCTION public.asterisks1(n integer) RETURNS text
    LANGUAGE sql IMMUTABLE STRICT PARALLEL SAFE
    RETURN repeat('*'::text, n);
>>>>>>> bd473759
<|MERGE_RESOLUTION|>--- conflicted
+++ resolved
@@ -175,7 +175,6 @@
 END;
 $$ LANGUAGE plpgsql;
 
-<<<<<<< HEAD
 CREATE FUNCTION public.insert_non_decimal() RETURNS void
     LANGUAGE plpgsql
     AS $$
@@ -195,7 +194,7 @@
     RAISE NOTICE 'Row inserted with non-decimal integers.';
 END;
 $$;
-=======
+
 CREATE FUNCTION public.asterisks(n integer) RETURNS SETOF text
     LANGUAGE sql IMMUTABLE STRICT PARALLEL SAFE
     BEGIN ATOMIC
@@ -208,5 +207,4 @@
 
 CREATE FUNCTION public.asterisks1(n integer) RETURNS text
     LANGUAGE sql IMMUTABLE STRICT PARALLEL SAFE
-    RETURN repeat('*'::text, n);
->>>>>>> bd473759
+    RETURN repeat('*'::text, n);