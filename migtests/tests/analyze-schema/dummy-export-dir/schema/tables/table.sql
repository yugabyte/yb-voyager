-- cases for insufficient columns in PK constraint definition in CREATE TABLE to be reported in analyze-schema
CREATE TABLE sales_data (
        sales_id numeric NOT NULL,
        sales_date timestamp,
        sales_amount numeric,
        PRIMARY KEY (sales_id)
) PARTITION BY RANGE (sales_date) ;

-- cases for partition by expression cannot contain PK/Unique Key to be reported in analyze-schema 
CREATE TABLE salaries2 (
	emp_no bigint NOT NULL,
	salary bigint NOT NULL,
	from_date timestamp NOT NULL,
	to_date timestamp NOT NULL,
	PRIMARY KEY (emp_no,from_date)
) PARTITION BY RANGE (extract(epoch from date(from_date))) ;

CREATE TABLE sales (
	cust_id bigint NOT NULL,
	name varchar(40),
	store_id varchar(20) NOT NULL,
	bill_no bigint NOT NULL,
	bill_date timestamp NOT NULL,
	amount decimal(8,2) NOT NULL,
	PRIMARY KEY (bill_date)
) PARTITION BY RANGE (extract(year from date(bill_date))) ;

-- cases for multi column list partition, to be reported during analyze-schema
CREATE TABLE test_1 (
	id numeric NOT NULL REFERENCES sales_data(sales_id),
	country_code varchar(3),
	record_type varchar(5),
	descriptions varchar(50),
	PRIMARY KEY (id)
) PARTITION BY LIST (country_code, record_type) ;

CREATE TABLE test_2 (
	id numeric NOT NULL PRIMARY KEY,
	country_code varchar(3),
	record_type varchar(5),
	descriptions varchar(50)
) PARTITION BY LIST (country_code, record_type) ;

CREATE TABLE test_non_pk_multi_column_list (
	id numeric NOT NULL PRIMARY KEY,
	country_code varchar(3),
	record_type varchar(5),
	descriptions varchar(50)
) PARTITION BY LIST (country_code, record_type) ;

-- no PK constraint, no need to report during analyze-schema
CREATE TABLE test_3 (
	id numeric,
	country_code varchar,
	record_type varchar(2)
) PARTITION BY RANGE (id) ;

CREATE TABLE test_4 (
	id numeric,
	country_code varchar
) PARTITION BY LIST (id) ;

-- all partition keys are not included in the PK constraint, to be reported during analyze-schema
CREATE TABLE test_5 (
	id numeric NOT NULL,
	country_code varchar(3),
	record_type varchar(5),
	descriptions varchar(50),
	PRIMARY KEY (id)
) PARTITION BY RANGE (country_code, record_type) ;

CREATE TABLE test_6 (
	id numeric NOT NULL,
	country_code varchar(3),
	record_type varchar(5),
	descriptions varchar(50),
	PRIMARY KEY (id,country_code)
) PARTITION BY RANGE (country_code, record_type) ;

CREATE TABLE test_7 (
	id numeric NOT NULL,
	country_code varchar(3),
	record_type varchar(5),
	descriptions varchar(50),
	PRIMARY KEY (id,country_code)
) PARTITION BY RANGE (descriptions, record_type) ;


CREATE TABLE test_8 (
	order_id bigint NOT NULL,
	order_date timestamp,
	order_mode varchar(8),
	customer_id integer,
	order_mode smallint,
	order_total double precision,
	sales_rep_id integer,
	promotion_id integer,
	PRIMARY KEY (order_id,order_mode,customer_id,order_total,sales_rep_id)
) PARTITION BY RANGE (promotion_id, order_date, sales_rep_id) ;

-- all partition key are in PK, no need to report during analyze-schema
CREATE TABLE test_9 (
	order_id bigint NOT NULL,
	order_date timestamp,
	order_mode varchar(8),
	customer_id integer,
	order_mode smallint,
	order_total double precision,
	sales_rep_id integer,
	promotion_id integer,
	PRIMARY KEY (order_id,order_mode,order_date,order_total,sales_rep_id)
) PARTITION BY RANGE (order_total, order_date, sales_rep_id) ;

--Reindexing not supported
REINDEX TABLE my_table;

--Generated stored test cases with different datatype formats
CREATE TABLE order_details (
    detail_id integer NOT NULL,
    quantity integer,
    price_per_unit numeric,
    amount numeric GENERATED ALWAYS AS (((quantity)::numeric * price_per_unit)) STORED
);

CREATE TABLE public.employees4 (
    id integer NOT NULL,
    first_name character varying(50) NOT NULL,
    last_name character varying(50) NOT NULL,
    full_name character varying(101) GENERATED ALWAYS AS ((((first_name)::text || ' '::text) || (last_name)::text)) STORED
);

CREATE TABLE enum_example.bugs (
    id integer NOT NULL,
    description text,
    status enum_example.bug_status,
    _status enum_example.bug_status GENERATED ALWAYS AS (status) STORED,
    severity enum_example.bug_severity,
    _severity enum_example.bug_severity GENERATED ALWAYS AS (severity) STORED,
    info enum_example.bug_info GENERATED ALWAYS AS (enum_example.make_bug_info(status, severity)) STORED
);

--like cases
CREATE TABLE table_xyz
  (LIKE xyz INCLUDING DEFAULTS INCLUDING CONSTRAINTS);

CREATE TABLE table_abc
  (LIKE abc INCLUDING ALL);

--inherits cases
CREATE TABLE table_1 () INHERITS (xyz);

--oids case
Create table table_test (col1 text, col2 int) with (OIDS = TRUE);

--PK on interval column
create table test_interval(
    frequency interval primary key,
	col1 int
);

--alter table cases
ALTER TABLE oldschema.tbl_name SET SCHEMA newschema;

alter table table_name alter column column_name set statistics 100;

alter table test alter column col set STORAGE EXTERNAL;

alter table test_1 alter column col1 set (attribute_option=value);

--disable rule case on alter table
alter table test DISABLE RULE example_rule;

-- for the storage parameters case
ALTER TABLE ONLY public.example ADD CONSTRAINT example_email_key UNIQUE (email) WITH (fillfactor='70');

alter table abc cluster on xyz;

alter table test SET WITHOUT CLUSTER;

alter table test_3 INHERIT test_2;

ALTER TABLE distributors VALIDATE CONSTRAINT distfk;

ALTER TABLE abc
ADD CONSTRAINT cnstr_id
 UNIQUE (id)
DEFERRABLE;

--adding pk to partitioned table
CREATE TABLE public.range_columns_partition_test (
    a bigint NOT NULL,
    b bigint NOT NULL
)
PARTITION BY RANGE (a, b);

ALTER TABLE ONLY public.range_columns_partition_test
    ADD CONSTRAINT range_columns_partition_test_pkey PRIMARY KEY (a, b);

CREATE TABLE public.range_columns_partition_test_copy (
    a bigint NOT NULL,
    b bigint NOT NULL,
	PRIMARY KEY(a, b)
)
PARTITION BY RANGE (a, b);



-- datatype mapping not supported
CREATE TABLE anydata_test (
	id numeric,
	content ANYDATA
) ;

CREATE TABLE anydataset_test (
	id numeric,
	content ANYDATASET
) ;

CREATE TABLE anytype_test (
	id numeric,
	content ANYTYPE
) ;

CREATE TABLE uritype_test (
	id numeric,
	content URITYPE
) ;
-- valid
Alter table only parent_tbl add constraint party_profile_pk primary key (party_profile_id);

--Unsupported PG syntax caught by regex for ALTER TABLE OF..
Alter table only party_profile_part of parent_tbl add constraint party_profile_pk primary key (party_profile_id);

--exclusion constraints
CREATE TABLE "Test"(
	id int, 
	room_id int, 
	time_range trange,
	roomid int,
	timerange tsrange, 
	EXCLUDE USING gist (room_id WITH =, time_range WITH &&),
	CONSTRAINT no_time_overlap_constr EXCLUDE USING gist (roomid WITH =, timerange WITH &&)
);

CREATE TABLE public.meeting (
    id integer NOT NULL,
    room_id integer NOT NULL,
    time_range tsrange NOT NULL
);

ALTER TABLE ONLY public.meeting
    ADD CONSTRAINT no_time_overlap EXCLUDE USING gist (room_id WITH =, time_range WITH &&);


--deferrable constraints all should be reported except foreign key constraints
CREATE TABLE public.pr (
	id integer PRIMARY KEY,
	name text
);

CREATE TABLE public.foreign_def_test (
	id integer,
	id1 integer,
	val text
);

ALTER TABLE ONLY public.foreign_def_test
    ADD CONSTRAINT foreign_def_test_id_fkey FOREIGN KEY (id) REFERENCES public.pr(id) DEFERRABLE INITIALLY DEFERRED;

CREATE TABLE public.users (
	id int PRIMARY KEY,
	email text
);

ALTER TABLE ONLY public.users
    ADD CONSTRAINT users_email_key UNIQUE (email) DEFERRABLE;

create table foreign_def_test1(id int references pr(id) INITIALLY DEFERRED, c1 int);

create table foreign_def_test2(id int, name text, FOREIGN KEY (id) REFERENCES public.pr(id) DEFERRABLE INITIALLY DEFERRED);

create table unique_def_test(id int UNIQUE DEFERRABLE, c1 int);

create table unique_def_test1(id int, c1 int, UNIQUE(id)  DEFERRABLE INITIALLY DEFERRED);

CREATE TABLE test_xml_type(id int, data xml);

CREATE TABLE test_xid_type(id int, data xid);


CREATE TABLE public.test_jsonb (
    id integer,
    data jsonb,
	data2 text
);

CREATE TABLE public.inet_type (
    id integer,
    data inet
);

CREATE TABLE public.citext_type (
    id integer,
    data public.citext
);

CREATE TABLE public.documents (
    id integer NOT NULL,
    title_tsvector tsvector,
    content_tsvector tsvector,
	list_of_sections text[]
);

CREATE TABLE public.ts_query_table (
    id int generated by default as identity,
    query tsquery
);

create table combined_tbl (
	id int, 
	c cidr, 
	ci circle, 
	b box, 
	j json UNIQUE,
	l line, 
	ls lseg, 
	maddr macaddr, 
	maddr8 macaddr8, 
	p point, 
	lsn pg_lsn, 
	p1 path, 
	p2 polygon, 
	id1 txid_snapshot,
	bitt bit (13),
	bittv bit varying(15),
	CONSTRAINT pk PRIMARY KEY (id, maddr8)
);

ALTER TABLE combined_tbl 
		ADD CONSTRAINT combined_tbl_unique UNIQUE(id, bitt);

CREATE TABLE combined_tbl1(
	id int,
	t tsrange, 
	d daterange, 
	tz tstzrange, 
	n numrange, 
	i4 int4range UNIQUE, 
	i8 int8range,
	inym INTERVAL YEAR TO MONTH,
	inds INTERVAL DAY TO SECOND(9),
	PRIMARY KEY(id, t, n)
);

ALTER TABLE combined_tbl1 
		ADD CONSTRAINT combined_tbl1_unique UNIQUE(id, d);

CREATE UNLOGGED TABLE tbl_unlogged (id int, val text);

CREATE TABLE test_udt (
	employee_id SERIAL PRIMARY KEY,
	employee_name VARCHAR(100),
	home_address address_type,
	some_field enum_test,
	home_address1 non_public.address_type1,
    scalar_column TEXT CHECK (scalar_column IS JSON SCALAR)
);

CREATE TABLE test_arr_enum (
	id int,
	arr text[],
	arr_enum enum_test[],
    object_column TEXT CHECK (object_column IS JSON OBJECT)
);

CREATE TABLE public.locations (
    id integer NOT NULL,
    name character varying(100),
    geom geometry(Point,4326),
    array_column TEXT CHECK (array_column IS JSON ARRAY)
 );

 CREATE TABLE public.xml_data_example (
    id SERIAL PRIMARY KEY,
    name VARCHAR(255),
    description XML DEFAULT xmlparse(document '<product><name>Default Product</name><price>100.00</price><category>Electronics</category></product>'),
    created_at TIMESTAMPTZ DEFAULT CURRENT_TIMESTAMP,
    unique_keys_column TEXT CHECK (unique_keys_column IS JSON WITH UNIQUE KEYS)
);

CREATE TABLE image (title text, raster lo);

<<<<<<< HEAD
CREATE TABLE employees (id INT PRIMARY KEY, salary INT, data hstore);
=======
-- IS JSON Predicate
CREATE TABLE public.json_data (
    id SERIAL PRIMARY KEY,
    data_column TEXT NOT NULL CHECK (data_column IS JSON)
);
CREATE TABLE employees (id INT PRIMARY KEY, salary INT);
>>>>>>> 8b918601
-- create table with multirange data types

-- Create tables with primary keys directly
CREATE TABLE bigint_multirange_table (
    id integer PRIMARY KEY,
    value_ranges int8multirange
);

CREATE TABLE date_multirange_table (
    id integer PRIMARY KEY,
    project_dates datemultirange
);

CREATE TABLE int_multirange_table (
    id integer PRIMARY KEY,
    value_ranges int4multirange
);

CREATE TABLE numeric_multirange_table (
    id integer PRIMARY KEY,
    price_ranges nummultirange
);

CREATE TABLE timestamp_multirange_table (
    id integer PRIMARY KEY,
    event_times tsmultirange
);

CREATE TABLE timestamptz_multirange_table (
    id integer PRIMARY KEY,
    global_event_times tstzmultirange
);

-- Testing tables with unique nulls not distinct constraints

-- Control case
CREATE TABLE users_unique_nulls_distinct (
    id SERIAL PRIMARY KEY,
    email TEXT,
    UNIQUE (email)
);

CREATE TABLE users_unique_nulls_not_distinct (
    id SERIAL PRIMARY KEY,
    email TEXT,
    UNIQUE NULLS NOT DISTINCT (email)
);

CREATE TABLE sales_unique_nulls_not_distinct (
    store_id INT,
    product_id INT,
    sale_date DATE,
    UNIQUE NULLS NOT DISTINCT (store_id, product_id, sale_date)
);

CREATE TABLE sales_unique_nulls_not_distinct_alter (
	store_id INT,
	product_id INT,
	sale_date DATE
);

ALTER TABLE sales_unique_nulls_not_distinct_alter
	ADD CONSTRAINT sales_unique_nulls_not_distinct_alter_unique UNIQUE NULLS NOT DISTINCT (store_id, product_id, sale_date);

-- Create a unique index on a column with NULLs with the NULLS NOT DISTINCT option
CREATE TABLE users_unique_nulls_not_distinct_index (
    id INTEGER PRIMARY KEY,
    email TEXT
);<|MERGE_RESOLUTION|>--- conflicted
+++ resolved
@@ -390,16 +390,13 @@
 
 CREATE TABLE image (title text, raster lo);
 
-<<<<<<< HEAD
 CREATE TABLE employees (id INT PRIMARY KEY, salary INT, data hstore);
-=======
+
 -- IS JSON Predicate
 CREATE TABLE public.json_data (
     id SERIAL PRIMARY KEY,
     data_column TEXT NOT NULL CHECK (data_column IS JSON)
 );
-CREATE TABLE employees (id INT PRIMARY KEY, salary INT);
->>>>>>> 8b918601
 -- create table with multirange data types
 
 -- Create tables with primary keys directly
