{
        "DbName": "dummy_db_name",
        "SchemaNames": [
            "public"
        ],
        "DbVersion": "12.0",
        "DatabaseObjects": [
            {
                "ObjectType": "SCHEMA",
                "TotalCount": 1,
                "InvalidCount": 1,
                "ObjectNames": "hollywood"
            },
            {
                "ObjectType": "COLLATION",
                "TotalCount": 3,
                "InvalidCount": 3,
                "ObjectNames": "special1, ignore_accents, schema2.upperfirst"
            },
            {
                "ObjectType": "EXTENSION",
                "TotalCount": 7,
                "InvalidCount": 3,
                "ObjectNames": "aws_commons, plperl, hstore, hstore_plperl, pg_visibility, hll, \"uuid-ossp\"",
                "Details": "'hll' extension is supported in YugabyteDB v2.18 onwards. Please verify this extension as per the target YugabyteDB version."
            },
            {
                "ObjectType": "TYPE",
                "TotalCount": 4,
                "InvalidCount":1,
                "ObjectNames": "address_type, non_public.address_type1, non_public.enum_test, enum_test"
            },
            {
                "ObjectType": "TABLE",
<<<<<<< HEAD
                "TotalCount": 58,
                "InvalidCount": 50,
                "ObjectNames": "employees, image, public.xml_data_example, combined_tbl1, test_arr_enum, public.locations, test_udt, combined_tbl, public.ts_query_table, public.documents, public.citext_type, public.inet_type, public.test_jsonb, test_xml_type, test_xid_type, public.range_columns_partition_test_copy, anydata_test, uritype_test, public.foreign_def_test, test_4, enum_example.bugs, table_abc, anydataset_test, unique_def_test1, test_2, table_1, public.range_columns_partition_test, table_xyz, public.users, test_3, test_5, test_7, foreign_def_test2, unique_def_test, sales_data, table_test, test_interval, test_non_pk_multi_column_list, test_9, test_8, order_details, public.employees4, anytype_test, public.meeting, test_table_in_type_file, sales, test_1, \"Test\", foreign_def_test1, salaries2, test_6, public.pr, bigint_multirange_table, date_multirange_table, int_multirange_table, numeric_multirange_table, timestamp_multirange_table, timestamptz_multirange_table"            },

=======
                "TotalCount": 64,
                "InvalidCount": 53,
                "ObjectNames": "test_table_in_type_file, sales_data, salaries2, sales, test_1, test_2, test_non_pk_multi_column_list, test_3, test_4, test_5, test_6, test_7, test_8, test_9, order_details, public.employees4, enum_example.bugs, table_xyz, table_abc, table_1, table_test, test_interval, public.range_columns_partition_test, public.range_columns_partition_test_copy, anydata_test, anydataset_test, anytype_test, uritype_test, \"Test\", public.meeting, public.pr, public.foreign_def_test, public.users, foreign_def_test1, foreign_def_test2, unique_def_test, unique_def_test1, test_xml_type, test_xid_type, public.test_jsonb, public.inet_type, public.citext_type, public.documents, public.ts_query_table, combined_tbl, combined_tbl1, test_udt, test_arr_enum, public.locations, public.xml_data_example, image, public.json_data, employees, bigint_multirange_table, date_multirange_table, int_multirange_table, numeric_multirange_table, timestamp_multirange_table, timestamptz_multirange_table, users_unique_nulls_distinct, users_unique_nulls_not_distinct, sales_unique_nulls_not_distinct, sales_unique_nulls_not_distinct_alter, users_unique_nulls_not_distinct_index"            },
>>>>>>> 8b918601
            {
                "ObjectType": "INDEX",
                "TotalCount": 44,
                "InvalidCount": 40,
                "ObjectNames": "film_fulltext_idx ON public.film, idx_actor_last_name ON public.actor, idx_name1 ON table_name, idx_name2 ON table_name, idx_name3 ON schema_name.table_name, idx_fileinfo_name_splitted ON public.fileinfo, abc ON public.example, abc ON schema2.example, tsvector_idx ON public.documents, tsquery_idx ON public.ts_query_table, idx_citext ON public.citext_type, idx_inet ON public.inet_type, idx_json ON public.test_jsonb, idx_json2 ON public.test_jsonb, idx_valid ON public.test_jsonb, idx_array ON public.documents, idx1 ON combined_tbl, idx2 ON combined_tbl, idx3 ON combined_tbl, idx4 ON combined_tbl, idx5 ON combined_tbl, idx6 ON combined_tbl, idx7 ON combined_tbl, idx8 ON combined_tbl, idx9 ON combined_tbl, idx10 ON combined_tbl, idx11 ON combined_tbl, idx12 ON combined_tbl, idx13 ON combined_tbl, idx14 ON combined_tbl, idx15 ON combined_tbl, idx1 ON combined_tbl1, idx2 ON combined_tbl1, idx3 ON combined_tbl1, idx4 ON combined_tbl1, idx5 ON combined_tbl1, idx6 ON combined_tbl1, idx7 ON combined_tbl1, idx8 ON combined_tbl1, idx_udt ON test_udt, idx_udt1 ON test_udt, idx_enum ON test_udt, \"idx\u0026_enum2\" ON test_udt, users_unique_nulls_not_distinct_index_email ON users_unique_nulls_not_distinct_index",
                "Details": "There are some GIN indexes present in the schema, but GIN indexes are partially supported in YugabyteDB as mentioned in (https://github.com/yugabyte/yugabyte-db/issues/7850) so take a look and modify them if not supported."
            },
            {
                "ObjectType": "FUNCTION",
                "TotalCount": 7,
                "InvalidCount": 7,
                "ObjectNames": "create_and_populate_tables, public.get_employeee_salary, get_employee_details, calculate_tax, log_salary_change, list_high_earners, copy_high_earners"
            },
            {
                "ObjectType": "PROCEDURE",
                "TotalCount": 8,
                "InvalidCount": 6,
                "ObjectNames": "foo, foo1, sp_createnachabatch, test, get_employee_details_proc, test1, add_employee, update_salary"
            },
            {
                "ObjectType": "VIEW",
                "TotalCount": 7,
                "InvalidCount": 7,
                "ObjectNames": "public.my_films_view, v1, v2, test, public.orders_view, view_name, top_employees_view"
            },
            {
                "ObjectType": "TRIGGER",
                "TotalCount": 7,
                "InvalidCount": 5,
                "ObjectNames": "transfer_insert ON transfer, emp_trig, test, before_insert_or_delete_trigger ON public.range_columns_partition_test, after_insert_or_delete_trigger ON public.range_columns_partition_test, before_insert_or_delete_row_trigger ON public.range_columns_partition_test, before_insert_or_delete_row_trigger ON public.test_non_partition_before"
            },
            {
                "ObjectType": "MVIEW",
                "TotalCount": 2,
                "InvalidCount": 2,
                "ObjectNames": "test, public.sample_data_view"
            },
            {
                "ObjectType": "CONVERSION",
                "TotalCount": 1,
                "InvalidCount": 0,
                "ObjectNames": "myconv"
            },
            {
                "ObjectType": "FOREIGN TABLE",
                "TotalCount": 2,
                "InvalidCount": 2,
                "ObjectNames": "tbl_p, public.locations"
            },
            {
                "ObjectType": "POLICY",
                "TotalCount": 6,
                "InvalidCount": 2, 
                "ObjectNames": "p ON tbl1, p2 ON t2, p1 ON z1, r1_2 ON public.rec1, p3_2 ON z1, p3_2 ON schema2.z1"
            },
            {
                "ObjectType": "OPERATOR",
                "TotalCount": 1,
                "InvalidCount": 0,
                "ObjectNames": "\u003c%"
            }
        ]
}<|MERGE_RESOLUTION|>--- conflicted
+++ resolved
@@ -32,16 +32,9 @@
             },
             {
                 "ObjectType": "TABLE",
-<<<<<<< HEAD
-                "TotalCount": 58,
-                "InvalidCount": 50,
-                "ObjectNames": "employees, image, public.xml_data_example, combined_tbl1, test_arr_enum, public.locations, test_udt, combined_tbl, public.ts_query_table, public.documents, public.citext_type, public.inet_type, public.test_jsonb, test_xml_type, test_xid_type, public.range_columns_partition_test_copy, anydata_test, uritype_test, public.foreign_def_test, test_4, enum_example.bugs, table_abc, anydataset_test, unique_def_test1, test_2, table_1, public.range_columns_partition_test, table_xyz, public.users, test_3, test_5, test_7, foreign_def_test2, unique_def_test, sales_data, table_test, test_interval, test_non_pk_multi_column_list, test_9, test_8, order_details, public.employees4, anytype_test, public.meeting, test_table_in_type_file, sales, test_1, \"Test\", foreign_def_test1, salaries2, test_6, public.pr, bigint_multirange_table, date_multirange_table, int_multirange_table, numeric_multirange_table, timestamp_multirange_table, timestamptz_multirange_table"            },
-
-=======
                 "TotalCount": 64,
-                "InvalidCount": 53,
+                "InvalidCount": 54,
                 "ObjectNames": "test_table_in_type_file, sales_data, salaries2, sales, test_1, test_2, test_non_pk_multi_column_list, test_3, test_4, test_5, test_6, test_7, test_8, test_9, order_details, public.employees4, enum_example.bugs, table_xyz, table_abc, table_1, table_test, test_interval, public.range_columns_partition_test, public.range_columns_partition_test_copy, anydata_test, anydataset_test, anytype_test, uritype_test, \"Test\", public.meeting, public.pr, public.foreign_def_test, public.users, foreign_def_test1, foreign_def_test2, unique_def_test, unique_def_test1, test_xml_type, test_xid_type, public.test_jsonb, public.inet_type, public.citext_type, public.documents, public.ts_query_table, combined_tbl, combined_tbl1, test_udt, test_arr_enum, public.locations, public.xml_data_example, image, public.json_data, employees, bigint_multirange_table, date_multirange_table, int_multirange_table, numeric_multirange_table, timestamp_multirange_table, timestamptz_multirange_table, users_unique_nulls_distinct, users_unique_nulls_not_distinct, sales_unique_nulls_not_distinct, sales_unique_nulls_not_distinct_alter, users_unique_nulls_not_distinct_index"            },
->>>>>>> 8b918601
             {
                 "ObjectType": "INDEX",
                 "TotalCount": 44,
