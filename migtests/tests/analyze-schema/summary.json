{
        "DbName": "dummy_db_name",
        "SchemaNames": [
            "public"
        ],
        "DbVersion": "12.0",
        "DatabaseObjects": [
            {
                "ObjectType": "SCHEMA",
                "TotalCount": 1,
                "InvalidCount": 1,
                "ObjectNames": "hollywood"
            },
            {
                "ObjectType": "COLLATION",
                "TotalCount": 3,
                "InvalidCount": 3,
                "ObjectNames": "special1, ignore_accents, schema2.upperfirst"
            },
            {
                "ObjectType": "EXTENSION",
                "TotalCount": 7,
                "InvalidCount": 3,
                "ObjectNames": "aws_commons, plperl, hstore, hstore_plperl, pg_visibility, hll, \"uuid-ossp\"",
                "Details": "'hll' extension is supported in YugabyteDB v2.18 onwards. Please verify this extension as per the target YugabyteDB version."
            },
            {
                "ObjectType": "TYPE",
                "TotalCount": 4,
                "InvalidCount":1,
                "ObjectNames": "address_type, non_public.address_type1, non_public.enum_test, enum_test"
            },
            {
                "ObjectType": "TABLE",
                "TotalCount": 64,
                "InvalidCount": 54,
                "ObjectNames": "test_table_in_type_file, sales_data, salaries2, sales, test_1, test_2, test_non_pk_multi_column_list, test_3, test_4, test_5, test_6, test_7, test_8, test_9, order_details, public.employees4, enum_example.bugs, table_xyz, table_abc, table_1, table_test, test_interval, public.range_columns_partition_test, public.range_columns_partition_test_copy, anydata_test, anydataset_test, anytype_test, uritype_test, \"Test\", public.meeting, public.pr, public.foreign_def_test, public.users, foreign_def_test1, foreign_def_test2, unique_def_test, unique_def_test1, test_xml_type, test_xid_type, public.test_jsonb, public.inet_type, public.citext_type, public.documents, public.ts_query_table, combined_tbl, combined_tbl1, test_udt, test_arr_enum, public.locations, public.xml_data_example, image, public.json_data, employees, bigint_multirange_table, date_multirange_table, int_multirange_table, numeric_multirange_table, timestamp_multirange_table, timestamptz_multirange_table, users_unique_nulls_distinct, users_unique_nulls_not_distinct, sales_unique_nulls_not_distinct, sales_unique_nulls_not_distinct_alter, users_unique_nulls_not_distinct_index"            },
            {
                "ObjectType": "INDEX",
                "TotalCount": 44,
                "InvalidCount": 40,
                "ObjectNames": "film_fulltext_idx ON public.film, idx_actor_last_name ON public.actor, idx_name1 ON table_name, idx_name2 ON table_name, idx_name3 ON schema_name.table_name, idx_fileinfo_name_splitted ON public.fileinfo, abc ON public.example, abc ON schema2.example, tsvector_idx ON public.documents, tsquery_idx ON public.ts_query_table, idx_citext ON public.citext_type, idx_inet ON public.inet_type, idx_json ON public.test_jsonb, idx_json2 ON public.test_jsonb, idx_valid ON public.test_jsonb, idx_array ON public.documents, idx1 ON combined_tbl, idx2 ON combined_tbl, idx3 ON combined_tbl, idx4 ON combined_tbl, idx5 ON combined_tbl, idx6 ON combined_tbl, idx7 ON combined_tbl, idx8 ON combined_tbl, idx9 ON combined_tbl, idx10 ON combined_tbl, idx11 ON combined_tbl, idx12 ON combined_tbl, idx13 ON combined_tbl, idx14 ON combined_tbl, idx15 ON combined_tbl, idx1 ON combined_tbl1, idx2 ON combined_tbl1, idx3 ON combined_tbl1, idx4 ON combined_tbl1, idx5 ON combined_tbl1, idx6 ON combined_tbl1, idx7 ON combined_tbl1, idx8 ON combined_tbl1, idx_udt ON test_udt, idx_udt1 ON test_udt, idx_enum ON test_udt, \"idx\u0026_enum2\" ON test_udt, users_unique_nulls_not_distinct_index_email ON users_unique_nulls_not_distinct_index",
                "Details": "There are some GIN indexes present in the schema, but GIN indexes are partially supported in YugabyteDB as mentioned in (https://github.com/yugabyte/yugabyte-db/issues/7850) so take a look and modify them if not supported."
            },
            {
                "ObjectType": "FUNCTION",
<<<<<<< HEAD
                "TotalCount": 8,
                "InvalidCount": 8,
                "ObjectNames": "public.insert_non_decimal, create_and_populate_tables, public.get_employeee_salary, get_employee_details, calculate_tax, log_salary_change, list_high_earners, copy_high_earners"
=======
                "TotalCount": 10,
                "InvalidCount": 10,
                "ObjectNames": "public.asterisks, add, public.asterisks1, create_and_populate_tables, public.get_employeee_salary, get_employee_details, calculate_tax, log_salary_change, list_high_earners, copy_high_earners"
>>>>>>> bd473759
            },
            {
                "ObjectType": "PROCEDURE",
                "TotalCount": 8,
                "InvalidCount": 6,
                "ObjectNames": "foo, foo1, sp_createnachabatch, test, get_employee_details_proc, test1, add_employee, update_salary"
            },
            {
                "ObjectType": "VIEW",
                "TotalCount": 8,
                "InvalidCount": 8,
                "ObjectNames": "zz, public.my_films_view, v1, v2, test, public.orders_view, view_name, top_employees_view"
            },
            {
                "ObjectType": "TRIGGER",
                "TotalCount": 7,
                "InvalidCount": 5,
                "ObjectNames": "transfer_insert ON transfer, emp_trig, test, before_insert_or_delete_trigger ON public.range_columns_partition_test, after_insert_or_delete_trigger ON public.range_columns_partition_test, before_insert_or_delete_row_trigger ON public.range_columns_partition_test, before_insert_or_delete_row_trigger ON public.test_non_partition_before"
            },
            {
                "ObjectType": "MVIEW",
                "TotalCount": 2,
                "InvalidCount": 2,
                "ObjectNames": "test, public.sample_data_view"
            },
            {
                "ObjectType": "CONVERSION",
                "TotalCount": 1,
                "InvalidCount": 0,
                "ObjectNames": "myconv"
            },
            {
                "ObjectType": "FOREIGN TABLE",
                "TotalCount": 2,
                "InvalidCount": 2,
                "ObjectNames": "tbl_p, public.locations"
            },
            {
                "ObjectType": "POLICY",
                "TotalCount": 6,
                "InvalidCount": 2, 
                "ObjectNames": "p ON tbl1, p2 ON t2, p1 ON z1, r1_2 ON public.rec1, p3_2 ON z1, p3_2 ON schema2.z1"
            },
            {
                "ObjectType": "OPERATOR",
                "TotalCount": 1,
                "InvalidCount": 0,
                "ObjectNames": "\u003c%"
            }
        ]
}<|MERGE_RESOLUTION|>--- conflicted
+++ resolved
@@ -44,15 +44,9 @@
             },
             {
                 "ObjectType": "FUNCTION",
-<<<<<<< HEAD
-                "TotalCount": 8,
-                "InvalidCount": 8,
-                "ObjectNames": "public.insert_non_decimal, create_and_populate_tables, public.get_employeee_salary, get_employee_details, calculate_tax, log_salary_change, list_high_earners, copy_high_earners"
-=======
-                "TotalCount": 10,
-                "InvalidCount": 10,
-                "ObjectNames": "public.asterisks, add, public.asterisks1, create_and_populate_tables, public.get_employeee_salary, get_employee_details, calculate_tax, log_salary_change, list_high_earners, copy_high_earners"
->>>>>>> bd473759
+                "TotalCount": 11,
+                "InvalidCount": 11,
+                "ObjectNames": "public.insert_non_decimal, public.asterisks, add, public.asterisks1, create_and_populate_tables, public.get_employeee_salary, get_employee_details, calculate_tax, log_salary_change, list_high_earners, copy_high_earners"
             },
             {
                 "ObjectType": "PROCEDURE",
