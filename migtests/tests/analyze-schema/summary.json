{
        "DbName": "dummy_db_name",
        "SchemaNames": [
            "public"
        ],
        "DbVersion": "12.0",
        "DatabaseObjects": [
            {
                "ObjectType": "SCHEMA",
                "TotalCount": 1,
                "ObjectNames": "hollywood"
            },
            {
                "ObjectType": "EXTENSION",
                "TotalCount": 7,
                "InvalidCount": 3,
                "ObjectNames": "aws_commons, plperl, hstore, hstore_plperl, pg_visibility, hll, \"uuid-ossp\"",
                "Details": "'hll' extension is supported in YugabyteDB v2.18 onwards. Please verify this extension as per the target YugabyteDB version."
            },
            {
                "ObjectType": "TABLE",
                "TotalCount": 28,
                "InvalidCount": 23,
                "ObjectNames": "enum_example.bugs, test_table_in_type_file, sales, test_2, test_7, test_8, table_abc, table_1, test_interval, sales_data, test_6, order_details, public.employees4, table_test, anydata_test, anytype_test, salaries2, test_3, uritype_test, test_1, test_non_pk_multi_column_list, test_4, test_5, test_9, table_xyz, anydataset_test, public.range_columns_partition_test, public.range_columns_partition_test_copy"
            },
            {
                "ObjectType": "INDEX",
                "TotalCount": 5,
                "InvalidCount": 4,
                "ObjectNames": "film_fulltext_idx, idx_actor_last_name, idx_name1, idx_name2, idx_name3",
                "Details": "There are some GIN indexes present in the schema, but GIN indexes are partially supported in YugabyteDB as mentioned in (https://github.com/yugabyte/yugabyte-db/issues/7850) so take a look and modify them if not supported."
            },
            {
                "ObjectType": "PROCEDURE",
                "TotalCount": 5,
                "InvalidCount": 3,
                "ObjectNames": "foo, foo1, sp_createnachabatch, test, test1"
            },
            {
                "ObjectType": "VIEW",
                "TotalCount": 3,
                "InvalidCount": 3,
                "ObjectNames": "v1, v2, test"
            },
            {
                "ObjectType": "TRIGGER",
                "TotalCount": 3,
                "InvalidCount": 3,
                "ObjectNames": "transfer_insert, emp_trig, test"
            },
            {
<<<<<<< HEAD
                "ObjectType": "FOREIGN TABLE",
                "TotalCount": 1,
                "InvalidCount": 1,
                "ObjectNames": "tbl_p"
=======
                "ObjectType": "CONVERSION",
                "TotalCount": 1,
                "InvalidCount": 1,
                "ObjectNames": "myconv"
>>>>>>> f1af7571
            }
        ]
}<|MERGE_RESOLUTION|>--- conflicted
+++ resolved
@@ -49,17 +49,16 @@
                 "ObjectNames": "transfer_insert, emp_trig, test"
             },
             {
-<<<<<<< HEAD
                 "ObjectType": "FOREIGN TABLE",
                 "TotalCount": 1,
                 "InvalidCount": 1,
                 "ObjectNames": "tbl_p"
-=======
+            },
+            {
                 "ObjectType": "CONVERSION",
                 "TotalCount": 1,
                 "InvalidCount": 1,
                 "ObjectNames": "myconv"
->>>>>>> f1af7571
             }
         ]
 }