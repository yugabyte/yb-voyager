# File Table Map
file_table_map: "accounts_350m_data.sql:accounts_large"

# Additional Flags
# Uncomment the below to add any additional flags to the command

additional_flags:
  --delimiter: "\\t"
  --format: "text"

# Row Count Validation
row_count:
  accounts_large: 350000000

# Resumption Settings
resumption:
  max_restarts: 20
<<<<<<< HEAD
  min_interrupt_seconds: 300
  max_interrupt_seconds: 720
=======
  min_interrupt_seconds: 180
  max_interrupt_seconds: 480
>>>>>>> f4a3accd
  min_restart_wait_seconds: 30
  max_restart_wait_seconds: 60<|MERGE_RESOLUTION|>--- conflicted
+++ resolved
@@ -15,12 +15,7 @@
 # Resumption Settings
 resumption:
   max_restarts: 20
-<<<<<<< HEAD
-  min_interrupt_seconds: 300
-  max_interrupt_seconds: 720
-=======
   min_interrupt_seconds: 180
   max_interrupt_seconds: 480
->>>>>>> f4a3accd
   min_restart_wait_seconds: 30
   max_restart_wait_seconds: 60