{
	"VoyagerVersion": "main",
	"TargetDBVersion": "2024.2.2.3",
	"MigrationComplexity": "LOW",
<<<<<<< HEAD
	"MigrationComplexityExplanation": "Found 5 Level 1 issue(s) and 0 Level 2 issue(s), resulting in LOW migration complexity",
=======
	"MigrationComplexityExplanation": "Found 19 Level 1 issue(s) and 0 Level 2 issue(s), resulting in LOW migration complexity",
>>>>>>> e8a7a0e3
	"SchemaSummary": {
		"Description": "Objects that will be created on the target YugabyteDB.",
		"DbName": "pg_assessment_perf_optimizations",
		"SchemaNames": [
			"public",
			"test"
		],
		"DbVersion": "17.2 (Debian 17.2-1.pgdg120+1)",
		"DatabaseObjects": [
			{
				"ObjectType": "SCHEMA",
				"TotalCount": 2,
				"InvalidCount": 0,
				"ObjectNames": "public, test"
			},
			{
				"ObjectType": "TABLE",
				"TotalCount": 36,
				"InvalidCount": 5,
				"ObjectNames": "public.\"Test_caseSensitive\", public.parent_partitioned, public.child_partition_skipped, public.has_pk_already, public.multiple_unique_options, public.no_pk_nullable, public.no_pk_table, public.partitioned_multiple_unique, public.partitioned_multiple_unique_2023, public.partitioned_multiple_unique_2023_us, public.partitioned_no_pk, public.partitioned_no_pk_2023, public.partitioned_no_pk_2023_us, public.partitioned_no_unique, public.partitioned_no_unique_2023, public.partitioned_no_unique_2023_us, public.sales_hierarchy, public.sales_hierarchy_2023, public.sales_hierarchy_2023_q1, public.sales_hierarchy_2023_q1_us, public.sales_hierarchy_no_unique, public.sales_hierarchy_no_unique_2023, public.sales_hierarchy_no_unique_2023_q1, public.sales_hierarchy_no_unique_2023_q1_us, public.sales_with_mid_pk, public.sales_with_mid_pk_2024, public.sales_with_mid_pk_2024_asia, public.t, public.tbl, public.test_low_card, public.test_most_freq, public.test_multi_col_idx, public.users, test.t, test.t_low_most, test.test_mostcomm_status"
			},
			{
				"ObjectType": "INDEX",
				"TotalCount": 22,
				"InvalidCount": 5,
				"ObjectNames": "idx ON public.test_low_card, idx_muli_col_key_first_col ON public.test_multi_col_idx, idx_muli_col_key_first_col1 ON public.test_multi_col_idx, idx_name ON public.users, idx_name1 ON public.users, idx_test_case_sensitive ON public.\"Test_caseSensitive\", idx_test_multi_id ON public.test_multi_col_idx, idx_test_multi_id1 ON public.test_multi_col_idx, idx_test_multi_id1_id2 ON public.test_multi_col_idx, idx_test_multi_id2 ON public.test_multi_col_idx, idx_test_multi_val ON public.test_multi_col_idx, idx_try ON public.tbl, idxtt ON public.t, idxtt1 ON public.t, indx ON public.test_most_freq, indx1 ON public.test_most_freq, indx34 ON public.test_most_freq, idx ON test.t, idx2 ON test.t, idx_normal ON test.test_mostcomm_status, idx_partial_high ON test.test_mostcomm_status, idx_try ON test.t_low_most"
			},
			{
				"ObjectType": "FUNCTION",
				"TotalCount": 1,
				"InvalidCount": 0,
				"ObjectNames": "public.test_perf_plpgsql"
			}
		]
	},
	"Sizing": {
		"SizingRecommendation": {
			"ColocatedTables": [
				"public.partitioned_no_unique_2023_us",
				"public.sales_with_mid_pk_2024_asia",
				"public.test_low_card",
				"public.partitioned_multiple_unique_2023_us",
				"public.no_pk_table",
				"public.child_partition_skipped",
				"public.sales_hierarchy_no_unique_2023_q1_us",
				"public.partitioned_no_pk_2023_us",
				"public.sales_hierarchy_2023_q1_us",
				"public.has_pk_already",
				"public.Test_caseSensitive",
				"public.no_pk_nullable",
				"test.test_mostcomm_status",
				"public.t",
				"test.t_low_most",
				"test.t",
				"public.users",
				"public.tbl"
			],
			"ColocatedReasoning": "Recommended instance type with 4 vCPU and 16 GiB memory could fit 39 objects (18 tables/materialized views and 21 explicit/implicit indexes) with 0.00 MB size and throughput requirement of 0 reads/sec and 0 writes/sec as colocated. Rest 16 objects (3 tables/materialized views and 13 explicit/implicit indexes) with 0.73 MB size and throughput requirement of 0 reads/sec and 0 writes/sec need to be migrated as range partitioned tables. Non leaf partition tables/indexes and unsupported tables/indexes were not considered.",
			"ShardedTables": [
				"public.multiple_unique_options",
				"public.test_most_freq",
				"public.test_multi_col_idx"
			],
			"NumNodes": 3,
			"VCPUsPerInstance": 4,
			"MemoryPerInstance": 16,
			"OptimalSelectConnectionsPerNode": 8,
			"OptimalInsertConnectionsPerNode": 12,
			"EstimatedTimeInMinForImport": 2,
			"EstimatedTimeInMinForImportWithoutRedundantIndexes": 2
		},
		"FailureReasoning": ""
	},
	"AssessmentIssues": [
				{
			"Category": "performance_optimizations",
			"CategoryDescription": "Recommendations to source schema or queries to optimize performance on YugabyteDB.",
			"Type": "INDEX_ON_COLUMN_WITH_HIGH_PERCENTAGE_OF_PARTICULAR_VALUE",
			"Name": "Index on column with high percentage of a particular value",
			"Description": "If queries do not filter on this value, using partial indexes that excludes this value. In distributed databases, unnecessary index entries for a value can increase write performance and storage usage. This index is built on column having a value occuring in large number of rows.",
			"Impact": "LEVEL_1",
			"ObjectType": "INDEX",
			"ObjectName": "idx_normal ON test.test_mostcomm_status",
			"SqlStatement": "CREATE INDEX idx_normal ON test.test_mostcomm_status USING btree (status);",
			"DocsLink": "https://docs.yugabyte.com/preview/yugabyte-voyager/known-issues/postgresql/#index-on-column-with-high-percentage-of-a-particular-value",
			"MinimumVersionsFixedIn": null,
			"Details": {
				"ColumnName": "status",
				"FrequencyOfTheValue": "64%",
				"Value": "DONE"
			}
		},

		{
			"Category": "performance_optimizations",
			"CategoryDescription": "Recommendations to source schema or queries to optimize performance on YugabyteDB.",
			"Type": "INDEX_ON_COLUMN_WITH_HIGH_PERCENTAGE_OF_PARTICULAR_VALUE",
			"Name": "Index on column with high percentage of a particular value",
			"Description": "If queries do not filter on this value, using partial indexes that excludes this value. In distributed databases, unnecessary index entries for a value can increase write performance and storage usage. The first column of this index has value occuring in large number of rows.",
			"Impact": "LEVEL_1",
			"ObjectType": "INDEX",
			"ObjectName": "indx1 ON public.test_most_freq",
			"SqlStatement": "CREATE INDEX indx1 ON public.test_most_freq USING btree (status, id);",
			"DocsLink": "https://docs.yugabyte.com/preview/yugabyte-voyager/known-issues/postgresql/#index-on-column-with-high-percentage-of-a-particular-value",
			"MinimumVersionsFixedIn": null,
			"Details": {
				"ColumnName": "status",
				"FrequencyOfTheValue": "69%",
				"Value": "active"
			}
		},
		{
			"Category": "performance_optimizations",
			"CategoryDescription": "Recommendations to source schema or queries to optimize performance on YugabyteDB.",
			"Type": "INDEX_ON_COLUMN_WITH_HIGH_PERCENTAGE_OF_PARTICULAR_VALUE",
			"Name": "Index on column with high percentage of a particular value",
			"Description": "If queries do not filter on this value, using partial indexes that excludes this value. In distributed databases, unnecessary index entries for a value can increase write performance and storage usage. This index is built on column having a value occuring in large number of rows.",
			"Impact": "LEVEL_1",
			"ObjectType": "INDEX",
			"ObjectName": "idx_name ON public.users",
			"SqlStatement": "CREATE INDEX idx_name ON public.users USING btree (name);",
			"DocsLink": "https://docs.yugabyte.com/preview/yugabyte-voyager/known-issues/postgresql/#index-on-column-with-high-percentage-of-a-particular-value",
			"MinimumVersionsFixedIn": null,
			"Details": {
				"ColumnName": "name",
				"FrequencyOfTheValue": "65%",
				"Value": "' '"
			}
		},
		{
			"Category": "performance_optimizations",
			"CategoryDescription": "Recommendations to source schema or queries to optimize performance on YugabyteDB.",
			"Type": "INDEX_ON_COLUMN_WITH_HIGH_PERCENTAGE_OF_NULL_VALUES",
			"Name": "Index on column with a high percentage of NULL values",
			"Description": "If queries do not filter on NULL values, consider using partial indexes that excludes NULL values. In distributed databases, unnecessary index entries for NULL values can increase write performance and storage usage. This index is built on a column having high percentage of NULL values.",
			"Impact": "LEVEL_1",
			"ObjectType": "INDEX",
			"ObjectName": "idxtt ON public.t",
			"SqlStatement": "CREATE INDEX idxtt ON public.t USING btree (id2);",
			"DocsLink": "https://docs.yugabyte.com/preview/yugabyte-voyager/known-issues/postgresql/#index-on-column-with-a-high-percentage-of-null-values",
			"MinimumVersionsFixedIn": null,
			"Details": {
				"ColumnName": "id2",
				"FrequencyOfNulls": "100%"
			}
		},
		{
			"Category": "performance_optimizations",
			"CategoryDescription": "Recommendations to source schema or queries to optimize performance on YugabyteDB.",
			"Type": "INDEX_ON_COLUMN_WITH_HIGH_PERCENTAGE_OF_NULL_VALUES",
			"Name": "Index on column with a high percentage of NULL values",
			"Description": "If queries do not filter on NULL values, consider using partial indexes that excludes NULL values. In distributed databases, unnecessary index entries for NULL values can increase write performance and storage usage. This index is built on a column having high percentage of NULL values.",
			"Impact": "LEVEL_1",
			"ObjectType": "INDEX",
			"ObjectName": "idx2 ON test.t",
			"SqlStatement": "CREATE INDEX idx2 ON test.t USING btree (val1);",
			"DocsLink": "https://docs.yugabyte.com/preview/yugabyte-voyager/known-issues/postgresql/#index-on-column-with-a-high-percentage-of-null-values",
			"MinimumVersionsFixedIn": null,
			"Details": {
				"ColumnName": "val1",
				"FrequencyOfNulls": "50%"
			}
		},
		{
			"Category": "performance_optimizations",
			"CategoryDescription": "Recommendations to source schema or queries to optimize performance on YugabyteDB.",
			"Type": "MISSING_PRIMARY_KEY_WHEN_UNIQUE_NOT_NULL",
			"Name": "Missing primary key for table when unique and not null columns exist",
			"Description": "YugabyteDB's table storage is index-oriented. So, a table without a primary key is not viable in YugabyteDB. If you don't specify a primary key, YugabyteDB will use the internal ybrowid column as PRIMARY KEY and the table will be sharded on ybrowid HASH. However, if there are candidate primary keys (unique + NOT NULL), it is recommended to define them as a Primary Key to avoid secondary index structures.",
			"Impact": "LEVEL_1",
			"ObjectType": "TABLE",
			"ObjectName": "public.no_pk_table",
			"SqlStatement": "",
			"DocsLink": "https://docs.yugabyte.com/preview/yugabyte-voyager/known-issues/postgresql/#missing-primary-key-when-unique-not-null",
			"MinimumVersionsFixedIn": null,
			"Details": {
				"PrimaryKeyColumnOptions": [
					[
						"public.no_pk_table.id",
						"public.no_pk_table.name"
					]
				]
			}
		},
		{
			"Category": "performance_optimizations",
			"CategoryDescription": "Recommendations to source schema or queries to optimize performance on YugabyteDB.",
			"Type": "MISSING_PRIMARY_KEY_WHEN_UNIQUE_NOT_NULL",
			"Name": "Missing primary key for table when unique and not null columns exist",
			"Description": "YugabyteDB's table storage is index-oriented. So, a table without a primary key is not viable in YugabyteDB. If you don't specify a primary key, YugabyteDB will use the internal ybrowid column as PRIMARY KEY and the table will be sharded on ybrowid HASH. However, if there are candidate primary keys (unique + NOT NULL), it is recommended to define them as a Primary Key to avoid secondary index structures.",
			"Impact": "LEVEL_1",
			"ObjectType": "TABLE",
			"ObjectName": "public.partitioned_multiple_unique",
			"SqlStatement": "",
			"DocsLink": "https://docs.yugabyte.com/preview/yugabyte-voyager/known-issues/postgresql/#missing-primary-key-when-unique-not-null",
			"MinimumVersionsFixedIn": null,
			"Details": {
				"PrimaryKeyColumnOptions": [
					[
						"public.partitioned_multiple_unique.id",
						"public.partitioned_multiple_unique.region",
						"public.partitioned_multiple_unique.year",
						"public.partitioned_multiple_unique.quarter"
					],
					[
						"public.partitioned_multiple_unique.id",
						"public.partitioned_multiple_unique.year",
						"public.partitioned_multiple_unique.region",
						"public.partitioned_multiple_unique.quarter"
					]
				]
			}
		},
		{
			"Category": "performance_optimizations",
			"CategoryDescription": "Recommendations to source schema or queries to optimize performance on YugabyteDB.",
			"Type": "MISSING_PRIMARY_KEY_WHEN_UNIQUE_NOT_NULL",
			"Name": "Missing primary key for table when unique and not null columns exist",
			"Description": "YugabyteDB's table storage is index-oriented. So, a table without a primary key is not viable in YugabyteDB. If you don't specify a primary key, YugabyteDB will use the internal ybrowid column as PRIMARY KEY and the table will be sharded on ybrowid HASH. However, if there are candidate primary keys (unique + NOT NULL), it is recommended to define them as a Primary Key to avoid secondary index structures.",
			"Impact": "LEVEL_1",
			"ObjectType": "TABLE",
			"ObjectName": "public.partitioned_no_pk",
			"SqlStatement": "",
			"DocsLink": "https://docs.yugabyte.com/preview/yugabyte-voyager/known-issues/postgresql/#missing-primary-key-when-unique-not-null",
			"MinimumVersionsFixedIn": null,
			"Details": {
				"PrimaryKeyColumnOptions": [
					[
						"public.partitioned_no_pk.id",
						"public.partitioned_no_pk.region",
						"public.partitioned_no_pk.year"
					]
				]
			}
		},
		{
			"Category": "performance_optimizations",
			"CategoryDescription": "Recommendations to source schema or queries to optimize performance on YugabyteDB.",
			"Type": "MISSING_PRIMARY_KEY_WHEN_UNIQUE_NOT_NULL",
			"Name": "Missing primary key for table when unique and not null columns exist",
			"Description": "YugabyteDB's table storage is index-oriented. So, a table without a primary key is not viable in YugabyteDB. If you don't specify a primary key, YugabyteDB will use the internal ybrowid column as PRIMARY KEY and the table will be sharded on ybrowid HASH. However, if there are candidate primary keys (unique + NOT NULL), it is recommended to define them as a Primary Key to avoid secondary index structures.",
			"Impact": "LEVEL_1",
			"ObjectType": "TABLE",
			"ObjectName": "public.multiple_unique_options",
			"SqlStatement": "",
			"DocsLink": "https://docs.yugabyte.com/preview/yugabyte-voyager/known-issues/postgresql/#missing-primary-key-when-unique-not-null",
			"MinimumVersionsFixedIn": null,
			"Details": {
				"PrimaryKeyColumnOptions": [
					[
						"public.multiple_unique_options.email"
					],
					[
						"public.multiple_unique_options.id",
						"public.multiple_unique_options.name"
					],
					[
						"public.multiple_unique_options.phone",
						"public.multiple_unique_options.name"
					]
				]
			}
		},
		{
			"Category": "performance_optimizations",
			"CategoryDescription": "Recommendations to source schema or queries to optimize performance on YugabyteDB.",
			"Type": "MISSING_PRIMARY_KEY_WHEN_UNIQUE_NOT_NULL",
			"Name": "Missing primary key for table when unique and not null columns exist",
			"Description": "YugabyteDB's table storage is index-oriented. So, a table without a primary key is not viable in YugabyteDB. If you don't specify a primary key, YugabyteDB will use the internal ybrowid column as PRIMARY KEY and the table will be sharded on ybrowid HASH. However, if there are candidate primary keys (unique + NOT NULL), it is recommended to define them as a Primary Key to avoid secondary index structures.",
			"Impact": "LEVEL_1",
			"ObjectType": "TABLE",
			"ObjectName": "public.sales_hierarchy",
			"SqlStatement": "",
			"DocsLink": "https://docs.yugabyte.com/preview/yugabyte-voyager/known-issues/postgresql/#missing-primary-key-when-unique-not-null",
			"MinimumVersionsFixedIn": null,
			"Details": {
				"PrimaryKeyColumnOptions": [
					[
						"public.sales_hierarchy.id",
						"public.sales_hierarchy.region",
						"public.sales_hierarchy.year",
						"public.sales_hierarchy.quarter"
					]
				]
			}
		}
	],
	"TableIndexStats": [
		{
			"SchemaName": "public",
			"ObjectName": "no_pk_table",
			"RowCount": 100,
			"ColumnCount": 3,
			"ReadsPerSecond": 0,
			"WritesPerSecond": 0,
			"IsIndex": false,
			"ObjectType": "table",
			"ParentTableName": null,
			"SizeInBytes": 8192
		},
		{
			"SchemaName": "public",
			"ObjectName": "no_pk_nullable",
			"RowCount": 100,
			"ColumnCount": 3,
			"ReadsPerSecond": 0,
			"WritesPerSecond": 0,
			"IsIndex": false,
			"ObjectType": "table",
			"ParentTableName": null,
			"SizeInBytes": 8192
		},
		{
			"SchemaName": "public",
			"ObjectName": "partitioned_no_pk_2023_us",
			"RowCount": 100,
			"ColumnCount": 4,
			"ReadsPerSecond": 0,
			"WritesPerSecond": 0,
			"IsIndex": false,
			"ObjectType": "table",
			"ParentTableName": null,
			"SizeInBytes": 8192
		},
		{
			"SchemaName": "public",
			"ObjectName": "multiple_unique_options",
			"RowCount": 100,
			"ColumnCount": 4,
			"ReadsPerSecond": 0,
			"WritesPerSecond": 0,
			"IsIndex": false,
			"ObjectType": "table",
			"ParentTableName": null,
			"SizeInBytes": 8192
		},
		{
			"SchemaName": "public",
			"ObjectName": "test_multi_col_idx",
			"RowCount": 10000,
			"ColumnCount": 4,
			"ReadsPerSecond": 0,
			"WritesPerSecond": 0,
			"IsIndex": false,
			"ObjectType": "table",
			"ParentTableName": null,
			"SizeInBytes": 524288
		},
		{
			"SchemaName": "public",
			"ObjectName": "partitioned_no_unique_2023_us",
			"RowCount": 50,
			"ColumnCount": 4,
			"ReadsPerSecond": 0,
			"WritesPerSecond": 0,
			"IsIndex": false,
			"ObjectType": "table",
			"ParentTableName": null,
			"SizeInBytes": 8192
		},
		{
			"SchemaName": "public",
			"ObjectName": "partitioned_multiple_unique_2023_us",
			"RowCount": 40,
			"ColumnCount": 5,
			"ReadsPerSecond": 0,
			"WritesPerSecond": 0,
			"IsIndex": false,
			"ObjectType": "table",
			"ParentTableName": null,
			"SizeInBytes": 8192
		},
		{
			"SchemaName": "public",
			"ObjectName": "tbl",
			"RowCount": 1000,
			"ColumnCount": 1,
			"ReadsPerSecond": 0,
			"WritesPerSecond": 0,
			"IsIndex": false,
			"ObjectType": "table",
			"ParentTableName": null,
			"SizeInBytes": 40960
		},
		{
			"SchemaName": "public",
			"ObjectName": "sales_hierarchy_no_unique_2023_q1_us",
			"RowCount": 30,
			"ColumnCount": 5,
			"ReadsPerSecond": 0,
			"WritesPerSecond": 0,
			"IsIndex": false,
			"ObjectType": "table",
			"ParentTableName": null,
			"SizeInBytes": 8192
		},
		{
			"SchemaName": "public",
			"ObjectName": "users",
			"RowCount": 1000,
			"ColumnCount": 3,
			"ReadsPerSecond": 0,
			"WritesPerSecond": 0,
			"IsIndex": false,
			"ObjectType": "table",
			"ParentTableName": null,
			"SizeInBytes": 40960
		},
		{
			"SchemaName": "public",
			"ObjectName": "t",
			"RowCount": 500,
			"ColumnCount": 2,
			"ReadsPerSecond": 0,
			"WritesPerSecond": 0,
			"IsIndex": false,
			"ObjectType": "table",
			"ParentTableName": null,
			"SizeInBytes": 24576
		},
		{
			"SchemaName": "public",
			"ObjectName": "Test_caseSensitive",
			"RowCount": 100,
			"ColumnCount": 2,
			"ReadsPerSecond": 0,
			"WritesPerSecond": 0,
			"IsIndex": false,
			"ObjectType": "table",
			"ParentTableName": null,
			"SizeInBytes": 8192
		},
		{
			"SchemaName": "public",
			"ObjectName": "sales_hierarchy_2023_q1_us",
			"RowCount": 50,
			"ColumnCount": 5,
			"ReadsPerSecond": 0,
			"WritesPerSecond": 0,
			"IsIndex": false,
			"ObjectType": "table",
			"ParentTableName": null,
			"SizeInBytes": 8192
		},
		{
			"SchemaName": "public",
			"ObjectName": "test_low_card",
			"RowCount": 100,
			"ColumnCount": 2,
			"ReadsPerSecond": 0,
			"WritesPerSecond": 0,
			"IsIndex": false,
			"ObjectType": "table",
			"ParentTableName": null,
			"SizeInBytes": 8192
		},
		{
			"SchemaName": "public",
			"ObjectName": "test_most_freq",
			"RowCount": 100,
			"ColumnCount": 2,
			"ReadsPerSecond": 0,
			"WritesPerSecond": 0,
			"IsIndex": false,
			"ObjectType": "table",
			"ParentTableName": null,
			"SizeInBytes": 8192
		},
		{
			"SchemaName": "public",
			"ObjectName": "child_partition_skipped",
			"RowCount": 60,
			"ColumnCount": 3,
			"ReadsPerSecond": 0,
			"WritesPerSecond": 0,
			"IsIndex": false,
			"ObjectType": "table",
			"ParentTableName": null,
			"SizeInBytes": 8192
		},
		{
			"SchemaName": "public",
			"ObjectName": "sales_with_mid_pk_2024_asia",
			"RowCount": 60,
			"ColumnCount": 4,
			"ReadsPerSecond": 0,
			"WritesPerSecond": 0,
			"IsIndex": false,
			"ObjectType": "table",
			"ParentTableName": null,
			"SizeInBytes": 8192
		},
		{
			"SchemaName": "public",
			"ObjectName": "has_pk_already",
			"RowCount": 75,
			"ColumnCount": 3,
			"ReadsPerSecond": 0,
			"WritesPerSecond": 0,
			"IsIndex": false,
			"ObjectType": "table",
			"ParentTableName": null,
			"SizeInBytes": 8192
		},
		{
			"SchemaName": "test",
			"ObjectName": "t",
			"RowCount": 500,
			"ColumnCount": 3,
			"ReadsPerSecond": 0,
			"WritesPerSecond": 0,
			"IsIndex": false,
			"ObjectType": "table",
			"ParentTableName": null,
			"SizeInBytes": 24576
		},
		{
			"SchemaName": "test",
			"ObjectName": "t_low_most",
			"RowCount": 500,
			"ColumnCount": 2,
			"ReadsPerSecond": 0,
			"WritesPerSecond": 0,
			"IsIndex": false,
			"ObjectType": "table",
			"ParentTableName": null,
			"SizeInBytes": 24576
		},
		{
			"SchemaName": "test",
			"ObjectName": "test_mostcomm_status",
			"RowCount": 100,
			"ColumnCount": 2,
			"ReadsPerSecond": 0,
			"WritesPerSecond": 0,
			"IsIndex": false,
			"ObjectType": "table",
			"ParentTableName": null,
			"SizeInBytes": 8192
		},
		{
			"SchemaName": "test",
			"ObjectName": "idx2",
			"RowCount": null,
			"ColumnCount": 1,
			"ReadsPerSecond": 0,
			"WritesPerSecond": 0,
			"IsIndex": true,
			"ObjectType": "index",
			"ParentTableName": "test.t",
			"SizeInBytes": 16384
		},
		{
			"SchemaName": "test",
			"ObjectName": "idx",
			"RowCount": null,
			"ColumnCount": 1,
			"ReadsPerSecond": 0,
			"WritesPerSecond": 0,
			"IsIndex": true,
			"ObjectType": "index",
			"ParentTableName": "test.t",
			"SizeInBytes": 16384
		},
		{
			"SchemaName": "test",
			"ObjectName": "idx_try",
			"RowCount": null,
			"ColumnCount": 1,
			"ReadsPerSecond": 0,
			"WritesPerSecond": 0,
			"IsIndex": true,
			"ObjectType": "index",
			"ParentTableName": "test.t_low_most",
			"SizeInBytes": 16384
		},
		{
			"SchemaName": "test",
			"ObjectName": "idx_normal",
			"RowCount": null,
			"ColumnCount": 1,
			"ReadsPerSecond": 0,
			"WritesPerSecond": 0,
			"IsIndex": true,
			"ObjectType": "index",
			"ParentTableName": "test.test_mostcomm_status",
			"SizeInBytes": 16384
		},
		{
			"SchemaName": "test",
			"ObjectName": "idx_partial_high",
			"RowCount": null,
			"ColumnCount": 1,
			"ReadsPerSecond": 0,
			"WritesPerSecond": 0,
			"IsIndex": true,
			"ObjectType": "index",
			"ParentTableName": "test.test_mostcomm_status",
			"SizeInBytes": 16384
		},
		{
			"SchemaName": "public",
			"ObjectName": "idx_try",
			"RowCount": null,
			"ColumnCount": 1,
			"ReadsPerSecond": 0,
			"WritesPerSecond": 0,
			"IsIndex": true,
			"ObjectType": "index",
			"ParentTableName": "public.tbl",
			"SizeInBytes": 16384
		},
		{
			"SchemaName": "public",
			"ObjectName": "no_pk_table_id_name_key",
			"RowCount": null,
			"ColumnCount": 2,
			"ReadsPerSecond": 0,
			"WritesPerSecond": 0,
			"IsIndex": true,
			"ObjectType": "index",
			"ParentTableName": "public.no_pk_table",
			"SizeInBytes": 16384
		},
		{
			"SchemaName": "public",
			"ObjectName": "idx_test_case_sensitive",
			"RowCount": null,
			"ColumnCount": 1,
			"ReadsPerSecond": 0,
			"WritesPerSecond": 0,
			"IsIndex": true,
			"ObjectType": "index",
			"ParentTableName": "public.Test_caseSensitive",
			"SizeInBytes": 16384
		},
		{
			"SchemaName": "public",
			"ObjectName": "idxtt1",
			"RowCount": null,
			"ColumnCount": 1,
			"ReadsPerSecond": 0,
			"WritesPerSecond": 0,
			"IsIndex": true,
			"ObjectType": "index",
			"ParentTableName": "public.t",
			"SizeInBytes": 8192
		},
		{
			"SchemaName": "public",
			"ObjectName": "idxtt",
			"RowCount": null,
			"ColumnCount": 1,
			"ReadsPerSecond": 0,
			"WritesPerSecond": 0,
			"IsIndex": true,
			"ObjectType": "index",
			"ParentTableName": "public.t",
			"SizeInBytes": 16384
		},
		{
			"SchemaName": "public",
			"ObjectName": "idx",
			"RowCount": null,
			"ColumnCount": 1,
			"ReadsPerSecond": 0,
			"WritesPerSecond": 0,
			"IsIndex": true,
			"ObjectType": "index",
			"ParentTableName": "public.test_low_card",
			"SizeInBytes": 16384
		},
		{
			"SchemaName": "public",
			"ObjectName": "partitioned_multiple_unique_2023_us_id_year_region_quarter_key",
			"RowCount": null,
			"ColumnCount": 4,
			"ReadsPerSecond": 0,
			"WritesPerSecond": 0,
			"IsIndex": true,
			"ObjectType": "index",
			"ParentTableName": "public.partitioned_multiple_unique_2023_us",
			"SizeInBytes": 16384
		},
		{
			"SchemaName": "public",
			"ObjectName": "partitioned_multiple_unique_2023_us_id_region_year_quarter_key",
			"RowCount": null,
			"ColumnCount": 4,
			"ReadsPerSecond": 0,
			"WritesPerSecond": 0,
			"IsIndex": true,
			"ObjectType": "index",
			"ParentTableName": "public.partitioned_multiple_unique_2023_us",
			"SizeInBytes": 16384
		},
		{
			"SchemaName": "public",
			"ObjectName": "indx34",
			"RowCount": null,
			"ColumnCount": 1,
			"ReadsPerSecond": 0,
			"WritesPerSecond": 0,
			"IsIndex": true,
			"ObjectType": "index",
			"ParentTableName": "public.test_most_freq",
			"SizeInBytes": 16384
		},
		{
			"SchemaName": "public",
			"ObjectName": "indx1",
			"RowCount": null,
			"ColumnCount": 2,
			"ReadsPerSecond": 0,
			"WritesPerSecond": 0,
			"IsIndex": true,
			"ObjectType": "index",
			"ParentTableName": "public.test_most_freq",
			"SizeInBytes": 16384
		},
		{
			"SchemaName": "public",
			"ObjectName": "indx",
			"RowCount": null,
			"ColumnCount": 1,
			"ReadsPerSecond": 0,
			"WritesPerSecond": 0,
			"IsIndex": true,
			"ObjectType": "index",
			"ParentTableName": "public.test_most_freq",
			"SizeInBytes": 16384
		},
		{
			"SchemaName": "public",
			"ObjectName": "idx_test_multi_val",
			"RowCount": null,
			"ColumnCount": 1,
			"ReadsPerSecond": 0,
			"WritesPerSecond": 0,
			"IsIndex": true,
			"ObjectType": "index",
			"ParentTableName": "public.test_multi_col_idx",
			"SizeInBytes": 90112
		},
		{
			"SchemaName": "public",
			"ObjectName": "idx_test_multi_id2",
			"RowCount": null,
			"ColumnCount": 1,
			"ReadsPerSecond": 0,
			"WritesPerSecond": 0,
			"IsIndex": true,
			"ObjectType": "index",
			"ParentTableName": "public.test_multi_col_idx",
			"SizeInBytes": 90112
		},
		{
			"SchemaName": "public",
			"ObjectName": "idx_test_multi_id1_id2",
			"RowCount": null,
			"ColumnCount": 2,
			"ReadsPerSecond": 0,
			"WritesPerSecond": 0,
			"IsIndex": true,
			"ObjectType": "index",
			"ParentTableName": "public.test_multi_col_idx",
			"SizeInBytes": 90112
		},
		{
			"SchemaName": "public",
			"ObjectName": "idx_test_multi_id1",
			"RowCount": null,
			"ColumnCount": 1,
			"ReadsPerSecond": 0,
			"WritesPerSecond": 0,
			"IsIndex": true,
			"ObjectType": "index",
			"ParentTableName": "public.test_multi_col_idx",
			"SizeInBytes": 90112
		},
		{
			"SchemaName": "public",
			"ObjectName": "idx_test_multi_id",
			"RowCount": null,
			"ColumnCount": 1,
			"ReadsPerSecond": 0,
			"WritesPerSecond": 0,
			"IsIndex": true,
			"ObjectType": "index",
			"ParentTableName": "public.test_multi_col_idx",
			"SizeInBytes": 245760
		},
		{
			"SchemaName": "public",
			"ObjectName": "idx_muli_col_key_first_col1",
			"RowCount": null,
			"ColumnCount": 1,
			"ReadsPerSecond": 0,
			"WritesPerSecond": 0,
			"IsIndex": true,
			"ObjectType": "index",
			"ParentTableName": "public.test_multi_col_idx",
			"SizeInBytes": 90112
		},
		{
			"SchemaName": "public",
			"ObjectName": "idx_muli_col_key_first_col",
			"RowCount": null,
			"ColumnCount": 2,
			"ReadsPerSecond": 0,
			"WritesPerSecond": 0,
			"IsIndex": true,
			"ObjectType": "index",
			"ParentTableName": "public.test_multi_col_idx",
			"SizeInBytes": 90112
		},
		{
			"SchemaName": "public",
			"ObjectName": "idx_name1",
			"RowCount": null,
			"ColumnCount": 1,
			"ReadsPerSecond": 0,
			"WritesPerSecond": 0,
			"IsIndex": true,
			"ObjectType": "index",
			"ParentTableName": "public.users",
			"SizeInBytes": 16384
		},
		{
			"SchemaName": "public",
			"ObjectName": "idx_name",
			"RowCount": null,
			"ColumnCount": 1,
			"ReadsPerSecond": 0,
			"WritesPerSecond": 0,
			"IsIndex": true,
			"ObjectType": "index",
			"ParentTableName": "public.users",
			"SizeInBytes": 16384
		},
		{
			"SchemaName": "public",
			"ObjectName": "users_pkey",
			"RowCount": null,
			"ColumnCount": 1,
			"ReadsPerSecond": 0,
			"WritesPerSecond": 0,
			"IsIndex": true,
			"ObjectType": "primary key",
			"ParentTableName": "public.users",
			"SizeInBytes": 40960
		},
		{
			"SchemaName": "public",
			"ObjectName": "no_pk_nullable_id_name_key",
			"RowCount": null,
			"ColumnCount": 2,
			"ReadsPerSecond": 0,
			"WritesPerSecond": 0,
			"IsIndex": true,
			"ObjectType": "index",
			"ParentTableName": "public.no_pk_nullable",
			"SizeInBytes": 16384
		},
		{
			"SchemaName": "public",
			"ObjectName": "has_pk_already_name_key",
			"RowCount": null,
			"ColumnCount": 1,
			"ReadsPerSecond": 0,
			"WritesPerSecond": 0,
			"IsIndex": true,
			"ObjectType": "index",
			"ParentTableName": "public.has_pk_already",
			"SizeInBytes": 16384
		},
		{
			"SchemaName": "public",
			"ObjectName": "has_pk_already_pkey",
			"RowCount": null,
			"ColumnCount": 1,
			"ReadsPerSecond": 0,
			"WritesPerSecond": 0,
			"IsIndex": true,
			"ObjectType": "primary key",
			"ParentTableName": "public.has_pk_already",
			"SizeInBytes": 16384
		},
		{
			"SchemaName": "public",
			"ObjectName": "child_partition_skipped_id_region_key",
			"RowCount": null,
			"ColumnCount": 2,
			"ReadsPerSecond": 0,
			"WritesPerSecond": 0,
			"IsIndex": true,
			"ObjectType": "index",
			"ParentTableName": "public.child_partition_skipped",
			"SizeInBytes": 16384
		},
		{
			"SchemaName": "public",
			"ObjectName": "partitioned_no_pk_2023_us_id_region_year_key",
			"RowCount": null,
			"ColumnCount": 3,
			"ReadsPerSecond": 0,
			"WritesPerSecond": 0,
			"IsIndex": true,
			"ObjectType": "index",
			"ParentTableName": "public.partitioned_no_pk_2023_us",
			"SizeInBytes": 16384
		},
		{
			"SchemaName": "public",
			"ObjectName": "sales_hierarchy_2023_q1_us_id_region_year_quarter_key",
			"RowCount": null,
			"ColumnCount": 4,
			"ReadsPerSecond": 0,
			"WritesPerSecond": 0,
			"IsIndex": true,
			"ObjectType": "index",
			"ParentTableName": "public.sales_hierarchy_2023_q1_us",
			"SizeInBytes": 16384
		},
		{
			"SchemaName": "public",
			"ObjectName": "multiple_unique_options_phone_name_key",
			"RowCount": null,
			"ColumnCount": 2,
			"ReadsPerSecond": 0,
			"WritesPerSecond": 0,
			"IsIndex": true,
			"ObjectType": "index",
			"ParentTableName": "public.multiple_unique_options",
			"SizeInBytes": 16384
		},
		{
			"SchemaName": "public",
			"ObjectName": "multiple_unique_options_email_key",
			"RowCount": null,
			"ColumnCount": 1,
			"ReadsPerSecond": 0,
			"WritesPerSecond": 0,
			"IsIndex": true,
			"ObjectType": "index",
			"ParentTableName": "public.multiple_unique_options",
			"SizeInBytes": 16384
		},
		{
			"SchemaName": "public",
			"ObjectName": "multiple_unique_options_id_name_key",
			"RowCount": null,
			"ColumnCount": 2,
			"ReadsPerSecond": 0,
			"WritesPerSecond": 0,
			"IsIndex": true,
			"ObjectType": "index",
			"ParentTableName": "public.multiple_unique_options",
			"SizeInBytes": 16384
		},
		{
			"SchemaName": "public",
			"ObjectName": "sales_with_mid_pk_2024_asia_pkey",
			"RowCount": null,
			"ColumnCount": 2,
			"ReadsPerSecond": 0,
			"WritesPerSecond": 0,
			"IsIndex": true,
			"ObjectType": "primary key",
			"ParentTableName": "public.sales_with_mid_pk_2024_asia",
			"SizeInBytes": 16384
		},
		{
			"SchemaName": "public",
			"ObjectName": "sales_with_mid_pk_2024_asia_id_sale_date_region_key",
			"RowCount": null,
			"ColumnCount": 3,
			"ReadsPerSecond": 0,
			"WritesPerSecond": 0,
			"IsIndex": true,
			"ObjectType": "index",
			"ParentTableName": "public.sales_with_mid_pk_2024_asia",
			"SizeInBytes": 16384
		}
	],
	"Notes": [
		{
			"Type": "GeneralNotes",
			"Text": "Some features listed in this report may be supported under a preview flag in the specified target-db-version of YugabyteDB. Please refer to the official \u003ca class=\"highlight-link\" target=\"_blank\" href=\"https://docs.yugabyte.com/preview/releases/ybdb-releases/\"\u003erelease notes\u003c/a\u003e for detailed information and usage guidelines."
		},
		{
			"Type": "ColocatedShardedNotes",
			"Text": "If there are any tables that receive disproportionately high load, ensure that they are NOT colocated to avoid the colocated tablet becoming a hotspot.\nFor additional considerations related to colocated tables, refer to the documentation at: https://docs.yugabyte.com/preview/explore/colocation/#limitations-and-considerations"
		},
		{
			"Type": "GeneralNotes",
			"Text": "If indexes are created on columns commonly used in range-based queries (e.g. timestamp columns), it is recommended to explicitly configure these indexes with range sharding. This ensures efficient data access for range queries.\nBy default, YugabyteDB uses hash sharding for indexes, which distributes data randomly and is not ideal for range-based predicates potentially degrading query performance. Note that range sharding is enabled by default only in \u003ca class=\"highlight-link\" target=\"_blank\" href=\"https://docs.yugabyte.com/preview/develop/postgresql-compatibility/\"\u003ePostgreSQL compatibility mode\u003c/a\u003e in YugabyteDB."
		},
		{
			"Type": "GeneralNotes",
			"Text": "\u003ca class=\"highlight-link\" target=\"_blank\"  href=\"https://docs.yugabyte.com/preview/yugabyte-voyager/known-issues/#assessment-and-schema-analysis-limitations\"\u003eLimitations in assessment\u003c/a\u003e"
		}
	]
}<|MERGE_RESOLUTION|>--- conflicted
+++ resolved
@@ -2,11 +2,7 @@
 	"VoyagerVersion": "main",
 	"TargetDBVersion": "2024.2.2.3",
 	"MigrationComplexity": "LOW",
-<<<<<<< HEAD
-	"MigrationComplexityExplanation": "Found 5 Level 1 issue(s) and 0 Level 2 issue(s), resulting in LOW migration complexity",
-=======
-	"MigrationComplexityExplanation": "Found 19 Level 1 issue(s) and 0 Level 2 issue(s), resulting in LOW migration complexity",
->>>>>>> e8a7a0e3
+	"MigrationComplexityExplanation": "Found 10 Level 1 issue(s) and 0 Level 2 issue(s), resulting in LOW migration complexity",
 	"SchemaSummary": {
 		"Description": "Objects that will be created on the target YugabyteDB.",
 		"DbName": "pg_assessment_perf_optimizations",
