--- conflicted
+++ resolved
@@ -4,16 +4,6 @@
 	"MigrationComplexity": "LOW",
 	"MigrationComplexityExplanation": "Found 16 Level 1 issue(s) and 0 Level 2 issue(s), resulting in LOW migration complexity",
 	"SchemaSummary": {
-<<<<<<< HEAD
-	  "Description": "Objects that will be created on the target YugabyteDB.",
-	  "DbName": "pg_assessment_perf_optimizations",
-	  "SchemaNames": [
-		"public",
-		"test"
-	  ],
-	  "DbVersion": "17.2 (Debian 17.2-1.pgdg120+1)",
-	  "DatabaseObjects": [
-=======
 		"Description": "Objects that will be created on the target YugabyteDB.",
 		"DbName": "pg_assessment_perf_optimizations",
 		"SchemaNames": [
@@ -170,180 +160,74 @@
 				"FrequencyOfNulls": "100%"
 			}
 		},
->>>>>>> 921b28b2
-		{
-		  "ObjectType": "SCHEMA",
-		  "TotalCount": 2,
-		  "InvalidCount": 0,
-		  "ObjectNames": "public, test"
-		},
-		{
-		  "ObjectType": "TABLE",
-		  "TotalCount": 36,
-		  "InvalidCount": 5,
-		  "ObjectNames": "public.\"Test_caseSensitive\", public.parent_partitioned, public.child_partition_skipped, public.has_pk_already, public.multiple_unique_options, public.no_pk_nullable, public.no_pk_table, public.partitioned_multiple_unique, public.partitioned_multiple_unique_2023, public.partitioned_multiple_unique_2023_us, public.partitioned_no_pk, public.partitioned_no_pk_2023, public.partitioned_no_pk_2023_us, public.partitioned_no_unique, public.partitioned_no_unique_2023, public.partitioned_no_unique_2023_us, public.sales_hierarchy, public.sales_hierarchy_2023, public.sales_hierarchy_2023_q1, public.sales_hierarchy_2023_q1_us, public.sales_hierarchy_no_unique, public.sales_hierarchy_no_unique_2023, public.sales_hierarchy_no_unique_2023_q1, public.sales_hierarchy_no_unique_2023_q1_us, public.sales_with_mid_pk, public.sales_with_mid_pk_2024, public.sales_with_mid_pk_2024_asia, public.t, public.tbl, public.test_low_card, public.test_most_freq, public.test_multi_col_idx, public.users, test.t, test.t_low_most, test.test_mostcomm_status"
-		},
-		{
-		  "ObjectType": "INDEX",
-		  "TotalCount": 22,
-		  "InvalidCount": 5,
-		  "ObjectNames": "idx ON public.test_low_card, idx_muli_col_key_first_col ON public.test_multi_col_idx, idx_muli_col_key_first_col1 ON public.test_multi_col_idx, idx_name ON public.users, idx_name1 ON public.users, idx_test_case_sensitive ON public.\"Test_caseSensitive\", idx_test_multi_id ON public.test_multi_col_idx, idx_test_multi_id1 ON public.test_multi_col_idx, idx_test_multi_id1_id2 ON public.test_multi_col_idx, idx_test_multi_id2 ON public.test_multi_col_idx, idx_test_multi_val ON public.test_multi_col_idx, idx_try ON public.tbl, idxtt ON public.t, idxtt1 ON public.t, indx ON public.test_most_freq, indx1 ON public.test_most_freq, indx34 ON public.test_most_freq, idx ON test.t, idx2 ON test.t, idx_normal ON test.test_mostcomm_status, idx_partial_high ON test.test_mostcomm_status, idx_try ON test.t_low_most"
-		},
-		{
-<<<<<<< HEAD
-		  "ObjectType": "FUNCTION",
-		  "TotalCount": 1,
-		  "InvalidCount": 0,
-		  "ObjectNames": "public.test_perf_plpgsql"
-		}
-	  ]
-	},
-	"Sizing": {
-	  "SizingRecommendation": {
-		"ColocatedTables": null,
-		"ColocatedReasoning": "Recommended instance type with 4 vCPU and 16 GiB memory could fit 55 objects (21 tables/materialized views and 34 explicit/implicit indexes) with 0.73 MB size and throughput requirement of 0 reads/sec and 0 writes/sec as sharded. Non leaf partition tables/indexes and unsupported tables/indexes were not considered.",
-		"ShardedTables": [
-		  "public.has_pk_already",
-		  "public.no_pk_nullable",
-		  "public.sales_with_mid_pk_2024_asia",
-		  "public.partitioned_no_unique_2023_us",
-		  "public.Test_caseSensitive",
-		  "public.sales_hierarchy_2023_q1_us",
-		  "public.test_low_card",
-		  "public.partitioned_no_pk_2023_us",
-		  "public.multiple_unique_options",
-		  "public.partitioned_multiple_unique_2023_us",
-		  "public.child_partition_skipped",
-		  "public.test_most_freq",
-		  "public.sales_hierarchy_no_unique_2023_q1_us",
-		  "public.no_pk_table",
-		  "test.test_mostcomm_status",
-		  "public.t",
-		  "test.t",
-		  "test.t_low_most",
-		  "public.users",
-		  "public.tbl",
-		  "public.test_multi_col_idx"
-		],
-		"NumNodes": 3,
-		"VCPUsPerInstance": 4,
-		"MemoryPerInstance": 16,
-		"OptimalSelectConnectionsPerNode": 10,
-		"OptimalInsertConnectionsPerNode": 12,
-		"EstimatedTimeInMinForImport": 1,
-		"EstimatedTimeInMinForImportWithoutRedundantIndexes": 1
-	  },
-	  "FailureReasoning": ""
-	},
-	"AssessmentIssues": [
-	  {
-		"Category": "performance_optimizations",
-		"CategoryDescription": "Recommendations to source schema or queries to optimize performance on YugabyteDB.",
-		"Type": "INDEX_ON_COLUMN_WITH_HIGH_PERCENTAGE_OF_PARTICULAR_VALUE",
-		"Name": "Index on column with high percentage of a particular value",
-		"Description": "If queries do not filter on this value, using partial indexes that excludes this value. In distributed databases, unnecessary index entries for a value can increase write performance and storage usage. This index is built on column having a value occuring in large number of rows.",
-		"Impact": "LEVEL_1",
-		"ObjectType": "INDEX",
-		"ObjectName": "idx_normal ON test.test_mostcomm_status",
-		"SqlStatement": "CREATE INDEX idx_normal ON test.test_mostcomm_status USING btree (status);",
-		"DocsLink": "https://docs.yugabyte.com/preview/yugabyte-voyager/known-issues/postgresql/#index-on-column-with-high-percentage-of-a-particular-value",
-		"MinimumVersionsFixedIn": null,
-		"Details": {
-		  "ColumnName": "status",
-		  "FrequencyOfTheValue": "64%",
-		  "Value": "DONE"
-		}
-	  },
-	  {
-		"Category": "performance_optimizations",
-		"CategoryDescription": "Recommendations to source schema or queries to optimize performance on YugabyteDB.",
-		"Type": "INDEX_ON_COLUMN_WITH_HIGH_PERCENTAGE_OF_PARTICULAR_VALUE",
-		"Name": "Index on column with high percentage of a particular value",
-		"Description": "If queries do not filter on this value, using partial indexes that excludes this value. In distributed databases, unnecessary index entries for a value can increase write performance and storage usage. The first column of this index has value occuring in large number of rows.",
-		"Impact": "LEVEL_1",
-		"ObjectType": "INDEX",
-		"ObjectName": "indx1 ON public.test_most_freq",
-		"SqlStatement": "CREATE INDEX indx1 ON public.test_most_freq USING btree (status, id);",
-		"DocsLink": "https://docs.yugabyte.com/preview/yugabyte-voyager/known-issues/postgresql/#index-on-column-with-high-percentage-of-a-particular-value",
-		"MinimumVersionsFixedIn": null,
-		"Details": {
-		  "ColumnName": "status",
-		  "FrequencyOfTheValue": "69%",
-		  "Value": "active"
-		}
-	  },
-	  {
-		"Category": "performance_optimizations",
-		"CategoryDescription": "Recommendations to source schema or queries to optimize performance on YugabyteDB.",
-		"Type": "INDEX_ON_COLUMN_WITH_HIGH_PERCENTAGE_OF_PARTICULAR_VALUE",
-		"Name": "Index on column with high percentage of a particular value",
-		"Description": "If queries do not filter on this value, using partial indexes that excludes this value. In distributed databases, unnecessary index entries for a value can increase write performance and storage usage. This index is built on column having a value occuring in large number of rows.",
-		"Impact": "LEVEL_1",
-		"ObjectType": "INDEX",
-		"ObjectName": "idx_name ON public.users",
-		"SqlStatement": "CREATE INDEX idx_name ON public.users USING btree (name);",
-		"DocsLink": "https://docs.yugabyte.com/preview/yugabyte-voyager/known-issues/postgresql/#index-on-column-with-high-percentage-of-a-particular-value",
-		"MinimumVersionsFixedIn": null,
-		"Details": {
-		  "ColumnName": "name",
-		  "FrequencyOfTheValue": "65%",
-		  "Value": "' '"
-		}
-	  },
-	  {
-		"Category": "performance_optimizations",
-		"CategoryDescription": "Recommendations to source schema or queries to optimize performance on YugabyteDB.",
-		"Type": "INDEX_ON_COLUMN_WITH_HIGH_PERCENTAGE_OF_NULL_VALUES",
-		"Name": "Index on column with a high percentage of NULL values",
-		"Description": "If queries do not filter on NULL values, consider using partial indexes that excludes NULL values. In distributed databases, unnecessary index entries for NULL values can increase write performance and storage usage. This index is built on a column having high percentage of NULL values.",
-		"Impact": "LEVEL_1",
-		"ObjectType": "INDEX",
-		"ObjectName": "idxtt ON public.t",
-		"SqlStatement": "CREATE INDEX idxtt ON public.t USING btree (id2);",
-		"DocsLink": "https://docs.yugabyte.com/preview/yugabyte-voyager/known-issues/postgresql/#index-on-column-with-a-high-percentage-of-null-values",
-		"MinimumVersionsFixedIn": null,
-		"Details": {
-		  "ColumnName": "id2",
-		  "FrequencyOfNulls": "100%"
-		}
-	  },
-	  {
-		"Category": "performance_optimizations",
-		"CategoryDescription": "Recommendations to source schema or queries to optimize performance on YugabyteDB.",
-		"Type": "INDEX_ON_COLUMN_WITH_HIGH_PERCENTAGE_OF_NULL_VALUES",
-		"Name": "Index on column with a high percentage of NULL values",
-		"Description": "If queries do not filter on NULL values, consider using partial indexes that excludes NULL values. In distributed databases, unnecessary index entries for NULL values can increase write performance and storage usage. This index is built on a column having high percentage of NULL values.",
-		"Impact": "LEVEL_1",
-		"ObjectType": "INDEX",
-		"ObjectName": "idx2 ON test.t",
-		"SqlStatement": "CREATE INDEX idx2 ON test.t USING btree (val1);",
-		"DocsLink": "https://docs.yugabyte.com/preview/yugabyte-voyager/known-issues/postgresql/#index-on-column-with-a-high-percentage-of-null-values",
-		"MinimumVersionsFixedIn": null,
-		"Details": {
-		  "ColumnName": "val1",
-		  "FrequencyOfNulls": "50%"
-		}
-	  },
-	  {
-		"Category": "performance_optimizations",
-		"CategoryDescription": "Recommendations to source schema or queries to optimize performance on YugabyteDB.",
-		"Type": "MISSING_PRIMARY_KEY_WHEN_UNIQUE_NOT_NULL",
-		"Name": "Missing primary key for table when unique and not null columns exist",
-		"Description": "YugabyteDB's table storage is index-oriented. So, a table without a primary key is not viable in YugabyteDB. If you don't specify a primary key, YugabyteDB will use the internal ybrowid column as PRIMARY KEY and the table will be sharded on ybrowid HASH. However, if there are candidate primary keys (unique + NOT NULL), it is recommended to define them as a Primary Key to avoid secondary index structures.",
-		"Impact": "LEVEL_1",
-		"ObjectType": "TABLE",
-		"ObjectName": "public.no_pk_table",
-		"SqlStatement": "",
-		"DocsLink": "https://docs.yugabyte.com/preview/yugabyte-voyager/known-issues/postgresql/#missing-primary-key-when-unique-not-null",
-		"MinimumVersionsFixedIn": null,
-		"Details": {
-		  "PrimaryKeyColumnOptions": [
-			[
-			  "public.no_pk_table.id",
-			  "public.no_pk_table.name"
-			]
-		  ]
-=======
+		{
+			"Category": "performance_optimizations",
+			"CategoryDescription": "Recommendations to source schema or queries to optimize performance on YugabyteDB.",
+			"Type": "INDEX_ON_COLUMN_WITH_HIGH_PERCENTAGE_OF_NULL_VALUES",
+			"Name": "Index on column with a high percentage of NULL values",
+			"Description": "If queries do not filter on NULL values, consider using partial indexes that excludes NULL values. In distributed databases, unnecessary index entries for NULL values can increase write performance and storage usage. This index is built on a column having high percentage of NULL values.",
+			"Impact": "LEVEL_1",
+			"ObjectType": "INDEX",
+			"ObjectName": "idx2 ON test.t",
+			"SqlStatement": "CREATE INDEX idx2 ON test.t USING btree (val1);",
+			"DocsLink": "https://docs.yugabyte.com/preview/yugabyte-voyager/known-issues/postgresql/#index-on-column-with-a-high-percentage-of-null-values",
+			"MinimumVersionsFixedIn": null,
+			"Details": {
+				"ColumnName": "val1",
+				"FrequencyOfNulls": "50%"
+			}
+		},
+		{
+			"Category": "performance_optimizations",
+			"CategoryDescription": "Recommendations to source schema or queries to optimize performance on YugabyteDB.",
+			"Type": "MISSING_PRIMARY_KEY_WHEN_UNIQUE_NOT_NULL",
+			"Name": "Missing primary key for table when unique and not null columns exist",
+			"Description": "YugabyteDB's table storage is index-oriented. So, a table without a primary key is not viable in YugabyteDB. If you don't specify a primary key, YugabyteDB will use the internal ybrowid column as PRIMARY KEY and the table will be sharded on ybrowid HASH. However, if there are candidate primary keys (unique + NOT NULL), it is recommended to define them as a Primary Key to avoid secondary index structures.",
+			"Impact": "LEVEL_1",
+			"ObjectType": "TABLE",
+			"ObjectName": "public.no_pk_table",
+			"SqlStatement": "",
+			"DocsLink": "https://docs.yugabyte.com/preview/yugabyte-voyager/known-issues/postgresql/#missing-primary-key-when-unique-not-null",
+			"MinimumVersionsFixedIn": null,
+			"Details": {
+				"PrimaryKeyColumnOptions": [
+					[
+						"public.no_pk_table.id",
+						"public.no_pk_table.name"
+					]
+				]
+			}
+		},
+		{
+			"Category": "performance_optimizations",
+			"CategoryDescription": "Recommendations to source schema or queries to optimize performance on YugabyteDB.",
+			"Type": "MISSING_PRIMARY_KEY_WHEN_UNIQUE_NOT_NULL",
+			"Name": "Missing primary key for table when unique and not null columns exist",
+			"Description": "YugabyteDB's table storage is index-oriented. So, a table without a primary key is not viable in YugabyteDB. If you don't specify a primary key, YugabyteDB will use the internal ybrowid column as PRIMARY KEY and the table will be sharded on ybrowid HASH. However, if there are candidate primary keys (unique + NOT NULL), it is recommended to define them as a Primary Key to avoid secondary index structures.",
+			"Impact": "LEVEL_1",
+			"ObjectType": "TABLE",
+			"ObjectName": "public.partitioned_multiple_unique",
+			"SqlStatement": "",
+			"DocsLink": "https://docs.yugabyte.com/preview/yugabyte-voyager/known-issues/postgresql/#missing-primary-key-when-unique-not-null",
+			"MinimumVersionsFixedIn": null,
+			"Details": {
+				"PrimaryKeyColumnOptions": [
+					[
+						"public.partitioned_multiple_unique.id",
+						"public.partitioned_multiple_unique.region",
+						"public.partitioned_multiple_unique.year",
+						"public.partitioned_multiple_unique.quarter"
+					],
+					[
+						"public.partitioned_multiple_unique.id",
+						"public.partitioned_multiple_unique.year",
+						"public.partitioned_multiple_unique.region",
+						"public.partitioned_multiple_unique.quarter"
+					]
+				]
+			}
+		},
+		{
 			"Category": "performance_optimizations",
 			"CategoryDescription": "Recommendations to source schema or queries to optimize performance on YugabyteDB.",
 			"Type": "MISSING_PRIMARY_KEY_WHEN_UNIQUE_NOT_NULL",
@@ -553,811 +437,9 @@
 					]
 				]
 			}
->>>>>>> 921b28b2
 		}
-	  },
-	  {
-		"Category": "performance_optimizations",
-		"CategoryDescription": "Recommendations to source schema or queries to optimize performance on YugabyteDB.",
-		"Type": "MISSING_PRIMARY_KEY_WHEN_UNIQUE_NOT_NULL",
-		"Name": "Missing primary key for table when unique and not null columns exist",
-		"Description": "YugabyteDB's table storage is index-oriented. So, a table without a primary key is not viable in YugabyteDB. If you don't specify a primary key, YugabyteDB will use the internal ybrowid column as PRIMARY KEY and the table will be sharded on ybrowid HASH. However, if there are candidate primary keys (unique + NOT NULL), it is recommended to define them as a Primary Key to avoid secondary index structures.",
-		"Impact": "LEVEL_1",
-		"ObjectType": "TABLE",
-		"ObjectName": "public.partitioned_multiple_unique",
-		"SqlStatement": "",
-		"DocsLink": "https://docs.yugabyte.com/preview/yugabyte-voyager/known-issues/postgresql/#missing-primary-key-when-unique-not-null",
-		"MinimumVersionsFixedIn": null,
-		"Details": {
-		  "PrimaryKeyColumnOptions": [
-			[
-			  "public.partitioned_multiple_unique.id",
-			  "public.partitioned_multiple_unique.region",
-			  "public.partitioned_multiple_unique.year",
-			  "public.partitioned_multiple_unique.quarter"
-			],
-			[
-			  "public.partitioned_multiple_unique.id",
-			  "public.partitioned_multiple_unique.year",
-			  "public.partitioned_multiple_unique.region",
-			  "public.partitioned_multiple_unique.quarter"
-			]
-		  ]
-		}
-	  },
-	  {
-		"Category": "performance_optimizations",
-		"CategoryDescription": "Recommendations to source schema or queries to optimize performance on YugabyteDB.",
-		"Type": "MISSING_PRIMARY_KEY_WHEN_UNIQUE_NOT_NULL",
-		"Name": "Missing primary key for table when unique and not null columns exist",
-		"Description": "YugabyteDB's table storage is index-oriented. So, a table without a primary key is not viable in YugabyteDB. If you don't specify a primary key, YugabyteDB will use the internal ybrowid column as PRIMARY KEY and the table will be sharded on ybrowid HASH. However, if there are candidate primary keys (unique + NOT NULL), it is recommended to define them as a Primary Key to avoid secondary index structures.",
-		"Impact": "LEVEL_1",
-		"ObjectType": "TABLE",
-		"ObjectName": "public.partitioned_no_pk",
-		"SqlStatement": "",
-		"DocsLink": "https://docs.yugabyte.com/preview/yugabyte-voyager/known-issues/postgresql/#missing-primary-key-when-unique-not-null",
-		"MinimumVersionsFixedIn": null,
-		"Details": {
-		  "PrimaryKeyColumnOptions": [
-			[
-			  "public.partitioned_no_pk.id",
-			  "public.partitioned_no_pk.region",
-			  "public.partitioned_no_pk.year"
-			]
-		  ]
-		}
-	  },
-	  {
-		"Category": "performance_optimizations",
-		"CategoryDescription": "Recommendations to source schema or queries to optimize performance on YugabyteDB.",
-		"Type": "MISSING_PRIMARY_KEY_WHEN_UNIQUE_NOT_NULL",
-		"Name": "Missing primary key for table when unique and not null columns exist",
-		"Description": "YugabyteDB's table storage is index-oriented. So, a table without a primary key is not viable in YugabyteDB. If you don't specify a primary key, YugabyteDB will use the internal ybrowid column as PRIMARY KEY and the table will be sharded on ybrowid HASH. However, if there are candidate primary keys (unique + NOT NULL), it is recommended to define them as a Primary Key to avoid secondary index structures.",
-		"Impact": "LEVEL_1",
-		"ObjectType": "TABLE",
-		"ObjectName": "public.multiple_unique_options",
-		"SqlStatement": "",
-		"DocsLink": "https://docs.yugabyte.com/preview/yugabyte-voyager/known-issues/postgresql/#missing-primary-key-when-unique-not-null",
-		"MinimumVersionsFixedIn": null,
-		"Details": {
-		  "PrimaryKeyColumnOptions": [
-			[
-			  "public.multiple_unique_options.email"
-			],
-			[
-			  "public.multiple_unique_options.id",
-			  "public.multiple_unique_options.name"
-			],
-			[
-			  "public.multiple_unique_options.phone",
-			  "public.multiple_unique_options.name"
-			]
-		  ]
-		}
-	  },
-	  {
-		"Category": "performance_optimizations",
-		"CategoryDescription": "Recommendations to source schema or queries to optimize performance on YugabyteDB.",
-		"Type": "MISSING_PRIMARY_KEY_WHEN_UNIQUE_NOT_NULL",
-		"Name": "Missing primary key for table when unique and not null columns exist",
-		"Description": "YugabyteDB's table storage is index-oriented. So, a table without a primary key is not viable in YugabyteDB. If you don't specify a primary key, YugabyteDB will use the internal ybrowid column as PRIMARY KEY and the table will be sharded on ybrowid HASH. However, if there are candidate primary keys (unique + NOT NULL), it is recommended to define them as a Primary Key to avoid secondary index structures.",
-		"Impact": "LEVEL_1",
-		"ObjectType": "TABLE",
-		"ObjectName": "public.sales_hierarchy",
-		"SqlStatement": "",
-		"DocsLink": "https://docs.yugabyte.com/preview/yugabyte-voyager/known-issues/postgresql/#missing-primary-key-when-unique-not-null",
-		"MinimumVersionsFixedIn": null,
-		"Details": {
-		  "PrimaryKeyColumnOptions": [
-			[
-			  "public.sales_hierarchy.id",
-			  "public.sales_hierarchy.region",
-			  "public.sales_hierarchy.year",
-			  "public.sales_hierarchy.quarter"
-			]
-		  ]
-		}
-	  }
 	],
 	"TableIndexStats": [
-<<<<<<< HEAD
-	  {
-		"SchemaName": "public",
-		"ObjectName": "no_pk_table",
-		"RowCount": 100,
-		"ColumnCount": 3,
-		"ReadsPerSecond": 0,
-		"WritesPerSecond": 0,
-		"IsIndex": false,
-		"ObjectType": "table",
-		"ParentTableName": null,
-		"SizeInBytes": 8192
-	  },
-	  {
-		"SchemaName": "public",
-		"ObjectName": "no_pk_nullable",
-		"RowCount": 100,
-		"ColumnCount": 3,
-		"ReadsPerSecond": 0,
-		"WritesPerSecond": 0,
-		"IsIndex": false,
-		"ObjectType": "table",
-		"ParentTableName": null,
-		"SizeInBytes": 8192
-	  },
-	  {
-		"SchemaName": "public",
-		"ObjectName": "partitioned_no_pk_2023_us",
-		"RowCount": 100,
-		"ColumnCount": 4,
-		"ReadsPerSecond": 0,
-		"WritesPerSecond": 0,
-		"IsIndex": false,
-		"ObjectType": "table",
-		"ParentTableName": null,
-		"SizeInBytes": 8192
-	  },
-	  {
-		"SchemaName": "public",
-		"ObjectName": "multiple_unique_options",
-		"RowCount": 100,
-		"ColumnCount": 4,
-		"ReadsPerSecond": 0,
-		"WritesPerSecond": 0,
-		"IsIndex": false,
-		"ObjectType": "table",
-		"ParentTableName": null,
-		"SizeInBytes": 8192
-	  },
-	  {
-		"SchemaName": "public",
-		"ObjectName": "test_multi_col_idx",
-		"RowCount": 10000,
-		"ColumnCount": 4,
-		"ReadsPerSecond": 0,
-		"WritesPerSecond": 0,
-		"IsIndex": false,
-		"ObjectType": "table",
-		"ParentTableName": null,
-		"SizeInBytes": 524288
-	  },
-	  {
-		"SchemaName": "public",
-		"ObjectName": "partitioned_no_unique_2023_us",
-		"RowCount": 50,
-		"ColumnCount": 4,
-		"ReadsPerSecond": 0,
-		"WritesPerSecond": 0,
-		"IsIndex": false,
-		"ObjectType": "table",
-		"ParentTableName": null,
-		"SizeInBytes": 8192
-	  },
-	  {
-		"SchemaName": "public",
-		"ObjectName": "partitioned_multiple_unique_2023_us",
-		"RowCount": 40,
-		"ColumnCount": 5,
-		"ReadsPerSecond": 0,
-		"WritesPerSecond": 0,
-		"IsIndex": false,
-		"ObjectType": "table",
-		"ParentTableName": null,
-		"SizeInBytes": 8192
-	  },
-	  {
-		"SchemaName": "public",
-		"ObjectName": "tbl",
-		"RowCount": 1000,
-		"ColumnCount": 1,
-		"ReadsPerSecond": 0,
-		"WritesPerSecond": 0,
-		"IsIndex": false,
-		"ObjectType": "table",
-		"ParentTableName": null,
-		"SizeInBytes": 40960
-	  },
-	  {
-		"SchemaName": "public",
-		"ObjectName": "sales_hierarchy_no_unique_2023_q1_us",
-		"RowCount": 30,
-		"ColumnCount": 5,
-		"ReadsPerSecond": 0,
-		"WritesPerSecond": 0,
-		"IsIndex": false,
-		"ObjectType": "table",
-		"ParentTableName": null,
-		"SizeInBytes": 8192
-	  },
-	  {
-		"SchemaName": "public",
-		"ObjectName": "users",
-		"RowCount": 1000,
-		"ColumnCount": 3,
-		"ReadsPerSecond": 0,
-		"WritesPerSecond": 0,
-		"IsIndex": false,
-		"ObjectType": "table",
-		"ParentTableName": null,
-		"SizeInBytes": 40960
-	  },
-	  {
-		"SchemaName": "public",
-		"ObjectName": "t",
-		"RowCount": 500,
-		"ColumnCount": 2,
-		"ReadsPerSecond": 0,
-		"WritesPerSecond": 0,
-		"IsIndex": false,
-		"ObjectType": "table",
-		"ParentTableName": null,
-		"SizeInBytes": 24576
-	  },
-	  {
-		"SchemaName": "public",
-		"ObjectName": "Test_caseSensitive",
-		"RowCount": 100,
-		"ColumnCount": 2,
-		"ReadsPerSecond": 0,
-		"WritesPerSecond": 0,
-		"IsIndex": false,
-		"ObjectType": "table",
-		"ParentTableName": null,
-		"SizeInBytes": 8192
-	  },
-	  {
-		"SchemaName": "public",
-		"ObjectName": "sales_hierarchy_2023_q1_us",
-		"RowCount": 50,
-		"ColumnCount": 5,
-		"ReadsPerSecond": 0,
-		"WritesPerSecond": 0,
-		"IsIndex": false,
-		"ObjectType": "table",
-		"ParentTableName": null,
-		"SizeInBytes": 8192
-	  },
-	  {
-		"SchemaName": "public",
-		"ObjectName": "test_low_card",
-		"RowCount": 100,
-		"ColumnCount": 2,
-		"ReadsPerSecond": 0,
-		"WritesPerSecond": 0,
-		"IsIndex": false,
-		"ObjectType": "table",
-		"ParentTableName": null,
-		"SizeInBytes": 8192
-	  },
-	  {
-		"SchemaName": "public",
-		"ObjectName": "test_most_freq",
-		"RowCount": 100,
-		"ColumnCount": 2,
-		"ReadsPerSecond": 0,
-		"WritesPerSecond": 0,
-		"IsIndex": false,
-		"ObjectType": "table",
-		"ParentTableName": null,
-		"SizeInBytes": 8192
-	  },
-	  {
-		"SchemaName": "public",
-		"ObjectName": "child_partition_skipped",
-		"RowCount": 60,
-		"ColumnCount": 3,
-		"ReadsPerSecond": 0,
-		"WritesPerSecond": 0,
-		"IsIndex": false,
-		"ObjectType": "table",
-		"ParentTableName": null,
-		"SizeInBytes": 8192
-	  },
-	  {
-		"SchemaName": "public",
-		"ObjectName": "sales_with_mid_pk_2024_asia",
-		"RowCount": 60,
-		"ColumnCount": 4,
-		"ReadsPerSecond": 0,
-		"WritesPerSecond": 0,
-		"IsIndex": false,
-		"ObjectType": "table",
-		"ParentTableName": null,
-		"SizeInBytes": 8192
-	  },
-	  {
-		"SchemaName": "public",
-		"ObjectName": "has_pk_already",
-		"RowCount": 75,
-		"ColumnCount": 3,
-		"ReadsPerSecond": 0,
-		"WritesPerSecond": 0,
-		"IsIndex": false,
-		"ObjectType": "table",
-		"ParentTableName": null,
-		"SizeInBytes": 8192
-	  },
-	  {
-		"SchemaName": "test",
-		"ObjectName": "t",
-		"RowCount": 500,
-		"ColumnCount": 3,
-		"ReadsPerSecond": 0,
-		"WritesPerSecond": 0,
-		"IsIndex": false,
-		"ObjectType": "table",
-		"ParentTableName": null,
-		"SizeInBytes": 24576
-	  },
-	  {
-		"SchemaName": "test",
-		"ObjectName": "t_low_most",
-		"RowCount": 500,
-		"ColumnCount": 2,
-		"ReadsPerSecond": 0,
-		"WritesPerSecond": 0,
-		"IsIndex": false,
-		"ObjectType": "table",
-		"ParentTableName": null,
-		"SizeInBytes": 24576
-	  },
-	  {
-		"SchemaName": "test",
-		"ObjectName": "test_mostcomm_status",
-		"RowCount": 100,
-		"ColumnCount": 2,
-		"ReadsPerSecond": 0,
-		"WritesPerSecond": 0,
-		"IsIndex": false,
-		"ObjectType": "table",
-		"ParentTableName": null,
-		"SizeInBytes": 8192
-	  },
-	  {
-		"SchemaName": "test",
-		"ObjectName": "idx2",
-		"RowCount": null,
-		"ColumnCount": 1,
-		"ReadsPerSecond": 0,
-		"WritesPerSecond": 0,
-		"IsIndex": true,
-		"ObjectType": "index",
-		"ParentTableName": "test.t",
-		"SizeInBytes": 16384
-	  },
-	  {
-		"SchemaName": "test",
-		"ObjectName": "idx",
-		"RowCount": null,
-		"ColumnCount": 1,
-		"ReadsPerSecond": 0,
-		"WritesPerSecond": 0,
-		"IsIndex": true,
-		"ObjectType": "index",
-		"ParentTableName": "test.t",
-		"SizeInBytes": 16384
-	  },
-	  {
-		"SchemaName": "test",
-		"ObjectName": "idx_try",
-		"RowCount": null,
-		"ColumnCount": 1,
-		"ReadsPerSecond": 0,
-		"WritesPerSecond": 0,
-		"IsIndex": true,
-		"ObjectType": "index",
-		"ParentTableName": "test.t_low_most",
-		"SizeInBytes": 16384
-	  },
-	  {
-		"SchemaName": "test",
-		"ObjectName": "idx_normal",
-		"RowCount": null,
-		"ColumnCount": 1,
-		"ReadsPerSecond": 0,
-		"WritesPerSecond": 0,
-		"IsIndex": true,
-		"ObjectType": "index",
-		"ParentTableName": "test.test_mostcomm_status",
-		"SizeInBytes": 16384
-	  },
-	  {
-		"SchemaName": "test",
-		"ObjectName": "idx_partial_high",
-		"RowCount": null,
-		"ColumnCount": 1,
-		"ReadsPerSecond": 0,
-		"WritesPerSecond": 0,
-		"IsIndex": true,
-		"ObjectType": "index",
-		"ParentTableName": "test.test_mostcomm_status",
-		"SizeInBytes": 16384
-	  },
-	  {
-		"SchemaName": "public",
-		"ObjectName": "idx_try",
-		"RowCount": null,
-		"ColumnCount": 1,
-		"ReadsPerSecond": 0,
-		"WritesPerSecond": 0,
-		"IsIndex": true,
-		"ObjectType": "index",
-		"ParentTableName": "public.tbl",
-		"SizeInBytes": 16384
-	  },
-	  {
-		"SchemaName": "public",
-		"ObjectName": "no_pk_table_id_name_key",
-		"RowCount": null,
-		"ColumnCount": 2,
-		"ReadsPerSecond": 0,
-		"WritesPerSecond": 0,
-		"IsIndex": true,
-		"ObjectType": "index",
-		"ParentTableName": "public.no_pk_table",
-		"SizeInBytes": 16384
-	  },
-	  {
-		"SchemaName": "public",
-		"ObjectName": "idx_test_case_sensitive",
-		"RowCount": null,
-		"ColumnCount": 1,
-		"ReadsPerSecond": 0,
-		"WritesPerSecond": 0,
-		"IsIndex": true,
-		"ObjectType": "index",
-		"ParentTableName": "public.Test_caseSensitive",
-		"SizeInBytes": 16384
-	  },
-	  {
-		"SchemaName": "public",
-		"ObjectName": "idxtt1",
-		"RowCount": null,
-		"ColumnCount": 1,
-		"ReadsPerSecond": 0,
-		"WritesPerSecond": 0,
-		"IsIndex": true,
-		"ObjectType": "index",
-		"ParentTableName": "public.t",
-		"SizeInBytes": 8192
-	  },
-	  {
-		"SchemaName": "public",
-		"ObjectName": "idxtt",
-		"RowCount": null,
-		"ColumnCount": 1,
-		"ReadsPerSecond": 0,
-		"WritesPerSecond": 0,
-		"IsIndex": true,
-		"ObjectType": "index",
-		"ParentTableName": "public.t",
-		"SizeInBytes": 16384
-	  },
-	  {
-		"SchemaName": "public",
-		"ObjectName": "idx",
-		"RowCount": null,
-		"ColumnCount": 1,
-		"ReadsPerSecond": 0,
-		"WritesPerSecond": 0,
-		"IsIndex": true,
-		"ObjectType": "index",
-		"ParentTableName": "public.test_low_card",
-		"SizeInBytes": 16384
-	  },
-	  {
-		"SchemaName": "public",
-		"ObjectName": "partitioned_multiple_unique_2023_us_id_year_region_quarter_key",
-		"RowCount": null,
-		"ColumnCount": 4,
-		"ReadsPerSecond": 0,
-		"WritesPerSecond": 0,
-		"IsIndex": true,
-		"ObjectType": "index",
-		"ParentTableName": "public.partitioned_multiple_unique_2023_us",
-		"SizeInBytes": 16384
-	  },
-	  {
-		"SchemaName": "public",
-		"ObjectName": "partitioned_multiple_unique_2023_us_id_region_year_quarter_key",
-		"RowCount": null,
-		"ColumnCount": 4,
-		"ReadsPerSecond": 0,
-		"WritesPerSecond": 0,
-		"IsIndex": true,
-		"ObjectType": "index",
-		"ParentTableName": "public.partitioned_multiple_unique_2023_us",
-		"SizeInBytes": 16384
-	  },
-	  {
-		"SchemaName": "public",
-		"ObjectName": "indx34",
-		"RowCount": null,
-		"ColumnCount": 1,
-		"ReadsPerSecond": 0,
-		"WritesPerSecond": 0,
-		"IsIndex": true,
-		"ObjectType": "index",
-		"ParentTableName": "public.test_most_freq",
-		"SizeInBytes": 16384
-	  },
-	  {
-		"SchemaName": "public",
-		"ObjectName": "indx1",
-		"RowCount": null,
-		"ColumnCount": 2,
-		"ReadsPerSecond": 0,
-		"WritesPerSecond": 0,
-		"IsIndex": true,
-		"ObjectType": "index",
-		"ParentTableName": "public.test_most_freq",
-		"SizeInBytes": 16384
-	  },
-	  {
-		"SchemaName": "public",
-		"ObjectName": "indx",
-		"RowCount": null,
-		"ColumnCount": 1,
-		"ReadsPerSecond": 0,
-		"WritesPerSecond": 0,
-		"IsIndex": true,
-		"ObjectType": "index",
-		"ParentTableName": "public.test_most_freq",
-		"SizeInBytes": 16384
-	  },
-	  {
-		"SchemaName": "public",
-		"ObjectName": "idx_test_multi_val",
-		"RowCount": null,
-		"ColumnCount": 1,
-		"ReadsPerSecond": 0,
-		"WritesPerSecond": 0,
-		"IsIndex": true,
-		"ObjectType": "index",
-		"ParentTableName": "public.test_multi_col_idx",
-		"SizeInBytes": 90112
-	  },
-	  {
-		"SchemaName": "public",
-		"ObjectName": "idx_test_multi_id2",
-		"RowCount": null,
-		"ColumnCount": 1,
-		"ReadsPerSecond": 0,
-		"WritesPerSecond": 0,
-		"IsIndex": true,
-		"ObjectType": "index",
-		"ParentTableName": "public.test_multi_col_idx",
-		"SizeInBytes": 90112
-	  },
-	  {
-		"SchemaName": "public",
-		"ObjectName": "idx_test_multi_id1_id2",
-		"RowCount": null,
-		"ColumnCount": 2,
-		"ReadsPerSecond": 0,
-		"WritesPerSecond": 0,
-		"IsIndex": true,
-		"ObjectType": "index",
-		"ParentTableName": "public.test_multi_col_idx",
-		"SizeInBytes": 90112
-	  },
-	  {
-		"SchemaName": "public",
-		"ObjectName": "idx_test_multi_id1",
-		"RowCount": null,
-		"ColumnCount": 1,
-		"ReadsPerSecond": 0,
-		"WritesPerSecond": 0,
-		"IsIndex": true,
-		"ObjectType": "index",
-		"ParentTableName": "public.test_multi_col_idx",
-		"SizeInBytes": 90112
-	  },
-	  {
-		"SchemaName": "public",
-		"ObjectName": "idx_test_multi_id",
-		"RowCount": null,
-		"ColumnCount": 1,
-		"ReadsPerSecond": 0,
-		"WritesPerSecond": 0,
-		"IsIndex": true,
-		"ObjectType": "index",
-		"ParentTableName": "public.test_multi_col_idx",
-		"SizeInBytes": 245760
-	  },
-	  {
-		"SchemaName": "public",
-		"ObjectName": "idx_muli_col_key_first_col1",
-		"RowCount": null,
-		"ColumnCount": 1,
-		"ReadsPerSecond": 0,
-		"WritesPerSecond": 0,
-		"IsIndex": true,
-		"ObjectType": "index",
-		"ParentTableName": "public.test_multi_col_idx",
-		"SizeInBytes": 90112
-	  },
-	  {
-		"SchemaName": "public",
-		"ObjectName": "idx_muli_col_key_first_col",
-		"RowCount": null,
-		"ColumnCount": 2,
-		"ReadsPerSecond": 0,
-		"WritesPerSecond": 0,
-		"IsIndex": true,
-		"ObjectType": "index",
-		"ParentTableName": "public.test_multi_col_idx",
-		"SizeInBytes": 90112
-	  },
-	  {
-		"SchemaName": "public",
-		"ObjectName": "idx_name1",
-		"RowCount": null,
-		"ColumnCount": 1,
-		"ReadsPerSecond": 0,
-		"WritesPerSecond": 0,
-		"IsIndex": true,
-		"ObjectType": "index",
-		"ParentTableName": "public.users",
-		"SizeInBytes": 16384
-	  },
-	  {
-		"SchemaName": "public",
-		"ObjectName": "idx_name",
-		"RowCount": null,
-		"ColumnCount": 1,
-		"ReadsPerSecond": 0,
-		"WritesPerSecond": 0,
-		"IsIndex": true,
-		"ObjectType": "index",
-		"ParentTableName": "public.users",
-		"SizeInBytes": 16384
-	  },
-	  {
-		"SchemaName": "public",
-		"ObjectName": "users_pkey",
-		"RowCount": null,
-		"ColumnCount": 1,
-		"ReadsPerSecond": 0,
-		"WritesPerSecond": 0,
-		"IsIndex": true,
-		"ObjectType": "primary key",
-		"ParentTableName": "public.users",
-		"SizeInBytes": 40960
-	  },
-	  {
-		"SchemaName": "public",
-		"ObjectName": "no_pk_nullable_id_name_key",
-		"RowCount": null,
-		"ColumnCount": 2,
-		"ReadsPerSecond": 0,
-		"WritesPerSecond": 0,
-		"IsIndex": true,
-		"ObjectType": "index",
-		"ParentTableName": "public.no_pk_nullable",
-		"SizeInBytes": 16384
-	  },
-	  {
-		"SchemaName": "public",
-		"ObjectName": "has_pk_already_name_key",
-		"RowCount": null,
-		"ColumnCount": 1,
-		"ReadsPerSecond": 0,
-		"WritesPerSecond": 0,
-		"IsIndex": true,
-		"ObjectType": "index",
-		"ParentTableName": "public.has_pk_already",
-		"SizeInBytes": 16384
-	  },
-	  {
-		"SchemaName": "public",
-		"ObjectName": "has_pk_already_pkey",
-		"RowCount": null,
-		"ColumnCount": 1,
-		"ReadsPerSecond": 0,
-		"WritesPerSecond": 0,
-		"IsIndex": true,
-		"ObjectType": "primary key",
-		"ParentTableName": "public.has_pk_already",
-		"SizeInBytes": 16384
-	  },
-	  {
-		"SchemaName": "public",
-		"ObjectName": "child_partition_skipped_id_region_key",
-		"RowCount": null,
-		"ColumnCount": 2,
-		"ReadsPerSecond": 0,
-		"WritesPerSecond": 0,
-		"IsIndex": true,
-		"ObjectType": "index",
-		"ParentTableName": "public.child_partition_skipped",
-		"SizeInBytes": 16384
-	  },
-	  {
-		"SchemaName": "public",
-		"ObjectName": "partitioned_no_pk_2023_us_id_region_year_key",
-		"RowCount": null,
-		"ColumnCount": 3,
-		"ReadsPerSecond": 0,
-		"WritesPerSecond": 0,
-		"IsIndex": true,
-		"ObjectType": "index",
-		"ParentTableName": "public.partitioned_no_pk_2023_us",
-		"SizeInBytes": 16384
-	  },
-	  {
-		"SchemaName": "public",
-		"ObjectName": "sales_hierarchy_2023_q1_us_id_region_year_quarter_key",
-		"RowCount": null,
-		"ColumnCount": 4,
-		"ReadsPerSecond": 0,
-		"WritesPerSecond": 0,
-		"IsIndex": true,
-		"ObjectType": "index",
-		"ParentTableName": "public.sales_hierarchy_2023_q1_us",
-		"SizeInBytes": 16384
-	  },
-	  {
-		"SchemaName": "public",
-		"ObjectName": "multiple_unique_options_phone_name_key",
-		"RowCount": null,
-		"ColumnCount": 2,
-		"ReadsPerSecond": 0,
-		"WritesPerSecond": 0,
-		"IsIndex": true,
-		"ObjectType": "index",
-		"ParentTableName": "public.multiple_unique_options",
-		"SizeInBytes": 16384
-	  },
-	  {
-		"SchemaName": "public",
-		"ObjectName": "multiple_unique_options_email_key",
-		"RowCount": null,
-		"ColumnCount": 1,
-		"ReadsPerSecond": 0,
-		"WritesPerSecond": 0,
-		"IsIndex": true,
-		"ObjectType": "index",
-		"ParentTableName": "public.multiple_unique_options",
-		"SizeInBytes": 16384
-	  },
-	  {
-		"SchemaName": "public",
-		"ObjectName": "multiple_unique_options_id_name_key",
-		"RowCount": null,
-		"ColumnCount": 2,
-		"ReadsPerSecond": 0,
-		"WritesPerSecond": 0,
-		"IsIndex": true,
-		"ObjectType": "index",
-		"ParentTableName": "public.multiple_unique_options",
-		"SizeInBytes": 16384
-	  },
-	  {
-		"SchemaName": "public",
-		"ObjectName": "sales_with_mid_pk_2024_asia_pkey",
-		"RowCount": null,
-		"ColumnCount": 2,
-		"ReadsPerSecond": 0,
-		"WritesPerSecond": 0,
-		"IsIndex": true,
-		"ObjectType": "primary key",
-		"ParentTableName": "public.sales_with_mid_pk_2024_asia",
-		"SizeInBytes": 16384
-	  },
-	  {
-		"SchemaName": "public",
-		"ObjectName": "sales_with_mid_pk_2024_asia_id_sale_date_region_key",
-		"RowCount": null,
-		"ColumnCount": 3,
-		"ReadsPerSecond": 0,
-		"WritesPerSecond": 0,
-		"IsIndex": true,
-		"ObjectType": "index",
-		"ParentTableName": "public.sales_with_mid_pk_2024_asia",
-		"SizeInBytes": 16384
-	  }
-=======
 		{
 			"SchemaName": "public",
 			"ObjectName": "users",
@@ -2378,16 +1460,20 @@
 			"ParentTableName": "public.unique_index_mixed",
 			"SizeInBytes": 16384
 		}
->>>>>>> 921b28b2
 	],
 	"Notes": [
-	  {
-		"Type": "GeneralNotes",
-		"Text": "Some features listed in this report may be supported under a preview flag in the specified target-db-version of YugabyteDB. Please refer to the official release notes (https://docs.yugabyte.com/preview/releases/ybdb-releases/) for detailed information and usage guidelines."
-	  },
-	  {
-		"Type": "GeneralNotes",
-		"Text": "Limitations in assessment (https://docs.yugabyte.com/preview/yugabyte-voyager/known-issues/#assessment-and-schema-analysis-limitations)"
-	  }
+		{
+			"Type": "GeneralNotes",
+			"Text": "Some features listed in this report may be supported under a preview flag in the specified target-db-version of YugabyteDB. Please refer to the official release notes (https://docs.yugabyte.com/preview/releases/ybdb-releases/) for detailed information and usage guidelines."
+		},
+		{
+			"Type": "ColocatedShardedNotes",
+			"Text": "If there are any tables that receive disproportionately high load, ensure that they are NOT colocated to avoid the colocated tablet becoming a hotspot.\nFor additional considerations related to colocated tables, refer to the documentation at: https://docs.yugabyte.com/preview/explore/colocation/#limitations-and-considerations"
+		},
+
+		{
+			"Type": "GeneralNotes",
+			"Text": "Limitations in assessment (https://docs.yugabyte.com/preview/yugabyte-voyager/known-issues/#assessment-and-schema-analysis-limitations)"
+		}
 	]
-  }+}