--- conflicted
+++ resolved
@@ -393,16 +393,10 @@
 			"Text": "Some features listed in this report may be supported under a preview flag in the specified target-db-version of YugabyteDB. Please refer to the official release notes (https://docs.yugabyte.com/preview/releases/ybdb-releases/) for detailed information and usage guidelines."
 		},
 		{
-<<<<<<< HEAD
-			"Type": "GeneralNotes",
-			"Text": "If indexes are created on columns commonly used in range-based queries (e.g. timestamp columns), it is recommended to explicitly configure these indexes with range sharding. This ensures efficient data access for range queries.\nBy default, YugabyteDB uses hash sharding for indexes, which distributes data randomly and is not ideal for range-based predicates potentially degrading query performance. Note that range sharding is enabled by default only in PostgreSQL compatibility mode (https://docs.yugabyte.com/preview/develop/postgresql-compatibility/) in YugabyteDB."
-		},
-=======
 			"Type": "ColocatedShardedNotes",
 			"Text": "If there are any tables that receive disproportionately high load, ensure that they are NOT colocated to avoid the colocated tablet becoming a hotspot.\nFor additional considerations related to colocated tables, refer to the documentation at: https://docs.yugabyte.com/preview/explore/colocation/#limitations-and-considerations"
 		},
 
->>>>>>> 5f5e14d5
 		{
 			"Type": "GeneralNotes",
 			"Text": "Limitations in assessment (https://docs.yugabyte.com/preview/yugabyte-voyager/known-issues/#assessment-and-schema-analysis-limitations)"
