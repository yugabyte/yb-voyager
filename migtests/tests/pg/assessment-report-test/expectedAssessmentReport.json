--- conflicted
+++ resolved
@@ -61,13 +61,8 @@
 			},
 			{
 				"ObjectType": "VIEW",
-<<<<<<< HEAD
-				"TotalCount": 4,
-				"ObjectNames": "test_views.v1, test_views.v2, test_views.v3, test_views.v4"
-=======
-				"TotalCount": 5,
-				"ObjectNames": "test_views.v1, test_views.v2, test_views.v3, public.sales_employees, schema2.sales_employees"
->>>>>>> 80072d50
+				"TotalCount": 6,
+				"ObjectNames": "test_views.v1, test_views.v2, test_views.v3, test_views.v4, public.sales_employees, schema2.sales_employees"
 			},
 			{
 				"ObjectType": "TRIGGER",
