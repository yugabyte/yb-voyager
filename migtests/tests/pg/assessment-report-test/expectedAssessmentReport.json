{
<<<<<<< HEAD
	"VoyagerVersion": "main",
=======
	"VoyagerVersion": "IGNORED",
	"MigrationComplexity": "HIGH",
>>>>>>> 744c9246
	"SchemaSummary": {
		"Description": "Objects that will be created on the target YugabyteDB.",
		"DbName": "pg_assessment_report",
		"SchemaNames": [
			"public",
			"schema2",
			"test_views"
		],
		"DbVersion": "14.13 (Ubuntu 14.13-1.pgdg22.04+1)",
		"DatabaseObjects": [
			{
				"ObjectType": "SCHEMA",
				"TotalCount": 3,
				"ObjectNames": "public, schema2, test_views"
			},
			{
				"ObjectType": "EXTENSION",
				"TotalCount": 3,
				"ObjectNames": "citext, pg_stat_statements, pgcrypto"
			},
			{
				"ObjectType": "TYPE",
				"TotalCount": 5,
				"ObjectNames": "public.address_type, public.enum_kind, public.item_details, schema2.enum_kind, schema2.item_details"
			},
			{
				"ObjectType": "DOMAIN",
				"TotalCount": 2,
				"ObjectNames": "public.person_name, schema2.person_name"
			},
			{
				"ObjectType": "SEQUENCE",
				"TotalCount": 26,
				"ObjectNames": "public.\"Case_Sensitive_Columns_id_seq\", public.\"Mixed_Case_Table_Name_Test_id_seq\", public.\"Recipients_id_seq\", public.\"WITH_id_seq\", public.employees2_id_seq, public.ext_test_id_seq, public.mixed_data_types_table1_id_seq, public.mixed_data_types_table2_id_seq, public.orders2_id_seq, public.parent_table_id_seq, public.with_example1_id_seq, public.with_example2_id_seq, schema2.\"Case_Sensitive_Columns_id_seq\", schema2.\"Mixed_Case_Table_Name_Test_id_seq\", schema2.\"Recipients_id_seq\", schema2.\"WITH_id_seq\", schema2.employees2_id_seq, schema2.ext_test_id_seq, schema2.mixed_data_types_table1_id_seq, schema2.mixed_data_types_table2_id_seq, schema2.orders2_id_seq, schema2.parent_table_id_seq, schema2.with_example1_id_seq, schema2.with_example2_id_seq, test_views.view_table1_id_seq, test_views.view_table2_id_seq"
			},
			{
				"ObjectType": "TABLE",
				"TotalCount": 63,
				"ObjectNames": "public.\"Case_Sensitive_Columns\", public.\"Mixed_Case_Table_Name_Test\", public.\"Recipients\", public.\"WITH\", public.audit, public.sales_region, public.boston, public.c, public.parent_table, public.child_table, public.citext_type, public.combined_tbl, public.documents, public.employees2, public.ext_test, public.foo, public.inet_type, public.london, public.mixed_data_types_table1, public.mixed_data_types_table2, public.orders, public.orders2, public.products, public.session_log, public.session_log1, public.session_log2, public.sydney, public.test_exclude_basic, public.test_jsonb, public.test_xml_type, public.ts_query_table, public.tt, public.with_example1, public.with_example2, schema2.\"Case_Sensitive_Columns\", schema2.\"Mixed_Case_Table_Name_Test\", schema2.\"Recipients\", schema2.\"WITH\", schema2.audit, schema2.sales_region, schema2.boston, schema2.c, schema2.parent_table, schema2.child_table, schema2.employees2, schema2.ext_test, schema2.foo, schema2.london, schema2.mixed_data_types_table1, schema2.mixed_data_types_table2, schema2.orders, schema2.orders2, schema2.products, schema2.session_log, schema2.session_log1, schema2.session_log2, schema2.sydney, schema2.test_xml_type, schema2.tt, schema2.with_example1, schema2.with_example2, test_views.view_table1, test_views.view_table2"
			},
			{
				"ObjectType": "INDEX",
				"TotalCount": 24,
				"ObjectNames": "idx1 ON public.combined_tbl, idx2 ON public.combined_tbl, idx3 ON public.combined_tbl, idx4 ON public.combined_tbl, idx5 ON public.combined_tbl, idx6 ON public.combined_tbl, idx7 ON public.combined_tbl, idx_array ON public.documents, idx_box_data ON public.mixed_data_types_table1, idx_box_data_brin ON public.mixed_data_types_table1, idx_citext ON public.citext_type, idx_citext1 ON public.citext_type, idx_citext2 ON public.citext_type, idx_inet ON public.inet_type, idx_inet1 ON public.inet_type, idx_json ON public.test_jsonb, idx_json2 ON public.test_jsonb, idx_point_data ON public.mixed_data_types_table1, idx_valid ON public.test_jsonb, tsquery_idx ON public.ts_query_table, tsvector_idx ON public.documents, idx_box_data ON schema2.mixed_data_types_table1, idx_box_data_spgist ON schema2.mixed_data_types_table1, idx_point_data ON schema2.mixed_data_types_table1"
			},
			{
				"ObjectType": "FUNCTION",
				"TotalCount": 6,
				"ObjectNames": "public.auditlogfunc, public.prevent_update_shipped_without_date, public.total, schema2.auditlogfunc, schema2.prevent_update_shipped_without_date, schema2.total"
			},
			{
				"ObjectType": "AGGREGATE",
				"TotalCount": 2,
				"ObjectNames": "public.inc_sum, schema2.inc_sum"
			},
			{
				"ObjectType": "PROCEDURE",
				"TotalCount": 2,
				"ObjectNames": "public.tt_insert_data, schema2.tt_insert_data"
			},
			{
				"ObjectType": "VIEW",
				"TotalCount": 6,
				"ObjectNames": "public.sales_employees, schema2.sales_employees, test_views.v1, test_views.v2, test_views.v3, test_views.v4"
			},
			{
				"ObjectType": "TRIGGER",
				"TotalCount": 2,
				"ObjectNames": "audit_trigger ON public.tt, audit_trigger ON schema2.tt"
			},
			{
				"ObjectType": "MVIEW",
				"TotalCount": 3,
				"ObjectNames": "test_views.xyz_mview, test_views.abc_mview, test_views.mv1"
			},
			{
				"ObjectType": "RULE",
				"TotalCount": 4,
				"ObjectNames": "protect_test_views_v1, protect_test_views_v2, protect_test_views_v3, protect_test_views_view_table1"
			},
			{
				"ObjectType": "POLICY",
				"TotalCount": 4,
				"ObjectNames": "policy_test_fine ON public.test_exclude_basic, policy_test_fine_2 ON public.employees2, policy_test_report ON public.test_xml_type, policy_test_report ON schema2.test_xml_type"
			}
		]
	},
	"Sizing": {
		"SizingRecommendation": {
			"ColocatedTables": [
				"public.documents",
				"public.orders2",
				"public.inet_type",
				"public.london",
				"public.test_exclude_basic",
				"public.tbl_unlogged",
				"public.employees2",
				"public.ts_query_table",
				"public.parent_table",
				"public.child_table",
				"public.mixed_data_types_table2",
				"public.sydney",
				"public.boston",
				"schema2.orders2",
				"schema2.sydney",
				"schema2.employees2",
				"schema2.mixed_data_types_table2",
				"schema2.london",
				"schema2.tbl_unlogged",
				"schema2.boston",
				"schema2.child_table",
				"schema2.ext_test",
				"schema2.parent_table",
				"schema2.tt",
				"public.Case_Sensitive_Columns",
				"public.Mixed_Case_Table_Name_Test",
				"public.session_log2",
				"public.session_log",
				"public.products",
				"public.test_xml_type",
				"public.c",
				"public.ext_test",
				"public.with_example1",
				"public.session_log1",
				"public.audit",
				"public.Recipients",
				"public.tt",
				"public.with_example2",
				"public.orders",
				"public.WITH",
				"public.foo",
				"schema2.with_example1",
				"schema2.Recipients",
				"schema2.products",
				"schema2.session_log1",
				"schema2.orders",
				"schema2.audit",
				"schema2.with_example2",
				"schema2.test_xml_type",
				"schema2.Mixed_Case_Table_Name_Test",
				"schema2.foo",
				"schema2.c",
				"schema2.WITH",
				"schema2.Case_Sensitive_Columns",
				"schema2.session_log",
				"schema2.session_log2",
				"test_views.xyz_mview",
				"test_views.abc_mview",
				"test_views.mv1",
				"test_views.view_table1",
				"test_views.view_table2"
			],
			"ColocatedReasoning": "Recommended instance type with 4 vCPU and 16 GiB memory could fit 69 objects (61 tables/materialized views and 8 explicit/implicit indexes) with 0.00 MB size and throughput requirement of 0 reads/sec and 0 writes/sec as colocated. Rest 24 objects (5 tables/materialized views and 19 explicit/implicit indexes) with 0.00 MB size and throughput requirement of 0 reads/sec and 0 writes/sec need to be migrated as range partitioned tables. Non leaf partition tables/indexes and unsupported tables/indexes were not considered.",
			"ShardedTables": [
				"public.combined_tbl",
				"public.mixed_data_types_table1",
				"public.test_jsonb",
				"public.citext_type",
				"schema2.mixed_data_types_table1"
			],
			"NumNodes": 3,
			"VCPUsPerInstance": 4,
			"MemoryPerInstance": 16,
			"OptimalSelectConnectionsPerNode": 8,
			"OptimalInsertConnectionsPerNode": 12,
			"EstimatedTimeInMinForImport": 1,
			"ParallelVoyagerJobs": 1
		},
		"FailureReasoning": ""
	},
	"UnsupportedDataTypes": [
		{
			"SchemaName": "schema2",
			"TableName": "mixed_data_types_table1",
			"ColumnName": "snapshot_data",
			"DataType": "txid_snapshot"
		},
		{
			"SchemaName": "schema2",
			"TableName": "test_xml_type",
			"ColumnName": "data",
			"DataType": "xml"
		},
		{
			"SchemaName": "public",
			"TableName": "combined_tbl",
			"ColumnName": "lsn",
			"DataType": "pg_lsn"
		},
		{
			"SchemaName": "public",
			"TableName": "mixed_data_types_table1",
			"ColumnName": "snapshot_data",
			"DataType": "txid_snapshot"
		},
		{
			"SchemaName": "public",
			"TableName": "mixed_data_types_table2",
			"ColumnName": "lsn_data",
			"DataType": "pg_lsn"
		},
		{
			"SchemaName": "public",
			"TableName": "test_xml_type",
			"ColumnName": "data",
			"DataType": "xml"
		},
		{
			"SchemaName": "schema2",
			"TableName": "mixed_data_types_table2",
			"ColumnName": "lsn_data",
			"DataType": "pg_lsn"
		}
	],
	"UnsupportedDataTypesDesc": "Data types of the source database that are not supported on the target YugabyteDB.",
	"UnsupportedFeatures": [
		{
			"FeatureName": "GIST indexes",
			"Objects": [
				{
					"ObjectName": "idx_box_data ON public.mixed_data_types_table1",
					"SqlStatement": "CREATE INDEX idx_box_data ON public.mixed_data_types_table1 USING gist (box_data);"
				},
				{
					"ObjectName": "idx_point_data ON public.mixed_data_types_table1",
					"SqlStatement": "CREATE INDEX idx_point_data ON public.mixed_data_types_table1 USING gist (point_data);"
				},
				{
					"ObjectName": "idx_box_data ON schema2.mixed_data_types_table1",
					"SqlStatement": "CREATE INDEX idx_box_data ON schema2.mixed_data_types_table1 USING gist (box_data);"
				},
				{
					"ObjectName": "idx_point_data ON schema2.mixed_data_types_table1",
					"SqlStatement": "CREATE INDEX idx_point_data ON schema2.mixed_data_types_table1 USING gist (point_data);"
				}
			],
			"DocsLink": "https://docs.yugabyte.com/preview/yugabyte-voyager/known-issues/postgresql/#gist-brin-and-spgist-index-types-are-not-supported"
		},
		{
			"FeatureName": "BRIN indexes",
			"Objects": [
				{
					"ObjectName": "idx_box_data_brin ON public.mixed_data_types_table1",
					"SqlStatement": "CREATE INDEX idx_box_data_brin ON public.mixed_data_types_table1 USING brin (box_data);"
				}
			],
			"DocsLink": "https://docs.yugabyte.com/preview/yugabyte-voyager/known-issues/postgresql/#gist-brin-and-spgist-index-types-are-not-supported"
		},
		{
			"FeatureName": "SPGIST indexes",
			"Objects": [
				{
					"ObjectName": "idx_box_data_spgist ON schema2.mixed_data_types_table1",
					"SqlStatement": "CREATE INDEX idx_box_data_spgist ON schema2.mixed_data_types_table1 USING spgist (box_data);"
				}
			],
			"DocsLink": "https://docs.yugabyte.com/preview/yugabyte-voyager/known-issues/postgresql/#gist-brin-and-spgist-index-types-are-not-supported"
		},
		{
			"FeatureName": "Constraint triggers",
			"Objects": [
				{
					"ObjectName": "enforce_shipped_date_constraint ON public.orders2",
					"SqlStatement": "CREATE CONSTRAINT TRIGGER enforce_shipped_date_constraint AFTER UPDATE ON public.orders2 NOT DEFERRABLE INITIALLY IMMEDIATE FOR EACH ROW WHEN ((((new.status)::text = 'shipped'::text) AND (new.shipped_date IS NULL))) EXECUTE FUNCTION public.prevent_update_shipped_without_date();"
				},
				{
					"ObjectName": "enforce_shipped_date_constraint ON schema2.orders2",
					"SqlStatement": "CREATE CONSTRAINT TRIGGER enforce_shipped_date_constraint AFTER UPDATE ON schema2.orders2 NOT DEFERRABLE INITIALLY IMMEDIATE FOR EACH ROW WHEN ((((new.status)::text = 'shipped'::text) AND (new.shipped_date IS NULL))) EXECUTE FUNCTION schema2.prevent_update_shipped_without_date();"
				}
			],
			"DocsLink": "https://docs.yugabyte.com/preview/yugabyte-voyager/known-issues/postgresql/#constraint-trigger-is-not-supported"
		},
		{
			"FeatureName": "Inherited tables",
			"Objects": [
				{
					"ObjectName": "public.child_table",
					"SqlStatement": "CREATE TABLE public.child_table (\n    specific_column1 date\n)\nINHERITS (public.parent_table);"
				},
				{
					"ObjectName": "schema2.child_table",
					"SqlStatement": "CREATE TABLE schema2.child_table (\n    specific_column1 date\n)\nINHERITS (schema2.parent_table);"
				}
			],
			"DocsLink": "https://docs.yugabyte.com/preview/yugabyte-voyager/known-issues/postgresql/#table-inheritance-is-not-supported"
		},
		{
			"FeatureName": "Tables with stored generated columns",
			"Objects": [
				{
					"ObjectName": "public.employees2",
					"SqlStatement": "CREATE TABLE public.employees2 (\n    id integer NOT NULL,\n    first_name character varying(50) NOT NULL,\n    last_name character varying(50) NOT NULL,\n    full_name character varying(101) GENERATED ALWAYS AS ((((first_name)::text || ' '::text) || (last_name)::text)) STORED,\n    department character varying(50)\n);"
				},
				{
					"ObjectName": "schema2.employees2",
					"SqlStatement": "CREATE TABLE schema2.employees2 (\n    id integer NOT NULL,\n    first_name character varying(50) NOT NULL,\n    last_name character varying(50) NOT NULL,\n    full_name character varying(101) GENERATED ALWAYS AS ((((first_name)::text || ' '::text) || (last_name)::text)) STORED,\n    department character varying(50)\n);"
				}
			],
			"DocsLink": "https://docs.yugabyte.com/preview/yugabyte-voyager/known-issues/postgresql/#generated-always-as-stored-type-column-is-not-supported"
		},
		{
			"FeatureName": "Conversion objects",
			"Objects": []
		},
		{
			"FeatureName": "Gin indexes on multi-columns",
			"Objects": []
		},
		{
			"FeatureName": "Setting attribute=value on column",
			"Objects": []
		},
		{
			"FeatureName": "Disabling rule on table",
			"Objects": []
		},
		{
			"FeatureName": "Clustering table on index",
			"Objects": []
		},
		{
			"FeatureName": "Storage parameters in DDLs",
			"Objects": []
		},
		{
			"FeatureName": "Extensions",
			"Objects": []
		},
		{
			"FeatureName": "Exclusion constraints",
			"Objects": [
				{
					"ObjectName": "public.test_exclude_basic",
					"SqlStatement": "ALTER TABLE ONLY public.test_exclude_basic\n    ADD CONSTRAINT no_same_name_address EXCLUDE USING btree (name WITH =, address WITH =);"
				}
			],
			"DocsLink": "https://docs.yugabyte.com/preview/yugabyte-voyager/known-issues/postgresql/#exclusion-constraints-is-not-supported"
		},
		{
			"FeatureName": "Deferrable constraints",
			"Objects": [
				{
					"ObjectName": "public.orders2",
					"SqlStatement": "ALTER TABLE ONLY public.orders2\n    ADD CONSTRAINT orders2_order_number_key UNIQUE (order_number) DEFERRABLE;"
				},
				{
					"ObjectName": "schema2.orders2",
					"SqlStatement": "ALTER TABLE ONLY schema2.orders2\n    ADD CONSTRAINT orders2_order_number_key UNIQUE (order_number) DEFERRABLE;"
				}
			],
			"DocsLink": "https://docs.yugabyte.com/preview/yugabyte-voyager/known-issues/postgresql/#deferrable-constraint-on-constraints-other-than-foreign-keys-is-not-supported"
		},
		{
			"FeatureName": "View with check option",
			"Objects": [
				{
					"ObjectName": "public.sales_employees",
					"SqlStatement": "CREATE VIEW public.sales_employees AS\n SELECT employees2.id,\n    employees2.first_name,\n    employees2.last_name,\n    employees2.full_name\n   FROM public.employees2\n  WHERE ((employees2.department)::text = 'sales'::text)\n  WITH CASCADED CHECK OPTION;"
				},
				{
					"ObjectName": "schema2.sales_employees",
					"SqlStatement": "CREATE VIEW schema2.sales_employees AS\n SELECT employees2.id,\n    employees2.first_name,\n    employees2.last_name,\n    employees2.full_name\n   FROM schema2.employees2\n  WHERE ((employees2.department)::text = 'sales'::text)\n  WITH CASCADED CHECK OPTION;"
				}
			],
			"DocsLink": "https://docs.yugabyte.com/preview/yugabyte-voyager/known-issues/postgresql/#view-with-check-option-is-not-supported"
		},
		{
			"FeatureName": "Index on complex datatypes",
			"Objects": [
				{
					"ObjectName": "CITEXT: idx_citext ON public.citext_type",
					"SqlStatement": "CREATE INDEX idx_citext ON public.citext_type USING btree (data);"
				},
				{
					"ObjectName": "TSVECTOR: tsvector_idx ON public.documents",
					"SqlStatement": "CREATE INDEX tsvector_idx ON public.documents USING btree (title_tsvector, id);"
				},
				{
					"ObjectName": "TSQUERY: tsquery_idx ON public.ts_query_table",
					"SqlStatement": "CREATE INDEX tsquery_idx ON public.ts_query_table USING btree (query);"
				},
				{
					"ObjectName": "JSONB: idx_json ON public.test_jsonb",
					"SqlStatement": "CREATE INDEX idx_json ON public.test_jsonb USING btree (data);"
				},
				{
					"ObjectName": "JSONB: idx_json2 ON public.test_jsonb",
					"SqlStatement": "CREATE INDEX idx_json2 ON public.test_jsonb USING btree (((data2)::jsonb));"
				},
				{
					"ObjectName": "INET: idx_inet ON public.inet_type",
					"SqlStatement": "CREATE INDEX idx_inet ON public.inet_type USING btree (data);"
				},
				{
					"ObjectName": "MACADDR: idx2 ON public.combined_tbl",
					"SqlStatement": "CREATE INDEX idx2 ON public.combined_tbl USING btree (maddr);"
				},
				{
					"ObjectName": "MACADDR8: idx3 ON public.combined_tbl",
					"SqlStatement": "CREATE INDEX idx3 ON public.combined_tbl USING btree (maddr8);"
				},
				{
					"ObjectName": "CIDR: idx1 ON public.combined_tbl",
					"SqlStatement": "CREATE INDEX idx1 ON public.combined_tbl USING btree (c);"
				},
				{
					"ObjectName": "BIT: idx5 ON public.combined_tbl",
					"SqlStatement": "CREATE INDEX idx5 ON public.combined_tbl USING btree (bitt);"
				},
				{
					"ObjectName": "VARBIT: idx6 ON public.combined_tbl",
					"SqlStatement": "CREATE INDEX idx6 ON public.combined_tbl USING btree (bittv);"
				},
				{
					"ObjectName": "PG_LSN: idx4 ON public.combined_tbl",
					"SqlStatement": "CREATE INDEX idx4 ON public.combined_tbl USING btree (lsn);"
				},
				{
					"ObjectName": "ARRAY: idx_array ON public.documents",
					"SqlStatement": "CREATE INDEX idx_array ON public.documents USING btree (list_of_sections);"
				},
				{
					"ObjectName": "USER_DEFINED_TYPE: idx7 ON public.combined_tbl",
					"SqlStatement": "CREATE INDEX idx7 ON public.combined_tbl USING btree (address);"
				}
			],
			"DocsLink": "https://docs.yugabyte.com/preview/yugabyte-voyager/known-issues/postgresql/#indexes-on-some-complex-data-types-are-not-supported"
		},
		{
			"FeatureName": "Unlogged tables",
			"Objects": [
				{
					"ObjectName": "public.tbl_unlogged",
					"SqlStatement": "CREATE UNLOGGED TABLE public.tbl_unlogged (\n    id integer,\n    val text\n);"
				},
				{
					"ObjectName": "schema2.tbl_unlogged",
					"SqlStatement": "CREATE UNLOGGED TABLE schema2.tbl_unlogged (\n    id integer,\n    val text\n);"
				}
			],
			"DocsLink": "https://docs.yugabyte.com/preview/yugabyte-voyager/known-issues/postgresql/#unlogged-table-is-not-supported"
		}
	],
	"UnsupportedFeaturesDesc": "Features of the source database that are not supported on the target YugabyteDB.",
	"TableIndexStats": [
		{
			"SchemaName": "public",
			"ObjectName": "documents",
			"RowCount": 0,
			"ColumnCount": 4,
			"Reads": 0,
			"Writes": 0,
			"ReadsPerSecond": 0,
			"WritesPerSecond": 0,
			"IsIndex": false,
			"ObjectType": "",
			"ParentTableName": null,
			"SizeInBytes": 0
		},
		{
			"SchemaName": "public",
			"ObjectName": "Case_Sensitive_Columns",
			"RowCount": 5,
			"ColumnCount": 6,
			"Reads": 5,
			"Writes": 5,
			"ReadsPerSecond": 0,
			"WritesPerSecond": 0,
			"IsIndex": false,
			"ObjectType": "",
			"ParentTableName": null,
			"SizeInBytes": 8192
		},
		{
			"SchemaName": "public",
			"ObjectName": "Mixed_Case_Table_Name_Test",
			"RowCount": 5,
			"ColumnCount": 6,
			"Reads": 5,
			"Writes": 5,
			"ReadsPerSecond": 0,
			"WritesPerSecond": 0,
			"IsIndex": false,
			"ObjectType": "",
			"ParentTableName": null,
			"SizeInBytes": 8192
		},
		{
			"SchemaName": "public",
			"ObjectName": "orders2",
			"RowCount": 0,
			"ColumnCount": 4,
			"Reads": 0,
			"Writes": 0,
			"ReadsPerSecond": 0,
			"WritesPerSecond": 0,
			"IsIndex": false,
			"ObjectType": "",
			"ParentTableName": null,
			"SizeInBytes": 0
		},
		{
			"SchemaName": "public",
			"ObjectName": "session_log2",
			"RowCount": 100,
			"ColumnCount": 2,
			"Reads": 0,
			"Writes": 100,
			"ReadsPerSecond": 0,
			"WritesPerSecond": 0,
			"IsIndex": false,
			"ObjectType": "",
			"ParentTableName": null,
			"SizeInBytes": 8192
		},
		{
			"SchemaName": "public",
			"ObjectName": "inet_type",
			"RowCount": 0,
			"ColumnCount": 2,
			"Reads": 0,
			"Writes": 0,
			"ReadsPerSecond": 0,
			"WritesPerSecond": 0,
			"IsIndex": false,
			"ObjectType": "",
			"ParentTableName": null,
			"SizeInBytes": 0
		},
		{
			"SchemaName": "public",
			"ObjectName": "london",
			"RowCount": 0,
			"ColumnCount": 4,
			"Reads": 0,
			"Writes": 0,
			"ReadsPerSecond": 0,
			"WritesPerSecond": 0,
			"IsIndex": false,
			"ObjectType": "",
			"ParentTableName": null,
			"SizeInBytes": 0
		},
		{
			"SchemaName": "public",
			"ObjectName": "session_log",
			"RowCount": 100,
			"ColumnCount": 2,
			"Reads": 0,
			"Writes": 100,
			"ReadsPerSecond": 0,
			"WritesPerSecond": 0,
			"IsIndex": false,
			"ObjectType": "",
			"ParentTableName": null,
			"SizeInBytes": 8192
		},
		{
			"SchemaName": "public",
			"ObjectName": "products",
			"RowCount": 3,
			"ColumnCount": 3,
			"Reads": 0,
			"Writes": 3,
			"ReadsPerSecond": 0,
			"WritesPerSecond": 0,
			"IsIndex": false,
			"ObjectType": "",
			"ParentTableName": null,
			"SizeInBytes": 8192
		},
		{
			"SchemaName": "public",
			"ObjectName": "test_xml_type",
			"RowCount": 2,
			"ColumnCount": 2,
			"Reads": 0,
			"Writes": 2,
			"ReadsPerSecond": 0,
			"WritesPerSecond": 0,
			"IsIndex": false,
			"ObjectType": "",
			"ParentTableName": null,
			"SizeInBytes": 8192
		},
		{
			"SchemaName": "public",
			"ObjectName": "c",
			"RowCount": 12,
			"ColumnCount": 3,
			"Reads": 0,
			"Writes": 12,
			"ReadsPerSecond": 0,
			"WritesPerSecond": 0,
			"IsIndex": false,
			"ObjectType": "",
			"ParentTableName": null,
			"SizeInBytes": 8192
		},
		{
			"SchemaName": "public",
			"ObjectName": "test_exclude_basic",
			"RowCount": 0,
			"ColumnCount": 3,
			"Reads": 0,
			"Writes": 0,
			"ReadsPerSecond": 0,
			"WritesPerSecond": 0,
			"IsIndex": false,
			"ObjectType": "",
			"ParentTableName": null,
			"SizeInBytes": 0
		},
		{
			"SchemaName": "public",
			"ObjectName": "ext_test",
			"RowCount": 1,
			"ColumnCount": 2,
			"Reads": 1,
			"Writes": 1,
			"ReadsPerSecond": 0,
			"WritesPerSecond": 0,
			"IsIndex": false,
			"ObjectType": "",
			"ParentTableName": null,
			"SizeInBytes": 8192
		},
		{
			"SchemaName": "public",
			"ObjectName": "with_example1",
			"RowCount": 3,
			"ColumnCount": 2,
			"Reads": 0,
			"Writes": 3,
			"ReadsPerSecond": 0,
			"WritesPerSecond": 0,
			"IsIndex": false,
			"ObjectType": "",
			"ParentTableName": null,
			"SizeInBytes": 8192
		},
		{
			"SchemaName": "public",
			"ObjectName": "combined_tbl",
			"RowCount": 0,
			"ColumnCount": 9,
			"Reads": 0,
			"Writes": 0,
			"ReadsPerSecond": 0,
			"WritesPerSecond": 0,
			"IsIndex": false,
			"ObjectType": "",
			"ParentTableName": null,
			"SizeInBytes": 0
		},
		{
			"SchemaName": "public",
			"ObjectName": "tbl_unlogged",
			"RowCount": 0,
			"ColumnCount": 2,
			"Reads": 0,
			"Writes": 0,
			"ReadsPerSecond": 0,
			"WritesPerSecond": 0,
			"IsIndex": false,
			"ObjectType": "",
			"ParentTableName": null,
			"SizeInBytes": 0
		},
		{
			"SchemaName": "public",
			"ObjectName": "mixed_data_types_table1",
			"RowCount": 0,
			"ColumnCount": 5,
			"Reads": 0,
			"Writes": 0,
			"ReadsPerSecond": 0,
			"WritesPerSecond": 0,
			"IsIndex": false,
			"ObjectType": "",
			"ParentTableName": null,
			"SizeInBytes": 0
		},
		{
			"SchemaName": "public",
			"ObjectName": "test_jsonb",
			"RowCount": 0,
			"ColumnCount": 3,
			"Reads": 0,
			"Writes": 0,
			"ReadsPerSecond": 0,
			"WritesPerSecond": 0,
			"IsIndex": false,
			"ObjectType": "",
			"ParentTableName": null,
			"SizeInBytes": 0
		},
		{
			"SchemaName": "public",
			"ObjectName": "employees2",
			"RowCount": 0,
			"ColumnCount": 5,
			"Reads": 0,
			"Writes": 0,
			"ReadsPerSecond": 0,
			"WritesPerSecond": 0,
			"IsIndex": false,
			"ObjectType": "",
			"ParentTableName": null,
			"SizeInBytes": 0
		},
		{
			"SchemaName": "public",
			"ObjectName": "session_log1",
			"RowCount": 100,
			"ColumnCount": 2,
			"Reads": 0,
			"Writes": 100,
			"ReadsPerSecond": 0,
			"WritesPerSecond": 0,
			"IsIndex": false,
			"ObjectType": "",
			"ParentTableName": null,
			"SizeInBytes": 8192
		},
		{
			"SchemaName": "public",
			"ObjectName": "ts_query_table",
			"RowCount": 0,
			"ColumnCount": 2,
			"Reads": 0,
			"Writes": 0,
			"ReadsPerSecond": 0,
			"WritesPerSecond": 0,
			"IsIndex": false,
			"ObjectType": "",
			"ParentTableName": null,
			"SizeInBytes": 0
		},
		{
			"SchemaName": "public",
			"ObjectName": "audit",
			"RowCount": 4,
			"ColumnCount": 1,
			"Reads": 4,
			"Writes": 4,
			"ReadsPerSecond": 0,
			"WritesPerSecond": 0,
			"IsIndex": false,
			"ObjectType": "",
			"ParentTableName": null,
			"SizeInBytes": 8192
		},
		{
			"SchemaName": "public",
			"ObjectName": "parent_table",
			"RowCount": 0,
			"ColumnCount": 3,
			"Reads": 0,
			"Writes": 0,
			"ReadsPerSecond": 0,
			"WritesPerSecond": 0,
			"IsIndex": false,
			"ObjectType": "",
			"ParentTableName": null,
			"SizeInBytes": 0
		},
		{
			"SchemaName": "public",
			"ObjectName": "Recipients",
			"RowCount": 1,
			"ColumnCount": 4,
			"Reads": 0,
			"Writes": 1,
			"ReadsPerSecond": 0,
			"WritesPerSecond": 0,
			"IsIndex": false,
			"ObjectType": "",
			"ParentTableName": null,
			"SizeInBytes": 8192
		},
		{
			"SchemaName": "public",
			"ObjectName": "tt",
			"RowCount": 8,
			"ColumnCount": 1,
			"Reads": 4,
			"Writes": 8,
			"ReadsPerSecond": 0,
			"WritesPerSecond": 0,
			"IsIndex": false,
			"ObjectType": "",
			"ParentTableName": null,
			"SizeInBytes": 8192
		},
		{
			"SchemaName": "public",
			"ObjectName": "citext_type",
			"RowCount": 0,
			"ColumnCount": 2,
			"Reads": 0,
			"Writes": 0,
			"ReadsPerSecond": 0,
			"WritesPerSecond": 0,
			"IsIndex": false,
			"ObjectType": "",
			"ParentTableName": null,
			"SizeInBytes": 0
		},
		{
			"SchemaName": "public",
			"ObjectName": "child_table",
			"RowCount": 0,
			"ColumnCount": 4,
			"Reads": 0,
			"Writes": 0,
			"ReadsPerSecond": 0,
			"WritesPerSecond": 0,
			"IsIndex": false,
			"ObjectType": "",
			"ParentTableName": null,
			"SizeInBytes": 0
		},
		{
			"SchemaName": "public",
			"ObjectName": "mixed_data_types_table2",
			"RowCount": 0,
			"ColumnCount": 4,
			"Reads": 0,
			"Writes": 0,
			"ReadsPerSecond": 0,
			"WritesPerSecond": 0,
			"IsIndex": false,
			"ObjectType": "",
			"ParentTableName": null,
			"SizeInBytes": 0
		},
		{
			"SchemaName": "public",
			"ObjectName": "with_example2",
			"RowCount": 3,
			"ColumnCount": 2,
			"Reads": 0,
			"Writes": 3,
			"ReadsPerSecond": 0,
			"WritesPerSecond": 0,
			"IsIndex": false,
			"ObjectType": "",
			"ParentTableName": null,
			"SizeInBytes": 8192
		},
		{
			"SchemaName": "public",
			"ObjectName": "orders",
			"RowCount": 3,
			"ColumnCount": 3,
			"Reads": 0,
			"Writes": 3,
			"ReadsPerSecond": 0,
			"WritesPerSecond": 0,
			"IsIndex": false,
			"ObjectType": "",
			"ParentTableName": null,
			"SizeInBytes": 8192
		},
		{
			"SchemaName": "public",
			"ObjectName": "sydney",
			"RowCount": 0,
			"ColumnCount": 4,
			"Reads": 0,
			"Writes": 0,
			"ReadsPerSecond": 0,
			"WritesPerSecond": 0,
			"IsIndex": false,
			"ObjectType": "",
			"ParentTableName": null,
			"SizeInBytes": 0
		},
		{
			"SchemaName": "public",
			"ObjectName": "WITH",
			"RowCount": 3,
			"ColumnCount": 2,
			"Reads": 0,
			"Writes": 3,
			"ReadsPerSecond": 0,
			"WritesPerSecond": 0,
			"IsIndex": false,
			"ObjectType": "",
			"ParentTableName": null,
			"SizeInBytes": 8192
		},
		{
			"SchemaName": "public",
			"ObjectName": "boston",
			"RowCount": 0,
			"ColumnCount": 4,
			"Reads": 0,
			"Writes": 0,
			"ReadsPerSecond": 0,
			"WritesPerSecond": 0,
			"IsIndex": false,
			"ObjectType": "",
			"ParentTableName": null,
			"SizeInBytes": 0
		},
		{
			"SchemaName": "public",
			"ObjectName": "foo",
			"RowCount": 34,
			"ColumnCount": 2,
			"Reads": 0,
			"Writes": 34,
			"ReadsPerSecond": 0,
			"WritesPerSecond": 0,
			"IsIndex": false,
			"ObjectType": "",
			"ParentTableName": null,
			"SizeInBytes": 8192
		},
		{
			"SchemaName": "schema2",
			"ObjectName": "with_example1",
			"RowCount": 3,
			"ColumnCount": 2,
			"Reads": 0,
			"Writes": 3,
			"ReadsPerSecond": 0,
			"WritesPerSecond": 0,
			"IsIndex": false,
			"ObjectType": "",
			"ParentTableName": null,
			"SizeInBytes": 8192
		},
		{
			"SchemaName": "schema2",
			"ObjectName": "Recipients",
			"RowCount": 1,
			"ColumnCount": 4,
			"Reads": 0,
			"Writes": 1,
			"ReadsPerSecond": 0,
			"WritesPerSecond": 0,
			"IsIndex": false,
			"ObjectType": "",
			"ParentTableName": null,
			"SizeInBytes": 8192
		},
		{
			"SchemaName": "schema2",
			"ObjectName": "orders2",
			"RowCount": 0,
			"ColumnCount": 4,
			"Reads": 0,
			"Writes": 0,
			"ReadsPerSecond": 0,
			"WritesPerSecond": 0,
			"IsIndex": false,
			"ObjectType": "",
			"ParentTableName": null,
			"SizeInBytes": 0
		},
		{
			"SchemaName": "schema2",
			"ObjectName": "products",
			"RowCount": 3,
			"ColumnCount": 3,
			"Reads": 0,
			"Writes": 3,
			"ReadsPerSecond": 0,
			"WritesPerSecond": 0,
			"IsIndex": false,
			"ObjectType": "",
			"ParentTableName": null,
			"SizeInBytes": 8192
		},
		{
			"SchemaName": "schema2",
			"ObjectName": "session_log1",
			"RowCount": 100,
			"ColumnCount": 2,
			"Reads": 0,
			"Writes": 100,
			"ReadsPerSecond": 0,
			"WritesPerSecond": 0,
			"IsIndex": false,
			"ObjectType": "",
			"ParentTableName": null,
			"SizeInBytes": 8192
		},
		{
			"SchemaName": "schema2",
			"ObjectName": "orders",
			"RowCount": 3,
			"ColumnCount": 3,
			"Reads": 0,
			"Writes": 3,
			"ReadsPerSecond": 0,
			"WritesPerSecond": 0,
			"IsIndex": false,
			"ObjectType": "",
			"ParentTableName": null,
			"SizeInBytes": 8192
		},
		{
			"SchemaName": "schema2",
			"ObjectName": "sydney",
			"RowCount": 0,
			"ColumnCount": 4,
			"Reads": 0,
			"Writes": 0,
			"ReadsPerSecond": 0,
			"WritesPerSecond": 0,
			"IsIndex": false,
			"ObjectType": "",
			"ParentTableName": null,
			"SizeInBytes": 0
		},
		{
			"SchemaName": "schema2",
			"ObjectName": "employees2",
			"RowCount": 0,
			"ColumnCount": 5,
			"Reads": 0,
			"Writes": 0,
			"ReadsPerSecond": 0,
			"WritesPerSecond": 0,
			"IsIndex": false,
			"ObjectType": "",
			"ParentTableName": null,
			"SizeInBytes": 0
		},
		{
			"SchemaName": "schema2",
			"ObjectName": "mixed_data_types_table2",
			"RowCount": 0,
			"ColumnCount": 4,
			"Reads": 0,
			"Writes": 0,
			"ReadsPerSecond": 0,
			"WritesPerSecond": 0,
			"IsIndex": false,
			"ObjectType": "",
			"ParentTableName": null,
			"SizeInBytes": 0
		},
		{
			"SchemaName": "schema2",
			"ObjectName": "audit",
			"RowCount": 4,
			"ColumnCount": 1,
			"Reads": 4,
			"Writes": 4,
			"ReadsPerSecond": 0,
			"WritesPerSecond": 0,
			"IsIndex": false,
			"ObjectType": "",
			"ParentTableName": null,
			"SizeInBytes": 8192
		},
		{
			"SchemaName": "schema2",
			"ObjectName": "with_example2",
			"RowCount": 3,
			"ColumnCount": 2,
			"Reads": 0,
			"Writes": 3,
			"ReadsPerSecond": 0,
			"WritesPerSecond": 0,
			"IsIndex": false,
			"ObjectType": "",
			"ParentTableName": null,
			"SizeInBytes": 8192
		},
		{
			"SchemaName": "schema2",
			"ObjectName": "test_xml_type",
			"RowCount": 2,
			"ColumnCount": 2,
			"Reads": 0,
			"Writes": 2,
			"ReadsPerSecond": 0,
			"WritesPerSecond": 0,
			"IsIndex": false,
			"ObjectType": "",
			"ParentTableName": null,
			"SizeInBytes": 8192
		},
		{
			"SchemaName": "schema2",
			"ObjectName": "mixed_data_types_table1",
			"RowCount": 0,
			"ColumnCount": 5,
			"Reads": 0,
			"Writes": 0,
			"ReadsPerSecond": 0,
			"WritesPerSecond": 0,
			"IsIndex": false,
			"ObjectType": "",
			"ParentTableName": null,
			"SizeInBytes": 0
		},
		{
			"SchemaName": "schema2",
			"ObjectName": "Mixed_Case_Table_Name_Test",
			"RowCount": 5,
			"ColumnCount": 6,
			"Reads": 5,
			"Writes": 5,
			"ReadsPerSecond": 0,
			"WritesPerSecond": 0,
			"IsIndex": false,
			"ObjectType": "",
			"ParentTableName": null,
			"SizeInBytes": 8192
		},
		{
			"SchemaName": "schema2",
			"ObjectName": "london",
			"RowCount": 0,
			"ColumnCount": 4,
			"Reads": 0,
			"Writes": 0,
			"ReadsPerSecond": 0,
			"WritesPerSecond": 0,
			"IsIndex": false,
			"ObjectType": "",
			"ParentTableName": null,
			"SizeInBytes": 0
		},
		{
			"SchemaName": "schema2",
			"ObjectName": "tbl_unlogged",
			"RowCount": 0,
			"ColumnCount": 2,
			"Reads": 0,
			"Writes": 0,
			"ReadsPerSecond": 0,
			"WritesPerSecond": 0,
			"IsIndex": false,
			"ObjectType": "",
			"ParentTableName": null,
			"SizeInBytes": 0
		},
		{
			"SchemaName": "schema2",
			"ObjectName": "foo",
			"RowCount": 34,
			"ColumnCount": 2,
			"Reads": 0,
			"Writes": 34,
			"ReadsPerSecond": 0,
			"WritesPerSecond": 0,
			"IsIndex": false,
			"ObjectType": "",
			"ParentTableName": null,
			"SizeInBytes": 8192
		},
		{
			"SchemaName": "schema2",
			"ObjectName": "boston",
			"RowCount": 0,
			"ColumnCount": 4,
			"Reads": 0,
			"Writes": 0,
			"ReadsPerSecond": 0,
			"WritesPerSecond": 0,
			"IsIndex": false,
			"ObjectType": "",
			"ParentTableName": null,
			"SizeInBytes": 0
		},
		{
			"SchemaName": "schema2",
			"ObjectName": "c",
			"RowCount": 12,
			"ColumnCount": 3,
			"Reads": 0,
			"Writes": 12,
			"ReadsPerSecond": 0,
			"WritesPerSecond": 0,
			"IsIndex": false,
			"ObjectType": "",
			"ParentTableName": null,
			"SizeInBytes": 8192
		},
		{
			"SchemaName": "schema2",
			"ObjectName": "WITH",
			"RowCount": 3,
			"ColumnCount": 2,
			"Reads": 0,
			"Writes": 3,
			"ReadsPerSecond": 0,
			"WritesPerSecond": 0,
			"IsIndex": false,
			"ObjectType": "",
			"ParentTableName": null,
			"SizeInBytes": 8192
		},
		{
			"SchemaName": "schema2",
			"ObjectName": "child_table",
			"RowCount": 0,
			"ColumnCount": 4,
			"Reads": 0,
			"Writes": 0,
			"ReadsPerSecond": 0,
			"WritesPerSecond": 0,
			"IsIndex": false,
			"ObjectType": "",
			"ParentTableName": null,
			"SizeInBytes": 0
		},
		{
			"SchemaName": "schema2",
			"ObjectName": "ext_test",
			"RowCount": 0,
			"ColumnCount": 2,
			"Reads": 0,
			"Writes": 0,
			"ReadsPerSecond": 0,
			"WritesPerSecond": 0,
			"IsIndex": false,
			"ObjectType": "",
			"ParentTableName": null,
			"SizeInBytes": 0
		},
		{
			"SchemaName": "schema2",
			"ObjectName": "Case_Sensitive_Columns",
			"RowCount": 5,
			"ColumnCount": 6,
			"Reads": 5,
			"Writes": 5,
			"ReadsPerSecond": 0,
			"WritesPerSecond": 0,
			"IsIndex": false,
			"ObjectType": "",
			"ParentTableName": null,
			"SizeInBytes": 8192
		},
		{
			"SchemaName": "schema2",
			"ObjectName": "session_log",
			"RowCount": 100,
			"ColumnCount": 2,
			"Reads": 0,
			"Writes": 100,
			"ReadsPerSecond": 0,
			"WritesPerSecond": 0,
			"IsIndex": false,
			"ObjectType": "",
			"ParentTableName": null,
			"SizeInBytes": 8192
		},
		{
			"SchemaName": "schema2",
			"ObjectName": "parent_table",
			"RowCount": 0,
			"ColumnCount": 3,
			"Reads": 0,
			"Writes": 0,
			"ReadsPerSecond": 0,
			"WritesPerSecond": 0,
			"IsIndex": false,
			"ObjectType": "",
			"ParentTableName": null,
			"SizeInBytes": 0
		},
		{
			"SchemaName": "schema2",
			"ObjectName": "tt",
			"RowCount": 0,
			"ColumnCount": 1,
			"Reads": 0,
			"Writes": 0,
			"ReadsPerSecond": 0,
			"WritesPerSecond": 0,
			"IsIndex": false,
			"ObjectType": "",
			"ParentTableName": null,
			"SizeInBytes": 0
		},
		{
			"SchemaName": "schema2",
			"ObjectName": "session_log2",
			"RowCount": 100,
			"ColumnCount": 2,
			"Reads": 0,
			"Writes": 100,
			"ReadsPerSecond": 0,
			"WritesPerSecond": 0,
			"IsIndex": false,
			"ObjectType": "",
			"ParentTableName": null,
			"SizeInBytes": 8192
		},
		{
			"SchemaName": "test_views",
			"ObjectName": "xyz_mview",
			"RowCount": 4,
			"ColumnCount": 2,
			"Reads": 14,
			"Writes": 7,
			"ReadsPerSecond": 0,
			"WritesPerSecond": 0,
			"IsIndex": false,
			"ObjectType": "",
			"ParentTableName": null,
			"SizeInBytes": 8192
		},
		{
			"SchemaName": "test_views",
			"ObjectName": "abc_mview",
			"RowCount": 4,
			"ColumnCount": 2,
			"Reads": 7,
			"Writes": 7,
			"ReadsPerSecond": 0,
			"WritesPerSecond": 0,
			"IsIndex": false,
			"ObjectType": "",
			"ParentTableName": null,
			"SizeInBytes": 8192
		},
		{
			"SchemaName": "test_views",
			"ObjectName": "mv1",
			"RowCount": 4,
			"ColumnCount": 2,
			"Reads": 7,
			"Writes": 7,
			"ReadsPerSecond": 0,
			"WritesPerSecond": 0,
			"IsIndex": false,
			"ObjectType": "",
			"ParentTableName": null,
			"SizeInBytes": 8192
		},
		{
			"SchemaName": "test_views",
			"ObjectName": "view_table1",
			"RowCount": 11,
			"ColumnCount": 6,
			"Reads": 72,
			"Writes": 11,
			"ReadsPerSecond": 0,
			"WritesPerSecond": 0,
			"IsIndex": false,
			"ObjectType": "",
			"ParentTableName": null,
			"SizeInBytes": 8192
		},
		{
			"SchemaName": "test_views",
			"ObjectName": "view_table2",
			"RowCount": 9,
			"ColumnCount": 6,
			"Reads": 18,
			"Writes": 9,
			"ReadsPerSecond": 0,
			"WritesPerSecond": 0,
			"IsIndex": false,
			"ObjectType": "",
			"ParentTableName": null,
			"SizeInBytes": 8192
		},
		{
			"SchemaName": "public",
			"ObjectName": "idx_box_data_brin",
			"RowCount": null,
			"ColumnCount": 1,
			"Reads": 0,
			"Writes": 0,
			"ReadsPerSecond": 0,
			"WritesPerSecond": 0,
			"IsIndex": true,
			"ObjectType": "",
			"ParentTableName": "public.mixed_data_types_table1",
			"SizeInBytes": 24576
		},
		{
			"SchemaName": "public",
			"ObjectName": "idx_box_data",
			"RowCount": null,
			"ColumnCount": 1,
			"Reads": 0,
			"Writes": 0,
			"ReadsPerSecond": 0,
			"WritesPerSecond": 0,
			"IsIndex": true,
			"ObjectType": "",
			"ParentTableName": "public.mixed_data_types_table1",
			"SizeInBytes": 8192
		},
		{
			"SchemaName": "public",
			"ObjectName": "idx_point_data",
			"RowCount": null,
			"ColumnCount": 1,
			"Reads": 0,
			"Writes": 0,
			"ReadsPerSecond": 0,
			"WritesPerSecond": 0,
			"IsIndex": true,
			"ObjectType": "",
			"ParentTableName": "public.mixed_data_types_table1",
			"SizeInBytes": 8192
		},
		{
			"SchemaName": "public",
			"ObjectName": "orders2_order_number_key",
			"RowCount": null,
			"ColumnCount": 1,
			"Reads": 0,
			"Writes": 0,
			"ReadsPerSecond": 0,
			"WritesPerSecond": 0,
			"IsIndex": true,
			"ObjectType": "",
			"ParentTableName": "public.orders2",
			"SizeInBytes": 8192
		},
		{
			"SchemaName": "public",
			"ObjectName": "no_same_name_address",
			"RowCount": null,
			"ColumnCount": 2,
			"Reads": 0,
			"Writes": 0,
			"ReadsPerSecond": 0,
			"WritesPerSecond": 0,
			"IsIndex": true,
			"ObjectType": "",
			"ParentTableName": "public.test_exclude_basic",
			"SizeInBytes": 8192
		},
		{
			"SchemaName": "public",
			"ObjectName": "idx_valid",
			"RowCount": null,
			"ColumnCount": 1,
			"Reads": 0,
			"Writes": 0,
			"ReadsPerSecond": 0,
			"WritesPerSecond": 0,
			"IsIndex": true,
			"ObjectType": "",
			"ParentTableName": "public.test_jsonb",
			"SizeInBytes": 8192
		},
		{
			"SchemaName": "public",
			"ObjectName": "idx_json2",
			"RowCount": null,
			"ColumnCount": 1,
			"Reads": 0,
			"Writes": 0,
			"ReadsPerSecond": 0,
			"WritesPerSecond": 0,
			"IsIndex": true,
			"ObjectType": "",
			"ParentTableName": "public.test_jsonb",
			"SizeInBytes": 8192
		},
		{
			"SchemaName": "public",
			"ObjectName": "idx_json",
			"RowCount": null,
			"ColumnCount": 1,
			"Reads": 0,
			"Writes": 0,
			"ReadsPerSecond": 0,
			"WritesPerSecond": 0,
			"IsIndex": true,
			"ObjectType": "",
			"ParentTableName": "public.test_jsonb",
			"SizeInBytes": 8192
		},
		{
			"SchemaName": "public",
			"ObjectName": "idx_inet1",
			"RowCount": null,
			"ColumnCount": 1,
			"Reads": 0,
			"Writes": 0,
			"ReadsPerSecond": 0,
			"WritesPerSecond": 0,
			"IsIndex": true,
			"ObjectType": "",
			"ParentTableName": "public.inet_type",
			"SizeInBytes": 8192
		},
		{
			"SchemaName": "public",
			"ObjectName": "idx_inet",
			"RowCount": null,
			"ColumnCount": 1,
			"Reads": 0,
			"Writes": 0,
			"ReadsPerSecond": 0,
			"WritesPerSecond": 0,
			"IsIndex": true,
			"ObjectType": "",
			"ParentTableName": "public.inet_type",
			"SizeInBytes": 8192
		},
		{
			"SchemaName": "public",
			"ObjectName": "idx_citext2",
			"RowCount": null,
			"ColumnCount": 1,
			"Reads": 0,
			"Writes": 0,
			"ReadsPerSecond": 0,
			"WritesPerSecond": 0,
			"IsIndex": true,
			"ObjectType": "",
			"ParentTableName": "public.citext_type",
			"SizeInBytes": 8192
		},
		{
			"SchemaName": "public",
			"ObjectName": "idx_citext1",
			"RowCount": null,
			"ColumnCount": 1,
			"Reads": 0,
			"Writes": 0,
			"ReadsPerSecond": 0,
			"WritesPerSecond": 0,
			"IsIndex": true,
			"ObjectType": "",
			"ParentTableName": "public.citext_type",
			"SizeInBytes": 8192
		},
		{
			"SchemaName": "public",
			"ObjectName": "idx_citext",
			"RowCount": null,
			"ColumnCount": 1,
			"Reads": 0,
			"Writes": 0,
			"ReadsPerSecond": 0,
			"WritesPerSecond": 0,
			"IsIndex": true,
			"ObjectType": "",
			"ParentTableName": "public.citext_type",
			"SizeInBytes": 8192
		},
		{
			"SchemaName": "public",
			"ObjectName": "idx_array",
			"RowCount": null,
			"ColumnCount": 1,
			"Reads": 0,
			"Writes": 0,
			"ReadsPerSecond": 0,
			"WritesPerSecond": 0,
			"IsIndex": true,
			"ObjectType": "",
			"ParentTableName": "public.documents",
			"SizeInBytes": 8192
		},
		{
			"SchemaName": "public",
			"ObjectName": "tsvector_idx",
			"RowCount": null,
			"ColumnCount": 2,
			"Reads": 0,
			"Writes": 0,
			"ReadsPerSecond": 0,
			"WritesPerSecond": 0,
			"IsIndex": true,
			"ObjectType": "",
			"ParentTableName": "public.documents",
			"SizeInBytes": 8192
		},
		{
			"SchemaName": "public",
			"ObjectName": "tsquery_idx",
			"RowCount": null,
			"ColumnCount": 1,
			"Reads": 0,
			"Writes": 0,
			"ReadsPerSecond": 0,
			"WritesPerSecond": 0,
			"IsIndex": true,
			"ObjectType": "",
			"ParentTableName": "public.ts_query_table",
			"SizeInBytes": 8192
		},
		{
			"SchemaName": "public",
			"ObjectName": "idx7",
			"RowCount": null,
			"ColumnCount": 1,
			"Reads": 0,
			"Writes": 0,
			"ReadsPerSecond": 0,
			"WritesPerSecond": 0,
			"IsIndex": true,
			"ObjectType": "",
			"ParentTableName": "public.combined_tbl",
			"SizeInBytes": 8192
		},
		{
			"SchemaName": "public",
			"ObjectName": "idx6",
			"RowCount": null,
			"ColumnCount": 1,
			"Reads": 0,
			"Writes": 0,
			"ReadsPerSecond": 0,
			"WritesPerSecond": 0,
			"IsIndex": true,
			"ObjectType": "",
			"ParentTableName": "public.combined_tbl",
			"SizeInBytes": 8192
		},
		{
			"SchemaName": "public",
			"ObjectName": "idx5",
			"RowCount": null,
			"ColumnCount": 1,
			"Reads": 0,
			"Writes": 0,
			"ReadsPerSecond": 0,
			"WritesPerSecond": 0,
			"IsIndex": true,
			"ObjectType": "",
			"ParentTableName": "public.combined_tbl",
			"SizeInBytes": 8192
		},
		{
			"SchemaName": "public",
			"ObjectName": "idx4",
			"RowCount": null,
			"ColumnCount": 1,
			"Reads": 0,
			"Writes": 0,
			"ReadsPerSecond": 0,
			"WritesPerSecond": 0,
			"IsIndex": true,
			"ObjectType": "",
			"ParentTableName": "public.combined_tbl",
			"SizeInBytes": 8192
		},
		{
			"SchemaName": "public",
			"ObjectName": "idx3",
			"RowCount": null,
			"ColumnCount": 1,
			"Reads": 0,
			"Writes": 0,
			"ReadsPerSecond": 0,
			"WritesPerSecond": 0,
			"IsIndex": true,
			"ObjectType": "",
			"ParentTableName": "public.combined_tbl",
			"SizeInBytes": 8192
		},
		{
			"SchemaName": "public",
			"ObjectName": "idx2",
			"RowCount": null,
			"ColumnCount": 1,
			"Reads": 0,
			"Writes": 0,
			"ReadsPerSecond": 0,
			"WritesPerSecond": 0,
			"IsIndex": true,
			"ObjectType": "",
			"ParentTableName": "public.combined_tbl",
			"SizeInBytes": 8192
		},
		{
			"SchemaName": "public",
			"ObjectName": "idx1",
			"RowCount": null,
			"ColumnCount": 1,
			"Reads": 0,
			"Writes": 0,
			"ReadsPerSecond": 0,
			"WritesPerSecond": 0,
			"IsIndex": true,
			"ObjectType": "",
			"ParentTableName": "public.combined_tbl",
			"SizeInBytes": 8192
		},
		{
			"SchemaName": "schema2",
			"ObjectName": "idx_box_data_spgist",
			"RowCount": null,
			"ColumnCount": 1,
			"Reads": 0,
			"Writes": 0,
			"ReadsPerSecond": 0,
			"WritesPerSecond": 0,
			"IsIndex": true,
			"ObjectType": "",
			"ParentTableName": "schema2.mixed_data_types_table1",
			"SizeInBytes": 24576
		},
		{
			"SchemaName": "schema2",
			"ObjectName": "idx_box_data",
			"RowCount": null,
			"ColumnCount": 1,
			"Reads": 0,
			"Writes": 0,
			"ReadsPerSecond": 0,
			"WritesPerSecond": 0,
			"IsIndex": true,
			"ObjectType": "",
			"ParentTableName": "schema2.mixed_data_types_table1",
			"SizeInBytes": 8192
		},
		{
			"SchemaName": "schema2",
			"ObjectName": "idx_point_data",
			"RowCount": null,
			"ColumnCount": 1,
			"Reads": 0,
			"Writes": 0,
			"ReadsPerSecond": 0,
			"WritesPerSecond": 0,
			"IsIndex": true,
			"ObjectType": "",
			"ParentTableName": "schema2.mixed_data_types_table1",
			"SizeInBytes": 8192
		},
		{
			"SchemaName": "schema2",
			"ObjectName": "orders2_order_number_key",
			"RowCount": null,
			"ColumnCount": 1,
			"Reads": 0,
			"Writes": 0,
			"ReadsPerSecond": 0,
			"WritesPerSecond": 0,
			"IsIndex": true,
			"ObjectType": "",
			"ParentTableName": "schema2.orders2",
			"SizeInBytes": 8192
		}
	],
	"Notes": null,
	"MigrationCaveats": [
		{
			"FeatureName": "Alter partitioned tables to add Primary Key",
			"Objects": [
				{
					"ObjectName": "public.sales_region",
					"SqlStatement": "ALTER TABLE ONLY public.sales_region\n    ADD CONSTRAINT sales_region_pkey PRIMARY KEY (id, region);"
				},
				{
					"ObjectName": "schema2.sales_region",
					"SqlStatement": "ALTER TABLE ONLY schema2.sales_region\n    ADD CONSTRAINT sales_region_pkey PRIMARY KEY (id, region);"
				}
			],
			"DocsLink": "https://docs.yugabyte.com/preview/yugabyte-voyager/known-issues/postgresql/#adding-primary-key-to-a-partitioned-table-results-in-an-error",
			"FeatureDescription": "After export schema, the ALTER table should be merged with CREATE table for partitioned tables as alter of partitioned tables to add primary key is not supported."
		},
		{
			"FeatureName": "Foreign tables",
			"Objects": [],
			"FeatureDescription": "During the export schema phase, SERVER and USER MAPPING objects are not exported. These should be manually created to make the foreign tables work."
		},
		{
			"FeatureName": "Policies",
			"Objects": [
				{
					"ObjectName": "policy_test_report ON public.test_xml_type",
					"SqlStatement": "CREATE POLICY policy_test_report ON public.test_xml_type TO test_policy USING (true);"
				},
				{
					"ObjectName": "policy_test_report ON schema2.test_xml_type",
					"SqlStatement": "CREATE POLICY policy_test_report ON schema2.test_xml_type TO test_policy USING (true);"
				}
			],
			"DocsLink": "https://docs.yugabyte.com/preview/yugabyte-voyager/known-issues/postgresql/#policies-on-users-in-source-require-manual-user-creation",
			"FeatureDescription": "There are some policies that are created for certain users/roles. During the export schema phase, USERs and GRANTs are not exported. Therefore, they will have to be manually created before running import schema."
		},
		{
			"FeatureName": "Unsupported Data Types for Live Migration",
			"Objects": [
				{
					"ObjectName": "schema2.mixed_data_types_table1.lseg_data (lseg)",
					"SqlStatement": ""
				},
				{
					"ObjectName": "schema2.mixed_data_types_table2.path_data (path)",
					"SqlStatement": ""
				},
				{
					"ObjectName": "public.mixed_data_types_table2.path_data (path)",
					"SqlStatement": ""
				},
				{
					"ObjectName": "schema2.mixed_data_types_table2.lseg_data (lseg)",
					"SqlStatement": ""
				},
				{
					"ObjectName": "public.mixed_data_types_table2.lseg_data (lseg)",
					"SqlStatement": ""
				},
				{
					"ObjectName": "public.mixed_data_types_table1.lseg_data (lseg)",
					"SqlStatement": ""
				},
				{
					"ObjectName": "public.mixed_data_types_table1.point_data (point)",
					"SqlStatement": ""
				},
				{
					"ObjectName": "schema2.mixed_data_types_table1.box_data (box)",
					"SqlStatement": ""
				},
				{
					"ObjectName": "schema2.mixed_data_types_table1.point_data (point)",
					"SqlStatement": ""
				},
				{
					"ObjectName": "public.mixed_data_types_table1.box_data (box)",
					"SqlStatement": ""
				}
			],
			"DocsLink": "https://docs.yugabyte.com/preview/yugabyte-voyager/known-issues/postgresql/#unsupported-datatypes-by-voyager-during-live-migration",
			"FeatureDescription": "There are some data types in the schema that are not supported by live migration of data. These columns will be excluded when exporting and importing data in live migration workflows."
		},
		{
			"FeatureName": "Unsupported Data Types for Live Migration with Fall-forward/Fallback",
			"Objects": [
				{
					"ObjectName": "public.documents.content_tsvector (tsvector)",
					"SqlStatement": ""
				},
				{
					"ObjectName": "public.orders.item (public.item_details)",
					"SqlStatement": ""
				},
				{
					"ObjectName": "public.ts_query_table.query (tsquery)",
					"SqlStatement": ""
				},
				{
					"ObjectName": "public.combined_tbl.address (public.address_type)",
					"SqlStatement": ""
				},
				{
					"ObjectName": "public.products.item (public.item_details)",
					"SqlStatement": ""
				},
				{
					"ObjectName": "public.combined_tbl.arr_enum (public.enum_kind[])",
					"SqlStatement": ""
				},
				{
					"ObjectName": "public.documents.title_tsvector (tsvector)",
					"SqlStatement": ""
				},
				{
					"ObjectName": "schema2.products.item (schema2.item_details)",
					"SqlStatement": ""
				},
				{
					"ObjectName": "schema2.orders.item (schema2.item_details)",
					"SqlStatement": ""
				}
			],
			"DocsLink": "https://docs.yugabyte.com/preview/yugabyte-voyager/known-issues/postgresql/#unsupported-datatypes-by-voyager-during-live-migration",
			"FeatureDescription": "There are some data types in the schema that are not supported by live migration with fall-forward/fall-back. These columns will be excluded when exporting and importing data in live migration workflows."
		}
	],
	"UnsupportedQueryConstructs": [
		{
			"ConstructType": "Advisory Locks",
			"Query": "SELECT pg_advisory_lock($1,$2)"
		},
		{
			"ConstructType": "Advisory Locks",
			"Query": "SELECT pg_advisory_unlock($1,$2)"
		},
		{
			"ConstructType": "Advisory Locks",
			"Query": "SELECT pg_advisory_unlock_all()"
		},
		{
			"ConstructType": "Advisory Locks",
			"Query": "SELECT pg_advisory_xact_lock($1,$2)"
		},
		{
			"ConstructType": "System Columns",
			"Query": "SELECT ctid, tableoid, xmin, xmax, cmin, cmax\nFROM employees2"
		},
		{
			"ConstructType": "XML Functions",
			"Query": "SELECT xpath($1, xmlparse(DOCUMENT $2))"
		},
		{
			"ConstructType": "XML Functions",
			"Query": "SELECT xmlserialize(CONTENT xmlelement(NAME \"employee\") AS TEXT)"
		}
	]
}<|MERGE_RESOLUTION|>--- conflicted
+++ resolved
@@ -1,10 +1,6 @@
 {
-<<<<<<< HEAD
-	"VoyagerVersion": "main",
-=======
 	"VoyagerVersion": "IGNORED",
 	"MigrationComplexity": "HIGH",
->>>>>>> 744c9246
 	"SchemaSummary": {
 		"Description": "Objects that will be created on the target YugabyteDB.",
 		"DbName": "pg_assessment_report",
