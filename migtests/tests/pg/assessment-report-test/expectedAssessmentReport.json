{
	"SchemaSummary": {
		"MigrationComplexity": "HIGH",
		"DbName": "pg_assessment_report",
		"SchemaNames": [
			"public",
			"schema2",
			"test_views"
		],
		"DbVersion": "",
		"DatabaseObjects": [
			{
				"ObjectType": "SCHEMA",
				"TotalCount": 3,
				"ObjectNames": "schema2, test_views, public"
			},
			{
				"ObjectType": "EXTENSION",
				"TotalCount": 2,
				"ObjectNames": "pgcrypto, citext"
			},
			{
				"ObjectType": "TYPE",
				"TotalCount": 4,
				"ObjectNames": "public.enum_kind, public.item_details, schema2.enum_kind, schema2.item_details"
			},
			{
				"ObjectType": "DOMAIN",
				"TotalCount": 2,
				"ObjectNames": "public.person_name, schema2.person_name"
			},
			{
				"ObjectType": "SEQUENCE",
				"TotalCount": 26,
				"ObjectNames": "public.ext_test_id_seq, public.mixed_data_types_table2_id_seq, public.with_example1_id_seq, public.\"Recipients_id_seq\", schema2.with_example2_id_seq, test_views.view_table1_id_seq, public.\"Case_Sensitive_Columns_id_seq\", public.\"Mixed_Case_Table_Name_Test_id_seq\", schema2.employees2_id_seq, schema2.ext_test_id_seq, schema2.mixed_data_types_table2_id_seq, test_views.view_table2_id_seq, public.employees2_id_seq, schema2.\"Recipients_id_seq\", schema2.parent_table_id_seq, public.orders2_id_seq, public.parent_table_id_seq, schema2.\"WITH_id_seq\", schema2.orders2_id_seq, public.mixed_data_types_table1_id_seq, schema2.\"Case_Sensitive_Columns_id_seq\", schema2.\"Mixed_Case_Table_Name_Test_id_seq\", schema2.with_example1_id_seq, public.\"WITH_id_seq\", public.with_example2_id_seq, schema2.mixed_data_types_table1_id_seq"
			},
			{
				"ObjectType": "TABLE",
				"TotalCount": 63,
				"ObjectNames": "public.combined_tbl, public.ts_query_table, public.documents, public.citext_type, public.inet_type, public.test_jsonb, public.test_xml_type, schema2.test_xml_type, public.test_exclude_basic, public.sydney, schema2.ext_test, public.session_log2, schema2.audit, public.\"Recipients\", schema2.boston, schema2.mixed_data_types_table2, public.mixed_data_types_table2, schema2.\"Case_Sensitive_Columns\", schema2.employees2, schema2.sydney, schema2.session_log1, schema2.tt, public.audit, public.ext_test, public.session_log1, schema2.child_table, schema2.orders, schema2.products, public.\"Mixed_Case_Table_Name_Test\", public.session_log, public.tt, public.with_example1, schema2.\"Mixed_Case_Table_Name_Test\", schema2.c, public.mixed_data_types_table1, schema2.parent_table, public.employees2, schema2.\"WITH\", schema2.session_log2, schema2.with_example2, public.parent_table, schema2.session_log, public.\"WITH\", public.london, schema2.sales_region, schema2.london, public.products, schema2.foo, public.boston, public.foo, public.orders, schema2.with_example1, test_views.view_table1, public.\"Case_Sensitive_Columns\", public.sales_region, public.child_table, public.orders2, schema2.\"Recipients\", test_views.view_table2, public.c, public.with_example2, schema2.mixed_data_types_table1, schema2.orders2"
			},
			{
				"ObjectType": "INDEX",
				"TotalCount": 21,
				"ObjectNames": "idx1, idx2, idx3, idx4, idx5, idx6, idx_array, idx_box_data, idx_citext, idx_citext1, idx_citext2, idx_inet, idx_inet1, idx_json, idx_json2, idx_point_data, idx_valid, tsquery_idx, tsvector_idx, idx_box_data, idx_point_data"
			},
			{
				"ObjectType": "FUNCTION",
				"TotalCount": 6,
				"ObjectNames": "public.auditlogfunc, public.prevent_update_shipped_without_date, public.total, schema2.auditlogfunc, schema2.prevent_update_shipped_without_date, schema2.total"
			},
			{
				"ObjectType": "AGGREGATE",
				"TotalCount": 2,
				"ObjectNames": "public.inc_sum, schema2.inc_sum"
			},
			{
				"ObjectType": "PROCEDURE",
				"TotalCount": 2,
				"ObjectNames": "public.tt_insert_data, schema2.tt_insert_data"
			},
			{
				"ObjectType": "VIEW",
				"TotalCount": 6,
				"ObjectNames": "test_views.v1, test_views.v2, test_views.v3, test_views.v4, public.sales_employees, schema2.sales_employees"
			},
			{
				"ObjectType": "TRIGGER",
				"TotalCount": 2,
				"ObjectNames": "audit_trigger, audit_trigger"
			},
			{
				"ObjectType": "MVIEW",
				"TotalCount": 3,
				"ObjectNames": "test_views.abc_mview, test_views.mv1, test_views.xyz_mview"
			},
			{
				"ObjectType": "RULE",
				"TotalCount": 4,
				"ObjectNames": "protect_test_views_v1, protect_test_views_v2, protect_test_views_v3, protect_test_views_view_table1"
			},
			{
				"ObjectType": "POLICY",
				"TotalCount": 4,
				"ObjectNames": "policy_test_report, policy_test_report, policy_test_fine, policy_test_fine_2"
			}
		]
	},
	"SchemaSummaryDBObjectsDesc": "Objects that will be created on the target YugabyteDB.",
	"Sizing": {
		"SizingRecommendation": {
			"ColocatedTables": [
				"public.parent_table",
				"public.child_table",
				"public.mixed_data_types_table1",
				"public.mixed_data_types_table2",
				"public.orders2",
				"public.employees2",
				"schema2.parent_table",
				"schema2.child_table",
				"schema2.mixed_data_types_table1",
				"schema2.mixed_data_types_table2",
				"schema2.ext_test",
				"schema2.tt",
				"schema2.orders2",
				"schema2.employees2",
				"public.tbl_unlogged",
				"schema2.tbl_unlogged",
				"public.orders",
				"public.products",
				"public.test_jsonb",
				"public.inet_type",
				"public.citext_type",
				"public.documents",
				"public.ts_query_table",
				"public.Recipients",
				"public.session_log",
				"public.session_log1",
				"public.session_log2",
				"public.Mixed_Case_Table_Name_Test",
				"public.Case_Sensitive_Columns",
				"public.WITH",
				"public.with_example1",
				"public.with_example2",
				"public.ext_test",
				"public.audit",
				"public.tt",
				"public.c",
				"public.foo",
				"schema2.orders",
				"schema2.foo",
				"schema2.products",
				"schema2.Recipients",
				"schema2.session_log",
				"schema2.session_log1",
				"schema2.session_log2",
				"schema2.Mixed_Case_Table_Name_Test",
				"schema2.Case_Sensitive_Columns",
				"schema2.WITH",
				"schema2.with_example1",
				"schema2.with_example2",
				"schema2.audit",
				"schema2.c",
				"test_views.view_table2",
				"test_views.view_table1",
				"public.boston",
				"public.london",
				"public.sydney",
				"schema2.london",
				"schema2.boston",
				"schema2.sydney",
				"public.test_exclude_basic",
				"public.test_xml_type",
				"schema2.test_xml_type"
			],
<<<<<<< HEAD
			"ColocatedReasoning": "Recommended instance type with 4 vCPU and 16 GiB memory could fit 78 objects (60 tables and 18 explicit/implicit indexes) with 0.00 MB size and throughput requirement of 0 reads/sec and 0 writes/sec as colocated. Rest 7 objects (1 tables and 6 explicit/implicit indexes) with 0.00 MB size and throughput requirement of 0 reads/sec and 0 writes/sec need to be migrated as range partitioned tables. Non leaf partition tables/indexes and unsupported tables/indexes were not considered.",
			"ShardedTables": [
				"public.combined_tbl"
			],
=======
			"ColocatedReasoning": "Recommended instance type with 4 vCPU and 16 GiB memory could fit 64 objects (57 tables and 7 explicit/implicit indexes) with 0.00 MB size and throughput requirement of 0 reads/sec and 0 writes/sec as colocated. Non leaf partition tables/indexes and unsupported tables/indexes were not considered.",
			"ShardedTables": null,
>>>>>>> 15f10761
			"NumNodes": 3,
			"VCPUsPerInstance": 4,
			"MemoryPerInstance": 16,
			"OptimalSelectConnectionsPerNode": 8,
			"OptimalInsertConnectionsPerNode": 12,
			"EstimatedTimeInMinForImport": 1,
			"ParallelVoyagerJobs": 1
		},
		"FailureReasoning": ""
	},
	"UnsupportedDataTypes": [
		{
			"SchemaName": "schema2",
			"TableName": "mixed_data_types_table2",
			"ColumnName": "lsn_data",
			"DataType": "pg_lsn"
		},
		{
			"SchemaName": "public",
			"TableName": "mixed_data_types_table1",
			"ColumnName": "snapshot_data",
			"DataType": "txid_snapshot"
		},
		{
			"SchemaName": "public",
			"TableName": "mixed_data_types_table2",
			"ColumnName": "lsn_data",
			"DataType": "pg_lsn"
		},
		{
			"SchemaName": "schema2",
			"TableName": "mixed_data_types_table1",
			"ColumnName": "snapshot_data",
			"DataType": "txid_snapshot"
		},
		{
			"SchemaName": "public",
			"TableName": "test_xml_type",
			"ColumnName": "data",
			"DataType": "xml"
		},
		{
			"SchemaName": "schema2",
			"TableName": "test_xml_type",
			"ColumnName": "data",
			"DataType": "xml"
		},
		{
			"SchemaName": "public",
			"TableName": "combined_tbl",
			"ColumnName": "lsn",
			"DataType": "pg_lsn"
		}
	],
	"UnsupportedDataTypesDesc": "Data types of the source database that are not supported on the target YugabyteDB.",
	"UnsupportedFeatures": [
		{
			"FeatureName": "GIST indexes",
			"Objects": [
				{
					"ObjectName": "idx_box_data ON public.mixed_data_types_table1",
					"SqlStatement": "CREATE INDEX idx_box_data ON public.mixed_data_types_table1 USING gist (box_data);"
				},
				{
					"ObjectName": "idx_point_data ON public.mixed_data_types_table1",
					"SqlStatement": "CREATE INDEX idx_point_data ON public.mixed_data_types_table1 USING gist (point_data);"
				},
				{
					"ObjectName": "idx_box_data ON schema2.mixed_data_types_table1",
					"SqlStatement": "CREATE INDEX idx_box_data ON schema2.mixed_data_types_table1 USING gist (box_data);"
				},
				{
					"ObjectName": "idx_point_data ON schema2.mixed_data_types_table1",
					"SqlStatement": "CREATE INDEX idx_point_data ON schema2.mixed_data_types_table1 USING gist (point_data);"
				}
			],
			"DocsLink": "https://docs.yugabyte.com/preview/yugabyte-voyager/known-issues/postgresql/#gist-index-type-is-not-supported"
		},
		{
			"FeatureName": "Constraint triggers",
			"Objects": [
				{
					"ObjectName": "enforce_shipped_date_constraint ON public.orders2",
					"SqlStatement": "CREATE CONSTRAINT TRIGGER enforce_shipped_date_constraint AFTER UPDATE ON public.orders2 NOT DEFERRABLE INITIALLY IMMEDIATE FOR EACH ROW WHEN ((((new.status)::text = 'shipped'::text) AND (new.shipped_date IS NULL))) EXECUTE FUNCTION public.prevent_update_shipped_without_date();"
				},
				{
					"ObjectName": "enforce_shipped_date_constraint ON schema2.orders2",
					"SqlStatement": "CREATE CONSTRAINT TRIGGER enforce_shipped_date_constraint AFTER UPDATE ON schema2.orders2 NOT DEFERRABLE INITIALLY IMMEDIATE FOR EACH ROW WHEN ((((new.status)::text = 'shipped'::text) AND (new.shipped_date IS NULL))) EXECUTE FUNCTION schema2.prevent_update_shipped_without_date();"
				}
			],
			"DocsLink": "https://docs.yugabyte.com/preview/yugabyte-voyager/known-issues/postgresql/#constraint-trigger-is-not-supported"
		},
		{
			"FeatureName": "Inherited tables",
			"Objects": [
				{
					"ObjectName": "public.child_table",
					"SqlStatement": "CREATE TABLE public.child_table (\n    specific_column1 date\n)\nINHERITS (public.parent_table);"
				},
				{
					"ObjectName": "schema2.child_table",
					"SqlStatement": "CREATE TABLE schema2.child_table (\n    specific_column1 date\n)\nINHERITS (schema2.parent_table);"
				}
			],
			"DocsLink": "https://docs.yugabyte.com/preview/yugabyte-voyager/known-issues/postgresql/#table-inheritance-is-not-supported"
		},
		{
			"FeatureName": "Tables with stored generated columns",
			"Objects": [
				{
					"ObjectName": "public.employees2",
					"SqlStatement": "CREATE TABLE public.employees2 (\n    id integer NOT NULL,\n    first_name character varying(50) NOT NULL,\n    last_name character varying(50) NOT NULL,\n    full_name character varying(101) GENERATED ALWAYS AS ((((first_name)::text || ' '::text) || (last_name)::text)) STORED,\n    department character varying(50)\n);"
				},
				{
					"ObjectName": "schema2.employees2",
					"SqlStatement": "CREATE TABLE schema2.employees2 (\n    id integer NOT NULL,\n    first_name character varying(50) NOT NULL,\n    last_name character varying(50) NOT NULL,\n    full_name character varying(101) GENERATED ALWAYS AS ((((first_name)::text || ' '::text) || (last_name)::text)) STORED,\n    department character varying(50)\n);"
				}
			],
			"DocsLink": "https://docs.yugabyte.com/preview/yugabyte-voyager/known-issues/postgresql/#generated-always-as-stored-type-column-is-not-supported"
		},
		{
			"FeatureName": "Conversion objects",
			"Objects": []
		},
		{
			"FeatureName": "Gin indexes on multi-columns",
			"Objects": []
		},
		{
			"FeatureName": "Setting attribute=value on column",
			"Objects": []
		},
		{
			"FeatureName": "Disabling rule on table",
			"Objects": []
		},
		{
			"FeatureName": "Clustering table on index",
			"Objects": []
		},
		{
			"FeatureName": "Storage parameters in DDLs",
			"Objects": []
		},
		{
			"FeatureName": "Extensions",
			"Objects": []
		},
		{
			"FeatureName": "Exclusion constraints",
			"Objects": [
				{
					"ObjectName": "public.test_exclude_basic",
					"SqlStatement": "ALTER TABLE ONLY public.test_exclude_basic\n    ADD CONSTRAINT no_same_name_address EXCLUDE USING btree (name WITH =, address WITH =);"
				}
			],
			"DocsLink": "https://docs.yugabyte.com/preview/yugabyte-voyager/known-issues/postgresql/#exclusion-constraints-is-not-supported"
		},
		{
			"FeatureName": "Deferrable constraints",
			"Objects": [
				{
					"ObjectName": "public.orders2",
					"SqlStatement": "ALTER TABLE ONLY public.orders2\n    ADD CONSTRAINT orders2_order_number_key UNIQUE (order_number) DEFERRABLE;"
				},
				{
					"ObjectName": "schema2.orders2",
					"SqlStatement": "ALTER TABLE ONLY schema2.orders2\n    ADD CONSTRAINT orders2_order_number_key UNIQUE (order_number) DEFERRABLE;"
				}
			],
			"DocsLink": "https://docs.yugabyte.com/preview/yugabyte-voyager/known-issues/postgresql/#deferrable-constraint-on-constraints-other-than-foreign-keys-is-not-supported"
		},
		{
			"FeatureName": "View with check option",
			"Objects": [
				{
					"ObjectName": "public.sales_employees",
					"SqlStatement": "CREATE VIEW public.sales_employees AS\n SELECT employees2.id,\n    employees2.first_name,\n    employees2.last_name,\n    employees2.full_name\n   FROM public.employees2\n  WHERE ((employees2.department)::text = 'sales'::text)\n  WITH CASCADED CHECK OPTION;"
				},
				{
					"ObjectName": "schema2.sales_employees",
					"SqlStatement": "CREATE VIEW schema2.sales_employees AS\n SELECT employees2.id,\n    employees2.first_name,\n    employees2.last_name,\n    employees2.full_name\n   FROM schema2.employees2\n  WHERE ((employees2.department)::text = 'sales'::text)\n  WITH CASCADED CHECK OPTION;"
				}
			],
			"DocsLink": "https://docs.yugabyte.com/preview/yugabyte-voyager/known-issues/postgresql/#view-with-check-option-is-not-supported"
		},
		{
<<<<<<< HEAD
			"FeatureName": "Index on complex datatypes",
			"Objects": [
				{
					"ObjectName": "JSONB: idx_json ON public.test_jsonb",
					"SqlStatement": "CREATE INDEX idx_json ON public.test_jsonb USING btree (data);"
				},
				{
					"ObjectName": "JSONB: idx_json2 ON public.test_jsonb",
					"SqlStatement": "CREATE INDEX idx_json2 ON public.test_jsonb USING btree (((data2)::jsonb));"
				},
				{
					"ObjectName": "TSVECTOR: tsvector_idx ON public.documents",
					"SqlStatement": "CREATE INDEX tsvector_idx ON public.documents USING btree (title_tsvector, id);"
				},
				{
					"ObjectName": "TSQUERY: tsquery_idx ON public.ts_query_table",
					"SqlStatement": "CREATE INDEX tsquery_idx ON public.ts_query_table USING btree (query);"
				},
				{
					"ObjectName": "CITEXT: idx_citext ON public.citext_type",
					"SqlStatement": "CREATE INDEX idx_citext ON public.citext_type USING btree (data);"
				},
				{
					"ObjectName": "INET: idx_inet ON public.inet_type",
					"SqlStatement": "CREATE INDEX idx_inet ON public.inet_type USING btree (data);"
				},
				{
					"ObjectName": "ARRAY: idx_array ON public.documents",
					"SqlStatement": "CREATE INDEX idx_array ON public.documents USING btree (list_of_sections);"
				},
				{
					"ObjectName": "CIDR: idx1 ON public.combined_tbl",
					"SqlStatement": "CREATE INDEX idx1 ON public.combined_tbl USING btree (c);"
				},
				{
					"ObjectName": "PG_LSN: idx4 ON public.combined_tbl",
					"SqlStatement": "CREATE INDEX idx4 ON public.combined_tbl USING btree (lsn);"
				},
				{
					"ObjectName": "MACADDR: idx2 ON public.combined_tbl",
					"SqlStatement": "CREATE INDEX idx2 ON public.combined_tbl USING btree (maddr);"
				},
				{
					"ObjectName": "MACADDR8: idx3 ON public.combined_tbl",
					"SqlStatement": "CREATE INDEX idx3 ON public.combined_tbl USING btree (maddr8);"
				},
				{
					"ObjectName": "BIT: idx5 ON public.combined_tbl",
					"SqlStatement": "CREATE INDEX idx5 ON public.combined_tbl USING btree (bitt);"
				},
				{
					"ObjectName": "VARBIT: idx6 ON public.combined_tbl",
					"SqlStatement": "CREATE INDEX idx6 ON public.combined_tbl USING btree (bittv);"
				}
			],
			"DocsLink": "https://docs.yugabyte.com/preview/yugabyte-voyager/known-issues/postgresql/#indexes-on-some-complex-data-types-are-not-supported"
=======
			"FeatureName": "Unlogged tables",
			"Objects": [
				{
					"ObjectName": "public.tbl_unlogged",
					"SqlStatement": "CREATE UNLOGGED TABLE public.tbl_unlogged (\n    id integer,\n    val text\n);"
				},
				{
					"ObjectName": "schema2.tbl_unlogged",
					"SqlStatement": "CREATE UNLOGGED TABLE schema2.tbl_unlogged (\n    id integer,\n    val text\n);"
				}
			],
			"DocsLink":"https://docs.yugabyte.com/preview/yugabyte-voyager/known-issues/postgresql/#unlogged-table-is-not-supported"
>>>>>>> 15f10761
		}

	],
	"UnsupportedFeaturesDesc": "Features of the source database that are not supported on the target YugabyteDB.",
	"TableIndexStats": [
		{
			"SchemaName": "public",
			"ObjectName": "orders",
			"RowCount": 0,
			"ColumnCount": 3,
			"Reads": 0,
			"Writes": 3,
			"ReadsPerSecond": 0,
			"WritesPerSecond": 0,
			"IsIndex": false,
			"ObjectType": "",
			"ParentTableName": null,
			"SizeInBytes": 8192
		},
		{
			"SchemaName": "public",
			"ObjectName": "products",
			"RowCount": 0,
			"ColumnCount": 3,
			"Reads": 0,
			"Writes": 3,
			"ReadsPerSecond": 0,
			"WritesPerSecond": 0,
			"IsIndex": false,
			"ObjectType": "",
			"ParentTableName": null,
			"SizeInBytes": 8192
		},
		{
			"SchemaName": "public",
			"ObjectName": "Recipients",
			"RowCount": 0,
			"ColumnCount": 4,
			"Reads": 0,
			"Writes": 1,
			"ReadsPerSecond": 0,
			"WritesPerSecond": 0,
			"IsIndex": false,
			"ObjectType": "",
			"ParentTableName": null,
			"SizeInBytes": 8192
		},
		{
			"SchemaName": "public",
<<<<<<< HEAD
			"ObjectName": "test_jsonb",
			"RowCount": 0,
			"ColumnCount": 3,
			"Reads": 0,
			"Writes": 0,
			"ReadsPerSecond": 0,
			"WritesPerSecond": 0,
			"IsIndex": false,
			"ObjectType": "",
			"ParentTableName": null,
			"SizeInBytes": 0
		},
		{
			"SchemaName": "public",
			"ObjectName": "inet_type",
=======
			"ObjectName": "tbl_unlogged",
>>>>>>> 15f10761
			"RowCount": 0,
			"ColumnCount": 2,
			"Reads": 0,
			"Writes": 0,
			"ReadsPerSecond": 0,
			"WritesPerSecond": 0,
			"IsIndex": false,
			"ObjectType": "",
			"ParentTableName": null,
			"SizeInBytes": 0
		},
		{
<<<<<<< HEAD
			"SchemaName": "public",
			"ObjectName": "citext_type",
=======
			"SchemaName": "schema2",
			"ObjectName": "tbl_unlogged",
>>>>>>> 15f10761
			"RowCount": 0,
			"ColumnCount": 2,
			"Reads": 0,
			"Writes": 0,
			"ReadsPerSecond": 0,
			"WritesPerSecond": 0,
			"IsIndex": false,
			"ObjectType": "",
			"ParentTableName": null,
			"SizeInBytes": 0
		},
		{
			"SchemaName": "public",
<<<<<<< HEAD
			"ObjectName": "documents",
			"RowCount": 0,
			"ColumnCount": 4,
			"Reads": 0,
			"Writes": 0,
			"ReadsPerSecond": 0,
			"WritesPerSecond": 0,
			"IsIndex": false,
			"ObjectType": "",
			"ParentTableName": null,
			"SizeInBytes": 0
		},
		{
			"SchemaName": "public",
			"ObjectName": "ts_query_table",
			"RowCount": 0,
			"ColumnCount": 2,
			"Reads": 0,
			"Writes": 0,
			"ReadsPerSecond": 0,
			"WritesPerSecond": 0,
			"IsIndex": false,
			"ObjectType": "",
			"ParentTableName": null,
			"SizeInBytes": 0
		},
		{
			"SchemaName": "public",
			"ObjectName": "tsvector_idx",
			"RowCount": null,
			"ColumnCount": 2,
			"Reads": 0,
			"Writes": 0,
			"ReadsPerSecond": 0,
			"WritesPerSecond": 0,
			"IsIndex": true,
			"ObjectType": "",
			"ParentTableName": "public.documents",
			"SizeInBytes": 8192
		},
		{
			"SchemaName": "public",
			"ObjectName": "tsquery_idx",
			"RowCount": null,
			"ColumnCount": 1,
			"Reads": 0,
			"Writes": 0,
			"ReadsPerSecond": 0,
			"WritesPerSecond": 0,
			"IsIndex": true,
			"ObjectType": "",
			"ParentTableName": "public.ts_query_table",
			"SizeInBytes": 8192
		},
		{
			"SchemaName": "public",
			"ObjectName": "idx_valid",
			"RowCount": null,
			"ColumnCount": 1,
			"Reads": 0,
			"Writes": 0,
			"ReadsPerSecond": 0,
			"WritesPerSecond": 0,
			"IsIndex": true,
			"ObjectType": "",
			"ParentTableName": "public.test_jsonb",
			"SizeInBytes": 8192
		},
		{
			"SchemaName": "public",
			"ObjectName": "combined_tbl",
			"RowCount": 0,
			"ColumnCount": 7,
			"Reads": 0,
			"Writes": 0,
			"ReadsPerSecond": 0,
			"WritesPerSecond": 0,
			"IsIndex": false,
			"ObjectType": "",
			"ParentTableName": null,
			"SizeInBytes": 0
		},
		{
			"SchemaName": "public",
			"ObjectName": "idx1",
			"RowCount": null,
			"ColumnCount": 1,
			"Reads": 0,
			"Writes": 0,
			"ReadsPerSecond": 0,
			"WritesPerSecond": 0,
			"IsIndex": true,
			"ObjectType": "",
			"ParentTableName": "public.combined_tbl",
			"SizeInBytes": 8192
		},
		{
			"SchemaName": "public",
			"ObjectName": "idx2",
			"RowCount": null,
			"ColumnCount": 1,
			"Reads": 0,
			"Writes": 0,
			"ReadsPerSecond": 0,
			"WritesPerSecond": 0,
			"IsIndex": true,
			"ObjectType": "",
			"ParentTableName": "public.combined_tbl",
			"SizeInBytes": 8192
		},
		{
			"SchemaName": "public",
			"ObjectName": "idx3",
			"RowCount": null,
			"ColumnCount": 1,
			"Reads": 0,
			"Writes": 0,
			"ReadsPerSecond": 0,
			"WritesPerSecond": 0,
			"IsIndex": true,
			"ObjectType": "",
			"ParentTableName": "public.combined_tbl",
			"SizeInBytes": 8192
		},
		{
			"SchemaName": "public",
			"ObjectName": "idx4",
			"RowCount": null,
			"ColumnCount": 1,
			"Reads": 0,
			"Writes": 0,
			"ReadsPerSecond": 0,
			"WritesPerSecond": 0,
			"IsIndex": true,
			"ObjectType": "",
			"ParentTableName": "public.combined_tbl",
			"SizeInBytes": 8192
		},
		{
			"SchemaName": "public",
			"ObjectName": "idx5",
			"RowCount": null,
			"ColumnCount": 1,
			"Reads": 0,
			"Writes": 0,
			"ReadsPerSecond": 0,
			"WritesPerSecond": 0,
			"IsIndex": true,
			"ObjectType": "",
			"ParentTableName": "public.combined_tbl",
			"SizeInBytes": 8192
		},
		{
			"SchemaName": "public",
			"ObjectName": "idx6",
			"RowCount": null,
			"ColumnCount": 1,
			"Reads": 0,
			"Writes": 0,
			"ReadsPerSecond": 0,
			"WritesPerSecond": 0,
			"IsIndex": true,
			"ObjectType": "",
			"ParentTableName": "public.combined_tbl",
			"SizeInBytes": 8192
		},
		{
			"SchemaName": "public",
			"ObjectName": "idx_json2",
			"RowCount": null,
			"ColumnCount": 1,
			"Reads": 0,
			"Writes": 0,
			"ReadsPerSecond": 0,
			"WritesPerSecond": 0,
			"IsIndex": true,
			"ObjectType": "",
			"ParentTableName": "public.test_jsonb",
			"SizeInBytes": 8192
		},
		{
			"SchemaName": "public",
			"ObjectName": "idx_json",
			"RowCount": null,
			"ColumnCount": 1,
			"Reads": 0,
			"Writes": 0,
			"ReadsPerSecond": 0,
			"WritesPerSecond": 0,
			"IsIndex": true,
			"ObjectType": "",
			"ParentTableName": "public.test_jsonb",
			"SizeInBytes": 8192
		},
		{
			"SchemaName": "public",
			"ObjectName": "idx_inet1",
			"RowCount": null,
			"ColumnCount": 1,
			"Reads": 0,
			"Writes": 0,
			"ReadsPerSecond": 0,
			"WritesPerSecond": 0,
			"IsIndex": true,
			"ObjectType": "",
			"ParentTableName": "public.inet_type",
			"SizeInBytes": 8192
		},
		{
			"SchemaName": "public",
			"ObjectName": "idx_inet",
			"RowCount": null,
			"ColumnCount": 1,
			"Reads": 0,
			"Writes": 0,
			"ReadsPerSecond": 0,
			"WritesPerSecond": 0,
			"IsIndex": true,
			"ObjectType": "",
			"ParentTableName": "public.inet_type",
			"SizeInBytes": 8192
		},
		{
			"SchemaName": "public",
			"ObjectName": "idx_citext2",
			"RowCount": null,
			"ColumnCount": 1,
			"Reads": 0,
			"Writes": 0,
			"ReadsPerSecond": 0,
			"WritesPerSecond": 0,
			"IsIndex": true,
			"ObjectType": "",
			"ParentTableName": "public.citext_type",
			"SizeInBytes": 8192
		},
		{
			"SchemaName": "public",
			"ObjectName": "idx_citext1",
			"RowCount": null,
			"ColumnCount": 1,
			"Reads": 0,
			"Writes": 0,
			"ReadsPerSecond": 0,
			"WritesPerSecond": 0,
			"IsIndex": true,
			"ObjectType": "",
			"ParentTableName": "public.citext_type",
			"SizeInBytes": 8192
		},
		{
			"SchemaName": "public",
			"ObjectName": "idx_array",
			"RowCount": null,
			"ColumnCount": 1,
			"Reads": 0,
			"Writes": 0,
			"ReadsPerSecond": 0,
			"WritesPerSecond": 0,
			"IsIndex": true,
			"ObjectType": "",
			"ParentTableName": "public.documents",
			"SizeInBytes": 8192
		},
		{
			"SchemaName": "public",
			"ObjectName": "idx_citext",
			"RowCount": null,
			"ColumnCount": 1,
			"Reads": 0,
			"Writes": 0,
			"ReadsPerSecond": 0,
			"WritesPerSecond": 0,
			"IsIndex": true,
			"ObjectType": "",
			"ParentTableName": "public.citext_type",
			"SizeInBytes": 8192
		},
		{
			"SchemaName": "public",
=======
>>>>>>> 15f10761
			"ObjectName": "test_xml_type",
			"RowCount": 0,
			"ColumnCount": 2,
			"Reads": 0,
			"Writes": 2,
			"ReadsPerSecond": 0,
			"WritesPerSecond": 0,
			"IsIndex": false,
			"ObjectType": "",
			"ParentTableName": null,
			"SizeInBytes": 8192
		},
		{
			"SchemaName": "schema2",
			"ObjectName": "test_xml_type",
			"RowCount": 0,
			"ColumnCount": 2,
			"Reads": 0,
			"Writes": 2,
			"ReadsPerSecond": 0,
			"WritesPerSecond": 0,
			"IsIndex": false,
			"ObjectType": "",
			"ParentTableName": null,
			"SizeInBytes": 8192
		},
		{
			"SchemaName": "public",
			"ObjectName": "session_log",
			"RowCount": 0,
			"ColumnCount": 2,
			"Reads": 0,
			"Writes": 100,
			"ReadsPerSecond": 0,
			"WritesPerSecond": 0,
			"IsIndex": false,
			"ObjectType": "",
			"ParentTableName": null,
			"SizeInBytes": 8192
		},
		{
			"SchemaName": "public",
			"ObjectName": "session_log1",
			"RowCount": 0,
			"ColumnCount": 2,
			"Reads": 0,
			"Writes": 100,
			"ReadsPerSecond": 0,
			"WritesPerSecond": 0,
			"IsIndex": false,
			"ObjectType": "",
			"ParentTableName": null,
			"SizeInBytes": 8192
		},
		{
			"SchemaName": "public",
			"ObjectName": "test_exclude_basic",
			"RowCount": 0,
			"ColumnCount": 3,
			"Reads": 0,
			"Writes": 0,
			"ReadsPerSecond": 0,
			"WritesPerSecond": 0,
			"IsIndex": false,
			"ObjectType": "",
			"ParentTableName": null,
			"SizeInBytes": 0
		},
		{
			"SchemaName": "public",
			"ObjectName": "no_same_name_address",
			"RowCount": null,
			"ColumnCount": 2,
			"Reads": 0,
			"Writes": 0,
			"ReadsPerSecond": 0,
			"WritesPerSecond": 0,
			"IsIndex": true,
			"ObjectType": "",
			"ParentTableName": "public.test_exclude_basic",
			"SizeInBytes": 8192
		},
		{
			"SchemaName": "public",
			"ObjectName": "session_log2",
			"RowCount": 0,
			"ColumnCount": 2,
			"Reads": 0,
			"Writes": 100,
			"ReadsPerSecond": 0,
			"WritesPerSecond": 0,
			"IsIndex": false,
			"ObjectType": "",
			"ParentTableName": null,
			"SizeInBytes": 8192
		},
		{
			"SchemaName": "public",
			"ObjectName": "Mixed_Case_Table_Name_Test",
			"RowCount": 0,
			"ColumnCount": 6,
			"Reads": 5,
			"Writes": 5,
			"ReadsPerSecond": 0,
			"WritesPerSecond": 0,
			"IsIndex": false,
			"ObjectType": "",
			"ParentTableName": null,
			"SizeInBytes": 8192
		},
		{
			"SchemaName": "public",
			"ObjectName": "Case_Sensitive_Columns",
			"RowCount": 0,
			"ColumnCount": 6,
			"Reads": 5,
			"Writes": 5,
			"ReadsPerSecond": 0,
			"WritesPerSecond": 0,
			"IsIndex": false,
			"ObjectType": "",
			"ParentTableName": null,
			"SizeInBytes": 8192
		},
		{
			"SchemaName": "public",
			"ObjectName": "WITH",
			"RowCount": 0,
			"ColumnCount": 2,
			"Reads": 0,
			"Writes": 3,
			"ReadsPerSecond": 0,
			"WritesPerSecond": 0,
			"IsIndex": false,
			"ObjectType": "",
			"ParentTableName": null,
			"SizeInBytes": 8192
		},
		{
			"SchemaName": "public",
			"ObjectName": "with_example1",
			"RowCount": 0,
			"ColumnCount": 2,
			"Reads": 0,
			"Writes": 3,
			"ReadsPerSecond": 0,
			"WritesPerSecond": 0,
			"IsIndex": false,
			"ObjectType": "",
			"ParentTableName": null,
			"SizeInBytes": 8192
		},
		{
			"SchemaName": "public",
			"ObjectName": "with_example2",
			"RowCount": 0,
			"ColumnCount": 2,
			"Reads": 0,
			"Writes": 3,
			"ReadsPerSecond": 0,
			"WritesPerSecond": 0,
			"IsIndex": false,
			"ObjectType": "",
			"ParentTableName": null,
			"SizeInBytes": 8192
		},
		{
			"SchemaName": "public",
			"ObjectName": "ext_test",
			"RowCount": 0,
			"ColumnCount": 2,
			"Reads": 1,
			"Writes": 1,
			"ReadsPerSecond": 0,
			"WritesPerSecond": 0,
			"IsIndex": false,
			"ObjectType": "",
			"ParentTableName": null,
			"SizeInBytes": 8192
		},
		{
			"SchemaName": "public",
			"ObjectName": "audit",
			"RowCount": 0,
			"ColumnCount": 1,
			"Reads": 4,
			"Writes": 4,
			"ReadsPerSecond": 0,
			"WritesPerSecond": 0,
			"IsIndex": false,
			"ObjectType": "",
			"ParentTableName": null,
			"SizeInBytes": 8192
		},
		{
			"SchemaName": "public",
			"ObjectName": "tt",
			"RowCount": 0,
			"ColumnCount": 1,
			"Reads": 4,
			"Writes": 8,
			"ReadsPerSecond": 0,
			"WritesPerSecond": 0,
			"IsIndex": false,
			"ObjectType": "",
			"ParentTableName": null,
			"SizeInBytes": 8192
		},
		{
			"SchemaName": "public",
			"ObjectName": "c",
			"RowCount": 0,
			"ColumnCount": 3,
			"Reads": 0,
			"Writes": 12,
			"ReadsPerSecond": 0,
			"WritesPerSecond": 0,
			"IsIndex": false,
			"ObjectType": "",
			"ParentTableName": null,
			"SizeInBytes": 8192
		},
		{
			"SchemaName": "public",
			"ObjectName": "foo",
			"RowCount": 0,
			"ColumnCount": 2,
			"Reads": 0,
			"Writes": 34,
			"ReadsPerSecond": 0,
			"WritesPerSecond": 0,
			"IsIndex": false,
			"ObjectType": "",
			"ParentTableName": null,
			"SizeInBytes": 8192
		},
		{
			"SchemaName": "public",
			"ObjectName": "parent_table",
			"RowCount": 0,
			"ColumnCount": 3,
			"Reads": 0,
			"Writes": 0,
			"ReadsPerSecond": 0,
			"WritesPerSecond": 0,
			"IsIndex": false,
			"ObjectType": "",
			"ParentTableName": null,
			"SizeInBytes": 0
		},
		{
			"SchemaName": "public",
			"ObjectName": "child_table",
			"RowCount": 0,
			"ColumnCount": 4,
			"Reads": 0,
			"Writes": 0,
			"ReadsPerSecond": 0,
			"WritesPerSecond": 0,
			"IsIndex": false,
			"ObjectType": "",
			"ParentTableName": null,
			"SizeInBytes": 0
		},
		{
			"SchemaName": "public",
			"ObjectName": "mixed_data_types_table1",
			"RowCount": 0,
			"ColumnCount": 5,
			"Reads": 0,
			"Writes": 0,
			"ReadsPerSecond": 0,
			"WritesPerSecond": 0,
			"IsIndex": false,
			"ObjectType": "",
			"ParentTableName": null,
			"SizeInBytes": 0
		},
		{
			"SchemaName": "public",
			"ObjectName": "mixed_data_types_table2",
			"RowCount": 0,
			"ColumnCount": 4,
			"Reads": 0,
			"Writes": 0,
			"ReadsPerSecond": 0,
			"WritesPerSecond": 0,
			"IsIndex": false,
			"ObjectType": "",
			"ParentTableName": null,
			"SizeInBytes": 0
		},
		{
			"SchemaName": "public",
			"ObjectName": "orders2",
			"RowCount": 0,
			"ColumnCount": 4,
			"Reads": 0,
			"Writes": 0,
			"ReadsPerSecond": 0,
			"WritesPerSecond": 0,
			"IsIndex": false,
			"ObjectType": "",
			"ParentTableName": null,
			"SizeInBytes": 0
		},
		{
			"SchemaName": "public",
			"ObjectName": "employees2",
			"RowCount": 0,
			"ColumnCount": 5,
			"Reads": 0,
			"Writes": 0,
			"ReadsPerSecond": 0,
			"WritesPerSecond": 0,
			"IsIndex": false,
			"ObjectType": "",
			"ParentTableName": null,
			"SizeInBytes": 0
		},
		{
			"SchemaName": "schema2",
			"ObjectName": "orders",
			"RowCount": 0,
			"ColumnCount": 3,
			"Reads": 0,
			"Writes": 3,
			"ReadsPerSecond": 0,
			"WritesPerSecond": 0,
			"IsIndex": false,
			"ObjectType": "",
			"ParentTableName": null,
			"SizeInBytes": 8192
		},
		{
			"SchemaName": "schema2",
			"ObjectName": "foo",
			"RowCount": 0,
			"ColumnCount": 2,
			"Reads": 0,
			"Writes": 34,
			"ReadsPerSecond": 0,
			"WritesPerSecond": 0,
			"IsIndex": false,
			"ObjectType": "",
			"ParentTableName": null,
			"SizeInBytes": 8192
		},
		{
			"SchemaName": "schema2",
			"ObjectName": "parent_table",
			"RowCount": 0,
			"ColumnCount": 3,
			"Reads": 0,
			"Writes": 0,
			"ReadsPerSecond": 0,
			"WritesPerSecond": 0,
			"IsIndex": false,
			"ObjectType": "",
			"ParentTableName": null,
			"SizeInBytes": 0
		},
		{
			"SchemaName": "schema2",
			"ObjectName": "child_table",
			"RowCount": 0,
			"ColumnCount": 4,
			"Reads": 0,
			"Writes": 0,
			"ReadsPerSecond": 0,
			"WritesPerSecond": 0,
			"IsIndex": false,
			"ObjectType": "",
			"ParentTableName": null,
			"SizeInBytes": 0
		},
		{
			"SchemaName": "schema2",
			"ObjectName": "mixed_data_types_table1",
			"RowCount": 0,
			"ColumnCount": 5,
			"Reads": 0,
			"Writes": 0,
			"ReadsPerSecond": 0,
			"WritesPerSecond": 0,
			"IsIndex": false,
			"ObjectType": "",
			"ParentTableName": null,
			"SizeInBytes": 0
		},
		{
			"SchemaName": "schema2",
			"ObjectName": "mixed_data_types_table2",
			"RowCount": 0,
			"ColumnCount": 4,
			"Reads": 0,
			"Writes": 0,
			"ReadsPerSecond": 0,
			"WritesPerSecond": 0,
			"IsIndex": false,
			"ObjectType": "",
			"ParentTableName": null,
			"SizeInBytes": 0
		},
		{
			"SchemaName": "schema2",
			"ObjectName": "products",
			"RowCount": 0,
			"ColumnCount": 3,
			"Reads": 0,
			"Writes": 3,
			"ReadsPerSecond": 0,
			"WritesPerSecond": 0,
			"IsIndex": false,
			"ObjectType": "",
			"ParentTableName": null,
			"SizeInBytes": 8192
		},
		{
			"SchemaName": "schema2",
			"ObjectName": "Recipients",
			"RowCount": 0,
			"ColumnCount": 4,
			"Reads": 0,
			"Writes": 1,
			"ReadsPerSecond": 0,
			"WritesPerSecond": 0,
			"IsIndex": false,
			"ObjectType": "",
			"ParentTableName": null,
			"SizeInBytes": 8192
		},
		{
			"SchemaName": "schema2",
			"ObjectName": "session_log",
			"RowCount": 0,
			"ColumnCount": 2,
			"Reads": 0,
			"Writes": 100,
			"ReadsPerSecond": 0,
			"WritesPerSecond": 0,
			"IsIndex": false,
			"ObjectType": "",
			"ParentTableName": null,
			"SizeInBytes": 8192
		},
		{
			"SchemaName": "schema2",
			"ObjectName": "session_log1",
			"RowCount": 0,
			"ColumnCount": 2,
			"Reads": 0,
			"Writes": 100,
			"ReadsPerSecond": 0,
			"WritesPerSecond": 0,
			"IsIndex": false,
			"ObjectType": "",
			"ParentTableName": null,
			"SizeInBytes": 8192
		},
		{
			"SchemaName": "schema2",
			"ObjectName": "session_log2",
			"RowCount": 0,
			"ColumnCount": 2,
			"Reads": 0,
			"Writes": 100,
			"ReadsPerSecond": 0,
			"WritesPerSecond": 0,
			"IsIndex": false,
			"ObjectType": "",
			"ParentTableName": null,
			"SizeInBytes": 8192
		},
		{
			"SchemaName": "schema2",
			"ObjectName": "Mixed_Case_Table_Name_Test",
			"RowCount": 0,
			"ColumnCount": 6,
			"Reads": 5,
			"Writes": 5,
			"ReadsPerSecond": 0,
			"WritesPerSecond": 0,
			"IsIndex": false,
			"ObjectType": "",
			"ParentTableName": null,
			"SizeInBytes": 8192
		},
		{
			"SchemaName": "schema2",
			"ObjectName": "Case_Sensitive_Columns",
			"RowCount": 0,
			"ColumnCount": 6,
			"Reads": 5,
			"Writes": 5,
			"ReadsPerSecond": 0,
			"WritesPerSecond": 0,
			"IsIndex": false,
			"ObjectType": "",
			"ParentTableName": null,
			"SizeInBytes": 8192
		},
		{
			"SchemaName": "schema2",
			"ObjectName": "WITH",
			"RowCount": 0,
			"ColumnCount": 2,
			"Reads": 0,
			"Writes": 3,
			"ReadsPerSecond": 0,
			"WritesPerSecond": 0,
			"IsIndex": false,
			"ObjectType": "",
			"ParentTableName": null,
			"SizeInBytes": 8192
		},
		{
			"SchemaName": "schema2",
			"ObjectName": "with_example1",
			"RowCount": 0,
			"ColumnCount": 2,
			"Reads": 0,
			"Writes": 3,
			"ReadsPerSecond": 0,
			"WritesPerSecond": 0,
			"IsIndex": false,
			"ObjectType": "",
			"ParentTableName": null,
			"SizeInBytes": 8192
		},
		{
			"SchemaName": "schema2",
			"ObjectName": "with_example2",
			"RowCount": 0,
			"ColumnCount": 2,
			"Reads": 0,
			"Writes": 3,
			"ReadsPerSecond": 0,
			"WritesPerSecond": 0,
			"IsIndex": false,
			"ObjectType": "",
			"ParentTableName": null,
			"SizeInBytes": 8192
		},
		{
			"SchemaName": "schema2",
			"ObjectName": "ext_test",
			"RowCount": 0,
			"ColumnCount": 2,
			"Reads": 0,
			"Writes": 0,
			"ReadsPerSecond": 0,
			"WritesPerSecond": 0,
			"IsIndex": false,
			"ObjectType": "",
			"ParentTableName": null,
			"SizeInBytes": 0
		},
		{
			"SchemaName": "schema2",
			"ObjectName": "audit",
			"RowCount": 0,
			"ColumnCount": 1,
			"Reads": 4,
			"Writes": 4,
			"ReadsPerSecond": 0,
			"WritesPerSecond": 0,
			"IsIndex": false,
			"ObjectType": "",
			"ParentTableName": null,
			"SizeInBytes": 8192
		},
		{
			"SchemaName": "schema2",
			"ObjectName": "tt",
			"RowCount": 0,
			"ColumnCount": 1,
			"Reads": 0,
			"Writes": 0,
			"ReadsPerSecond": 0,
			"WritesPerSecond": 0,
			"IsIndex": false,
			"ObjectType": "",
			"ParentTableName": null,
			"SizeInBytes": 0
		},
		{
			"SchemaName": "schema2",
			"ObjectName": "c",
			"RowCount": 0,
			"ColumnCount": 3,
			"Reads": 0,
			"Writes": 12,
			"ReadsPerSecond": 0,
			"WritesPerSecond": 0,
			"IsIndex": false,
			"ObjectType": "",
			"ParentTableName": null,
			"SizeInBytes": 8192
		},
		{
			"SchemaName": "schema2",
			"ObjectName": "orders2",
			"RowCount": 0,
			"ColumnCount": 4,
			"Reads": 0,
			"Writes": 0,
			"ReadsPerSecond": 0,
			"WritesPerSecond": 0,
			"IsIndex": false,
			"ObjectType": "",
			"ParentTableName": null,
			"SizeInBytes": 0
		},
		{
			"SchemaName": "schema2",
			"ObjectName": "employees2",
			"RowCount": 0,
			"ColumnCount": 5,
			"Reads": 0,
			"Writes": 0,
			"ReadsPerSecond": 0,
			"WritesPerSecond": 0,
			"IsIndex": false,
			"ObjectType": "",
			"ParentTableName": null,
			"SizeInBytes": 0
		},
		{
			"SchemaName": "test_views",
			"ObjectName": "view_table2",
			"RowCount": 0,
			"ColumnCount": 6,
			"Reads": 18,
			"Writes": 9,
			"ReadsPerSecond": 0,
			"WritesPerSecond": 0,
			"IsIndex": false,
			"ObjectType": "",
			"ParentTableName": null,
			"SizeInBytes": 8192
		},
		{
			"SchemaName": "test_views",
			"ObjectName": "view_table1",
			"RowCount": 0,
			"ColumnCount": 6,
			"Reads": 72,
			"Writes": 11,
			"ReadsPerSecond": 0,
			"WritesPerSecond": 0,
			"IsIndex": false,
			"ObjectType": "",
			"ParentTableName": null,
			"SizeInBytes": 8192
		},
		{
			"SchemaName": "schema2",
			"ObjectName": "idx_box_data",
			"RowCount": null,
			"ColumnCount": 1,
			"Reads": 0,
			"Writes": 0,
			"ReadsPerSecond": 0,
			"WritesPerSecond": 0,
			"IsIndex": true,
			"ObjectType": "",
			"ParentTableName": "schema2.mixed_data_types_table1",
			"SizeInBytes": 8192
		},
		{
			"SchemaName": "schema2",
			"ObjectName": "idx_point_data",
			"RowCount": null,
			"ColumnCount": 1,
			"Reads": 0,
			"Writes": 0,
			"ReadsPerSecond": 0,
			"WritesPerSecond": 0,
			"IsIndex": true,
			"ObjectType": "",
			"ParentTableName": "schema2.mixed_data_types_table1",
			"SizeInBytes": 8192
		},
		{
			"SchemaName": "public",
			"ObjectName": "idx_box_data",
			"RowCount": null,
			"ColumnCount": 1,
			"Reads": 0,
			"Writes": 0,
			"ReadsPerSecond": 0,
			"WritesPerSecond": 0,
			"IsIndex": true,
			"ObjectType": "",
			"ParentTableName": "public.mixed_data_types_table1",
			"SizeInBytes": 8192
		},
		{
			"SchemaName": "public",
			"ObjectName": "idx_point_data",
			"RowCount": null,
			"ColumnCount": 1,
			"Reads": 0,
			"Writes": 0,
			"ReadsPerSecond": 0,
			"WritesPerSecond": 0,
			"IsIndex": true,
			"ObjectType": "",
			"ParentTableName": "public.mixed_data_types_table1",
			"SizeInBytes": 8192
		},
		{
			"SchemaName": "public",
			"ObjectName": "orders2_order_number_key",
			"RowCount": null,
			"ColumnCount": 1,
			"Reads": 0,
			"Writes": 0,
			"ReadsPerSecond": 0,
			"WritesPerSecond": 0,
			"IsIndex": true,
			"ObjectType": "",
			"ParentTableName": "public.orders2",
			"SizeInBytes": 8192
		},
		{
			"SchemaName": "schema2",
			"ObjectName": "orders2_order_number_key",
			"RowCount": null,
			"ColumnCount": 1,
			"Reads": 0,
			"Writes": 0,
			"ReadsPerSecond": 0,
			"WritesPerSecond": 0,
			"IsIndex": true,
			"ObjectType": "",
			"ParentTableName": "schema2.orders2",
			"SizeInBytes": 8192
		},
		{
			"SchemaName": "public",
			"ObjectName": "boston",
			"RowCount": 0,
			"ColumnCount": 4,
			"Reads": 0,
			"Writes": 0,
			"ReadsPerSecond": 0,
			"WritesPerSecond": 0,
			"IsIndex": false,
			"ObjectType": "",
			"ParentTableName": null,
			"SizeInBytes": 0
		},
		{
			"SchemaName": "public",
			"ObjectName": "london",
			"RowCount": 0,
			"ColumnCount": 4,
			"Reads": 0,
			"Writes": 0,
			"ReadsPerSecond": 0,
			"WritesPerSecond": 0,
			"IsIndex": false,
			"ObjectType": "",
			"ParentTableName": null,
			"SizeInBytes": 0
		},
		{
			"SchemaName": "public",
			"ObjectName": "sydney",
			"RowCount": 0,
			"ColumnCount": 4,
			"Reads": 0,
			"Writes": 0,
			"ReadsPerSecond": 0,
			"WritesPerSecond": 0,
			"IsIndex": false,
			"ObjectType": "",
			"ParentTableName": null,
			"SizeInBytes": 0
		},
		{
			"SchemaName": "schema2",
			"ObjectName": "london",
			"RowCount": 0,
			"ColumnCount": 4,
			"Reads": 0,
			"Writes": 0,
			"ReadsPerSecond": 0,
			"WritesPerSecond": 0,
			"IsIndex": false,
			"ObjectType": "",
			"ParentTableName": null,
			"SizeInBytes": 0
		},
		{
			"SchemaName": "schema2",
			"ObjectName": "boston",
			"RowCount": 0,
			"ColumnCount": 4,
			"Reads": 0,
			"Writes": 0,
			"ReadsPerSecond": 0,
			"WritesPerSecond": 0,
			"IsIndex": false,
			"ObjectType": "",
			"ParentTableName": null,
			"SizeInBytes": 0
		},
		{
			"SchemaName": "schema2",
			"ObjectName": "sydney",
			"RowCount": 0,
			"ColumnCount": 4,
			"Reads": 0,
			"Writes": 0,
			"ReadsPerSecond": 0,
			"WritesPerSecond": 0,
			"IsIndex": false,
			"ObjectType": "",
			"ParentTableName": null,
			"SizeInBytes": 0
		}
	],
	"Notes": null,
	"MigrationCaveats": [
		{
			"FeatureName": "Alter partitioned tables to add Primary Key",
			"Objects": [
				{
					"ObjectName": "public.sales_region",
					"SqlStatement": "ALTER TABLE ONLY public.sales_region\n    ADD CONSTRAINT sales_region_pkey PRIMARY KEY (id, region);"
				},
				{
					"ObjectName": "schema2.sales_region",
					"SqlStatement": "ALTER TABLE ONLY schema2.sales_region\n    ADD CONSTRAINT sales_region_pkey PRIMARY KEY (id, region);"
				}
			],
			"DocsLink": "https://docs.yugabyte.com/preview/yugabyte-voyager/known-issues/postgresql/#adding-primary-key-to-a-partitioned-table-results-in-an-error",
			"FeatureDescription": "After export schema, the ALTER table should be merged with CREATE table for partitioned tables as alter of partitioned tables to add primary key is not supported."
		},
		{
			"FeatureName": "Foreign tables",
			"Objects": [],
			"FeatureDescription": "During the export schema phase, SERVER and USER MAPPING objects are not exported. These should be manually created to make the foreign tables work."
		},
		{
			"FeatureName": "Unsupported Data Types for Live Migration",
			"Objects": [
				{
					"ObjectName": "public.mixed_data_types_table1.box_data (box)",
					"SqlStatement": ""
				},
				{
					"ObjectName": "public.mixed_data_types_table1.lseg_data (lseg)",
					"SqlStatement": ""
				},
				{
					"ObjectName": "public.mixed_data_types_table1.point_data (point)",
					"SqlStatement": ""
				},
				{
					"ObjectName": "public.mixed_data_types_table2.lseg_data (lseg)",
					"SqlStatement": ""
				},
				{
					"ObjectName": "public.mixed_data_types_table2.path_data (path)",
					"SqlStatement": ""
				},
				{
					"ObjectName": "schema2.mixed_data_types_table1.box_data (box)",
					"SqlStatement": ""
				},
				{
					"ObjectName": "schema2.mixed_data_types_table1.lseg_data (lseg)",
					"SqlStatement": ""
				},
				{
					"ObjectName": "schema2.mixed_data_types_table1.point_data (point)",
					"SqlStatement": ""
				},
				{
					"ObjectName": "schema2.mixed_data_types_table2.lseg_data (lseg)",
					"SqlStatement": ""
				},
				{
					"ObjectName": "schema2.mixed_data_types_table2.path_data (path)",
					"SqlStatement": ""
				}
			],
			"FeatureDescription": "There are some data types in the schema that are not supported by live migration of data. These columns will be excluded when exporting and importing data in live migration workflows."
		},
		{
			"FeatureName": "Policies",
			"Objects": [
				{
					"ObjectName": "policy_test_report ON public.test_xml_type",
					"SqlStatement": "CREATE POLICY policy_test_report ON public.test_xml_type TO test_policy USING (true);"
				},
				{
					"ObjectName": "policy_test_report ON schema2.test_xml_type",
					"SqlStatement": "CREATE POLICY policy_test_report ON schema2.test_xml_type TO test_policy USING (true);"
				}
			],
			"DocsLink": "https://docs.yugabyte.com/preview/yugabyte-voyager/known-issues/postgresql/#policies-on-users-in-source-require-manual-user-creation",
			"FeatureDescription": "There are some policies that are created for certain users/roles. During the export schema phase, USERs and GRANTs are not exported. Therefore, they will have to be manually created before running import schema."
		}
	]
}<|MERGE_RESOLUTION|>--- conflicted
+++ resolved
@@ -153,15 +153,10 @@
 				"public.test_xml_type",
 				"schema2.test_xml_type"
 			],
-<<<<<<< HEAD
-			"ColocatedReasoning": "Recommended instance type with 4 vCPU and 16 GiB memory could fit 78 objects (60 tables and 18 explicit/implicit indexes) with 0.00 MB size and throughput requirement of 0 reads/sec and 0 writes/sec as colocated. Rest 7 objects (1 tables and 6 explicit/implicit indexes) with 0.00 MB size and throughput requirement of 0 reads/sec and 0 writes/sec need to be migrated as range partitioned tables. Non leaf partition tables/indexes and unsupported tables/indexes were not considered.",
+			"ColocatedReasoning": "Recommended instance type with 4 vCPU and 16 GiB memory could fit 80 objects (62 tables and 18 explicit/implicit indexes) with 0.00 MB size and throughput requirement of 0 reads/sec and 0 writes/sec as colocated. Rest 7 objects (1 tables and 6 explicit/implicit indexes) with 0.00 MB size and throughput requirement of 0 reads/sec and 0 writes/sec need to be migrated as range partitioned tables. Non leaf partition tables/indexes and unsupported tables/indexes were not considered.",
 			"ShardedTables": [
 				"public.combined_tbl"
 			],
-=======
-			"ColocatedReasoning": "Recommended instance type with 4 vCPU and 16 GiB memory could fit 64 objects (57 tables and 7 explicit/implicit indexes) with 0.00 MB size and throughput requirement of 0 reads/sec and 0 writes/sec as colocated. Non leaf partition tables/indexes and unsupported tables/indexes were not considered.",
-			"ShardedTables": null,
->>>>>>> 15f10761
 			"NumNodes": 3,
 			"VCPUsPerInstance": 4,
 			"MemoryPerInstance": 16,
@@ -349,7 +344,6 @@
 			"DocsLink": "https://docs.yugabyte.com/preview/yugabyte-voyager/known-issues/postgresql/#view-with-check-option-is-not-supported"
 		},
 		{
-<<<<<<< HEAD
 			"FeatureName": "Index on complex datatypes",
 			"Objects": [
 				{
@@ -406,7 +400,8 @@
 				}
 			],
 			"DocsLink": "https://docs.yugabyte.com/preview/yugabyte-voyager/known-issues/postgresql/#indexes-on-some-complex-data-types-are-not-supported"
-=======
+		},
+		{
 			"FeatureName": "Unlogged tables",
 			"Objects": [
 				{
@@ -419,7 +414,6 @@
 				}
 			],
 			"DocsLink":"https://docs.yugabyte.com/preview/yugabyte-voyager/known-issues/postgresql/#unlogged-table-is-not-supported"
->>>>>>> 15f10761
 		}
 
 	],
@@ -469,7 +463,6 @@
 		},
 		{
 			"SchemaName": "public",
-<<<<<<< HEAD
 			"ObjectName": "test_jsonb",
 			"RowCount": 0,
 			"ColumnCount": 3,
@@ -484,43 +477,62 @@
 		},
 		{
 			"SchemaName": "public",
+			"ObjectName": "tbl_unlogged",
+			"RowCount": 0,
+			"ColumnCount": 2,
+			"Reads": 0,
+			"Writes": 0,
+			"ReadsPerSecond": 0,
+			"WritesPerSecond": 0,
+			"IsIndex": false,
+			"ObjectType": "",
+			"ParentTableName": null,
+			"SizeInBytes": 0
+		},
+		{
+			"SchemaName": "public",
 			"ObjectName": "inet_type",
-=======
+			"RowCount": 0,
+			"ColumnCount": 2,
+			"Reads": 0,
+			"Writes": 0,
+			"ReadsPerSecond": 0,
+			"WritesPerSecond": 0,
+			"IsIndex": false,
+			"ObjectType": "",
+			"ParentTableName": null,
+			"SizeInBytes": 0
+		},
+		{
+			"SchemaName": "schema2",
 			"ObjectName": "tbl_unlogged",
->>>>>>> 15f10761
-			"RowCount": 0,
-			"ColumnCount": 2,
-			"Reads": 0,
-			"Writes": 0,
-			"ReadsPerSecond": 0,
-			"WritesPerSecond": 0,
-			"IsIndex": false,
-			"ObjectType": "",
-			"ParentTableName": null,
-			"SizeInBytes": 0
-		},
-		{
-<<<<<<< HEAD
+			"RowCount": 0,
+			"ColumnCount": 2,
+			"Reads": 0,
+			"Writes": 0,
+			"ReadsPerSecond": 0,
+			"WritesPerSecond": 0,
+			"IsIndex": false,
+			"ObjectType": "",
+			"ParentTableName": null,
+			"SizeInBytes": 0
+		},
+		{
 			"SchemaName": "public",
 			"ObjectName": "citext_type",
-=======
-			"SchemaName": "schema2",
-			"ObjectName": "tbl_unlogged",
->>>>>>> 15f10761
-			"RowCount": 0,
-			"ColumnCount": 2,
-			"Reads": 0,
-			"Writes": 0,
-			"ReadsPerSecond": 0,
-			"WritesPerSecond": 0,
-			"IsIndex": false,
-			"ObjectType": "",
-			"ParentTableName": null,
-			"SizeInBytes": 0
-		},
-		{
-			"SchemaName": "public",
-<<<<<<< HEAD
+			"RowCount": 0,
+			"ColumnCount": 2,
+			"Reads": 0,
+			"Writes": 0,
+			"ReadsPerSecond": 0,
+			"WritesPerSecond": 0,
+			"IsIndex": false,
+			"ObjectType": "",
+			"ParentTableName": null,
+			"SizeInBytes": 0
+		},
+		{
+			"SchemaName": "public",
 			"ObjectName": "documents",
 			"RowCount": 0,
 			"ColumnCount": 4,
@@ -801,8 +813,6 @@
 		},
 		{
 			"SchemaName": "public",
-=======
->>>>>>> 15f10761
 			"ObjectName": "test_xml_type",
 			"RowCount": 0,
 			"ColumnCount": 2,
