{
	"VoyagerVersion": "IGNORED",
	"TargetDBVersion": "IGNORED",
	"MigrationComplexity": "HIGH",
	"SchemaSummary": {
		"Description": "Objects that will be created on the target YugabyteDB.",
		"DbName": "pg_assessment_report",
		"SchemaNames": [
			"public",
			"schema2",
			"test_views"
		],
		"DbVersion": "14.13 (Ubuntu 14.13-1.pgdg22.04+1)",
		"DatabaseObjects": [
			{
				"ObjectType": "SCHEMA",
				"TotalCount": 3,
				"InvalidCount": 0,
				"ObjectNames": "public, schema2, test_views"
			},
			{
				"ObjectType": "EXTENSION",
				"TotalCount": 4,
				"InvalidCount": 0,
				"ObjectNames": "citext, pgcrypto, pg_stat_statements, lo"
			},
			{
				"ObjectType": "TYPE",
				"TotalCount": 5,
				"InvalidCount": 0,
				"ObjectNames": "public.address_type, public.enum_kind, public.item_details, schema2.enum_kind, schema2.item_details"
			},
			{
				"ObjectType": "DOMAIN",
				"TotalCount": 2,
				"InvalidCount": 0,
				"ObjectNames": "public.person_name, schema2.person_name"
			},
			{
				"ObjectType": "SEQUENCE",
				"TotalCount": 27,
				"InvalidCount": 0,
				"ObjectNames": "public.ordersentry_order_id_seq, public.\"Case_Sensitive_Columns_id_seq\", public.\"Mixed_Case_Table_Name_Test_id_seq\", public.\"Recipients_id_seq\", public.\"WITH_id_seq\", public.employees2_id_seq, public.ext_test_id_seq, public.mixed_data_types_table1_id_seq, public.mixed_data_types_table2_id_seq, public.orders2_id_seq, public.parent_table_id_seq, public.with_example1_id_seq, public.with_example2_id_seq, schema2.\"Case_Sensitive_Columns_id_seq\", schema2.\"Mixed_Case_Table_Name_Test_id_seq\", schema2.\"Recipients_id_seq\", schema2.\"WITH_id_seq\", schema2.employees2_id_seq, schema2.ext_test_id_seq, schema2.mixed_data_types_table1_id_seq, schema2.mixed_data_types_table2_id_seq, schema2.orders2_id_seq, schema2.parent_table_id_seq, schema2.with_example1_id_seq, schema2.with_example2_id_seq, test_views.view_table1_id_seq, test_views.view_table2_id_seq"
			},
			{
				"ObjectType": "TABLE",
				"TotalCount": 66,
				"InvalidCount": 22,
				"ObjectNames": "public.ordersentry, public.library_nested, public.orders_lateral, public.\"Case_Sensitive_Columns\", public.\"Mixed_Case_Table_Name_Test\", public.\"Recipients\", public.\"WITH\", public.audit, public.sales_region, public.boston, public.c, public.parent_table, public.child_table, public.citext_type, public.combined_tbl, public.documents, public.employees2, public.ext_test, public.foo, public.inet_type, public.london, public.mixed_data_types_table1, public.mixed_data_types_table2, public.orders, public.orders2, public.products, public.session_log, public.session_log1, public.session_log2, public.sydney, public.test_exclude_basic, public.test_jsonb, public.test_xml_type, public.ts_query_table, public.tt, public.with_example1, public.with_example2, schema2.\"Case_Sensitive_Columns\", schema2.\"Mixed_Case_Table_Name_Test\", schema2.\"Recipients\", schema2.\"WITH\", schema2.audit, schema2.sales_region, schema2.boston, schema2.c, schema2.parent_table, schema2.child_table, schema2.employees2, schema2.ext_test, schema2.foo, schema2.london, schema2.mixed_data_types_table1, schema2.mixed_data_types_table2, schema2.orders, schema2.orders2, schema2.products, schema2.session_log, schema2.session_log1, schema2.session_log2, schema2.sydney, schema2.test_xml_type, schema2.tt, schema2.with_example1, schema2.with_example2, test_views.view_table1, test_views.view_table2"
			},
			{
				"ObjectType": "INDEX",
				"TotalCount": 26,
				"InvalidCount": 22,
				"ObjectNames": "idx8 ON public.combined_tbl, idx9 ON public.combined_tbl, idx1 ON public.combined_tbl, idx2 ON public.combined_tbl, idx3 ON public.combined_tbl, idx4 ON public.combined_tbl, idx5 ON public.combined_tbl, idx6 ON public.combined_tbl, idx7 ON public.combined_tbl, idx_array ON public.documents, idx_box_data ON public.mixed_data_types_table1, idx_box_data_brin ON public.mixed_data_types_table1, idx_citext ON public.citext_type, idx_citext1 ON public.citext_type, idx_citext2 ON public.citext_type, idx_inet ON public.inet_type, idx_inet1 ON public.inet_type, idx_json ON public.test_jsonb, idx_json2 ON public.test_jsonb, idx_point_data ON public.mixed_data_types_table1, idx_valid ON public.test_jsonb, tsquery_idx ON public.ts_query_table, tsvector_idx ON public.documents, idx_box_data ON schema2.mixed_data_types_table1, idx_box_data_spgist ON schema2.mixed_data_types_table1, idx_point_data ON schema2.mixed_data_types_table1"
			},
			{
				"ObjectType": "FUNCTION",
				"TotalCount": 11,
				"InvalidCount": 4,
				"ObjectNames": "public.manage_large_object, public.auditlogfunc, public.check_sales_region, public.prevent_update_shipped_without_date, public.process_combined_tbl, public.process_order, public.total, schema2.auditlogfunc, schema2.prevent_update_shipped_without_date, schema2.process_order, schema2.total"			},
			{
				"ObjectType": "AGGREGATE",
				"TotalCount": 2,
				"InvalidCount": 0,
				"ObjectNames": "public.inc_sum, schema2.inc_sum"
			},
			{
				"ObjectType": "PROCEDURE",
				"TotalCount": 3,
				"InvalidCount": 1,
				"ObjectNames": "public.tt_insert_data, public.update_combined_tbl_data, schema2.tt_insert_data"
			},
			{
				"ObjectType": "VIEW",
				"TotalCount": 7,
				"InvalidCount": 3,
				"ObjectNames": "public.ordersentry_view, public.sales_employees, schema2.sales_employees, test_views.v1, test_views.v2, test_views.v3, test_views.v4"
			},
			{
				"ObjectType": "TRIGGER",
<<<<<<< HEAD
				"TotalCount": 4,
				"InvalidCount": 2,
				"ObjectNames": "t_raster ON public.combined_tbl, audit_trigger ON public.tt, before_sales_region_insert_update ON public.sales_region, audit_trigger ON schema2.tt"
=======
				"TotalCount": 3,
				"InvalidCount": 3,
				"ObjectNames": "audit_trigger ON public.tt, before_sales_region_insert_update ON public.sales_region, audit_trigger ON schema2.tt"
>>>>>>> 5137a39c
			},
			{
				"ObjectType": "MVIEW",
				"TotalCount": 3,
				"InvalidCount": 0,
				"ObjectNames": "test_views.xyz_mview, test_views.abc_mview, test_views.mv1"
			},
			{
				"ObjectType": "RULE",
				"TotalCount": 4,
				"InvalidCount": 0,
				"ObjectNames": "protect_test_views_v1, protect_test_views_v2, protect_test_views_v3, protect_test_views_view_table1"
			},
			{
				"ObjectType": "POLICY",
				"TotalCount": 4,
				"InvalidCount": 2,
				"ObjectNames": "policy_test_fine ON public.test_exclude_basic, policy_test_fine_2 ON public.employees2, policy_test_report ON public.test_xml_type, policy_test_report ON schema2.test_xml_type"
			}
		]
	},
	"Sizing": {
		"SizingRecommendation": {
			"ColocatedTables": [
				"public.inet_type",
				"public.mixed_data_types_table2",
				"public.test_exclude_basic",
				"public.orders2",
				"public.ts_query_table",
				"public.london",
				"public.employees2",
				"public.tbl_unlogged",
				"public.sydney",
				"public.boston",
				"public.child_table",
				"public.parent_table",
				"public.documents",
				"schema2.child_table",
				"schema2.parent_table",
				"schema2.tbl_unlogged",
				"public.ordersentry",
				"schema2.orders2",
				"schema2.tt",
				"schema2.ext_test",
				"schema2.london",
				"schema2.boston",
				"schema2.sydney",
				"schema2.employees2",
				"schema2.mixed_data_types_table2",
				"public.Recipients",
				"public.orders",
				"public.c",
				"public.Case_Sensitive_Columns",
				"public.WITH",
				"public.tt",
				"public.Mixed_Case_Table_Name_Test",
				"public.foo",
				"public.session_log2",
				"public.with_example2",
				"public.session_log",
				"public.session_log1",
				"public.audit",
				"public.with_example1",
				"public.test_xml_type",
				"public.ext_test",
				"public.products",
				"schema2.orders",
				"schema2.session_log1",
				"schema2.Recipients",
				"schema2.session_log2",
				"schema2.test_xml_type",
				"schema2.audit",
				"schema2.session_log",
				"schema2.with_example2",
				"schema2.WITH",
				"schema2.c",
				"schema2.Mixed_Case_Table_Name_Test",
				"schema2.products",
				"schema2.foo",
				"schema2.Case_Sensitive_Columns",
				"schema2.with_example1",
				"test_views.xyz_mview",
				"test_views.view_table2",
				"test_views.mv1",
				"test_views.abc_mview",
				"test_views.view_table1",
				"public.library_nested",
				"public.orders_lateral"
			],
			"ColocatedReasoning": "Recommended instance type with 4 vCPU and 16 GiB memory could fit 72 objects (64 tables/materialized views and 8 explicit/implicit indexes) with 0.00 MB size and throughput requirement of 0 reads/sec and 0 writes/sec as colocated. Rest 28 objects (5 tables/materialized views and 23 explicit/implicit indexes) with 0.00 MB size and throughput requirement of 0 reads/sec and 0 writes/sec need to be migrated as range partitioned tables. Non leaf partition tables/indexes and unsupported tables/indexes were not considered.",
			"ShardedTables": [
				"public.combined_tbl",
				"public.citext_type",
				"public.test_jsonb",
				"schema2.mixed_data_types_table1",
				"public.mixed_data_types_table1"
			],
			"NumNodes": 3,
			"VCPUsPerInstance": 4,
			"MemoryPerInstance": 16,
			"OptimalSelectConnectionsPerNode": 8,
			"OptimalInsertConnectionsPerNode": 12,
			"EstimatedTimeInMinForImport": 1,
			"ParallelVoyagerJobs": 1
		},
		"FailureReasoning": ""
	},
	"UnsupportedDataTypes": [
		{
			"SchemaName": "public",
			"TableName": "combined_tbl",
			"ColumnName": "lsn",
			"DataType": "pg_lsn"
		},
		{
			"SchemaName": "public",
			"TableName": "combined_tbl",
			"ColumnName": "raster",
			"DataType": "lo"
		},
		{
			"SchemaName": "public",
			"TableName": "mixed_data_types_table1",
			"ColumnName": "snapshot_data",
			"DataType": "txid_snapshot"
		},
		{
			"SchemaName": "public",
			"TableName": "mixed_data_types_table2",
			"ColumnName": "lsn_data",
			"DataType": "pg_lsn"
		},
		{
			"SchemaName": "schema2",
			"TableName": "mixed_data_types_table1",
			"ColumnName": "snapshot_data",
			"DataType": "txid_snapshot"
		},
		{
			"SchemaName": "schema2",
			"TableName": "mixed_data_types_table2",
			"ColumnName": "lsn_data",
			"DataType": "pg_lsn"
		},
		{
			"SchemaName": "schema2",
			"TableName": "test_xml_type",
			"ColumnName": "data",
			"DataType": "xml"
		},
		{
			"SchemaName": "public",
			"TableName": "test_xml_type",
			"ColumnName": "data",
			"DataType": "xml"
		},
		{
			"SchemaName": "public",
			"TableName": "ordersentry_view",
			"ColumnName": "order_xml",
			"DataType": "xml"
		},
		{
			"SchemaName": "public",
			"TableName": "ordersentry_view",
			"ColumnName": "summary_xml",
			"DataType": "xml"
		},
		{
			"SchemaName": "public",
			"TableName": "ordersentry_view",
			"ColumnName": "transaction_id",
			"DataType": "xid"
		},
		{
			"SchemaName": "public",
			"TableName": "library_nested",
			"ColumnName": "lib_data",
			"DataType": "xml"
		},
		{
			"SchemaName": "public",
			"TableName": "orders_lateral",
			"ColumnName": "order_details",
			"DataType": "xml"
		}
	],
	"UnsupportedDataTypesDesc": "Data types of the source database that are not supported on the target YugabyteDB.",
	"UnsupportedFeatures": [
		{
			"FeatureName": "GIST indexes",
			"Objects": [
				{
					"ObjectName": "idx_box_data ON public.mixed_data_types_table1",
					"SqlStatement": "CREATE INDEX idx_box_data ON public.mixed_data_types_table1 USING gist (box_data);"
				},
				{
					"ObjectName": "idx_point_data ON public.mixed_data_types_table1",
					"SqlStatement": "CREATE INDEX idx_point_data ON public.mixed_data_types_table1 USING gist (point_data);"
				},
				{
					"ObjectName": "idx_box_data ON schema2.mixed_data_types_table1",
					"SqlStatement": "CREATE INDEX idx_box_data ON schema2.mixed_data_types_table1 USING gist (box_data);"
				},
				{
					"ObjectName": "idx_point_data ON schema2.mixed_data_types_table1",
					"SqlStatement": "CREATE INDEX idx_point_data ON schema2.mixed_data_types_table1 USING gist (point_data);"
				}
			],
			"DocsLink": "https://docs.yugabyte.com/preview/yugabyte-voyager/known-issues/postgresql/#gist-brin-and-spgist-index-types-are-not-supported",
		    "MinimumVersionsFixedIn": null
        },
		{
			"FeatureName": "BRIN indexes",
			"Objects": [
				{
					"ObjectName": "idx_box_data_brin ON public.mixed_data_types_table1",
					"SqlStatement": "CREATE INDEX idx_box_data_brin ON public.mixed_data_types_table1 USING brin (box_data);"
				}
			],
			"DocsLink": "https://docs.yugabyte.com/preview/yugabyte-voyager/known-issues/postgresql/#gist-brin-and-spgist-index-types-are-not-supported",
		    "MinimumVersionsFixedIn": null
        },
		{
			"FeatureName": "SPGIST indexes",
			"Objects": [
				{
					"ObjectName": "idx_box_data_spgist ON schema2.mixed_data_types_table1",
					"SqlStatement": "CREATE INDEX idx_box_data_spgist ON schema2.mixed_data_types_table1 USING spgist (box_data);"
				}
			],
			"DocsLink": "https://docs.yugabyte.com/preview/yugabyte-voyager/known-issues/postgresql/#gist-brin-and-spgist-index-types-are-not-supported",
		    "MinimumVersionsFixedIn": null
        },
		{
			"FeatureName": "Constraint triggers",
			"Objects": [
				{
					"ObjectName": "enforce_shipped_date_constraint ON public.orders2",
					"SqlStatement": "CREATE CONSTRAINT TRIGGER enforce_shipped_date_constraint AFTER UPDATE ON public.orders2 NOT DEFERRABLE INITIALLY IMMEDIATE FOR EACH ROW WHEN ((((new.status)::text = 'shipped'::text) AND (new.shipped_date IS NULL))) EXECUTE FUNCTION public.prevent_update_shipped_without_date();"
				},
				{
					"ObjectName": "enforce_shipped_date_constraint ON schema2.orders2",
					"SqlStatement": "CREATE CONSTRAINT TRIGGER enforce_shipped_date_constraint AFTER UPDATE ON schema2.orders2 NOT DEFERRABLE INITIALLY IMMEDIATE FOR EACH ROW WHEN ((((new.status)::text = 'shipped'::text) AND (new.shipped_date IS NULL))) EXECUTE FUNCTION schema2.prevent_update_shipped_without_date();"
				}
			],
			"DocsLink": "https://docs.yugabyte.com/preview/yugabyte-voyager/known-issues/postgresql/#constraint-trigger-is-not-supported",
		    "MinimumVersionsFixedIn": null
        },
		{
			"FeatureName": "Inherited tables",
			"Objects": [
				{
					"ObjectName": "public.child_table",
					"SqlStatement": "CREATE TABLE public.child_table (\n    specific_column1 date\n)\nINHERITS (public.parent_table);"
				},
				{
					"ObjectName": "schema2.child_table",
					"SqlStatement": "CREATE TABLE schema2.child_table (\n    specific_column1 date\n)\nINHERITS (schema2.parent_table);"
				}
			],
			"DocsLink": "https://docs.yugabyte.com/preview/yugabyte-voyager/known-issues/postgresql/#table-inheritance-is-not-supported",
		    "MinimumVersionsFixedIn": null
        },
		{
			"FeatureName": "Tables with stored generated columns",
			"Objects": [
				{
					"ObjectName": "public.employees2",
					"SqlStatement": "CREATE TABLE public.employees2 (\n    id integer NOT NULL,\n    first_name character varying(50) NOT NULL,\n    last_name character varying(50) NOT NULL,\n    full_name character varying(101) GENERATED ALWAYS AS ((((first_name)::text || ' '::text) || (last_name)::text)) STORED,\n    department character varying(50)\n);"
				},
				{
					"ObjectName": "schema2.employees2",
					"SqlStatement": "CREATE TABLE schema2.employees2 (\n    id integer NOT NULL,\n    first_name character varying(50) NOT NULL,\n    last_name character varying(50) NOT NULL,\n    full_name character varying(101) GENERATED ALWAYS AS ((((first_name)::text || ' '::text) || (last_name)::text)) STORED,\n    department character varying(50)\n);"
				}
			],
			"DocsLink": "https://docs.yugabyte.com/preview/yugabyte-voyager/known-issues/postgresql/#generated-always-as-stored-type-column-is-not-supported",
		    "MinimumVersionsFixedIn": null
        },
		{
			"FeatureName": "Conversion objects",
			"Objects": [],
		    "MinimumVersionsFixedIn": null
        },
		{
			"FeatureName": "Gin indexes on multi-columns",
			"Objects": [],
		    "MinimumVersionsFixedIn": null
        },
		{
			"FeatureName": "Setting attribute=value on column",
			"Objects": [],
		    "MinimumVersionsFixedIn": null
        },
		{
			"FeatureName": "Disabling rule on table",
			"Objects": [],
		    "MinimumVersionsFixedIn": null
        },
		{
			"FeatureName": "REFERENCING clause for triggers",
			"Objects": [],
		    "MinimumVersionsFixedIn": null
        },
		{
			"FeatureName": "BEFORE ROW triggers on Partitioned tables",
			"Objects": [
				{
					"ObjectName": "before_sales_region_insert_update ON public.sales_region",
					"SqlStatement": "CREATE TRIGGER before_sales_region_insert_update BEFORE INSERT OR UPDATE ON public.sales_region FOR EACH ROW EXECUTE FUNCTION public.check_sales_region();"
				}
			],
			"DocsLink":"https://docs.yugabyte.com/preview/yugabyte-voyager/known-issues/postgresql/#before-row-triggers-on-partitioned-tables",
			"MinimumVersionsFixedIn": null
		},
		{
			"FeatureName": "Clustering table on index",
			"Objects": [],
		    "MinimumVersionsFixedIn": null
        },
		{
			"FeatureName": "Storage parameters in DDLs",
			"Objects": [],
		    "MinimumVersionsFixedIn": null
        },
		{
			"FeatureName": "Extensions",
			"Objects": [],
		    "MinimumVersionsFixedIn": null
        },
		{
			"FeatureName": "Exclusion constraints",
			"Objects": [
				{
					"ObjectName": "public.test_exclude_basic, constraint: (no_same_name_address)",
					"SqlStatement": "ALTER TABLE ONLY public.test_exclude_basic\n    ADD CONSTRAINT no_same_name_address EXCLUDE USING btree (name WITH =, address WITH =);"
				}
			],
			"DocsLink": "https://docs.yugabyte.com/preview/yugabyte-voyager/known-issues/postgresql/#exclusion-constraints-is-not-supported",
		    "MinimumVersionsFixedIn": null
        },
		{
			"FeatureName": "Deferrable constraints",
			"Objects": [
				{
					"ObjectName": "public.orders2, constraint: (orders2_order_number_key)",
					"SqlStatement": "ALTER TABLE ONLY public.orders2\n    ADD CONSTRAINT orders2_order_number_key UNIQUE (order_number) DEFERRABLE;"
				},
				{
					"ObjectName": "schema2.orders2, constraint: (orders2_order_number_key)",
					"SqlStatement": "ALTER TABLE ONLY schema2.orders2\n    ADD CONSTRAINT orders2_order_number_key UNIQUE (order_number) DEFERRABLE;"
				}
			],
			"DocsLink": "https://docs.yugabyte.com/preview/yugabyte-voyager/known-issues/postgresql/#deferrable-constraint-on-constraints-other-than-foreign-keys-is-not-supported",
		    "MinimumVersionsFixedIn": null
        },
		{
			"FeatureName": "View with check option",
			"Objects": [
				{
					"ObjectName": "public.sales_employees",
					"SqlStatement": "CREATE VIEW public.sales_employees AS\n SELECT employees2.id,\n    employees2.first_name,\n    employees2.last_name,\n    employees2.full_name\n   FROM public.employees2\n  WHERE ((employees2.department)::text = 'sales'::text)\n  WITH CASCADED CHECK OPTION;"
				},
				{
					"ObjectName": "schema2.sales_employees",
					"SqlStatement": "CREATE VIEW schema2.sales_employees AS\n SELECT employees2.id,\n    employees2.first_name,\n    employees2.last_name,\n    employees2.full_name\n   FROM schema2.employees2\n  WHERE ((employees2.department)::text = 'sales'::text)\n  WITH CASCADED CHECK OPTION;"
				}
			],
			"DocsLink": "https://docs.yugabyte.com/preview/yugabyte-voyager/known-issues/postgresql/#view-with-check-option-is-not-supported",
		    "MinimumVersionsFixedIn": null
        },
		{
			"FeatureName": "Index on complex datatypes",
			"Objects": [
				{
					"ObjectName": "CITEXT: idx_citext ON public.citext_type",
					"SqlStatement": "CREATE INDEX idx_citext ON public.citext_type USING btree (data);"
				},
				{
					"ObjectName": "TSVECTOR: tsvector_idx ON public.documents",
					"SqlStatement": "CREATE INDEX tsvector_idx ON public.documents USING btree (title_tsvector, id);"
				},
				{
					"ObjectName": "TSQUERY: tsquery_idx ON public.ts_query_table",
					"SqlStatement": "CREATE INDEX tsquery_idx ON public.ts_query_table USING btree (query);"
				},
				{
					"ObjectName": "JSONB: idx_json ON public.test_jsonb",
					"SqlStatement": "CREATE INDEX idx_json ON public.test_jsonb USING btree (data);"
				},
				{
					"ObjectName": "JSONB: idx_json2 ON public.test_jsonb",
					"SqlStatement": "CREATE INDEX idx_json2 ON public.test_jsonb USING btree (((data2)::jsonb));"
				},
				{
					"ObjectName": "INET: idx_inet ON public.inet_type",
					"SqlStatement": "CREATE INDEX idx_inet ON public.inet_type USING btree (data);"
				},
				{
					"ObjectName": "MACADDR: idx2 ON public.combined_tbl",
					"SqlStatement": "CREATE INDEX idx2 ON public.combined_tbl USING btree (maddr);"
				},
				{
					"ObjectName": "MACADDR8: idx3 ON public.combined_tbl",
					"SqlStatement": "CREATE INDEX idx3 ON public.combined_tbl USING btree (maddr8);"
				},
				{
					"ObjectName": "CIDR: idx1 ON public.combined_tbl",
					"SqlStatement": "CREATE INDEX idx1 ON public.combined_tbl USING btree (c);"
				},
				{
					"ObjectName": "BIT: idx5 ON public.combined_tbl",
					"SqlStatement": "CREATE INDEX idx5 ON public.combined_tbl USING btree (bitt);"
				},
				{
					"ObjectName": "VARBIT: idx6 ON public.combined_tbl",
					"SqlStatement": "CREATE INDEX idx6 ON public.combined_tbl USING btree (bittv);"
				},
				{
					"ObjectName": "PG_LSN: idx4 ON public.combined_tbl",
					"SqlStatement": "CREATE INDEX idx4 ON public.combined_tbl USING btree (lsn);"
				},
				{
					"ObjectName": "ARRAY: idx_array ON public.documents",
					"SqlStatement": "CREATE INDEX idx_array ON public.documents USING btree (list_of_sections);"
				},
				{
					"ObjectName": "USER_DEFINED_TYPE: idx7 ON public.combined_tbl",
					"SqlStatement": "CREATE INDEX idx7 ON public.combined_tbl USING btree (address);"
				},
				{
					"ObjectName": "DATERANGE: idx8 ON public.combined_tbl",
					"SqlStatement": "CREATE INDEX idx8 ON public.combined_tbl USING btree (d);"
				},
				{
					"ObjectName": "INTERVAL: idx9 ON public.combined_tbl",
					"SqlStatement": "CREATE INDEX idx9 ON public.combined_tbl USING btree (inds3);"
				}
			],
			"DocsLink": "https://docs.yugabyte.com/preview/yugabyte-voyager/known-issues/postgresql/#indexes-on-some-complex-data-types-are-not-supported",
		    "MinimumVersionsFixedIn": null
        },
		{
			"FeatureName": "Primary / Unique key constraints on complex datatypes",
			"Objects": [
				{
					"ObjectName": "public.combined_tbl, constraint: (combined_tbl_bittv_key)",
					"SqlStatement": "ALTER TABLE ONLY public.combined_tbl\n    ADD CONSTRAINT combined_tbl_bittv_key UNIQUE (bittv);"
				},
				{
					"ObjectName": "public.combined_tbl, constraint: (uk)",
					"SqlStatement": "ALTER TABLE ONLY public.combined_tbl\n    ADD CONSTRAINT uk UNIQUE (lsn);"
				},
				{
					"ObjectName": "public.combined_tbl, constraint: (combined_tbl_pkey)",
					"SqlStatement": "ALTER TABLE ONLY public.combined_tbl\n    ADD CONSTRAINT combined_tbl_pkey PRIMARY KEY (id, arr_enum);"
				}
			],
			"DocsLink": "https://docs.yugabyte.com/preview/yugabyte-voyager/known-issues/postgresql/#indexes-on-some-complex-data-types-are-not-supported",
		    "MinimumVersionsFixedIn": null
        },
		{
			"FeatureName": "Unlogged tables",
			"Objects": [],
			"MinimumVersionsFixedIn": null
		},
		{
			"FeatureName": "System Columns",
			"Objects": [
				{
					"ObjectName": "public.ordersentry_view",
					"SqlStatement": "CREATE VIEW public.ordersentry_view AS\n SELECT ordersentry.order_id,\n    ordersentry.customer_name,\n    ordersentry.product_name,\n    ordersentry.quantity,\n    ordersentry.price,\n    XMLELEMENT(NAME \"OrderDetails\", XMLELEMENT(NAME \"Customer\", ordersentry.customer_name), XMLELEMENT(NAME \"Product\", ordersentry.product_name), XMLELEMENT(NAME \"Quantity\", ordersentry.quantity), XMLELEMENT(NAME \"TotalPrice\", (ordersentry.price * (ordersentry.quantity)::numeric))) AS order_xml,\n    XMLCONCAT(XMLELEMENT(NAME \"Customer\", ordersentry.customer_name), XMLELEMENT(NAME \"Product\", ordersentry.product_name)) AS summary_xml,\n    pg_try_advisory_lock((hashtext((ordersentry.customer_name || ordersentry.product_name)))::bigint) AS lock_acquired,\n    ordersentry.ctid AS row_ctid,\n    ordersentry.xmin AS transaction_id\n   FROM public.ordersentry;"
				}
			],
			"DocsLink": "https://docs.yugabyte.com/preview/yugabyte-voyager/known-issues/postgresql/#system-columns-is-not-yet-supported",
			"MinimumVersionsFixedIn": null
		},
		{
			"FeatureName": "XML Functions",
			"Objects": [
				{
					"ObjectName": "public.ordersentry_view",
					"SqlStatement": "CREATE VIEW public.ordersentry_view AS\n SELECT ordersentry.order_id,\n    ordersentry.customer_name,\n    ordersentry.product_name,\n    ordersentry.quantity,\n    ordersentry.price,\n    XMLELEMENT(NAME \"OrderDetails\", XMLELEMENT(NAME \"Customer\", ordersentry.customer_name), XMLELEMENT(NAME \"Product\", ordersentry.product_name), XMLELEMENT(NAME \"Quantity\", ordersentry.quantity), XMLELEMENT(NAME \"TotalPrice\", (ordersentry.price * (ordersentry.quantity)::numeric))) AS order_xml,\n    XMLCONCAT(XMLELEMENT(NAME \"Customer\", ordersentry.customer_name), XMLELEMENT(NAME \"Product\", ordersentry.product_name)) AS summary_xml,\n    pg_try_advisory_lock((hashtext((ordersentry.customer_name || ordersentry.product_name)))::bigint) AS lock_acquired,\n    ordersentry.ctid AS row_ctid,\n    ordersentry.xmin AS transaction_id\n   FROM public.ordersentry;"
				}
			],
			"DocsLink": "https://docs.yugabyte.com/preview/yugabyte-voyager/known-issues/postgresql/#xml-functions-is-not-yet-supported",
		    "MinimumVersionsFixedIn": null
        },
		{
			"FeatureName": "Advisory Locks",
			"Objects": [
				{
					"ObjectName": "public.ordersentry_view",
					"SqlStatement": "CREATE VIEW public.ordersentry_view AS\n SELECT ordersentry.order_id,\n    ordersentry.customer_name,\n    ordersentry.product_name,\n    ordersentry.quantity,\n    ordersentry.price,\n    XMLELEMENT(NAME \"OrderDetails\", XMLELEMENT(NAME \"Customer\", ordersentry.customer_name), XMLELEMENT(NAME \"Product\", ordersentry.product_name), XMLELEMENT(NAME \"Quantity\", ordersentry.quantity), XMLELEMENT(NAME \"TotalPrice\", (ordersentry.price * (ordersentry.quantity)::numeric))) AS order_xml,\n    XMLCONCAT(XMLELEMENT(NAME \"Customer\", ordersentry.customer_name), XMLELEMENT(NAME \"Product\", ordersentry.product_name)) AS summary_xml,\n    pg_try_advisory_lock((hashtext((ordersentry.customer_name || ordersentry.product_name)))::bigint) AS lock_acquired,\n    ordersentry.ctid AS row_ctid,\n    ordersentry.xmin AS transaction_id\n   FROM public.ordersentry;"
				}
			],
			"DocsLink": "https://docs.yugabyte.com/preview/yugabyte-voyager/known-issues/postgresql/#advisory-locks-is-not-yet-implemented",
		    "MinimumVersionsFixedIn": null
        },
		{
			"FeatureName": "Large Object Functions",
			"Objects": [
				{
					"ObjectName": "t_raster ON public.combined_tbl",
					"SqlStatement": "CREATE TRIGGER t_raster BEFORE DELETE OR UPDATE ON public.combined_tbl FOR EACH ROW EXECUTE FUNCTION public.lo_manage('raster');"
				}
			],
			"MinimumVersionsFixedIn": null
		}
	],
	"UnsupportedFeaturesDesc": "Features of the source database that are not supported on the target YugabyteDB.",
	"TableIndexStats": [
		{
			"SchemaName": "public",
			"ObjectName": "Recipients",
			"RowCount": 1,
			"ColumnCount": 4,
			"Reads": 0,
			"Writes": 1,
			"ReadsPerSecond": 0,
			"WritesPerSecond": 0,
			"IsIndex": false,
			"ObjectType": "",
			"ParentTableName": null,
			"SizeInBytes": 8192
		},
		{
			"SchemaName": "public",
			"ObjectName": "orders",
			"RowCount": 3,
			"ColumnCount": 3,
			"Reads": 0,
			"Writes": 3,
			"ReadsPerSecond": 0,
			"WritesPerSecond": 0,
			"IsIndex": false,
			"ObjectType": "",
			"ParentTableName": null,
			"SizeInBytes": 8192
		},
		{
			"SchemaName": "public",
			"ObjectName": "c",
			"RowCount": 12,
			"ColumnCount": 3,
			"Reads": 0,
			"Writes": 12,
			"ReadsPerSecond": 0,
			"WritesPerSecond": 0,
			"IsIndex": false,
			"ObjectType": "",
			"ParentTableName": null,
			"SizeInBytes": 8192
		},
		{
			"SchemaName": "public",
			"ObjectName": "Case_Sensitive_Columns",
			"RowCount": 5,
			"ColumnCount": 6,
			"Reads": 5,
			"Writes": 5,
			"ReadsPerSecond": 0,
			"WritesPerSecond": 0,
			"IsIndex": false,
			"ObjectType": "",
			"ParentTableName": null,
			"SizeInBytes": 8192
		},
		{
			"SchemaName": "public",
			"ObjectName": "inet_type",
			"RowCount": 0,
			"ColumnCount": 2,
			"Reads": 0,
			"Writes": 0,
			"ReadsPerSecond": 0,
			"WritesPerSecond": 0,
			"IsIndex": false,
			"ObjectType": "",
			"ParentTableName": null,
			"SizeInBytes": 0
		},
		{
			"SchemaName": "public",
			"ObjectName": "WITH",
			"RowCount": 3,
			"ColumnCount": 2,
			"Reads": 0,
			"Writes": 3,
			"ReadsPerSecond": 0,
			"WritesPerSecond": 0,
			"IsIndex": false,
			"ObjectType": "",
			"ParentTableName": null,
			"SizeInBytes": 8192
		},
		{
			"SchemaName": "public",
			"ObjectName": "tt",
			"RowCount": 8,
			"ColumnCount": 1,
			"Reads": 4,
			"Writes": 8,
			"ReadsPerSecond": 0,
			"WritesPerSecond": 0,
			"IsIndex": false,
			"ObjectType": "",
			"ParentTableName": null,
			"SizeInBytes": 8192
		},
		{
			"SchemaName": "public",
			"ObjectName": "mixed_data_types_table2",
			"RowCount": 0,
			"ColumnCount": 4,
			"Reads": 0,
			"Writes": 0,
			"ReadsPerSecond": 0,
			"WritesPerSecond": 0,
			"IsIndex": false,
			"ObjectType": "",
			"ParentTableName": null,
			"SizeInBytes": 0
		},
		{
			"SchemaName": "public",
			"ObjectName": "Mixed_Case_Table_Name_Test",
			"RowCount": 5,
			"ColumnCount": 6,
			"Reads": 5,
			"Writes": 5,
			"ReadsPerSecond": 0,
			"WritesPerSecond": 0,
			"IsIndex": false,
			"ObjectType": "",
			"ParentTableName": null,
			"SizeInBytes": 8192
		},
		{
			"SchemaName": "public",
			"ObjectName": "combined_tbl",
			"RowCount": 0,
			"ColumnCount": 12,
			"Reads": 0,
			"Writes": 0,
			"ReadsPerSecond": 0,
			"WritesPerSecond": 0,
			"IsIndex": false,
			"ObjectType": "",
			"ParentTableName": null,
			"SizeInBytes": 0
		},
		{
			"SchemaName": "public",
			"ObjectName": "test_exclude_basic",
			"RowCount": 0,
			"ColumnCount": 3,
			"Reads": 0,
			"Writes": 0,
			"ReadsPerSecond": 0,
			"WritesPerSecond": 0,
			"IsIndex": false,
			"ObjectType": "",
			"ParentTableName": null,
			"SizeInBytes": 0
		},
		{
			"SchemaName": "public",
			"ObjectName": "orders_lateral",
			"RowCount": 0,
			"ColumnCount": 3,
			"Reads": 0,
			"Writes": 0,
			"ReadsPerSecond": 0,
			"WritesPerSecond": 0,
			"IsIndex": false,
			"ObjectType": "",
			"ParentTableName": null,
			"SizeInBytes": 0
		},
		{
			"SchemaName": "public",
			"ObjectName": "library_nested",
			"RowCount": 1,
			"ColumnCount": 2,
			"Reads": 1,
			"Writes": 1,
			"ReadsPerSecond": 0,
			"WritesPerSecond": 0,
			"IsIndex": false,
			"ObjectType": "",
			"ParentTableName": null,
			"SizeInBytes": 8192
		},
		{
			"SchemaName": "public",
			"ObjectName": "orders2",
			"RowCount": 0,
			"ColumnCount": 4,
			"Reads": 0,
			"Writes": 0,
			"ReadsPerSecond": 0,
			"WritesPerSecond": 0,
			"IsIndex": false,
			"ObjectType": "",
			"ParentTableName": null,
			"SizeInBytes": 0
		},
		{
			"SchemaName": "public",
			"ObjectName": "foo",
			"RowCount": 34,
			"ColumnCount": 2,
			"Reads": 0,
			"Writes": 34,
			"ReadsPerSecond": 0,
			"WritesPerSecond": 0,
			"IsIndex": false,
			"ObjectType": "",
			"ParentTableName": null,
			"SizeInBytes": 8192
		},
		{
			"SchemaName": "public",
			"ObjectName": "ts_query_table",
			"RowCount": 0,
			"ColumnCount": 2,
			"Reads": 0,
			"Writes": 0,
			"ReadsPerSecond": 0,
			"WritesPerSecond": 0,
			"IsIndex": false,
			"ObjectType": "",
			"ParentTableName": null,
			"SizeInBytes": 0
		},
		{
			"SchemaName": "public",
			"ObjectName": "session_log2",
			"RowCount": 100,
			"ColumnCount": 2,
			"Reads": 0,
			"Writes": 100,
			"ReadsPerSecond": 0,
			"WritesPerSecond": 0,
			"IsIndex": false,
			"ObjectType": "",
			"ParentTableName": null,
			"SizeInBytes": 8192
		},
		{
			"SchemaName": "public",
			"ObjectName": "london",
			"RowCount": 0,
			"ColumnCount": 4,
			"Reads": 0,
			"Writes": 0,
			"ReadsPerSecond": 0,
			"WritesPerSecond": 0,
			"IsIndex": false,
			"ObjectType": "",
			"ParentTableName": null,
			"SizeInBytes": 0
		},
		{
			"SchemaName": "public",
			"ObjectName": "citext_type",
			"RowCount": 0,
			"ColumnCount": 2,
			"Reads": 0,
			"Writes": 0,
			"ReadsPerSecond": 0,
			"WritesPerSecond": 0,
			"IsIndex": false,
			"ObjectType": "",
			"ParentTableName": null,
			"SizeInBytes": 0
		},
		{
			"SchemaName": "public",
			"ObjectName": "with_example2",
			"RowCount": 3,
			"ColumnCount": 2,
			"Reads": 0,
			"Writes": 3,
			"ReadsPerSecond": 0,
			"WritesPerSecond": 0,
			"IsIndex": false,
			"ObjectType": "",
			"ParentTableName": null,
			"SizeInBytes": 8192
		},
		{
			"SchemaName": "public",
			"ObjectName": "employees2",
			"RowCount": 0,
			"ColumnCount": 5,
			"Reads": 0,
			"Writes": 0,
			"ReadsPerSecond": 0,
			"WritesPerSecond": 0,
			"IsIndex": false,
			"ObjectType": "",
			"ParentTableName": null,
			"SizeInBytes": 0
		},
		{
			"SchemaName": "public",
			"ObjectName": "session_log",
			"RowCount": 100,
			"ColumnCount": 2,
			"Reads": 0,
			"Writes": 100,
			"ReadsPerSecond": 0,
			"WritesPerSecond": 0,
			"IsIndex": false,
			"ObjectType": "",
			"ParentTableName": null,
			"SizeInBytes": 8192
		},
		{
			"SchemaName": "public",
			"ObjectName": "tbl_unlogged",
			"RowCount": 0,
			"ColumnCount": 2,
			"Reads": 0,
			"Writes": 0,
			"ReadsPerSecond": 0,
			"WritesPerSecond": 0,
			"IsIndex": false,
			"ObjectType": "",
			"ParentTableName": null,
			"SizeInBytes": 0
		},
		{
			"SchemaName": "public",
			"ObjectName": "test_jsonb",
			"RowCount": 0,
			"ColumnCount": 3,
			"Reads": 0,
			"Writes": 0,
			"ReadsPerSecond": 0,
			"WritesPerSecond": 0,
			"IsIndex": false,
			"ObjectType": "",
			"ParentTableName": null,
			"SizeInBytes": 0
		},
		{
			"SchemaName": "public",
			"ObjectName": "mixed_data_types_table1",
			"RowCount": 0,
			"ColumnCount": 5,
			"Reads": 0,
			"Writes": 0,
			"ReadsPerSecond": 0,
			"WritesPerSecond": 0,
			"IsIndex": false,
			"ObjectType": "",
			"ParentTableName": null,
			"SizeInBytes": 0
		},
		{
			"SchemaName": "public",
			"ObjectName": "session_log1",
			"RowCount": 100,
			"ColumnCount": 2,
			"Reads": 0,
			"Writes": 100,
			"ReadsPerSecond": 0,
			"WritesPerSecond": 0,
			"IsIndex": false,
			"ObjectType": "",
			"ParentTableName": null,
			"SizeInBytes": 8192
		},
		{
			"SchemaName": "public",
			"ObjectName": "sydney",
			"RowCount": 0,
			"ColumnCount": 4,
			"Reads": 0,
			"Writes": 0,
			"ReadsPerSecond": 0,
			"WritesPerSecond": 0,
			"IsIndex": false,
			"ObjectType": "",
			"ParentTableName": null,
			"SizeInBytes": 0
		},
		{
			"SchemaName": "public",
			"ObjectName": "audit",
			"RowCount": 4,
			"ColumnCount": 1,
			"Reads": 4,
			"Writes": 4,
			"ReadsPerSecond": 0,
			"WritesPerSecond": 0,
			"IsIndex": false,
			"ObjectType": "",
			"ParentTableName": null,
			"SizeInBytes": 8192
		},
		{
			"SchemaName": "public",
			"ObjectName": "with_example1",
			"RowCount": 3,
			"ColumnCount": 2,
			"Reads": 0,
			"Writes": 3,
			"ReadsPerSecond": 0,
			"WritesPerSecond": 0,
			"IsIndex": false,
			"ObjectType": "",
			"ParentTableName": null,
			"SizeInBytes": 8192
		},
		{
			"SchemaName": "public",
			"ObjectName": "boston",
			"RowCount": 0,
			"ColumnCount": 4,
			"Reads": 0,
			"Writes": 0,
			"ReadsPerSecond": 0,
			"WritesPerSecond": 0,
			"IsIndex": false,
			"ObjectType": "",
			"ParentTableName": null,
			"SizeInBytes": 0
		},
		{
			"SchemaName": "public",
			"ObjectName": "child_table",
			"RowCount": 0,
			"ColumnCount": 4,
			"Reads": 0,
			"Writes": 0,
			"ReadsPerSecond": 0,
			"WritesPerSecond": 0,
			"IsIndex": false,
			"ObjectType": "",
			"ParentTableName": null,
			"SizeInBytes": 0
		},
		{
			"SchemaName": "public",
			"ObjectName": "parent_table",
			"RowCount": 0,
			"ColumnCount": 3,
			"Reads": 0,
			"Writes": 0,
			"ReadsPerSecond": 0,
			"WritesPerSecond": 0,
			"IsIndex": false,
			"ObjectType": "",
			"ParentTableName": null,
			"SizeInBytes": 0
		},
		{
			"SchemaName": "public",
			"ObjectName": "test_xml_type",
			"RowCount": 2,
			"ColumnCount": 2,
			"Reads": 0,
			"Writes": 2,
			"ReadsPerSecond": 0,
			"WritesPerSecond": 0,
			"IsIndex": false,
			"ObjectType": "",
			"ParentTableName": null,
			"SizeInBytes": 8192
		},
		{
			"SchemaName": "public",
			"ObjectName": "ext_test",
			"RowCount": 1,
			"ColumnCount": 2,
			"Reads": 1,
			"Writes": 1,
			"ReadsPerSecond": 0,
			"WritesPerSecond": 0,
			"IsIndex": false,
			"ObjectType": "",
			"ParentTableName": null,
			"SizeInBytes": 8192
		},
		{
			"SchemaName": "public",
			"ObjectName": "products",
			"RowCount": 3,
			"ColumnCount": 3,
			"Reads": 0,
			"Writes": 3,
			"ReadsPerSecond": 0,
			"WritesPerSecond": 0,
			"IsIndex": false,
			"ObjectType": "",
			"ParentTableName": null,
			"SizeInBytes": 8192
		},
		{
			"SchemaName": "public",
			"ObjectName": "documents",
			"RowCount": 0,
			"ColumnCount": 4,
			"Reads": 0,
			"Writes": 0,
			"ReadsPerSecond": 0,
			"WritesPerSecond": 0,
			"IsIndex": false,
			"ObjectType": "",
			"ParentTableName": null,
			"SizeInBytes": 0
		},
		{
			"SchemaName": "schema2",
			"ObjectName": "orders",
			"RowCount": 3,
			"ColumnCount": 3,
			"Reads": 0,
			"Writes": 3,
			"ReadsPerSecond": 0,
			"WritesPerSecond": 0,
			"IsIndex": false,
			"ObjectType": "",
			"ParentTableName": null,
			"SizeInBytes": 8192
		},
		{
			"SchemaName": "schema2",
			"ObjectName": "child_table",
			"RowCount": 0,
			"ColumnCount": 4,
			"Reads": 0,
			"Writes": 0,
			"ReadsPerSecond": 0,
			"WritesPerSecond": 0,
			"IsIndex": false,
			"ObjectType": "",
			"ParentTableName": null,
			"SizeInBytes": 0
		},
		{
			"SchemaName": "schema2",
			"ObjectName": "session_log1",
			"RowCount": 100,
			"ColumnCount": 2,
			"Reads": 0,
			"Writes": 100,
			"ReadsPerSecond": 0,
			"WritesPerSecond": 0,
			"IsIndex": false,
			"ObjectType": "",
			"ParentTableName": null,
			"SizeInBytes": 8192
		},
		{
			"SchemaName": "schema2",
			"ObjectName": "parent_table",
			"RowCount": 0,
			"ColumnCount": 3,
			"Reads": 0,
			"Writes": 0,
			"ReadsPerSecond": 0,
			"WritesPerSecond": 0,
			"IsIndex": false,
			"ObjectType": "",
			"ParentTableName": null,
			"SizeInBytes": 0
		},
		{
			"SchemaName": "public",
			"ObjectName": "ordersentry",
			"RowCount": 6,
			"ColumnCount": 6,
			"Reads": 0,
			"Writes": 6,
			"ReadsPerSecond": 0,
			"WritesPerSecond": 0,
			"IsIndex": false,
			"ObjectType": "",
			"ParentTableName": null,
			"SizeInBytes": 8192
		},
		{
			"SchemaName": "schema2",
			"ObjectName": "tbl_unlogged",
			"RowCount": 0,
			"ColumnCount": 2,
			"Reads": 0,
			"Writes": 0,
			"ReadsPerSecond": 0,
			"WritesPerSecond": 0,
			"IsIndex": false,
			"ObjectType": "",
			"ParentTableName": null,
			"SizeInBytes": 0
		},
		{
			"SchemaName": "schema2",
			"ObjectName": "Recipients",
			"RowCount": 1,
			"ColumnCount": 4,
			"Reads": 0,
			"Writes": 1,
			"ReadsPerSecond": 0,
			"WritesPerSecond": 0,
			"IsIndex": false,
			"ObjectType": "",
			"ParentTableName": null,
			"SizeInBytes": 8192
		},
		{
			"SchemaName": "schema2",
			"ObjectName": "orders2",
			"RowCount": 0,
			"ColumnCount": 4,
			"Reads": 0,
			"Writes": 0,
			"ReadsPerSecond": 0,
			"WritesPerSecond": 0,
			"IsIndex": false,
			"ObjectType": "",
			"ParentTableName": null,
			"SizeInBytes": 0
		},
		{
			"SchemaName": "schema2",
			"ObjectName": "session_log2",
			"RowCount": 100,
			"ColumnCount": 2,
			"Reads": 0,
			"Writes": 100,
			"ReadsPerSecond": 0,
			"WritesPerSecond": 0,
			"IsIndex": false,
			"ObjectType": "",
			"ParentTableName": null,
			"SizeInBytes": 8192
		},
		{
			"SchemaName": "schema2",
			"ObjectName": "test_xml_type",
			"RowCount": 2,
			"ColumnCount": 2,
			"Reads": 0,
			"Writes": 2,
			"ReadsPerSecond": 0,
			"WritesPerSecond": 0,
			"IsIndex": false,
			"ObjectType": "",
			"ParentTableName": null,
			"SizeInBytes": 8192
		},
		{
			"SchemaName": "schema2",
			"ObjectName": "audit",
			"RowCount": 4,
			"ColumnCount": 1,
			"Reads": 4,
			"Writes": 4,
			"ReadsPerSecond": 0,
			"WritesPerSecond": 0,
			"IsIndex": false,
			"ObjectType": "",
			"ParentTableName": null,
			"SizeInBytes": 8192
		},
		{
			"SchemaName": "schema2",
			"ObjectName": "tt",
			"RowCount": 0,
			"ColumnCount": 1,
			"Reads": 0,
			"Writes": 0,
			"ReadsPerSecond": 0,
			"WritesPerSecond": 0,
			"IsIndex": false,
			"ObjectType": "",
			"ParentTableName": null,
			"SizeInBytes": 0
		},
		{
			"SchemaName": "schema2",
			"ObjectName": "ext_test",
			"RowCount": 0,
			"ColumnCount": 2,
			"Reads": 0,
			"Writes": 0,
			"ReadsPerSecond": 0,
			"WritesPerSecond": 0,
			"IsIndex": false,
			"ObjectType": "",
			"ParentTableName": null,
			"SizeInBytes": 0
		},
		{
			"SchemaName": "schema2",
			"ObjectName": "london",
			"RowCount": 0,
			"ColumnCount": 4,
			"Reads": 0,
			"Writes": 0,
			"ReadsPerSecond": 0,
			"WritesPerSecond": 0,
			"IsIndex": false,
			"ObjectType": "",
			"ParentTableName": null,
			"SizeInBytes": 0
		},
		{
			"SchemaName": "schema2",
			"ObjectName": "boston",
			"RowCount": 0,
			"ColumnCount": 4,
			"Reads": 0,
			"Writes": 0,
			"ReadsPerSecond": 0,
			"WritesPerSecond": 0,
			"IsIndex": false,
			"ObjectType": "",
			"ParentTableName": null,
			"SizeInBytes": 0
		},
		{
			"SchemaName": "schema2",
			"ObjectName": "mixed_data_types_table1",
			"RowCount": 0,
			"ColumnCount": 5,
			"Reads": 0,
			"Writes": 0,
			"ReadsPerSecond": 0,
			"WritesPerSecond": 0,
			"IsIndex": false,
			"ObjectType": "",
			"ParentTableName": null,
			"SizeInBytes": 0
		},
		{
			"SchemaName": "schema2",
			"ObjectName": "session_log",
			"RowCount": 100,
			"ColumnCount": 2,
			"Reads": 0,
			"Writes": 100,
			"ReadsPerSecond": 0,
			"WritesPerSecond": 0,
			"IsIndex": false,
			"ObjectType": "",
			"ParentTableName": null,
			"SizeInBytes": 8192
		},
		{
			"SchemaName": "schema2",
			"ObjectName": "sydney",
			"RowCount": 0,
			"ColumnCount": 4,
			"Reads": 0,
			"Writes": 0,
			"ReadsPerSecond": 0,
			"WritesPerSecond": 0,
			"IsIndex": false,
			"ObjectType": "",
			"ParentTableName": null,
			"SizeInBytes": 0
		},
		{
			"SchemaName": "schema2",
			"ObjectName": "with_example2",
			"RowCount": 3,
			"ColumnCount": 2,
			"Reads": 0,
			"Writes": 3,
			"ReadsPerSecond": 0,
			"WritesPerSecond": 0,
			"IsIndex": false,
			"ObjectType": "",
			"ParentTableName": null,
			"SizeInBytes": 8192
		},
		{
			"SchemaName": "schema2",
			"ObjectName": "WITH",
			"RowCount": 3,
			"ColumnCount": 2,
			"Reads": 0,
			"Writes": 3,
			"ReadsPerSecond": 0,
			"WritesPerSecond": 0,
			"IsIndex": false,
			"ObjectType": "",
			"ParentTableName": null,
			"SizeInBytes": 8192
		},
		{
			"SchemaName": "schema2",
			"ObjectName": "employees2",
			"RowCount": 0,
			"ColumnCount": 5,
			"Reads": 0,
			"Writes": 0,
			"ReadsPerSecond": 0,
			"WritesPerSecond": 0,
			"IsIndex": false,
			"ObjectType": "",
			"ParentTableName": null,
			"SizeInBytes": 0
		},
		{
			"SchemaName": "schema2",
			"ObjectName": "c",
			"RowCount": 12,
			"ColumnCount": 3,
			"Reads": 0,
			"Writes": 12,
			"ReadsPerSecond": 0,
			"WritesPerSecond": 0,
			"IsIndex": false,
			"ObjectType": "",
			"ParentTableName": null,
			"SizeInBytes": 8192
		},
		{
			"SchemaName": "schema2",
			"ObjectName": "Mixed_Case_Table_Name_Test",
			"RowCount": 5,
			"ColumnCount": 6,
			"Reads": 5,
			"Writes": 5,
			"ReadsPerSecond": 0,
			"WritesPerSecond": 0,
			"IsIndex": false,
			"ObjectType": "",
			"ParentTableName": null,
			"SizeInBytes": 8192
		},
		{
			"SchemaName": "schema2",
			"ObjectName": "products",
			"RowCount": 3,
			"ColumnCount": 3,
			"Reads": 0,
			"Writes": 3,
			"ReadsPerSecond": 0,
			"WritesPerSecond": 0,
			"IsIndex": false,
			"ObjectType": "",
			"ParentTableName": null,
			"SizeInBytes": 8192
		},
		{
			"SchemaName": "schema2",
			"ObjectName": "mixed_data_types_table2",
			"RowCount": 0,
			"ColumnCount": 4,
			"Reads": 0,
			"Writes": 0,
			"ReadsPerSecond": 0,
			"WritesPerSecond": 0,
			"IsIndex": false,
			"ObjectType": "",
			"ParentTableName": null,
			"SizeInBytes": 0
		},
		{
			"SchemaName": "schema2",
			"ObjectName": "foo",
			"RowCount": 34,
			"ColumnCount": 2,
			"Reads": 0,
			"Writes": 34,
			"ReadsPerSecond": 0,
			"WritesPerSecond": 0,
			"IsIndex": false,
			"ObjectType": "",
			"ParentTableName": null,
			"SizeInBytes": 8192
		},
		{
			"SchemaName": "schema2",
			"ObjectName": "Case_Sensitive_Columns",
			"RowCount": 5,
			"ColumnCount": 6,
			"Reads": 5,
			"Writes": 5,
			"ReadsPerSecond": 0,
			"WritesPerSecond": 0,
			"IsIndex": false,
			"ObjectType": "",
			"ParentTableName": null,
			"SizeInBytes": 8192
		},
		{
			"SchemaName": "schema2",
			"ObjectName": "with_example1",
			"RowCount": 3,
			"ColumnCount": 2,
			"Reads": 0,
			"Writes": 3,
			"ReadsPerSecond": 0,
			"WritesPerSecond": 0,
			"IsIndex": false,
			"ObjectType": "",
			"ParentTableName": null,
			"SizeInBytes": 8192
		},
		{
			"SchemaName": "test_views",
			"ObjectName": "xyz_mview",
			"RowCount": 4,
			"ColumnCount": 2,
			"Reads": 14,
			"Writes": 7,
			"ReadsPerSecond": 0,
			"WritesPerSecond": 0,
			"IsIndex": false,
			"ObjectType": "",
			"ParentTableName": null,
			"SizeInBytes": 8192
		},
		{
			"SchemaName": "test_views",
			"ObjectName": "view_table2",
			"RowCount": 9,
			"ColumnCount": 6,
			"Reads": 18,
			"Writes": 9,
			"ReadsPerSecond": 0,
			"WritesPerSecond": 0,
			"IsIndex": false,
			"ObjectType": "",
			"ParentTableName": null,
			"SizeInBytes": 8192
		},
		{
			"SchemaName": "test_views",
			"ObjectName": "mv1",
			"RowCount": 4,
			"ColumnCount": 2,
			"Reads": 7,
			"Writes": 7,
			"ReadsPerSecond": 0,
			"WritesPerSecond": 0,
			"IsIndex": false,
			"ObjectType": "",
			"ParentTableName": null,
			"SizeInBytes": 8192
		},
		{
			"SchemaName": "test_views",
			"ObjectName": "abc_mview",
			"RowCount": 4,
			"ColumnCount": 2,
			"Reads": 7,
			"Writes": 7,
			"ReadsPerSecond": 0,
			"WritesPerSecond": 0,
			"IsIndex": false,
			"ObjectType": "",
			"ParentTableName": null,
			"SizeInBytes": 8192
		},
		{
			"SchemaName": "test_views",
			"ObjectName": "view_table1",
			"RowCount": 11,
			"ColumnCount": 6,
			"Reads": 72,
			"Writes": 11,
			"ReadsPerSecond": 0,
			"WritesPerSecond": 0,
			"IsIndex": false,
			"ObjectType": "",
			"ParentTableName": null,
			"SizeInBytes": 8192
		},
		{
			"SchemaName": "public",
			"ObjectName": "idx_box_data",
			"RowCount": null,
			"ColumnCount": 1,
			"Reads": 0,
			"Writes": 0,
			"ReadsPerSecond": 0,
			"WritesPerSecond": 0,
			"IsIndex": true,
			"ObjectType": "",
			"ParentTableName": "public.mixed_data_types_table1",
			"SizeInBytes": 8192
		},
		{
			"SchemaName": "public",
			"ObjectName": "idx_point_data",
			"RowCount": null,
			"ColumnCount": 1,
			"Reads": 0,
			"Writes": 0,
			"ReadsPerSecond": 0,
			"WritesPerSecond": 0,
			"IsIndex": true,
			"ObjectType": "",
			"ParentTableName": "public.mixed_data_types_table1",
			"SizeInBytes": 8192
		},
		{
			"SchemaName": "public",
			"ObjectName": "orders2_order_number_key",
			"RowCount": null,
			"ColumnCount": 1,
			"Reads": 0,
			"Writes": 0,
			"ReadsPerSecond": 0,
			"WritesPerSecond": 0,
			"IsIndex": true,
			"ObjectType": "",
			"ParentTableName": "public.orders2",
			"SizeInBytes": 8192
		},
		{
			"SchemaName": "public",
			"ObjectName": "idx_array",
			"RowCount": null,
			"ColumnCount": 1,
			"Reads": 0,
			"Writes": 0,
			"ReadsPerSecond": 0,
			"WritesPerSecond": 0,
			"IsIndex": true,
			"ObjectType": "",
			"ParentTableName": "public.documents",
			"SizeInBytes": 8192
		},
		{
			"SchemaName": "public",
			"ObjectName": "tsvector_idx",
			"RowCount": null,
			"ColumnCount": 2,
			"Reads": 0,
			"Writes": 0,
			"ReadsPerSecond": 0,
			"WritesPerSecond": 0,
			"IsIndex": true,
			"ObjectType": "",
			"ParentTableName": "public.documents",
			"SizeInBytes": 8192
		},
		{
			"SchemaName": "public",
			"ObjectName": "tsquery_idx",
			"RowCount": null,
			"ColumnCount": 1,
			"Reads": 0,
			"Writes": 0,
			"ReadsPerSecond": 0,
			"WritesPerSecond": 0,
			"IsIndex": true,
			"ObjectType": "",
			"ParentTableName": "public.ts_query_table",
			"SizeInBytes": 8192
		},
		{
			"SchemaName": "public",
			"ObjectName": "no_same_name_address",
			"RowCount": null,
			"ColumnCount": 2,
			"Reads": 0,
			"Writes": 0,
			"ReadsPerSecond": 0,
			"WritesPerSecond": 0,
			"IsIndex": true,
			"ObjectType": "",
			"ParentTableName": "public.test_exclude_basic",
			"SizeInBytes": 8192
		},
		{
			"SchemaName": "schema2",
			"ObjectName": "orders2_order_number_key",
			"RowCount": null,
			"ColumnCount": 1,
			"Reads": 0,
			"Writes": 0,
			"ReadsPerSecond": 0,
			"WritesPerSecond": 0,
			"IsIndex": true,
			"ObjectType": "",
			"ParentTableName": "schema2.orders2",
			"SizeInBytes": 8192
		},
		{
			"SchemaName": "public",
			"ObjectName": "idx_valid",
			"RowCount": null,
			"ColumnCount": 1,
			"Reads": 0,
			"Writes": 0,
			"ReadsPerSecond": 0,
			"WritesPerSecond": 0,
			"IsIndex": true,
			"ObjectType": "",
			"ParentTableName": "public.test_jsonb",
			"SizeInBytes": 8192
		},
		{
			"SchemaName": "public",
			"ObjectName": "idx_json2",
			"RowCount": null,
			"ColumnCount": 1,
			"Reads": 0,
			"Writes": 0,
			"ReadsPerSecond": 0,
			"WritesPerSecond": 0,
			"IsIndex": true,
			"ObjectType": "",
			"ParentTableName": "public.test_jsonb",
			"SizeInBytes": 8192
		},
		{
			"SchemaName": "public",
			"ObjectName": "idx_json",
			"RowCount": null,
			"ColumnCount": 1,
			"Reads": 0,
			"Writes": 0,
			"ReadsPerSecond": 0,
			"WritesPerSecond": 0,
			"IsIndex": true,
			"ObjectType": "",
			"ParentTableName": "public.test_jsonb",
			"SizeInBytes": 8192
		},
		{
			"SchemaName": "public",
			"ObjectName": "idx_inet1",
			"RowCount": null,
			"ColumnCount": 1,
			"Reads": 0,
			"Writes": 0,
			"ReadsPerSecond": 0,
			"WritesPerSecond": 0,
			"IsIndex": true,
			"ObjectType": "",
			"ParentTableName": "public.inet_type",
			"SizeInBytes": 8192
		},
		{
			"SchemaName": "public",
			"ObjectName": "idx_inet",
			"RowCount": null,
			"ColumnCount": 1,
			"Reads": 0,
			"Writes": 0,
			"ReadsPerSecond": 0,
			"WritesPerSecond": 0,
			"IsIndex": true,
			"ObjectType": "",
			"ParentTableName": "public.inet_type",
			"SizeInBytes": 8192
		},
		{
			"SchemaName": "public",
			"ObjectName": "idx_citext2",
			"RowCount": null,
			"ColumnCount": 1,
			"Reads": 0,
			"Writes": 0,
			"ReadsPerSecond": 0,
			"WritesPerSecond": 0,
			"IsIndex": true,
			"ObjectType": "",
			"ParentTableName": "public.citext_type",
			"SizeInBytes": 8192
		},
		{
			"SchemaName": "public",
			"ObjectName": "idx_citext1",
			"RowCount": null,
			"ColumnCount": 1,
			"Reads": 0,
			"Writes": 0,
			"ReadsPerSecond": 0,
			"WritesPerSecond": 0,
			"IsIndex": true,
			"ObjectType": "",
			"ParentTableName": "public.citext_type",
			"SizeInBytes": 8192
		},
		{
			"SchemaName": "public",
			"ObjectName": "idx_citext",
			"RowCount": null,
			"ColumnCount": 1,
			"Reads": 0,
			"Writes": 0,
			"ReadsPerSecond": 0,
			"WritesPerSecond": 0,
			"IsIndex": true,
			"ObjectType": "",
			"ParentTableName": "public.citext_type",
			"SizeInBytes": 8192
		},
		{
			"SchemaName": "public",
			"ObjectName": "idx8",
			"RowCount": null,
			"ColumnCount": 1,
			"Reads": 0,
			"Writes": 0,
			"ReadsPerSecond": 0,
			"WritesPerSecond": 0,
			"IsIndex": true,
			"ObjectType": "",
			"ParentTableName": "public.combined_tbl",
			"SizeInBytes": 8192
		},
		{
			"SchemaName": "public",
			"ObjectName": "idx9",
			"RowCount": null,
			"ColumnCount": 1,
			"Reads": 0,
			"Writes": 0,
			"ReadsPerSecond": 0,
			"WritesPerSecond": 0,
			"IsIndex": true,
			"ObjectType": "",
			"ParentTableName": "public.combined_tbl",
			"SizeInBytes": 8192
		},
		{
			"SchemaName": "public",
			"ObjectName": "idx7",
			"RowCount": null,
			"ColumnCount": 1,
			"Reads": 0,
			"Writes": 0,
			"ReadsPerSecond": 0,
			"WritesPerSecond": 0,
			"IsIndex": true,
			"ObjectType": "",
			"ParentTableName": "public.combined_tbl",
			"SizeInBytes": 8192
		},
		{
			"SchemaName": "public",
			"ObjectName": "idx6",
			"RowCount": null,
			"ColumnCount": 1,
			"Reads": 0,
			"Writes": 0,
			"ReadsPerSecond": 0,
			"WritesPerSecond": 0,
			"IsIndex": true,
			"ObjectType": "",
			"ParentTableName": "public.combined_tbl",
			"SizeInBytes": 8192
		},
		{
			"SchemaName": "public",
			"ObjectName": "idx5",
			"RowCount": null,
			"ColumnCount": 1,
			"Reads": 0,
			"Writes": 0,
			"ReadsPerSecond": 0,
			"WritesPerSecond": 0,
			"IsIndex": true,
			"ObjectType": "",
			"ParentTableName": "public.combined_tbl",
			"SizeInBytes": 8192
		},
		{
			"SchemaName": "public",
			"ObjectName": "combined_tbl_bittv_key",
			"RowCount": null,
			"ColumnCount": 1,
			"Reads": 0,
			"Writes": 0,
			"ReadsPerSecond": 0,
			"WritesPerSecond": 0,
			"IsIndex": true,
			"ObjectType": "",
			"ParentTableName": "public.combined_tbl",
			"SizeInBytes": 8192
		},
		{
			"SchemaName": "public",
			"ObjectName": "uk",
			"RowCount": null,
			"ColumnCount": 1,
			"Reads": 0,
			"Writes": 0,
			"ReadsPerSecond": 0,
			"WritesPerSecond": 0,
			"IsIndex": true,
			"ObjectType": "",
			"ParentTableName": "public.combined_tbl",
			"SizeInBytes": 8192
		},
		{
			"SchemaName": "public",
			"ObjectName": "idx4",
			"RowCount": null,
			"ColumnCount": 1,
			"Reads": 0,
			"Writes": 0,
			"ReadsPerSecond": 0,
			"WritesPerSecond": 0,
			"IsIndex": true,
			"ObjectType": "",
			"ParentTableName": "public.combined_tbl",
			"SizeInBytes": 8192
		},
		{
			"SchemaName": "public",
			"ObjectName": "idx3",
			"RowCount": null,
			"ColumnCount": 1,
			"Reads": 0,
			"Writes": 0,
			"ReadsPerSecond": 0,
			"WritesPerSecond": 0,
			"IsIndex": true,
			"ObjectType": "",
			"ParentTableName": "public.combined_tbl",
			"SizeInBytes": 8192
		},
		{
			"SchemaName": "public",
			"ObjectName": "idx2",
			"RowCount": null,
			"ColumnCount": 1,
			"Reads": 0,
			"Writes": 0,
			"ReadsPerSecond": 0,
			"WritesPerSecond": 0,
			"IsIndex": true,
			"ObjectType": "",
			"ParentTableName": "public.combined_tbl",
			"SizeInBytes": 8192
		},
		{
			"SchemaName": "public",
			"ObjectName": "idx1",
			"RowCount": null,
			"ColumnCount": 1,
			"Reads": 0,
			"Writes": 0,
			"ReadsPerSecond": 0,
			"WritesPerSecond": 0,
			"IsIndex": true,
			"ObjectType": "",
			"ParentTableName": "public.combined_tbl",
			"SizeInBytes": 8192
		},
		{
			"SchemaName": "schema2",
			"ObjectName": "idx_box_data",
			"RowCount": null,
			"ColumnCount": 1,
			"Reads": 0,
			"Writes": 0,
			"ReadsPerSecond": 0,
			"WritesPerSecond": 0,
			"IsIndex": true,
			"ObjectType": "",
			"ParentTableName": "schema2.mixed_data_types_table1",
			"SizeInBytes": 8192
		},
		{
			"SchemaName": "schema2",
			"ObjectName": "idx_box_data_spgist",
			"RowCount": null,
			"ColumnCount": 1,
			"Reads": 0,
			"Writes": 0,
			"ReadsPerSecond": 0,
			"WritesPerSecond": 0,
			"IsIndex": true,
			"ObjectType": "",
			"ParentTableName": "schema2.mixed_data_types_table1",
			"SizeInBytes": 24576
		},
		{
			"SchemaName": "public",
			"ObjectName": "idx_box_data_brin",
			"RowCount": null,
			"ColumnCount": 1,
			"Reads": 0,
			"Writes": 0,
			"ReadsPerSecond": 0,
			"WritesPerSecond": 0,
			"IsIndex": true,
			"ObjectType": "",
			"ParentTableName": "public.mixed_data_types_table1",
			"SizeInBytes": 24576
		},
		{
			"SchemaName": "schema2",
			"ObjectName": "idx_point_data",
			"RowCount": null,
			"ColumnCount": 1,
			"Reads": 0,
			"Writes": 0,
			"ReadsPerSecond": 0,
			"WritesPerSecond": 0,
			"IsIndex": true,
			"ObjectType": "",
			"ParentTableName": "schema2.mixed_data_types_table1",
			"SizeInBytes": 8192
		}
	],
	"Notes": [
		"There are some Unlogged tables in the schema. They will be created as regular LOGGED tables in YugabyteDB as unlogged tables are not supported."
	],
	"MigrationCaveats": [
		{
			"FeatureName": "Alter partitioned tables to add Primary Key",
			"Objects": [],
			"FeatureDescription": "After export schema, the ALTER table should be merged with CREATE table for partitioned tables as alter of partitioned tables to add primary key is not supported.",
		    "MinimumVersionsFixedIn": null
        },
		{
			"FeatureName": "Foreign tables",
			"Objects": [],
			"FeatureDescription": "During the export schema phase, SERVER and USER MAPPING objects are not exported. These should be manually created to make the foreign tables work.",
		    "MinimumVersionsFixedIn": null
        },
		{
			"FeatureName": "Policies",
			"Objects": [
				{
					"ObjectName": "policy_test_report ON public.test_xml_type",
					"SqlStatement": "CREATE POLICY policy_test_report ON public.test_xml_type TO test_policy USING (true);"
				},
				{
					"ObjectName": "policy_test_report ON schema2.test_xml_type",
					"SqlStatement": "CREATE POLICY policy_test_report ON schema2.test_xml_type TO test_policy USING (true);"
				}
			],
			"DocsLink": "https://docs.yugabyte.com/preview/yugabyte-voyager/known-issues/postgresql/#policies-on-users-in-source-require-manual-user-creation",
			"FeatureDescription": "There are some policies that are created for certain users/roles. During the export schema phase, USERs and GRANTs are not exported. Therefore, they will have to be manually created before running import schema.",
		    "MinimumVersionsFixedIn": null
        },
		{
			"FeatureName": "Unsupported Data Types for Live Migration",
			"Objects": [
				{
					"ObjectName": "public.mixed_data_types_table1.point_data (point)",
					"SqlStatement": ""
				},
				{
					"ObjectName": "public.mixed_data_types_table1.lseg_data (lseg)",
					"SqlStatement": ""
				},
				{
					"ObjectName": "public.mixed_data_types_table1.box_data (box)",
					"SqlStatement": ""
				},
				{
					"ObjectName": "public.mixed_data_types_table2.lseg_data (lseg)",
					"SqlStatement": ""
				},
				{
					"ObjectName": "public.mixed_data_types_table2.path_data (path)",
					"SqlStatement": ""
				},
				{
					"ObjectName": "schema2.mixed_data_types_table1.point_data (point)",
					"SqlStatement": ""
				},
				{
					"ObjectName": "schema2.mixed_data_types_table1.lseg_data (lseg)",
					"SqlStatement": ""
				},
				{
					"ObjectName": "schema2.mixed_data_types_table1.box_data (box)",
					"SqlStatement": ""
				},
				{
					"ObjectName": "schema2.mixed_data_types_table2.lseg_data (lseg)",
					"SqlStatement": ""
				},
				{
					"ObjectName": "schema2.mixed_data_types_table2.path_data (path)",
					"SqlStatement": ""
				}
			],
			"DocsLink":"https://docs.yugabyte.com/preview/yugabyte-voyager/known-issues/postgresql/#unsupported-datatypes-by-voyager-during-live-migration",
			"FeatureDescription": "There are some data types in the schema that are not supported by live migration of data. These columns will be excluded when exporting and importing data in live migration workflows.",
		    "MinimumVersionsFixedIn": null
        },
		{
			"FeatureName": "Unsupported Data Types for Live Migration with Fall-forward/Fallback",
			"Objects": [
				{
					"ObjectName": "public.combined_tbl.address (public.address_type)",
					"SqlStatement": ""
				},
				{
					"ObjectName": "public.documents.content_tsvector (tsvector)",
					"SqlStatement": ""
				},
				{
					"ObjectName": "public.documents.title_tsvector (tsvector)",
					"SqlStatement": ""
				},
				{
					"ObjectName": "public.combined_tbl.arr_enum (public.enum_kind[])",
					"SqlStatement": ""
				},
				{
					"ObjectName": "public.orders.item (public.item_details)",
					"SqlStatement": ""
				},
				{
					"ObjectName": "public.products.item (public.item_details)",
					"SqlStatement": ""
				},
				{
					"ObjectName": "public.ts_query_table.query (tsquery)",
					"SqlStatement": ""
				},
				{
					"ObjectName": "schema2.orders.item (schema2.item_details)",
					"SqlStatement": ""
				},
				{
					"ObjectName": "schema2.products.item (schema2.item_details)",
					"SqlStatement": ""
				}
			],
			"DocsLink": "https://docs.yugabyte.com/preview/yugabyte-voyager/known-issues/postgresql/#unsupported-datatypes-by-voyager-during-live-migration",
			"FeatureDescription": "There are some data types in the schema that are not supported by live migration with fall-forward/fall-back. These columns will be excluded when exporting and importing data in live migration workflows.",
			"MinimumVersionsFixedIn": null
		}
	],
	"UnsupportedQueryConstructs": [
		{
			"ConstructTypeName": "Advisory Locks",
			"Query": "SELECT pg_advisory_xact_lock($1,$2)",
			"DocsLink": "https://docs.yugabyte.com/preview/yugabyte-voyager/known-issues/postgresql/#advisory-locks-is-not-yet-implemented",
		    "MinimumVersionsFixedIn": null
        },
		{
			"ConstructTypeName": "Advisory Locks",
			"Query": "SELECT pg_advisory_unlock($1,$2)",
			"DocsLink": "https://docs.yugabyte.com/preview/yugabyte-voyager/known-issues/postgresql/#advisory-locks-is-not-yet-implemented",
		    "MinimumVersionsFixedIn": null
        },
		{
			"ConstructTypeName": "Advisory Locks",
			"Query": "SELECT pg_advisory_unlock_all()",
			"DocsLink": "https://docs.yugabyte.com/preview/yugabyte-voyager/known-issues/postgresql/#advisory-locks-is-not-yet-implemented",
		    "MinimumVersionsFixedIn": null
        },
		{
			"ConstructTypeName": "Advisory Locks",
			"Query": "SELECT pg_advisory_lock($1,$2)",
			"DocsLink": "https://docs.yugabyte.com/preview/yugabyte-voyager/known-issues/postgresql/#advisory-locks-is-not-yet-implemented",
		    "MinimumVersionsFixedIn": null
        },
		{
			"ConstructTypeName": "System Columns",
			"Query": "SELECT ctid, tableoid, xmin, xmax, cmin, cmax\nFROM employees2",
			"DocsLink": "https://docs.yugabyte.com/preview/yugabyte-voyager/known-issues/postgresql/#system-columns-is-not-yet-supported",
		    "MinimumVersionsFixedIn": null
        },
		{
			"ConstructTypeName": "XML Functions",
			"Query": "SELECT xmlparse(document $1) as xmldata",
			"DocsLink": "https://docs.yugabyte.com/preview/yugabyte-voyager/known-issues/postgresql/#xml-functions-is-not-yet-supported",
		    "MinimumVersionsFixedIn": null
        },
		{
			"ConstructTypeName": "XML Functions",
			"Query": "SELECT table_to_xml($1, $2, $3, $4)",
			"DocsLink": "https://docs.yugabyte.com/preview/yugabyte-voyager/known-issues/postgresql/#xml-functions-is-not-yet-supported",
		    "MinimumVersionsFixedIn": null
        },
		{
			"ConstructTypeName": "XML Functions",
			"Query": "SELECT xmlforest(first_name AS element1, last_name AS element2) FROM employees2",
			"DocsLink": "https://docs.yugabyte.com/preview/yugabyte-voyager/known-issues/postgresql/#xml-functions-is-not-yet-supported",
		    "MinimumVersionsFixedIn": null
        },
		{
			"ConstructTypeName": "XML Functions",
			"Query": "SELECT xmlelement(name root, xmlelement(name child, $1))",
			"DocsLink": "https://docs.yugabyte.com/preview/yugabyte-voyager/known-issues/postgresql/#xml-functions-is-not-yet-supported",
		    "MinimumVersionsFixedIn": null
        },
		{
			"ConstructTypeName": "XML Functions",
			"Query": "SELECT xml_is_well_formed($1)",
			"DocsLink": "https://docs.yugabyte.com/preview/yugabyte-voyager/known-issues/postgresql/#xml-functions-is-not-yet-supported",
		    "MinimumVersionsFixedIn": null
        },
		{
			"ConstructTypeName": "XML Functions",
			"Query": "SELECT\n    s.section_name,\n    b.title,\n    b.author\nFROM\n    library_nested l,\n    XMLTABLE(\n        $1\n        PASSING l.lib_data\n        COLUMNS\n            section_name TEXT PATH $2,\n            books XML PATH $3\n    ) AS s,\n    XMLTABLE(\n        $4\n        PASSING s.books\n        COLUMNS\n            title TEXT PATH $5,\n            author TEXT PATH $6\n) AS b",
			"DocsLink": "https://docs.yugabyte.com/preview/yugabyte-voyager/known-issues/postgresql/#xml-functions-is-not-yet-supported",
		    "MinimumVersionsFixedIn": null
        },
		{
			"ConstructTypeName": "XML Functions",
			"Query": "SELECT\n    o.order_id,\n    items.product,\n    items.quantity::INT\nFROM\n    orders_lateral o\n    CROSS JOIN LATERAL XMLTABLE(\n        $1\n        PASSING o.order_details\n        COLUMNS\n            product TEXT PATH $2,\n            quantity TEXT PATH $3\n) AS items",
			"DocsLink": "https://docs.yugabyte.com/preview/yugabyte-voyager/known-issues/postgresql/#xml-functions-is-not-yet-supported",
		    "MinimumVersionsFixedIn": null
        },
		{
			"ConstructTypeName": "XML Functions",
			"Query": "SELECT *\nFROM xmltable(\n    $1\n    PASSING $2\n    COLUMNS \n        name TEXT PATH $3\n)",
			"DocsLink": "https://docs.yugabyte.com/preview/yugabyte-voyager/known-issues/postgresql/#xml-functions-is-not-yet-supported",
			"MinimumVersionsFixedIn": null
		},
		{
			"ConstructTypeName": "Large Object Functions",
			"Query": "SELECT lo_create($1)",
			"DocsLink": "",
			"MinimumVersionsFixedIn": null
		}
	],
	"UnsupportedPlPgSqlObjects": [
		{
			"FeatureName": "Large Object Functions",
			"Objects": [
				{
					"ObjectType": "FUNCTION",
					"ObjectName": "public.manage_large_object",
					"SqlStatement": "SELECT lo_unlink(loid);"
				}
			],
			"MinimumVersionsFixedIn": null
		},
		{
			"FeatureName": "Referenced type declaration of variables",
			"Objects": [
				{
					"ObjectType": "FUNCTION",
					"ObjectName": "public.process_combined_tbl",
					"SqlStatement": "public.combined_tbl.maddr%TYPE"
				},
				{
					"ObjectType": "PROCEDURE",
					"ObjectName": "public.update_combined_tbl_data",
					"SqlStatement": "public.combined_tbl.maddr%TYPE"
				}
			],
			"DocsLink": "https://docs.yugabyte.com/preview/yugabyte-voyager/known-issues/postgresql/#type-syntax-is-not-supported",
			"MinimumVersionsFixedIn": null
		},
		{
			"FeatureName": "Advisory Locks",
			"Objects": [
				{
					"ObjectType": "FUNCTION",
					"ObjectName": "public.process_order",
					"SqlStatement": "SELECT pg_advisory_unlock(orderid);"
				},
				{
					"ObjectType": "FUNCTION",
					"ObjectName": "schema2.process_order",
					"SqlStatement": "SELECT pg_advisory_unlock(orderid);"
				}
			],
			"DocsLink": "https://docs.yugabyte.com/preview/yugabyte-voyager/known-issues/postgresql/#advisory-locks-is-not-yet-implemented",
		    "MinimumVersionsFixedIn": null
        }
	]
}<|MERGE_RESOLUTION|>--- conflicted
+++ resolved
@@ -79,15 +79,9 @@
 			},
 			{
 				"ObjectType": "TRIGGER",
-<<<<<<< HEAD
 				"TotalCount": 4,
-				"InvalidCount": 2,
-				"ObjectNames": "t_raster ON public.combined_tbl, audit_trigger ON public.tt, before_sales_region_insert_update ON public.sales_region, audit_trigger ON schema2.tt"
-=======
-				"TotalCount": 3,
-				"InvalidCount": 3,
+				"InvalidCount": 4,
 				"ObjectNames": "audit_trigger ON public.tt, before_sales_region_insert_update ON public.sales_region, audit_trigger ON schema2.tt"
->>>>>>> 5137a39c
 			},
 			{
 				"ObjectType": "MVIEW",
