{
	"VoyagerVersion": "IGNORED",
	"TargetDBVersion": "IGNORED",
	"MigrationComplexity": "MEDIUM",
	"MigrationComplexityExplanation": "Found 0 Level 1 issue(s), 20 Level 2 issue(s) and 1 Level 3 issue(s), resulting in MEDIUM migration complexity",
	"SchemaSummary": {
		"Description": "Objects that will be created on the target YugabyteDB.",
		"DbName": "pg_assessment_report_uqc",
		"SchemaNames": [
			"sales",
			"analytics"
		],
		"DbVersion": "14.13 (Ubuntu 14.13-1.pgdg20.04+1)",
		"DatabaseObjects": [
			{
				"ObjectType": "SCHEMA",
				"TotalCount": 2,
				"InvalidCount": 0,
				"ObjectNames": "analytics, sales"
			},
			{
				"ObjectType": "EXTENSION",
				"TotalCount": 1,
				"InvalidCount": 0,
				"ObjectNames": "pg_stat_statements"
			},
			{
				"ObjectType": "TABLE",
				"TotalCount": 8,
				"InvalidCount": 2,
				"ObjectNames": "sales.big_table, analytics.metrics, sales.orders, sales.test_json_chk, sales.events, sales.json_data, sales.customer_account, sales.recent_transactions"
			},
			{
				"ObjectType": "SEQUENCE",
				"TotalCount": 1,
				"InvalidCount":0,
				"ObjectNames": "sales.recent_transactions_transaction_id_seq"

			},
			{
				"ObjectType": "VIEW",
				"TotalCount": 3,
				"InvalidCount": 3,
				"ObjectNames": "sales.employ_depart_view, sales.event_analysis_view, sales.event_analysis_view2"
			},
			{
				"ObjectType": "FUNCTION",
				"TotalCount": 1,
				"InvalidCount": 1,
				"ObjectNames": "sales.get_user_info"
			}
		]
	},
	"Sizing": {
		"SizingRecommendation": {
			"ColocatedTables": [
				"sales.big_table",
				"sales.orders",
				"analytics.metrics",
				"sales.customer_account",
				"sales.recent_transactions",
				"sales.events",
				"sales.json_data",
				"sales.test_json_chk"
			],
			"ColocatedReasoning": "Recommended instance type with 4 vCPU and 16 GiB memory could fit 8 objects (8 tables/materialized views and 0 explicit/implicit indexes) with 0.00 MB size and throughput requirement of 0 reads/sec and 0 writes/sec as colocated. Non leaf partition tables/indexes and unsupported tables/indexes were not considered.",
			"ShardedTables": null,
			"NumNodes": 3,
			"VCPUsPerInstance": 4,
			"MemoryPerInstance": 16,
			"OptimalSelectConnectionsPerNode": 8,
			"OptimalInsertConnectionsPerNode": 12,
			"EstimatedTimeInMinForImport": 1,
			"ParallelVoyagerJobs": 1
		},
		"FailureReasoning": ""
	},
	"AssessmentIssues": [
		{
			"Category": "unsupported_features",
			"CategoryDescription": "Features of the source database that are not supported on the target YugabyteDB.",
			"Type": "ANY_VALUE_AGGREGATE_FUNCTION",
			"Name": "ANY_VALUE() aggregate Function",
			"Description": "any_value function are not supported yet in YugabyteDB.",
			"Impact": "LEVEL_2",
			"ObjectType": "VIEW",
			"ObjectName": "sales.employ_depart_view",
			"SqlStatement": "CREATE VIEW sales.employ_depart_view AS\n SELECT any_value(name) AS any_employee\n   FROM public.employees;",
			"DocsLink": "https://docs.yugabyte.com/preview/yugabyte-voyager/known-issues/postgresql/#postgresql-12-and-later-features",
			"MinimumVersionsFixedIn": null
		},
		{
			"Category": "unsupported_features",
			"CategoryDescription": "Features of the source database that are not supported on the target YugabyteDB.",
			"Type": "RANGE_AGGREGATE_FUNCTION",
			"Name": "Range aggregate Functions",
			"Description": "range_agg, range_intersect_agg function are not supported yet in YugabyteDB.",
			"Impact": "LEVEL_2",
			"ObjectType": "VIEW",
			"ObjectName": "sales.event_analysis_view",
			"SqlStatement": "CREATE VIEW sales.event_analysis_view AS\n SELECT range_agg(event_range) AS all_event_ranges\n   FROM sales.events;",
			"DocsLink": "https://docs.yugabyte.com/preview/yugabyte-voyager/known-issues/postgresql/#postgresql-12-and-later-features",
			"MinimumVersionsFixedIn": {
				"2.25": "2.25.0.0"
			}
		},
		{
			"Category": "unsupported_features",
			"CategoryDescription": "Features of the source database that are not supported on the target YugabyteDB.",
			"Type": "RANGE_AGGREGATE_FUNCTION",
			"Name": "Range aggregate Functions",
			"Description": "range_agg, range_intersect_agg function are not supported yet in YugabyteDB.",
			"Impact": "LEVEL_2",
			"ObjectType": "VIEW",
			"ObjectName": "sales.event_analysis_view2",
			"SqlStatement": "CREATE VIEW sales.event_analysis_view2 AS\n SELECT range_intersect_agg(event_range) AS overlapping_range\n   FROM sales.events;",
			"DocsLink": "https://docs.yugabyte.com/preview/yugabyte-voyager/known-issues/postgresql/#postgresql-12-and-later-features",
			"MinimumVersionsFixedIn": {
				"2.25": "2.25.0.0"
			}
		},
		{
			"Category": "unsupported_query_constructs",
			"CategoryDescription": "Source database queries not supported in YugabyteDB, identified by scanning system tables.",
			"Type": "DATABASE_OPTIONS_PG15",
			"Name": "Database options",
			"Description": "Database options (strategy) introduced in PostgreSQL 12 and later are not supported yet in YugabyteDB.",
			"Impact": "LEVEL_2",
			"ObjectType": "",
			"ObjectName": "",
			"SqlStatement": "CREATE DATABASE strategy_example\n    WITH STRATEGY = 'wal_log'",
			"DocsLink": "https://docs.yugabyte.com/preview/yugabyte-voyager/known-issues/postgresql/#postgresql-12-and-later-features",
			"MinimumVersionsFixedIn": null
		},
		{
			"Category": "unsupported_features",
			"CategoryDescription": "Features of the source database that are not supported on the target YugabyteDB.",
			"Type": "JSONB_SUBSCRIPTING",
			"Name": "Jsonb Subscripting",
			"Description": "Jsonb subscripting is not yet supported in YugabyteDB. Use Arrow operators (-\u003e / -\u003e\u003e) to access the jsonb fields.",
			"Impact": "LEVEL_2",
			"ObjectType": "TABLE",
			"ObjectName": "sales.test_json_chk",
			"SqlStatement": "CREATE TABLE sales.test_json_chk (\n    id integer,\n    name text,\n    email text,\n    active text,\n    data jsonb,\n    CONSTRAINT test_json_chk_data_check CHECK ((data['key'::text] \u003c\u003e '{}'::jsonb))\n);",
			"DocsLink": "https://docs.yugabyte.com/preview/yugabyte-voyager/known-issues/postgresql/#jsonb-subscripting",
			"MinimumVersionsFixedIn": {
				"2.25": "2.25.0.0"
			}
		},
		{
			"Category": "unsupported_features",
			"CategoryDescription": "Features of the source database that are not supported on the target YugabyteDB.",
			"Type": "JSON_TYPE_PREDICATE",
			"Name": "Json Type Predicate",
			"Description": "IS JSON predicate expressions are not yet supported in YugabyteDB.",
			"Impact": "LEVEL_2",
			"ObjectType": "TABLE",
			"ObjectName": "sales.json_data",
			"SqlStatement": "CREATE TABLE sales.json_data (\n    id integer NOT NULL,\n    array_column text,\n    unique_keys_column text,\n    CONSTRAINT json_data_array_column_check CHECK ((array_column IS JSON ARRAY)),\n    CONSTRAINT json_data_unique_keys_column_check CHECK ((unique_keys_column IS JSON WITH UNIQUE KEYS))\n);",
			"DocsLink": "https://docs.yugabyte.com/preview/yugabyte-voyager/known-issues/postgresql/#postgresql-12-and-later-features",
			"MinimumVersionsFixedIn": null
		},
		{
			"Category": "unsupported_plpgsql_objects",
			"CategoryDescription": "Source schema objects having unsupported statements on the target YugabyteDB in PL/pgSQL code block",
			"Type": "JSONB_SUBSCRIPTING",
			"Name": "Jsonb Subscripting",
			"Description": "Jsonb subscripting is not yet supported in YugabyteDB.",
			"Impact": "LEVEL_2",
			"ObjectType": "FUNCTION",
			"ObjectName": "sales.get_user_info",
			"SqlStatement": "SELECT\n        data,\n        data['name'] AS name,\n        (data['active']) as active\n    FROM sales.test_json_chk;",
			"DocsLink": "https://docs.yugabyte.com/preview/yugabyte-voyager/known-issues/postgresql/#jsonb-subscripting",
			"MinimumVersionsFixedIn": {
				"2.25": "2.25.0.0"
			}
		},
		{
			"Category": "unsupported_query_constructs",
			"CategoryDescription": "Source database queries not supported in YugabyteDB, identified by scanning system tables.",
			"Type": "JSON_TYPE_PREDICATE",
			"Name": "Json Type Predicate",
			"Description": "IS JSON predicate expressions are not yet supported in YugabyteDB.",
			"Impact": "LEVEL_2",
			"ObjectType": "",
			"ObjectName": "",
			"SqlStatement": "SELECT * \nFROM sales.json_data\nWHERE array_column IS JSON ARRAY",
			"DocsLink": "https://docs.yugabyte.com/preview/yugabyte-voyager/known-issues/postgresql/#postgresql-12-and-later-features",
			"MinimumVersionsFixedIn": null
		},
		{
			"Category": "unsupported_query_constructs",
			"CategoryDescription": "Source database queries not supported in YugabyteDB, identified by scanning system tables.",
			"Type": "JSONB_SUBSCRIPTING",
			"Name": "Jsonb Subscripting",
			"Description": "Jsonb subscripting is not yet supported in YugabyteDB.",
			"Impact": "LEVEL_2",
			"ObjectType": "",
			"ObjectName": "",
			"SqlStatement": "SELECT \n    data,\n    data[$1] AS name, \n    (data[$2]) as active\nFROM sales.test_json_chk",
			"DocsLink": "https://docs.yugabyte.com/preview/yugabyte-voyager/known-issues/postgresql/#jsonb-subscripting",
			"MinimumVersionsFixedIn": {
				"2.25": "2.25.0.0"
			}
		},
		{
			"Category": "unsupported_query_constructs",
			"CategoryDescription": "Source database queries not supported in YugabyteDB, identified by scanning system tables.",
			"Type": "RANGE_AGGREGATE_FUNCTION",
			"Name": "Range aggregate Functions",
			"Description": "range_agg, range_intersect_agg function are not supported yet in YugabyteDB.",
			"Impact": "LEVEL_2",
			"ObjectType": "",
			"ObjectName": "",
			"SqlStatement": "SELECT range_agg(event_range) AS union_of_ranges\nFROM sales.events",
			"DocsLink": "https://docs.yugabyte.com/preview/yugabyte-voyager/known-issues/postgresql/#postgresql-12-and-later-features",
			"MinimumVersionsFixedIn": {
				"2.25": "2.25.0.0"
			}
		},
		{
			"Category": "unsupported_query_constructs",
			"CategoryDescription": "Source database queries not supported in YugabyteDB, identified by scanning system tables.",
			"Type": "JSONB_SUBSCRIPTING",
			"Name": "Jsonb Subscripting",
			"Description": "Jsonb subscripting is not yet supported in YugabyteDB.",
			"Impact": "LEVEL_2",
			"ObjectType": "",
			"ObjectName": "",
			"SqlStatement": "SELECT (jsonb_build_object($1, $2, $3, $4, $5, $6) || $7)[$8] AS json_obj",
			"DocsLink": "https://docs.yugabyte.com/preview/yugabyte-voyager/known-issues/postgresql/#jsonb-subscripting",
			"MinimumVersionsFixedIn": {
				"2.25": "2.25.0.0"
			}
		},
		{
			"Category": "unsupported_query_constructs",
			"CategoryDescription": "Source database queries not supported in YugabyteDB, identified by scanning system tables.",
			"Type": "MERGE_STATEMENT",
			"Name": "Merge Statement",
			"Description": "MERGE statement is not yet supported in YugabyteDB.",
			"Impact": "LEVEL_2",
			"ObjectType": "",
			"ObjectName": "",
			"SqlStatement": "MERGE INTO sales.customer_account ca\nUSING sales.recent_transactions t      \nON t.customer_id = ca.customer_id\nWHEN MATCHED THEN\n  UPDATE SET balance = balance + transaction_value\nWHEN NOT MATCHED THEN\n  INSERT (customer_id, balance)\n  VALUES (t.customer_id, t.transaction_value)",
			"DocsLink": "https://docs.yugabyte.com/preview/yugabyte-voyager/known-issues/postgresql/#merge-command",
			"MinimumVersionsFixedIn": null
		},
		{
			"Category": "unsupported_query_constructs",
			"CategoryDescription": "Source database queries not supported in YugabyteDB, identified by scanning system tables.",
			"Type": "ANY_VALUE_AGGREGATE_FUNCTION",
			"Name": "ANY_VALUE() aggregate Function",
			"Description": "any_value function are not supported yet in YugabyteDB.",
			"Impact": "LEVEL_2",
			"ObjectType": "",
			"ObjectName": "",
			"SqlStatement": "SELECT\n        any_value(name) AS any_employee\n    FROM employees",
			"DocsLink": "https://docs.yugabyte.com/preview/yugabyte-voyager/known-issues/postgresql/#postgresql-12-and-later-features",
			"MinimumVersionsFixedIn": null
		},
		{
			"Category": "unsupported_query_constructs",
			"CategoryDescription": "Source database queries not supported in YugabyteDB, identified by scanning system tables.",
			"Type": "JSONB_SUBSCRIPTING",
			"Name": "Jsonb Subscripting",
			"Description": "Jsonb subscripting is not yet supported in YugabyteDB.",
			"Impact": "LEVEL_2",
			"ObjectType": "",
			"ObjectName": "",
			"SqlStatement": "SELECT (sales.get_user_info($1))[$2] AS user_info",
			"DocsLink": "https://docs.yugabyte.com/preview/yugabyte-voyager/known-issues/postgresql/#jsonb-subscripting",
			"MinimumVersionsFixedIn": {
				"2.25": "2.25.0.0"
			}
		},
		{
			"Category": "unsupported_query_constructs",
			"CategoryDescription": "Source database queries not supported in YugabyteDB, identified by scanning system tables.",
			"Type": "RANGE_AGGREGATE_FUNCTION",
			"Name": "Range aggregate Functions",
			"Description": "range_agg, range_intersect_agg function are not supported yet in YugabyteDB.",
			"Impact": "LEVEL_2",
			"ObjectType": "",
			"ObjectName": "",
			"SqlStatement": "SELECT range_intersect_agg(event_range) AS intersection_of_ranges\nFROM sales.events",
			"DocsLink": "https://docs.yugabyte.com/preview/yugabyte-voyager/known-issues/postgresql/#postgresql-12-and-later-features",
			"MinimumVersionsFixedIn": {
				"2.25": "2.25.0.0"
			}
		},
		{
			"Category": "unsupported_query_constructs",
			"CategoryDescription": "Source database queries not supported in YugabyteDB, identified by scanning system tables.",
			"Type": "LISTEN_NOTIFY",
			"Name": "Events Listen / Notify",
			"Description": "LISTEN / NOTIFY is not supported yet in YugabyteDB.",
			"Impact": "LEVEL_2",
			"ObjectType": "",
			"ObjectName": "",
			"SqlStatement": "LISTEN my_table_changes",
			"DocsLink": "https://docs.yugabyte.com/preview/yugabyte-voyager/known-issues/postgresql/#events-listen-notify",
			"MinimumVersionsFixedIn": null
		},
		{
			"Category": "unsupported_query_constructs",
			"CategoryDescription": "Source database queries not supported in YugabyteDB, identified by scanning system tables.",
			"Type": "CTE_WITH_MATERIALIZED_CLAUSE",
			"Name": "CTE with MATERIALIZE clause",
			"Description": "Modifying the materialization of CTE is not supported yet in YugabyteDB.",
			"Impact": "LEVEL_2",
			"ObjectType": "",
			"ObjectName": "",
			"SqlStatement": "WITH w AS NOT MATERIALIZED (                                                               \n    SELECT * FROM sales.big_table\n)           \nSELECT * FROM w AS w1 JOIN w AS w2 ON w1.key = w2.ref\nWHERE w2.key = $1",
			"DocsLink": "https://docs.yugabyte.com/preview/yugabyte-voyager/known-issues/postgresql/#postgresql-12-and-later-features",
			"MinimumVersionsFixedIn": {
				"2.25": "2.25.0.0"
			}
		},
		{
			"Category": "unsupported_query_constructs",
			"CategoryDescription": "Source database queries not supported in YugabyteDB, identified by scanning system tables.",
			"Type": "JSONB_SUBSCRIPTING",
			"Name": "Jsonb Subscripting",
			"Description": "Jsonb subscripting is not yet supported in YugabyteDB.",
			"Impact": "LEVEL_2",
			"ObjectType": "",
			"ObjectName": "",
			"SqlStatement": "SELECT ($1 :: jsonb)[$2][$3] as b",
			"DocsLink": "https://docs.yugabyte.com/preview/yugabyte-voyager/known-issues/postgresql/#jsonb-subscripting",
			"MinimumVersionsFixedIn": {
				"2.25": "2.25.0.0"
			}
		},
		{
			"Category": "unsupported_query_constructs",
			"CategoryDescription": "Source database queries not supported in YugabyteDB, identified by scanning system tables.",
			"Type": "CTE_WITH_MATERIALIZED_CLAUSE",
			"Name": "CTE with MATERIALIZE clause",
			"Description": "Modifying the materialization of CTE is not supported yet in YugabyteDB.",
			"Impact": "LEVEL_2",
			"ObjectType": "",
			"ObjectName": "",
			"SqlStatement": "WITH w AS MATERIALIZED (                                                               \n    SELECT * FROM sales.big_table\n)           \nSELECT * FROM w AS w1 JOIN w AS w2 ON w1.key = w2.ref\nWHERE w2.key = $1",
			"DocsLink": "https://docs.yugabyte.com/preview/yugabyte-voyager/known-issues/postgresql/#postgresql-12-and-later-features",
			"MinimumVersionsFixedIn": {
				"2.25": "2.25.0.0"
			}
		},
		{
			"Category": "unsupported_query_constructs",
			"CategoryDescription": "Source database queries not supported in YugabyteDB, identified by scanning system tables.",
			"Type": "ADVISORY_LOCKS",
			"Name": "Advisory Locks",
			"Description": "Advisory locks are not yet implemented in YugabyteDB.",
			"Impact": "LEVEL_2",
			"ObjectType": "",
			"ObjectName": "",
			"SqlStatement": "SELECT metric_name, pg_advisory_lock(metric_id)\nFROM analytics.metrics\nWHERE metric_value \u003e $1",
			"DocsLink": "https://docs.yugabyte.com/preview/yugabyte-voyager/known-issues/postgresql/#advisory-locks-is-not-yet-implemented",
			"MinimumVersionsFixedIn": null
		},
		{
			"Category": "unsupported_datatypes",
			"CategoryDescription": "Data types of the source database that are not supported on the target YugabyteDB.",
			"Type": "datemultirange",
			"Name": "datemultirange",
			"Description": "",
			"Impact": "LEVEL_3",
			"ObjectType": "COLUMN",
			"ObjectName": "sales.event_analysis_view.all_event_ranges",
			"SqlStatement": "",
			"DocsLink": "",
			"MinimumVersionsFixedIn": null
		}
	],
	"TableIndexStats": [
		{
			"SchemaName": "sales",
			"ObjectName": "customer_account",
			"RowCount": 4,
			"ColumnCount": 2,
			"Reads": 7,
			"Writes": 6,
			"ReadsPerSecond": 0,
			"WritesPerSecond": 0,
			"IsIndex": false,
			"ObjectType": "table",
			"ParentTableName": null,
			"SizeInBytes": 8192
		},
		{
			"SchemaName": "sales",
			"ObjectName": "big_table",
			"RowCount": 0,
			"ColumnCount": 4,
			"Reads": 0,
			"Writes": 0,
			"ReadsPerSecond": 0,
			"WritesPerSecond": 0,
			"IsIndex": false,
			"ObjectType": "table",
			"ParentTableName": null,
			"SizeInBytes": 0
		},
		{
			"SchemaName": "sales",
			"ObjectName": "recent_transactions",
			"RowCount": 3,
			"ColumnCount": 3,
			"Reads": 3,
			"Writes": 3,
			"ReadsPerSecond": 0,
			"WritesPerSecond": 0,
			"IsIndex": false,
			"ObjectType": "table",
			"ParentTableName": null,
			"SizeInBytes": 8192
		},
		{
			"SchemaName": "sales",
			"ObjectName": "test_json_chk",
			"RowCount": 2,
			"ColumnCount": 5,
			"Reads": 6,
			"Writes": 2,
			"ReadsPerSecond": 0,
			"WritesPerSecond": 0,
			"IsIndex": false,
			"ObjectType": "table",
			"ParentTableName": null,
			"SizeInBytes": 8192
		},
		{
			"SchemaName": "sales",
			"ObjectName": "orders",
			"RowCount": 2,
			"ColumnCount": 3,
			"Reads": 0,
			"Writes": 2,
			"ReadsPerSecond": 0,
			"WritesPerSecond": 0,
			"IsIndex": false,
			"ObjectType": "table",
			"ParentTableName": null,
			"SizeInBytes": 8192
		},
		{
			"SchemaName": "sales",
			"ObjectName": "events",
			"RowCount": 3,
			"ColumnCount": 2,
			"Reads": 6,
			"Writes": 3,
			"ReadsPerSecond": 0,
			"WritesPerSecond": 0,
			"IsIndex": false,
			"ObjectType": "table",
			"ParentTableName": null,
			"SizeInBytes": 8192
		},
		{
			"SchemaName": "sales",
			"ObjectName": "json_data",
			"RowCount": 0,
			"ColumnCount": 3,
			"Reads": 0,
			"Writes": 0,
			"ReadsPerSecond": 0,
			"WritesPerSecond": 0,
			"IsIndex": false,
			"ObjectType": "table",
			"ParentTableName": null,
			"SizeInBytes": 0
		},
		{
			"SchemaName": "analytics",
			"ObjectName": "metrics",
			"RowCount": 2,
			"ColumnCount": 3,
			"Reads": 2,
			"Writes": 2,
			"ReadsPerSecond": 0,
			"WritesPerSecond": 0,
			"IsIndex": false,
			"ObjectType": "table",
			"ParentTableName": null,
			"SizeInBytes": 8192
		},
		{
			"SchemaName": "sales",
			"ObjectName": "orders_pkey",
			"RowCount": null,
			"ColumnCount": 1,
			"Reads": 0,
			"Writes": 0,
			"ReadsPerSecond": 0,
			"WritesPerSecond": 0,
			"IsIndex": true,
			"ObjectType": "primary key",
			"ParentTableName": "sales.orders",
			"SizeInBytes": 16384
		},
		{
			"SchemaName": "analytics",
			"ObjectName": "metrics_pkey",
			"RowCount": null,
			"ColumnCount": 1,
			"Reads": 0,
			"Writes": 0,
			"ReadsPerSecond": 0,
			"WritesPerSecond": 0,
			"IsIndex": true,
			"ObjectType": "primary key",
			"ParentTableName": "analytics.metrics",
			"SizeInBytes": 16384
		},
		{
			"SchemaName": "sales",
			"ObjectName": "customer_account_pkey",
			"RowCount": null,
			"ColumnCount": 1,
			"Reads": 0,
			"Writes": 0,
			"ReadsPerSecond": 0,
			"WritesPerSecond": 0,
			"IsIndex": true,
			"ObjectType": "primary key",
			"ParentTableName": "sales.customer_account",
			"SizeInBytes": 16384
		},
		{
			"SchemaName": "sales",
			"ObjectName": "recent_transactions_pkey",
			"RowCount": null,
			"ColumnCount": 1,
			"Reads": 0,
			"Writes": 0,
			"ReadsPerSecond": 0,
			"WritesPerSecond": 0,
			"IsIndex": true,
			"ObjectType": "primary key",
			"ParentTableName": "sales.recent_transactions",
			"SizeInBytes": 16384
		},
		{
			"SchemaName": "sales",
			"ObjectName": "events_pkey",
			"RowCount": null,
			"ColumnCount": 1,
			"Reads": 0,
			"Writes": 0,
			"ReadsPerSecond": 0,
			"WritesPerSecond": 0,
			"IsIndex": true,
			"ObjectType": "primary key",
			"ParentTableName": "sales.events",
			"SizeInBytes": 16384
		},
		{
			"SchemaName": "sales",
			"ObjectName": "json_data_pkey",
			"RowCount": null,
			"ColumnCount": 1,
			"Reads": 0,
			"Writes": 0,
			"ReadsPerSecond": 0,
			"WritesPerSecond": 0,
			"IsIndex": true,
			"ObjectType": "primary key",
			"ParentTableName": "sales.json_data",
			"SizeInBytes": 8192
		}
	],
<<<<<<< HEAD
	"Notes": null
=======
	"Notes": [
		"<a class=\"highlight-link\" target=\"_blank\"  href=\"https://docs.yugabyte.com/preview/yugabyte-voyager/known-issues/#assessment-and-schema-analysis-limitations\">Limitations in assessment</a>"
	],
	"MigrationCaveats": null,
	"UnsupportedQueryConstructs": [
		{
			"ConstructTypeName": "Advisory Locks",
			"Query": "SELECT metric_name, pg_advisory_lock(metric_id)\nFROM analytics.metrics\nWHERE metric_value \u003e $1",
			"DocsLink": "https://docs.yugabyte.com/preview/yugabyte-voyager/known-issues/postgresql/#advisory-locks-is-not-yet-implemented",
			"MinimumVersionsFixedIn": null
		},
		{
			"ConstructTypeName": "Events Listen / Notify",
			"Query": "LISTEN my_table_changes",
			"DocsLink": "https://docs.yugabyte.com/preview/yugabyte-voyager/known-issues/postgresql/#events-listen-notify",
			"MinimumVersionsFixedIn": null
		},
		{
			"ConstructTypeName": "Range aggregate Functions",
			"Query": "SELECT range_intersect_agg(event_range) AS intersection_of_ranges\nFROM sales.events",
            "DocsLink": "https://docs.yugabyte.com/preview/yugabyte-voyager/known-issues/postgresql/#postgresql-12-and-later-features",
			"MinimumVersionsFixedIn": {
				"2.25": "2.25.0.0"
			}
		},
		{
			"ConstructTypeName": "Range aggregate Functions",
			"Query": "SELECT range_agg(event_range) AS union_of_ranges\nFROM sales.events",
			"DocsLink": "https://docs.yugabyte.com/preview/yugabyte-voyager/known-issues/postgresql/#postgresql-12-and-later-features",
			"MinimumVersionsFixedIn": {
				"2.25": "2.25.0.0"
			}
		},
		{
			"ConstructTypeName": "ANY_VALUE() aggregate Function",
			"Query": "SELECT\n        any_value(name) AS any_employee\n    FROM employees",
			"DocsLink": "https://docs.yugabyte.com/preview/yugabyte-voyager/known-issues/postgresql/#postgresql-12-and-later-features",
			"MinimumVersionsFixedIn": null
		},
		{
			"ConstructTypeName": "Merge Statement",
			"Query": "MERGE INTO sales.customer_account ca\nUSING sales.recent_transactions t      \nON t.customer_id = ca.customer_id\nWHEN MATCHED THEN\n  UPDATE SET balance = balance + transaction_value\nWHEN NOT MATCHED THEN\n  INSERT (customer_id, balance)\n  VALUES (t.customer_id, t.transaction_value)",
            "DocsLink": "https://docs.yugabyte.com/preview/yugabyte-voyager/known-issues/postgresql/#merge-command",
			"MinimumVersionsFixedIn": null
		},
		{
			
			"ConstructTypeName": "Jsonb Subscripting",
			"Query": "SELECT \n    data,\n    data[$1] AS name, \n    (data[$2]) as active\nFROM sales.test_json_chk",
            "DocsLink": "https://docs.yugabyte.com/preview/yugabyte-voyager/known-issues/postgresql/#jsonb-subscripting",
			"MinimumVersionsFixedIn": {
				"2.25": "2.25.0.0"
			}
		},
		{
			"ConstructTypeName": "Jsonb Subscripting",
			"Query": "SELECT (sales.get_user_info($1))[$2] AS user_info",
            "DocsLink": "https://docs.yugabyte.com/preview/yugabyte-voyager/known-issues/postgresql/#jsonb-subscripting",
			"MinimumVersionsFixedIn": {
				"2.25": "2.25.0.0"
			}
		},
		{
			"ConstructTypeName": "Jsonb Subscripting",
			"Query": "SELECT (jsonb_build_object($1, $2, $3, $4, $5, $6) || $7)[$8] AS json_obj",
            "DocsLink": "https://docs.yugabyte.com/preview/yugabyte-voyager/known-issues/postgresql/#jsonb-subscripting",
			"MinimumVersionsFixedIn": {
				"2.25": "2.25.0.0"
			}
		},
		{
			"ConstructTypeName": "Database options",
			"Query": "CREATE DATABASE strategy_example\n    WITH STRATEGY = 'wal_log'",
			"DocsLink": "https://docs.yugabyte.com/preview/yugabyte-voyager/known-issues/postgresql/#postgresql-12-and-later-features",
			"MinimumVersionsFixedIn": null
		},
		{
			"ConstructTypeName": "Jsonb Subscripting",
			"Query": "SELECT ($1 :: jsonb)[$2][$3] as b",
            "DocsLink": "https://docs.yugabyte.com/preview/yugabyte-voyager/known-issues/postgresql/#jsonb-subscripting",
			"MinimumVersionsFixedIn": {
				"2.25": "2.25.0.0"
			}
		},
		{
			"ConstructTypeName": "Json Type Predicate",
			"Query": "SELECT * \nFROM sales.json_data\nWHERE array_column IS JSON ARRAY",
            "DocsLink": "https://docs.yugabyte.com/preview/yugabyte-voyager/known-issues/postgresql/#postgresql-12-and-later-features",
			"MinimumVersionsFixedIn": null
		},
		{
			"ConstructTypeName": "CTE with MATERIALIZE clause",
			"Query": "WITH w AS NOT MATERIALIZED (                                                               \n    SELECT * FROM sales.big_table\n)           \nSELECT * FROM w AS w1 JOIN w AS w2 ON w1.key = w2.ref\nWHERE w2.key = $1",
			"DocsLink": "https://docs.yugabyte.com/preview/yugabyte-voyager/known-issues/postgresql/#postgresql-12-and-later-features",
			"MinimumVersionsFixedIn": {
				"2.25": "2.25.0.0"
			}
		},
		{
			"ConstructTypeName": "CTE with MATERIALIZE clause",
			"Query": "WITH w AS MATERIALIZED (                                                               \n    SELECT * FROM sales.big_table\n)           \nSELECT * FROM w AS w1 JOIN w AS w2 ON w1.key = w2.ref\nWHERE w2.key = $1",
			"DocsLink": "https://docs.yugabyte.com/preview/yugabyte-voyager/known-issues/postgresql/#postgresql-12-and-later-features",
			"MinimumVersionsFixedIn": {
				"2.25": "2.25.0.0"
			}
		}
	],
	"UnsupportedPlPgSqlObjects": [
		{
			"FeatureName": "Jsonb Subscripting",
			"Objects": [
				{
					"ObjectType": "FUNCTION",
					"ObjectName": "sales.get_user_info",
					"SqlStatement": "SELECT\n        data,\n        data['name'] AS name,\n        (data['active']) as active\n    FROM sales.test_json_chk;"
				}
			],
            "DocsLink": "https://docs.yugabyte.com/preview/yugabyte-voyager/known-issues/postgresql/#jsonb-subscripting",
			"MinimumVersionsFixedIn": {
				"2.25": "2.25.0.0"
			}
		}
	]
>>>>>>> 1ea77b9f
}<|MERGE_RESOLUTION|>--- conflicted
+++ resolved
@@ -572,131 +572,7 @@
 			"SizeInBytes": 8192
 		}
 	],
-<<<<<<< HEAD
-	"Notes": null
-=======
 	"Notes": [
 		"<a class=\"highlight-link\" target=\"_blank\"  href=\"https://docs.yugabyte.com/preview/yugabyte-voyager/known-issues/#assessment-and-schema-analysis-limitations\">Limitations in assessment</a>"
-	],
-	"MigrationCaveats": null,
-	"UnsupportedQueryConstructs": [
-		{
-			"ConstructTypeName": "Advisory Locks",
-			"Query": "SELECT metric_name, pg_advisory_lock(metric_id)\nFROM analytics.metrics\nWHERE metric_value \u003e $1",
-			"DocsLink": "https://docs.yugabyte.com/preview/yugabyte-voyager/known-issues/postgresql/#advisory-locks-is-not-yet-implemented",
-			"MinimumVersionsFixedIn": null
-		},
-		{
-			"ConstructTypeName": "Events Listen / Notify",
-			"Query": "LISTEN my_table_changes",
-			"DocsLink": "https://docs.yugabyte.com/preview/yugabyte-voyager/known-issues/postgresql/#events-listen-notify",
-			"MinimumVersionsFixedIn": null
-		},
-		{
-			"ConstructTypeName": "Range aggregate Functions",
-			"Query": "SELECT range_intersect_agg(event_range) AS intersection_of_ranges\nFROM sales.events",
-            "DocsLink": "https://docs.yugabyte.com/preview/yugabyte-voyager/known-issues/postgresql/#postgresql-12-and-later-features",
-			"MinimumVersionsFixedIn": {
-				"2.25": "2.25.0.0"
-			}
-		},
-		{
-			"ConstructTypeName": "Range aggregate Functions",
-			"Query": "SELECT range_agg(event_range) AS union_of_ranges\nFROM sales.events",
-			"DocsLink": "https://docs.yugabyte.com/preview/yugabyte-voyager/known-issues/postgresql/#postgresql-12-and-later-features",
-			"MinimumVersionsFixedIn": {
-				"2.25": "2.25.0.0"
-			}
-		},
-		{
-			"ConstructTypeName": "ANY_VALUE() aggregate Function",
-			"Query": "SELECT\n        any_value(name) AS any_employee\n    FROM employees",
-			"DocsLink": "https://docs.yugabyte.com/preview/yugabyte-voyager/known-issues/postgresql/#postgresql-12-and-later-features",
-			"MinimumVersionsFixedIn": null
-		},
-		{
-			"ConstructTypeName": "Merge Statement",
-			"Query": "MERGE INTO sales.customer_account ca\nUSING sales.recent_transactions t      \nON t.customer_id = ca.customer_id\nWHEN MATCHED THEN\n  UPDATE SET balance = balance + transaction_value\nWHEN NOT MATCHED THEN\n  INSERT (customer_id, balance)\n  VALUES (t.customer_id, t.transaction_value)",
-            "DocsLink": "https://docs.yugabyte.com/preview/yugabyte-voyager/known-issues/postgresql/#merge-command",
-			"MinimumVersionsFixedIn": null
-		},
-		{
-			
-			"ConstructTypeName": "Jsonb Subscripting",
-			"Query": "SELECT \n    data,\n    data[$1] AS name, \n    (data[$2]) as active\nFROM sales.test_json_chk",
-            "DocsLink": "https://docs.yugabyte.com/preview/yugabyte-voyager/known-issues/postgresql/#jsonb-subscripting",
-			"MinimumVersionsFixedIn": {
-				"2.25": "2.25.0.0"
-			}
-		},
-		{
-			"ConstructTypeName": "Jsonb Subscripting",
-			"Query": "SELECT (sales.get_user_info($1))[$2] AS user_info",
-            "DocsLink": "https://docs.yugabyte.com/preview/yugabyte-voyager/known-issues/postgresql/#jsonb-subscripting",
-			"MinimumVersionsFixedIn": {
-				"2.25": "2.25.0.0"
-			}
-		},
-		{
-			"ConstructTypeName": "Jsonb Subscripting",
-			"Query": "SELECT (jsonb_build_object($1, $2, $3, $4, $5, $6) || $7)[$8] AS json_obj",
-            "DocsLink": "https://docs.yugabyte.com/preview/yugabyte-voyager/known-issues/postgresql/#jsonb-subscripting",
-			"MinimumVersionsFixedIn": {
-				"2.25": "2.25.0.0"
-			}
-		},
-		{
-			"ConstructTypeName": "Database options",
-			"Query": "CREATE DATABASE strategy_example\n    WITH STRATEGY = 'wal_log'",
-			"DocsLink": "https://docs.yugabyte.com/preview/yugabyte-voyager/known-issues/postgresql/#postgresql-12-and-later-features",
-			"MinimumVersionsFixedIn": null
-		},
-		{
-			"ConstructTypeName": "Jsonb Subscripting",
-			"Query": "SELECT ($1 :: jsonb)[$2][$3] as b",
-            "DocsLink": "https://docs.yugabyte.com/preview/yugabyte-voyager/known-issues/postgresql/#jsonb-subscripting",
-			"MinimumVersionsFixedIn": {
-				"2.25": "2.25.0.0"
-			}
-		},
-		{
-			"ConstructTypeName": "Json Type Predicate",
-			"Query": "SELECT * \nFROM sales.json_data\nWHERE array_column IS JSON ARRAY",
-            "DocsLink": "https://docs.yugabyte.com/preview/yugabyte-voyager/known-issues/postgresql/#postgresql-12-and-later-features",
-			"MinimumVersionsFixedIn": null
-		},
-		{
-			"ConstructTypeName": "CTE with MATERIALIZE clause",
-			"Query": "WITH w AS NOT MATERIALIZED (                                                               \n    SELECT * FROM sales.big_table\n)           \nSELECT * FROM w AS w1 JOIN w AS w2 ON w1.key = w2.ref\nWHERE w2.key = $1",
-			"DocsLink": "https://docs.yugabyte.com/preview/yugabyte-voyager/known-issues/postgresql/#postgresql-12-and-later-features",
-			"MinimumVersionsFixedIn": {
-				"2.25": "2.25.0.0"
-			}
-		},
-		{
-			"ConstructTypeName": "CTE with MATERIALIZE clause",
-			"Query": "WITH w AS MATERIALIZED (                                                               \n    SELECT * FROM sales.big_table\n)           \nSELECT * FROM w AS w1 JOIN w AS w2 ON w1.key = w2.ref\nWHERE w2.key = $1",
-			"DocsLink": "https://docs.yugabyte.com/preview/yugabyte-voyager/known-issues/postgresql/#postgresql-12-and-later-features",
-			"MinimumVersionsFixedIn": {
-				"2.25": "2.25.0.0"
-			}
-		}
-	],
-	"UnsupportedPlPgSqlObjects": [
-		{
-			"FeatureName": "Jsonb Subscripting",
-			"Objects": [
-				{
-					"ObjectType": "FUNCTION",
-					"ObjectName": "sales.get_user_info",
-					"SqlStatement": "SELECT\n        data,\n        data['name'] AS name,\n        (data['active']) as active\n    FROM sales.test_json_chk;"
-				}
-			],
-            "DocsLink": "https://docs.yugabyte.com/preview/yugabyte-voyager/known-issues/postgresql/#jsonb-subscripting",
-			"MinimumVersionsFixedIn": {
-				"2.25": "2.25.0.0"
-			}
-		}
 	]
->>>>>>> 1ea77b9f
 }