{
	"VoyagerVersion": "IGNORED",
	"TargetDBVersion": "IGNORED",
	"MigrationComplexity": "LOW",
	"SchemaSummary": {
		"Description": "Objects that will be created on the target YugabyteDB.",
		"DbName": "pg_assessment_report_uqc",
		"SchemaNames": [
			"sales",
			"analytics"
		],
		"DbVersion": "14.13 (Ubuntu 14.13-1.pgdg20.04+1)",
		"DatabaseObjects": [
			{
				"ObjectType": "SCHEMA",
				"TotalCount": 2,
				"InvalidCount": 0,
				"ObjectNames": "analytics, sales"
			},
			{
				"ObjectType": "EXTENSION",
				"TotalCount": 1,
				"InvalidCount": 0,
				"ObjectNames": "pg_stat_statements"
			},
			{
				"ObjectType": "TABLE",
				"TotalCount": 3,
				"InvalidCount": 0,
<<<<<<< HEAD
				"ObjectNames": "analytics.metrics, sales.events, sales.orders"
=======
				"ObjectNames": "analytics.metrics, sales.orders"
>>>>>>> fa542b75
			},
			{
				"ObjectType": "VIEW",
				"TotalCount": 1,
				"InvalidCount": 1,
<<<<<<< HEAD
				"ObjectNames": "sales.event_analysis_view"
=======
				"ObjectNames": "sales.employ_depart_view"
>>>>>>> fa542b75
			}
		]
	},
	"Sizing": {
		"SizingRecommendation": {
			"ColocatedTables": [
				"sales.orders",
				"analytics.metrics",
				"sales.events"
			],
			"ColocatedReasoning": "Recommended instance type with 4 vCPU and 16 GiB memory could fit 3 objects (3 tables/materialized views and 0 explicit/implicit indexes) with 0.00 MB size and throughput requirement of 0 reads/sec and 0 writes/sec as colocated. Non leaf partition tables/indexes and unsupported tables/indexes were not considered.",
			"ShardedTables": null,
			"NumNodes": 3,
			"VCPUsPerInstance": 4,
			"MemoryPerInstance": 16,
			"OptimalSelectConnectionsPerNode": 8,
			"OptimalInsertConnectionsPerNode": 12,
			"EstimatedTimeInMinForImport": 1,
			"ParallelVoyagerJobs": 1
		},
		"FailureReasoning": ""
	},
	"UnsupportedDataTypes": null,
	"UnsupportedDataTypesDesc": "Data types of the source database that are not supported on the target YugabyteDB.",
	"UnsupportedFeatures": [
		{
			"FeatureName": "Aggregate Functions",
			"Objects": [
				{
<<<<<<< HEAD
					"ObjectName": "sales.event_analysis_view",
					"SqlStatement": "CREATE VIEW sales.event_analysis_view AS\n SELECT range_agg(events.event_range) AS all_event_ranges,\n    range_intersect_agg(events.event_range) AS overlapping_range,\n    lower(range_agg(events.event_range)) AS earliest_start,\n    upper(range_agg(events.event_range)) AS latest_end\n   FROM sales.events;"
=======
					"ObjectName": "sales.employ_depart_view",
					"SqlStatement": "CREATE VIEW sales.employ_depart_view AS\n SELECT any_value(name) AS any_employee\n   FROM public.employees;"
>>>>>>> fa542b75
				}
			],
			"MinimumVersionsFixedIn": null
		}
	],
	"UnsupportedFeaturesDesc": "Features of the source database that are not supported on the target YugabyteDB.",
	"TableIndexStats": [
		{
			"SchemaName": "sales",
			"ObjectName": "orders",
			"RowCount": 2,
			"ColumnCount": 3,
			"Reads": 0,
			"Writes": 2,
			"ReadsPerSecond": 0,
			"WritesPerSecond": 0,
			"IsIndex": false,
			"ObjectType": "",
			"ParentTableName": null,
			"SizeInBytes": 8192
		},
		{
			"SchemaName": "sales",
			"ObjectName": "events",
			"RowCount": 3,
			"ColumnCount": 2,
			"Reads": 6,
			"Writes": 3,
			"ReadsPerSecond": 0,
			"WritesPerSecond": 0,
			"IsIndex": false,
			"ObjectType": "",
			"ParentTableName": null,
			"SizeInBytes": 8192
		},
		{
			"SchemaName": "analytics",
			"ObjectName": "metrics",
			"RowCount": 2,
			"ColumnCount": 3,
			"Reads": 2,
			"Writes": 2,
			"ReadsPerSecond": 0,
			"WritesPerSecond": 0,
			"IsIndex": false,
			"ObjectType": "",
			"ParentTableName": null,
			"SizeInBytes": 8192
		}
	],
	"Notes": null,
	"MigrationCaveats": null,
	"UnsupportedQueryConstructs": [
		{
			"ConstructTypeName": "Advisory Locks",
			"Query": "SELECT metric_name, pg_advisory_lock(metric_id)\nFROM analytics.metrics\nWHERE metric_value \u003e $1",
			"DocsLink": "https://docs.yugabyte.com/preview/yugabyte-voyager/known-issues/postgresql/#advisory-locks-is-not-yet-implemented",
			"MinimumVersionsFixedIn": null
		},
		{
			"ConstructTypeName": "Aggregate Functions",
<<<<<<< HEAD
			"Query": "SELECT range_intersect_agg(event_range) AS intersection_of_ranges\nFROM sales.events",
			"DocsLink": "",
			"MinimumVersionsFixedIn": null
		},
		{
			"ConstructTypeName": "Aggregate Functions",
			"Query": "SELECT range_agg(event_range) AS union_of_ranges\nFROM sales.events",
=======
			"Query": "SELECT\n        any_value(name) AS any_employee\n    FROM employees",
>>>>>>> fa542b75
			"DocsLink": "",
			"MinimumVersionsFixedIn": null
		}
	],
	"UnsupportedPlPgSqlObjects": null
}<|MERGE_RESOLUTION|>--- conflicted
+++ resolved
@@ -27,21 +27,13 @@
 				"ObjectType": "TABLE",
 				"TotalCount": 3,
 				"InvalidCount": 0,
-<<<<<<< HEAD
 				"ObjectNames": "analytics.metrics, sales.events, sales.orders"
-=======
-				"ObjectNames": "analytics.metrics, sales.orders"
->>>>>>> fa542b75
 			},
 			{
 				"ObjectType": "VIEW",
 				"TotalCount": 1,
 				"InvalidCount": 1,
-<<<<<<< HEAD
-				"ObjectNames": "sales.event_analysis_view"
-=======
-				"ObjectNames": "sales.employ_depart_view"
->>>>>>> fa542b75
+				"ObjectNames": "sales.event_analysis_view, sales.employ_depart_view"
 			}
 		]
 	},
@@ -71,13 +63,12 @@
 			"FeatureName": "Aggregate Functions",
 			"Objects": [
 				{
-<<<<<<< HEAD
 					"ObjectName": "sales.event_analysis_view",
 					"SqlStatement": "CREATE VIEW sales.event_analysis_view AS\n SELECT range_agg(events.event_range) AS all_event_ranges,\n    range_intersect_agg(events.event_range) AS overlapping_range,\n    lower(range_agg(events.event_range)) AS earliest_start,\n    upper(range_agg(events.event_range)) AS latest_end\n   FROM sales.events;"
-=======
+				},
+				{
 					"ObjectName": "sales.employ_depart_view",
 					"SqlStatement": "CREATE VIEW sales.employ_depart_view AS\n SELECT any_value(name) AS any_employee\n   FROM public.employees;"
->>>>>>> fa542b75
 				}
 			],
 			"MinimumVersionsFixedIn": null
@@ -139,7 +130,6 @@
 		},
 		{
 			"ConstructTypeName": "Aggregate Functions",
-<<<<<<< HEAD
 			"Query": "SELECT range_intersect_agg(event_range) AS intersection_of_ranges\nFROM sales.events",
 			"DocsLink": "",
 			"MinimumVersionsFixedIn": null
@@ -147,9 +137,12 @@
 		{
 			"ConstructTypeName": "Aggregate Functions",
 			"Query": "SELECT range_agg(event_range) AS union_of_ranges\nFROM sales.events",
-=======
+			"DocsLink": "",
+			"MinimumVersionsFixedIn": null
+		},
+		{
+			"ConstructTypeName": "Aggregate Functions",
 			"Query": "SELECT\n        any_value(name) AS any_employee\n    FROM employees",
->>>>>>> fa542b75
 			"DocsLink": "",
 			"MinimumVersionsFixedIn": null
 		}
