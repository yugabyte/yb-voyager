--- conflicted
+++ resolved
@@ -60,13 +60,12 @@
 FROM sales.json_data
 WHERE array_column IS JSON ARRAY;
 
-<<<<<<< HEAD
 -- PG 15 supports the non-decimal integer literals e.g. hexadecimal, octal, binary
 -- but this won't be reported as the PGSS will change the constant integers to parameters - $1, $2...
 SELECT 1234, 0x4D2 as hex, 0o2322 as octal, 0b10011010010 as binary;
 
 SELECT 5678901234, 0x1527D27F2, 0o52237223762, 0b101010010011111010010011111110010 \gdesc
-=======
+
 WITH w AS NOT MATERIALIZED (                                                               
     SELECT * FROM sales.big_table
 )           
@@ -83,5 +82,4 @@
     SELECT * FROM sales.big_table
 )           
 SELECT * FROM w AS w1 JOIN w AS w2 ON w1.key = w2.ref
-WHERE w2.key = 123;
->>>>>>> bd473759
+WHERE w2.key = 123;