-- Unsupported Query Constructs 
DROP EXTENSION IF EXISTS pg_stat_statements;
CREATE EXTENSION pg_stat_statements;
SELECT pg_stat_statements_reset();
SELECT * FROM pg_stat_statements;


-- 1) System columns usage (public schema)
SELECT name, xmin FROM public.employees WHERE id = 1;

-- 2) Advisory locks (hr schema)
SELECT hr.departments.department_name, pg_advisory_lock(hr.departments.department_id)
FROM hr.departments
WHERE department_name = 'Engineering';

-- 3) XML function usage (public schema)
SELECT xmlelement(name "employee_data", name) AS emp_xml
FROM public.employees;

-- 4) Advisory locks (analytics schema)
SELECT metric_name, pg_advisory_lock(metric_id)
FROM analytics.metrics
WHERE metric_value > 0.02;

-- Aggregate functions UQC NOT REPORTING as it need PG16 upgarde in pipeline from PG15
SELECT
        any_value(name) AS any_employee
    FROM employees;

MERGE INTO sales.customer_account ca
USING sales.recent_transactions t      
ON t.customer_id = ca.customer_id
WHEN MATCHED THEN
  UPDATE SET balance = balance + transaction_value
WHEN NOT MATCHED THEN
  INSERT (customer_id, balance)
  VALUES (t.customer_id, t.transaction_value);

select * from sales.customer_account ;
SELECT (sales.get_user_info(2))['name'] AS user_info;

SELECT (jsonb_build_object('name', 'PostgreSQL', 'version', 17, 'open_source', TRUE) || '{"key": "value2"}')['name'] AS json_obj;

SELECT 
    data,
    data['name'] AS name, 
    (data['active']) as active
FROM sales.test_json_chk;

SELECT ('{"a": { "b": {"c": "1"}}}' :: jsonb)['a']['b'] as b;
--PG15
SELECT range_agg(event_range) AS union_of_ranges
FROM sales.events;

SELECT range_intersect_agg(event_range) AS intersection_of_ranges
FROM sales.events;

-- -- PG 16 and above feature
SELECT * 
FROM sales.json_data
WHERE array_column IS JSON ARRAY;

-- PG 15 supports the non-decimal integer literals e.g. hexadecimal, octal, binary
-- but this won't be reported as the PGSS will change the constant integers to parameters - $1, $2...
SELECT 1234, 0x4D2 as hex, 0o2322 as octal, 0b10011010010 as binary;

SELECT 5678901234, 0x1527D27F2, 0o52237223762, 0b101010010011111010010011111110010 \gdesc

WITH w AS NOT MATERIALIZED (                                                               
    SELECT * FROM sales.big_table
)           
SELECT * FROM w AS w1 JOIN w AS w2 ON w1.key = w2.ref
WHERE w2.key = 123;

WITH w AS MATERIALIZED (                                                               
    SELECT * FROM sales.big_table
)           
SELECT * FROM w AS w1 JOIN w AS w2 ON w1.key = w2.ref
WHERE w2.key = 123;

WITH w AS (                                                               
    SELECT * FROM sales.big_table
)           
SELECT * FROM w AS w1 JOIN w AS w2 ON w1.key = w2.ref
WHERE w2.key = 123;

<<<<<<< HEAD
CREATE DATABASE strategy_example
    WITH STRATEGY = 'wal_log';

DROP DATABASE strategy_example;
=======
LISTEN my_table_changes;
>>>>>>> 4278b593
<|MERGE_RESOLUTION|>--- conflicted
+++ resolved
@@ -84,11 +84,9 @@
 SELECT * FROM w AS w1 JOIN w AS w2 ON w1.key = w2.ref
 WHERE w2.key = 123;
 
-<<<<<<< HEAD
 CREATE DATABASE strategy_example
     WITH STRATEGY = 'wal_log';
 
 DROP DATABASE strategy_example;
-=======
-LISTEN my_table_changes;
->>>>>>> 4278b593
+
+LISTEN my_table_changes;