{
	"VoyagerVersion": "IGNORED",
	"MigrationComplexity": "MEDIUM",
	"SchemaSummary": {
		"Description": "Objects that will be created on the target YugabyteDB.",
		"DbName": "test_stackex",
		"SchemaNames": [
			"public"
		],
		"DbVersion": "14.13 (Ubuntu 14.13-1.pgdg22.04+1)",
		"DatabaseObjects": [
			{
				"ObjectType": "SCHEMA",
				"TotalCount": 1,
				"InvalidCount": 0,
				"ObjectNames": "public"
			},
			{
				"ObjectType": "EXTENSION",
				"TotalCount": 1,
				"InvalidCount": 0,
				"ObjectNames": "tsm_system_rows"
			},
			{
				"ObjectType": "TABLE",
				"TotalCount": 21,
				"InvalidCount": 0,
				"ObjectNames": "public.allposttags, public.posts, public.badges, public.closeasofftopicreasontypes, public.closereasontypes, public.comments, public.flagtypes, public.posthistory, public.posthistorytypes, public.postlinks, public.postlinktypes, public.posttags, public.posttypes, public.questionanswer, public.reviewtaskresulttype, public.reviewtasktypes, public.tags, public.users, public.usertagqa, public.votes, public.votetypes"
			},
			{
				"ObjectType": "INDEX",
				"TotalCount": 44,
				"InvalidCount": 44,
				"ObjectNames": "badges_date_idx ON public.badges, badges_name_idx ON public.badges, badges_user_id_idx ON public.badges, cmnts_creation_date_idx ON public.comments, cmnts_postid_idx ON public.comments, cmnts_score_idx ON public.comments, cmnts_userid_idx ON public.comments, ph_creation_date_idx ON public.posthistory, ph_post_type_id_idx ON public.posthistory, ph_postid_idx ON public.posthistory, ph_revguid_idx ON public.posthistory, ph_userid_idx ON public.posthistory, postlinks_post_id_idx ON public.postlinks, postlinks_related_post_id_idx ON public.postlinks, posts_accepted_answer_id_idx ON public.posts, posts_answer_count_idx ON public.posts, posts_comment_count_idx ON public.posts, posts_creation_date_idx ON public.posts, posts_favorite_count_idx ON public.posts, posts_id_accepted_answers_id_idx ON public.posts, posts_id_parent_id_idx ON public.posts, posts_id_post_type_id_idx ON public.posts, posts_owner_user_id_creation_date_idx ON public.posts, posts_owner_user_id_idx ON public.posts, posts_parent_id_idx ON public.posts, posts_post_type_id_idx ON public.posts, posts_score_idx ON public.posts, posts_viewcount_idx ON public.posts, posttags_postid_idx ON public.posttags, posttags_tagid_idx ON public.posttags, tags_count_idx ON public.tags, tags_name_idx ON public.tags, user_acc_id_idx ON public.users, user_created_at_idx ON public.users, user_display_idx ON public.users, user_down_votes_idx ON public.users, user_up_votes_idx ON public.users, usertagqa_all_qa_posts_idx ON public.usertagqa, usertagqa_answers_idx ON public.usertagqa, usertagqa_questions_answers_idx ON public.usertagqa, usertagqa_questions_idx ON public.usertagqa, votes_creation_date_idx ON public.votes, votes_post_id_idx ON public.votes, votes_type_idx ON public.votes"
			},
			{
				"ObjectType": "VIEW",
				"TotalCount": 2,
				"InvalidCount": 0,
				"ObjectNames": "public.answers, public.questions"
			}
		]
	},
	"Sizing": {
		"SizingRecommendation": {
			"ColocatedTables": [
				"public.questionanswer",
				"public.postlinks",
				"public.reviewtaskresulttype",
				"public.closeasofftopicreasontypes",
				"public.posttags",
				"public.reviewtasktypes",
				"public.flagtypes",
				"public.posttypes",
				"public.votetypes",
				"public.closereasontypes",
				"public.postlinktypes",
				"public.posthistorytypes",
				"public.allposttags",
				"public.tags"
			],
			"ColocatedReasoning": "Recommended instance type with 4 vCPU and 16 GiB memory could fit 20 objects (14 tables/materialized views and 6 explicit/implicit indexes) with 0.00 MB size and throughput requirement of 0 reads/sec and 0 writes/sec as colocated. Rest 45 objects (7 tables/materialized views and 38 explicit/implicit indexes) with 0.00 MB size and throughput requirement of 0 reads/sec and 0 writes/sec need to be migrated as range partitioned tables. Non leaf partition tables/indexes and unsupported tables/indexes were not considered.",
			"ShardedTables": [
				"public.users",
				"public.posthistory",
				"public.votes",
				"public.posts",
				"public.usertagqa",
				"public.badges",
				"public.comments"
			],
			"NumNodes": 3,
			"VCPUsPerInstance": 4,
			"MemoryPerInstance": 16,
			"OptimalSelectConnectionsPerNode": 8,
			"OptimalInsertConnectionsPerNode": 12,
			"EstimatedTimeInMinForImport": 0,
			"ParallelVoyagerJobs": 1
		},
		"FailureReasoning": ""
	},
	"UnsupportedDataTypes": null,
	"UnsupportedDataTypesDesc": "Data types of the source database that are not supported on the target YugabyteDB.",
	"UnsupportedFeatures": [
        {
			"FeatureName": "Advisory Locks",
			"Objects":[],
			"MinimumVersionsFixedIn":null
		},
		{
			"FeatureName":"System Columns",
			"Objects":[],
			"MinimumVersionsFixedIn":null
		},
		{
			"FeatureName": "XML Functions",
			"Objects": [],
"MinimumVersionsFixedIn":null
		},
		{
			"FeatureName": "GIST indexes",
			"Objects": [],
		    "MinimumVersionsFixedIn": null
        },
		{
			"FeatureName": "BRIN indexes",
			"Objects": [],
		    "MinimumVersionsFixedIn": null
        },
		{
			"FeatureName": "SPGIST indexes",
			"Objects": [],
		    "MinimumVersionsFixedIn": null
        },
		{
			"FeatureName": "Constraint triggers",
			"Objects": [],
		    "MinimumVersionsFixedIn": null
        },
		{
			"FeatureName": "Inherited tables",
			"Objects": [],
		    "MinimumVersionsFixedIn": null
        },
		{
			"FeatureName": "REFERENCING clause for triggers",
			"Objects": [],
		    "MinimumVersionsFixedIn": null
        },
		{
			"FeatureName": "BEFORE ROW triggers on Partitioned tables",
			"Objects": [],
		    "MinimumVersionsFixedIn": null
        },
		{
			"FeatureName": "Tables with stored generated columns",
			"Objects": [],
		    "MinimumVersionsFixedIn": null
        },
		{
			"FeatureName": "Conversion objects",
			"Objects": [],
		    "MinimumVersionsFixedIn": null
        },
		{
			"FeatureName": "Gin indexes on multi-columns",
			"Objects": [],
		    "MinimumVersionsFixedIn": null
        },
		{
			"FeatureName": "Setting attribute=value on column",
			"Objects": [],
		    "MinimumVersionsFixedIn": null
        },
		{
			"FeatureName": "Disabling rule on table",
			"Objects": [],
		    "MinimumVersionsFixedIn": null
        },
		{
			"FeatureName": "Clustering table on index",
			"Objects": [],
		    "MinimumVersionsFixedIn": null
        },
		{
			"FeatureName": "Storage parameters in DDLs",
			"Objects": [
				{
					"ObjectName": "badges_date_idx ON public.badges",
					"SqlStatement": "CREATE INDEX badges_date_idx ON public.badges USING btree (date) WITH (fillfactor='100');"
				},
				{
					"ObjectName": "badges_name_idx ON public.badges",
					"SqlStatement": "CREATE INDEX badges_name_idx ON public.badges USING btree (name) WITH (fillfactor='100');"
				},
				{
					"ObjectName": "badges_user_id_idx ON public.badges",
					"SqlStatement": "CREATE INDEX badges_user_id_idx ON public.badges USING btree (userid) WITH (fillfactor='100');"
				},
				{
					"ObjectName": "cmnts_creation_date_idx ON public.comments",
					"SqlStatement": "CREATE INDEX cmnts_creation_date_idx ON public.comments USING btree (creationdate) WITH (fillfactor='100');"
				},
				{
					"ObjectName": "cmnts_postid_idx ON public.comments",
					"SqlStatement": "CREATE INDEX cmnts_postid_idx ON public.comments USING hash (postid) WITH (fillfactor='100');"
				},
				{
					"ObjectName": "cmnts_score_idx ON public.comments",
					"SqlStatement": "CREATE INDEX cmnts_score_idx ON public.comments USING btree (score) WITH (fillfactor='100');"
				},
				{
					"ObjectName": "cmnts_userid_idx ON public.comments",
					"SqlStatement": "CREATE INDEX cmnts_userid_idx ON public.comments USING btree (userid) WITH (fillfactor='100');"
				},
				{
					"ObjectName": "ph_creation_date_idx ON public.posthistory",
					"SqlStatement": "CREATE INDEX ph_creation_date_idx ON public.posthistory USING btree (creationdate) WITH (fillfactor='100');"
				},
				{
					"ObjectName": "ph_post_type_id_idx ON public.posthistory",
					"SqlStatement": "CREATE INDEX ph_post_type_id_idx ON public.posthistory USING btree (posthistorytypeid) WITH (fillfactor='100');"
				},
				{
					"ObjectName": "ph_postid_idx ON public.posthistory",
					"SqlStatement": "CREATE INDEX ph_postid_idx ON public.posthistory USING hash (postid) WITH (fillfactor='100');"
				},
				{
					"ObjectName": "ph_revguid_idx ON public.posthistory",
					"SqlStatement": "CREATE INDEX ph_revguid_idx ON public.posthistory USING btree (revisionguid) WITH (fillfactor='100');"
				},
				{
					"ObjectName": "ph_userid_idx ON public.posthistory",
					"SqlStatement": "CREATE INDEX ph_userid_idx ON public.posthistory USING btree (userid) WITH (fillfactor='100');"
				},
				{
					"ObjectName": "postlinks_post_id_idx ON public.postlinks",
					"SqlStatement": "CREATE INDEX postlinks_post_id_idx ON public.postlinks USING btree (postid) WITH (fillfactor='100');"
				},
				{
					"ObjectName": "postlinks_related_post_id_idx ON public.postlinks",
					"SqlStatement": "CREATE INDEX postlinks_related_post_id_idx ON public.postlinks USING btree (relatedpostid) WITH (fillfactor='100');"
				},
				{
					"ObjectName": "posts_accepted_answer_id_idx ON public.posts",
					"SqlStatement": "CREATE INDEX posts_accepted_answer_id_idx ON public.posts USING btree (acceptedanswerid) WITH (fillfactor='100');"
				},
				{
					"ObjectName": "posts_answer_count_idx ON public.posts",
					"SqlStatement": "CREATE INDEX posts_answer_count_idx ON public.posts USING btree (answercount) WITH (fillfactor='100');"
				},
				{
					"ObjectName": "posts_comment_count_idx ON public.posts",
					"SqlStatement": "CREATE INDEX posts_comment_count_idx ON public.posts USING btree (commentcount) WITH (fillfactor='100');"
				},
				{
					"ObjectName": "posts_creation_date_idx ON public.posts",
					"SqlStatement": "CREATE INDEX posts_creation_date_idx ON public.posts USING btree (creationdate) WITH (fillfactor='100');"
				},
				{
					"ObjectName": "posts_favorite_count_idx ON public.posts",
					"SqlStatement": "CREATE INDEX posts_favorite_count_idx ON public.posts USING btree (favoritecount) WITH (fillfactor='100');"
				},
				{
					"ObjectName": "posts_id_accepted_answers_id_idx ON public.posts",
					"SqlStatement": "CREATE INDEX posts_id_accepted_answers_id_idx ON public.posts USING btree (id, acceptedanswerid) WITH (fillfactor='100');"
				},
				{
					"ObjectName": "posts_id_parent_id_idx ON public.posts",
					"SqlStatement": "CREATE INDEX posts_id_parent_id_idx ON public.posts USING btree (id, parentid) WITH (fillfactor='100');"
				},
				{
					"ObjectName": "posts_id_post_type_id_idx ON public.posts",
					"SqlStatement": "CREATE INDEX posts_id_post_type_id_idx ON public.posts USING btree (id, posttypeid) WITH (fillfactor='100');"
				},
				{
					"ObjectName": "posts_owner_user_id_creation_date_idx ON public.posts",
					"SqlStatement": "CREATE INDEX posts_owner_user_id_creation_date_idx ON public.posts USING btree (owneruserid, creationdate) WITH (fillfactor='100');"
				},
				{
					"ObjectName": "posts_owner_user_id_idx ON public.posts",
					"SqlStatement": "CREATE INDEX posts_owner_user_id_idx ON public.posts USING hash (owneruserid) WITH (fillfactor='100');"
				},
				{
					"ObjectName": "posts_parent_id_idx ON public.posts",
					"SqlStatement": "CREATE INDEX posts_parent_id_idx ON public.posts USING btree (parentid) WITH (fillfactor='100');"
				},
				{
					"ObjectName": "posts_post_type_id_idx ON public.posts",
					"SqlStatement": "CREATE INDEX posts_post_type_id_idx ON public.posts USING btree (posttypeid) WITH (fillfactor='100');"
				},
				{
					"ObjectName": "posts_score_idx ON public.posts",
					"SqlStatement": "CREATE INDEX posts_score_idx ON public.posts USING btree (score) WITH (fillfactor='100');"
				},
				{
					"ObjectName": "posts_viewcount_idx ON public.posts",
					"SqlStatement": "CREATE INDEX posts_viewcount_idx ON public.posts USING btree (viewcount) WITH (fillfactor='100');"
				},
				{
					"ObjectName": "posttags_postid_idx ON public.posttags",
					"SqlStatement": "CREATE INDEX posttags_postid_idx ON public.posttags USING hash (postid) WITH (fillfactor='100');"
				},
				{
					"ObjectName": "posttags_tagid_idx ON public.posttags",
					"SqlStatement": "CREATE INDEX posttags_tagid_idx ON public.posttags USING btree (tagid) WITH (fillfactor='100');"
				},
				{
					"ObjectName": "tags_count_idx ON public.tags",
					"SqlStatement": "CREATE INDEX tags_count_idx ON public.tags USING btree (count) WITH (fillfactor='100');"
				},
				{
					"ObjectName": "tags_name_idx ON public.tags",
					"SqlStatement": "CREATE INDEX tags_name_idx ON public.tags USING hash (tagname) WITH (fillfactor='100');"
				},
				{
					"ObjectName": "user_acc_id_idx ON public.users",
					"SqlStatement": "CREATE INDEX user_acc_id_idx ON public.users USING hash (accountid) WITH (fillfactor='100');"
				},
				{
					"ObjectName": "user_created_at_idx ON public.users",
					"SqlStatement": "CREATE INDEX user_created_at_idx ON public.users USING btree (creationdate) WITH (fillfactor='100');"
				},
				{
					"ObjectName": "user_display_idx ON public.users",
					"SqlStatement": "CREATE INDEX user_display_idx ON public.users USING hash (displayname) WITH (fillfactor='100');"
				},
				{
					"ObjectName": "user_down_votes_idx ON public.users",
					"SqlStatement": "CREATE INDEX user_down_votes_idx ON public.users USING btree (downvotes) WITH (fillfactor='100');"
				},
				{
					"ObjectName": "user_up_votes_idx ON public.users",
					"SqlStatement": "CREATE INDEX user_up_votes_idx ON public.users USING btree (upvotes) WITH (fillfactor='100');"
				},
				{
					"ObjectName": "usertagqa_all_qa_posts_idx ON public.usertagqa",
					"SqlStatement": "CREATE INDEX usertagqa_all_qa_posts_idx ON public.usertagqa USING btree (((questions + answers))) WITH (fillfactor='100');"
				},
				{
					"ObjectName": "usertagqa_answers_idx ON public.usertagqa",
					"SqlStatement": "CREATE INDEX usertagqa_answers_idx ON public.usertagqa USING btree (answers) WITH (fillfactor='100');"
				},
				{
					"ObjectName": "usertagqa_questions_answers_idx ON public.usertagqa",
					"SqlStatement": "CREATE INDEX usertagqa_questions_answers_idx ON public.usertagqa USING btree (questions, answers) WITH (fillfactor='100');"
				},
				{
					"ObjectName": "usertagqa_questions_idx ON public.usertagqa",
					"SqlStatement": "CREATE INDEX usertagqa_questions_idx ON public.usertagqa USING btree (questions) WITH (fillfactor='100');"
				},
				{
					"ObjectName": "votes_creation_date_idx ON public.votes",
					"SqlStatement": "CREATE INDEX votes_creation_date_idx ON public.votes USING btree (creationdate) WITH (fillfactor='100');"
				},
				{
					"ObjectName": "votes_post_id_idx ON public.votes",
					"SqlStatement": "CREATE INDEX votes_post_id_idx ON public.votes USING hash (postid) WITH (fillfactor='100');"
				},
				{
					"ObjectName": "votes_type_idx ON public.votes",
					"SqlStatement": "CREATE INDEX votes_type_idx ON public.votes USING btree (votetypeid) WITH (fillfactor='100');"
				}
			],
			"DocsLink": "https://docs.yugabyte.com/preview/yugabyte-voyager/known-issues/postgresql/#storage-parameters-on-indexes-or-constraints-in-the-source-postgresql",
		    "MinimumVersionsFixedIn": null
        },
		{
			"FeatureName": "Extensions",
			"Objects": [],
		    "MinimumVersionsFixedIn": null
        },
		{
			"FeatureName": "Exclusion constraints",
			"Objects": [],
		    "MinimumVersionsFixedIn": null
        },
		{
			"FeatureName": "Deferrable constraints",
			"Objects": [],
		    "MinimumVersionsFixedIn": null
        },
		{
			"FeatureName": "View with check option",
			"Objects": [],
		    "MinimumVersionsFixedIn": null
        },
		{
			"FeatureName": "Primary / Unique key constraints on complex datatypes",
			"Objects": [],
		    "MinimumVersionsFixedIn": null
        },
		{
			"FeatureName": "Index on complex datatypes",
			"Objects": [],
		    "MinimumVersionsFixedIn": null
        },
		{
			"FeatureName": "Unlogged tables",
			"Objects": [],
			"MinimumVersionsFixedIn": null
		},
		{
<<<<<<< HEAD
			"FeatureName": "Regex Functions",
=======
			"FeatureName": "Large Object Functions",
>>>>>>> ff8bf66d
			"Objects": [],
			"MinimumVersionsFixedIn": null
		}
	],
	"UnsupportedFeaturesDesc": "Features of the source database that are not supported on the target YugabyteDB.",
	"TableIndexStats": [
		{
			"SchemaName": "public",
			"ObjectName": "users",
			"RowCount": 0,
			"ColumnCount": 15,
			"Reads": 0,
			"Writes": 0,
			"ReadsPerSecond": 0,
			"WritesPerSecond": 0,
			"IsIndex": false,
			"ObjectType": "",
			"ParentTableName": null,
			"SizeInBytes": 0
		},
		{
			"SchemaName": "public",
			"ObjectName": "questionanswer",
			"RowCount": 0,
			"ColumnCount": 2,
			"Reads": 0,
			"Writes": 0,
			"ReadsPerSecond": 0,
			"WritesPerSecond": 0,
			"IsIndex": false,
			"ObjectType": "",
			"ParentTableName": null,
			"SizeInBytes": 0
		},
		{
			"SchemaName": "public",
			"ObjectName": "posthistory",
			"RowCount": 0,
			"ColumnCount": 8,
			"Reads": 0,
			"Writes": 0,
			"ReadsPerSecond": 0,
			"WritesPerSecond": 0,
			"IsIndex": false,
			"ObjectType": "",
			"ParentTableName": null,
			"SizeInBytes": 0
		},
		{
			"SchemaName": "public",
			"ObjectName": "postlinks",
			"RowCount": 0,
			"ColumnCount": 6,
			"Reads": 0,
			"Writes": 0,
			"ReadsPerSecond": 0,
			"WritesPerSecond": 0,
			"IsIndex": false,
			"ObjectType": "",
			"ParentTableName": null,
			"SizeInBytes": 0
		},
		{
			"SchemaName": "public",
			"ObjectName": "reviewtaskresulttype",
			"RowCount": 0,
			"ColumnCount": 3,
			"Reads": 0,
			"Writes": 0,
			"ReadsPerSecond": 0,
			"WritesPerSecond": 0,
			"IsIndex": false,
			"ObjectType": "",
			"ParentTableName": null,
			"SizeInBytes": 0
		},
		{
			"SchemaName": "public",
			"ObjectName": "closeasofftopicreasontypes",
			"RowCount": 0,
			"ColumnCount": 9,
			"Reads": 0,
			"Writes": 0,
			"ReadsPerSecond": 0,
			"WritesPerSecond": 0,
			"IsIndex": false,
			"ObjectType": "",
			"ParentTableName": null,
			"SizeInBytes": 0
		},
		{
			"SchemaName": "public",
			"ObjectName": "posttags",
			"RowCount": 0,
			"ColumnCount": 2,
			"Reads": 0,
			"Writes": 0,
			"ReadsPerSecond": 0,
			"WritesPerSecond": 0,
			"IsIndex": false,
			"ObjectType": "",
			"ParentTableName": null,
			"SizeInBytes": 0
		},
		{
			"SchemaName": "public",
			"ObjectName": "reviewtasktypes",
			"RowCount": 0,
			"ColumnCount": 3,
			"Reads": 0,
			"Writes": 0,
			"ReadsPerSecond": 0,
			"WritesPerSecond": 0,
			"IsIndex": false,
			"ObjectType": "",
			"ParentTableName": null,
			"SizeInBytes": 0
		},
		{
			"SchemaName": "public",
			"ObjectName": "votes",
			"RowCount": 0,
			"ColumnCount": 7,
			"Reads": 0,
			"Writes": 0,
			"ReadsPerSecond": 0,
			"WritesPerSecond": 0,
			"IsIndex": false,
			"ObjectType": "",
			"ParentTableName": null,
			"SizeInBytes": 0
		},
		{
			"SchemaName": "public",
			"ObjectName": "flagtypes",
			"RowCount": 0,
			"ColumnCount": 3,
			"Reads": 0,
			"Writes": 0,
			"ReadsPerSecond": 0,
			"WritesPerSecond": 0,
			"IsIndex": false,
			"ObjectType": "",
			"ParentTableName": null,
			"SizeInBytes": 0
		},
		{
			"SchemaName": "public",
			"ObjectName": "posttypes",
			"RowCount": 0,
			"ColumnCount": 2,
			"Reads": 0,
			"Writes": 0,
			"ReadsPerSecond": 0,
			"WritesPerSecond": 0,
			"IsIndex": false,
			"ObjectType": "",
			"ParentTableName": null,
			"SizeInBytes": 0
		},
		{
			"SchemaName": "public",
			"ObjectName": "posts",
			"RowCount": 0,
			"ColumnCount": 21,
			"Reads": 0,
			"Writes": 0,
			"ReadsPerSecond": 0,
			"WritesPerSecond": 0,
			"IsIndex": false,
			"ObjectType": "",
			"ParentTableName": null,
			"SizeInBytes": 0
		},
		{
			"SchemaName": "public",
			"ObjectName": "usertagqa",
			"RowCount": 0,
			"ColumnCount": 4,
			"Reads": 0,
			"Writes": 0,
			"ReadsPerSecond": 0,
			"WritesPerSecond": 0,
			"IsIndex": false,
			"ObjectType": "",
			"ParentTableName": null,
			"SizeInBytes": 0
		},
		{
			"SchemaName": "public",
			"ObjectName": "votetypes",
			"RowCount": 0,
			"ColumnCount": 2,
			"Reads": 0,
			"Writes": 0,
			"ReadsPerSecond": 0,
			"WritesPerSecond": 0,
			"IsIndex": false,
			"ObjectType": "",
			"ParentTableName": null,
			"SizeInBytes": 0
		},
		{
			"SchemaName": "public",
			"ObjectName": "closereasontypes",
			"RowCount": 0,
			"ColumnCount": 3,
			"Reads": 0,
			"Writes": 0,
			"ReadsPerSecond": 0,
			"WritesPerSecond": 0,
			"IsIndex": false,
			"ObjectType": "",
			"ParentTableName": null,
			"SizeInBytes": 0
		},
		{
			"SchemaName": "public",
			"ObjectName": "badges",
			"RowCount": 0,
			"ColumnCount": 5,
			"Reads": 0,
			"Writes": 0,
			"ReadsPerSecond": 0,
			"WritesPerSecond": 0,
			"IsIndex": false,
			"ObjectType": "",
			"ParentTableName": null,
			"SizeInBytes": 0
		},
		{
			"SchemaName": "public",
			"ObjectName": "postlinktypes",
			"RowCount": 0,
			"ColumnCount": 2,
			"Reads": 0,
			"Writes": 0,
			"ReadsPerSecond": 0,
			"WritesPerSecond": 0,
			"IsIndex": false,
			"ObjectType": "",
			"ParentTableName": null,
			"SizeInBytes": 0
		},
		{
			"SchemaName": "public",
			"ObjectName": "posthistorytypes",
			"RowCount": 0,
			"ColumnCount": 2,
			"Reads": 0,
			"Writes": 0,
			"ReadsPerSecond": 0,
			"WritesPerSecond": 0,
			"IsIndex": false,
			"ObjectType": "",
			"ParentTableName": null,
			"SizeInBytes": 0
		},
		{
			"SchemaName": "public",
			"ObjectName": "allposttags",
			"RowCount": 0,
			"ColumnCount": 2,
			"Reads": 0,
			"Writes": 0,
			"ReadsPerSecond": 0,
			"WritesPerSecond": 0,
			"IsIndex": false,
			"ObjectType": "",
			"ParentTableName": null,
			"SizeInBytes": 0
		},
		{
			"SchemaName": "public",
			"ObjectName": "tags",
			"RowCount": 0,
			"ColumnCount": 6,
			"Reads": 0,
			"Writes": 0,
			"ReadsPerSecond": 0,
			"WritesPerSecond": 0,
			"IsIndex": false,
			"ObjectType": "",
			"ParentTableName": null,
			"SizeInBytes": 0
		},
		{
			"SchemaName": "public",
			"ObjectName": "comments",
			"RowCount": 0,
			"ColumnCount": 7,
			"Reads": 0,
			"Writes": 0,
			"ReadsPerSecond": 0,
			"WritesPerSecond": 0,
			"IsIndex": false,
			"ObjectType": "",
			"ParentTableName": null,
			"SizeInBytes": 0
		},
		{
			"SchemaName": "public",
			"ObjectName": "ph_userid_idx",
			"RowCount": null,
			"ColumnCount": 1,
			"Reads": 0,
			"Writes": 0,
			"ReadsPerSecond": 0,
			"WritesPerSecond": 0,
			"IsIndex": true,
			"ObjectType": "",
			"ParentTableName": "public.posthistory",
			"SizeInBytes": 8192
		},
		{
			"SchemaName": "public",
			"ObjectName": "ph_revguid_idx",
			"RowCount": null,
			"ColumnCount": 1,
			"Reads": 0,
			"Writes": 0,
			"ReadsPerSecond": 0,
			"WritesPerSecond": 0,
			"IsIndex": true,
			"ObjectType": "",
			"ParentTableName": "public.posthistory",
			"SizeInBytes": 8192
		},
		{
			"SchemaName": "public",
			"ObjectName": "ph_postid_idx",
			"RowCount": null,
			"ColumnCount": 1,
			"Reads": 0,
			"Writes": 0,
			"ReadsPerSecond": 0,
			"WritesPerSecond": 0,
			"IsIndex": true,
			"ObjectType": "",
			"ParentTableName": "public.posthistory",
			"SizeInBytes": 32768
		},
		{
			"SchemaName": "public",
			"ObjectName": "ph_post_type_id_idx",
			"RowCount": null,
			"ColumnCount": 1,
			"Reads": 0,
			"Writes": 0,
			"ReadsPerSecond": 0,
			"WritesPerSecond": 0,
			"IsIndex": true,
			"ObjectType": "",
			"ParentTableName": "public.posthistory",
			"SizeInBytes": 8192
		},
		{
			"SchemaName": "public",
			"ObjectName": "ph_creation_date_idx",
			"RowCount": null,
			"ColumnCount": 1,
			"Reads": 0,
			"Writes": 0,
			"ReadsPerSecond": 0,
			"WritesPerSecond": 0,
			"IsIndex": true,
			"ObjectType": "",
			"ParentTableName": "public.posthistory",
			"SizeInBytes": 8192
		},
		{
			"SchemaName": "public",
			"ObjectName": "posts_viewcount_idx",
			"RowCount": null,
			"ColumnCount": 1,
			"Reads": 0,
			"Writes": 0,
			"ReadsPerSecond": 0,
			"WritesPerSecond": 0,
			"IsIndex": true,
			"ObjectType": "",
			"ParentTableName": "public.posts",
			"SizeInBytes": 8192
		},
		{
			"SchemaName": "public",
			"ObjectName": "posts_score_idx",
			"RowCount": null,
			"ColumnCount": 1,
			"Reads": 0,
			"Writes": 0,
			"ReadsPerSecond": 0,
			"WritesPerSecond": 0,
			"IsIndex": true,
			"ObjectType": "",
			"ParentTableName": "public.posts",
			"SizeInBytes": 8192
		},
		{
			"SchemaName": "public",
			"ObjectName": "posts_post_type_id_idx",
			"RowCount": null,
			"ColumnCount": 1,
			"Reads": 0,
			"Writes": 0,
			"ReadsPerSecond": 0,
			"WritesPerSecond": 0,
			"IsIndex": true,
			"ObjectType": "",
			"ParentTableName": "public.posts",
			"SizeInBytes": 8192
		},
		{
			"SchemaName": "public",
			"ObjectName": "posts_parent_id_idx",
			"RowCount": null,
			"ColumnCount": 1,
			"Reads": 0,
			"Writes": 0,
			"ReadsPerSecond": 0,
			"WritesPerSecond": 0,
			"IsIndex": true,
			"ObjectType": "",
			"ParentTableName": "public.posts",
			"SizeInBytes": 8192
		},
		{
			"SchemaName": "public",
			"ObjectName": "posts_owner_user_id_idx",
			"RowCount": null,
			"ColumnCount": 1,
			"Reads": 0,
			"Writes": 0,
			"ReadsPerSecond": 0,
			"WritesPerSecond": 0,
			"IsIndex": true,
			"ObjectType": "",
			"ParentTableName": "public.posts",
			"SizeInBytes": 32768
		},
		{
			"SchemaName": "public",
			"ObjectName": "posts_owner_user_id_creation_date_idx",
			"RowCount": null,
			"ColumnCount": 2,
			"Reads": 0,
			"Writes": 0,
			"ReadsPerSecond": 0,
			"WritesPerSecond": 0,
			"IsIndex": true,
			"ObjectType": "",
			"ParentTableName": "public.posts",
			"SizeInBytes": 8192
		},
		{
			"SchemaName": "public",
			"ObjectName": "posts_id_post_type_id_idx",
			"RowCount": null,
			"ColumnCount": 2,
			"Reads": 0,
			"Writes": 0,
			"ReadsPerSecond": 0,
			"WritesPerSecond": 0,
			"IsIndex": true,
			"ObjectType": "",
			"ParentTableName": "public.posts",
			"SizeInBytes": 8192
		},
		{
			"SchemaName": "public",
			"ObjectName": "posts_id_parent_id_idx",
			"RowCount": null,
			"ColumnCount": 2,
			"Reads": 0,
			"Writes": 0,
			"ReadsPerSecond": 0,
			"WritesPerSecond": 0,
			"IsIndex": true,
			"ObjectType": "",
			"ParentTableName": "public.posts",
			"SizeInBytes": 8192
		},
		{
			"SchemaName": "public",
			"ObjectName": "posts_id_accepted_answers_id_idx",
			"RowCount": null,
			"ColumnCount": 2,
			"Reads": 0,
			"Writes": 0,
			"ReadsPerSecond": 0,
			"WritesPerSecond": 0,
			"IsIndex": true,
			"ObjectType": "",
			"ParentTableName": "public.posts",
			"SizeInBytes": 8192
		},
		{
			"SchemaName": "public",
			"ObjectName": "posts_favorite_count_idx",
			"RowCount": null,
			"ColumnCount": 1,
			"Reads": 0,
			"Writes": 0,
			"ReadsPerSecond": 0,
			"WritesPerSecond": 0,
			"IsIndex": true,
			"ObjectType": "",
			"ParentTableName": "public.posts",
			"SizeInBytes": 8192
		},
		{
			"SchemaName": "public",
			"ObjectName": "posts_creation_date_idx",
			"RowCount": null,
			"ColumnCount": 1,
			"Reads": 0,
			"Writes": 0,
			"ReadsPerSecond": 0,
			"WritesPerSecond": 0,
			"IsIndex": true,
			"ObjectType": "",
			"ParentTableName": "public.posts",
			"SizeInBytes": 8192
		},
		{
			"SchemaName": "public",
			"ObjectName": "posts_comment_count_idx",
			"RowCount": null,
			"ColumnCount": 1,
			"Reads": 0,
			"Writes": 0,
			"ReadsPerSecond": 0,
			"WritesPerSecond": 0,
			"IsIndex": true,
			"ObjectType": "",
			"ParentTableName": "public.posts",
			"SizeInBytes": 8192
		},
		{
			"SchemaName": "public",
			"ObjectName": "posts_answer_count_idx",
			"RowCount": null,
			"ColumnCount": 1,
			"Reads": 0,
			"Writes": 0,
			"ReadsPerSecond": 0,
			"WritesPerSecond": 0,
			"IsIndex": true,
			"ObjectType": "",
			"ParentTableName": "public.posts",
			"SizeInBytes": 8192
		},
		{
			"SchemaName": "public",
			"ObjectName": "posts_accepted_answer_id_idx",
			"RowCount": null,
			"ColumnCount": 1,
			"Reads": 0,
			"Writes": 0,
			"ReadsPerSecond": 0,
			"WritesPerSecond": 0,
			"IsIndex": true,
			"ObjectType": "",
			"ParentTableName": "public.posts",
			"SizeInBytes": 8192
		},
		{
			"SchemaName": "public",
			"ObjectName": "postlinks_related_post_id_idx",
			"RowCount": null,
			"ColumnCount": 1,
			"Reads": 0,
			"Writes": 0,
			"ReadsPerSecond": 0,
			"WritesPerSecond": 0,
			"IsIndex": true,
			"ObjectType": "",
			"ParentTableName": "public.postlinks",
			"SizeInBytes": 8192
		},
		{
			"SchemaName": "public",
			"ObjectName": "postlinks_post_id_idx",
			"RowCount": null,
			"ColumnCount": 1,
			"Reads": 0,
			"Writes": 0,
			"ReadsPerSecond": 0,
			"WritesPerSecond": 0,
			"IsIndex": true,
			"ObjectType": "",
			"ParentTableName": "public.postlinks",
			"SizeInBytes": 8192
		},
		{
			"SchemaName": "public",
			"ObjectName": "posttags_tagid_idx",
			"RowCount": null,
			"ColumnCount": 1,
			"Reads": 0,
			"Writes": 0,
			"ReadsPerSecond": 0,
			"WritesPerSecond": 0,
			"IsIndex": true,
			"ObjectType": "",
			"ParentTableName": "public.posttags",
			"SizeInBytes": 8192
		},
		{
			"SchemaName": "public",
			"ObjectName": "posttags_postid_idx",
			"RowCount": null,
			"ColumnCount": 1,
			"Reads": 0,
			"Writes": 0,
			"ReadsPerSecond": 0,
			"WritesPerSecond": 0,
			"IsIndex": true,
			"ObjectType": "",
			"ParentTableName": "public.posttags",
			"SizeInBytes": 81920
		},
		{
			"SchemaName": "public",
			"ObjectName": "badges_user_id_idx",
			"RowCount": null,
			"ColumnCount": 1,
			"Reads": 0,
			"Writes": 0,
			"ReadsPerSecond": 0,
			"WritesPerSecond": 0,
			"IsIndex": true,
			"ObjectType": "",
			"ParentTableName": "public.badges",
			"SizeInBytes": 8192
		},
		{
			"SchemaName": "public",
			"ObjectName": "badges_name_idx",
			"RowCount": null,
			"ColumnCount": 1,
			"Reads": 0,
			"Writes": 0,
			"ReadsPerSecond": 0,
			"WritesPerSecond": 0,
			"IsIndex": true,
			"ObjectType": "",
			"ParentTableName": "public.badges",
			"SizeInBytes": 8192
		},
		{
			"SchemaName": "public",
			"ObjectName": "badges_date_idx",
			"RowCount": null,
			"ColumnCount": 1,
			"Reads": 0,
			"Writes": 0,
			"ReadsPerSecond": 0,
			"WritesPerSecond": 0,
			"IsIndex": true,
			"ObjectType": "",
			"ParentTableName": "public.badges",
			"SizeInBytes": 8192
		},
		{
			"SchemaName": "public",
			"ObjectName": "tags_name_idx",
			"RowCount": null,
			"ColumnCount": 1,
			"Reads": 0,
			"Writes": 0,
			"ReadsPerSecond": 0,
			"WritesPerSecond": 0,
			"IsIndex": true,
			"ObjectType": "",
			"ParentTableName": "public.tags",
			"SizeInBytes": 32768
		},
		{
			"SchemaName": "public",
			"ObjectName": "tags_count_idx",
			"RowCount": null,
			"ColumnCount": 1,
			"Reads": 0,
			"Writes": 0,
			"ReadsPerSecond": 0,
			"WritesPerSecond": 0,
			"IsIndex": true,
			"ObjectType": "",
			"ParentTableName": "public.tags",
			"SizeInBytes": 8192
		},
		{
			"SchemaName": "public",
			"ObjectName": "votes_type_idx",
			"RowCount": null,
			"ColumnCount": 1,
			"Reads": 0,
			"Writes": 0,
			"ReadsPerSecond": 0,
			"WritesPerSecond": 0,
			"IsIndex": true,
			"ObjectType": "",
			"ParentTableName": "public.votes",
			"SizeInBytes": 8192
		},
		{
			"SchemaName": "public",
			"ObjectName": "votes_post_id_idx",
			"RowCount": null,
			"ColumnCount": 1,
			"Reads": 0,
			"Writes": 0,
			"ReadsPerSecond": 0,
			"WritesPerSecond": 0,
			"IsIndex": true,
			"ObjectType": "",
			"ParentTableName": "public.votes",
			"SizeInBytes": 32768
		},
		{
			"SchemaName": "public",
			"ObjectName": "votes_creation_date_idx",
			"RowCount": null,
			"ColumnCount": 1,
			"Reads": 0,
			"Writes": 0,
			"ReadsPerSecond": 0,
			"WritesPerSecond": 0,
			"IsIndex": true,
			"ObjectType": "",
			"ParentTableName": "public.votes",
			"SizeInBytes": 8192
		},
		{
			"SchemaName": "public",
			"ObjectName": "usertagqa_questions_idx",
			"RowCount": null,
			"ColumnCount": 1,
			"Reads": 0,
			"Writes": 0,
			"ReadsPerSecond": 0,
			"WritesPerSecond": 0,
			"IsIndex": true,
			"ObjectType": "",
			"ParentTableName": "public.usertagqa",
			"SizeInBytes": 8192
		},
		{
			"SchemaName": "public",
			"ObjectName": "usertagqa_questions_answers_idx",
			"RowCount": null,
			"ColumnCount": 2,
			"Reads": 0,
			"Writes": 0,
			"ReadsPerSecond": 0,
			"WritesPerSecond": 0,
			"IsIndex": true,
			"ObjectType": "",
			"ParentTableName": "public.usertagqa",
			"SizeInBytes": 8192
		},
		{
			"SchemaName": "public",
			"ObjectName": "usertagqa_answers_idx",
			"RowCount": null,
			"ColumnCount": 1,
			"Reads": 0,
			"Writes": 0,
			"ReadsPerSecond": 0,
			"WritesPerSecond": 0,
			"IsIndex": true,
			"ObjectType": "",
			"ParentTableName": "public.usertagqa",
			"SizeInBytes": 8192
		},
		{
			"SchemaName": "public",
			"ObjectName": "usertagqa_all_qa_posts_idx",
			"RowCount": null,
			"ColumnCount": 1,
			"Reads": 0,
			"Writes": 0,
			"ReadsPerSecond": 0,
			"WritesPerSecond": 0,
			"IsIndex": true,
			"ObjectType": "",
			"ParentTableName": "public.usertagqa",
			"SizeInBytes": 8192
		},
		{
			"SchemaName": "public",
			"ObjectName": "user_up_votes_idx",
			"RowCount": null,
			"ColumnCount": 1,
			"Reads": 0,
			"Writes": 0,
			"ReadsPerSecond": 0,
			"WritesPerSecond": 0,
			"IsIndex": true,
			"ObjectType": "",
			"ParentTableName": "public.users",
			"SizeInBytes": 8192
		},
		{
			"SchemaName": "public",
			"ObjectName": "user_down_votes_idx",
			"RowCount": null,
			"ColumnCount": 1,
			"Reads": 0,
			"Writes": 0,
			"ReadsPerSecond": 0,
			"WritesPerSecond": 0,
			"IsIndex": true,
			"ObjectType": "",
			"ParentTableName": "public.users",
			"SizeInBytes": 8192
		},
		{
			"SchemaName": "public",
			"ObjectName": "user_display_idx",
			"RowCount": null,
			"ColumnCount": 1,
			"Reads": 0,
			"Writes": 0,
			"ReadsPerSecond": 0,
			"WritesPerSecond": 0,
			"IsIndex": true,
			"ObjectType": "",
			"ParentTableName": "public.users",
			"SizeInBytes": 32768
		},
		{
			"SchemaName": "public",
			"ObjectName": "user_created_at_idx",
			"RowCount": null,
			"ColumnCount": 1,
			"Reads": 0,
			"Writes": 0,
			"ReadsPerSecond": 0,
			"WritesPerSecond": 0,
			"IsIndex": true,
			"ObjectType": "",
			"ParentTableName": "public.users",
			"SizeInBytes": 8192
		},
		{
			"SchemaName": "public",
			"ObjectName": "user_acc_id_idx",
			"RowCount": null,
			"ColumnCount": 1,
			"Reads": 0,
			"Writes": 0,
			"ReadsPerSecond": 0,
			"WritesPerSecond": 0,
			"IsIndex": true,
			"ObjectType": "",
			"ParentTableName": "public.users",
			"SizeInBytes": 32768
		},
		{
			"SchemaName": "public",
			"ObjectName": "cmnts_userid_idx",
			"RowCount": null,
			"ColumnCount": 1,
			"Reads": 0,
			"Writes": 0,
			"ReadsPerSecond": 0,
			"WritesPerSecond": 0,
			"IsIndex": true,
			"ObjectType": "",
			"ParentTableName": "public.comments",
			"SizeInBytes": 8192
		},
		{
			"SchemaName": "public",
			"ObjectName": "cmnts_score_idx",
			"RowCount": null,
			"ColumnCount": 1,
			"Reads": 0,
			"Writes": 0,
			"ReadsPerSecond": 0,
			"WritesPerSecond": 0,
			"IsIndex": true,
			"ObjectType": "",
			"ParentTableName": "public.comments",
			"SizeInBytes": 8192
		},
		{
			"SchemaName": "public",
			"ObjectName": "cmnts_postid_idx",
			"RowCount": null,
			"ColumnCount": 1,
			"Reads": 0,
			"Writes": 0,
			"ReadsPerSecond": 0,
			"WritesPerSecond": 0,
			"IsIndex": true,
			"ObjectType": "",
			"ParentTableName": "public.comments",
			"SizeInBytes": 32768
		},
		{
			"SchemaName": "public",
			"ObjectName": "cmnts_creation_date_idx",
			"RowCount": null,
			"ColumnCount": 1,
			"Reads": 0,
			"Writes": 0,
			"ReadsPerSecond": 0,
			"WritesPerSecond": 0,
			"IsIndex": true,
			"ObjectType": "",
			"ParentTableName": "public.comments",
			"SizeInBytes": 8192
		}
	],
	"Notes": null,
	"MigrationCaveats": [
		{
			"FeatureName": "Alter partitioned tables to add Primary Key",
			"Objects": [],
			"FeatureDescription": "After export schema, the ALTER table should be merged with CREATE table for partitioned tables as alter of partitioned tables to add primary key is not supported.",
		    "MinimumVersionsFixedIn": null
        },
		{
			"FeatureName": "Foreign tables",
			"Objects": [],
			"FeatureDescription": "During the export schema phase, SERVER and USER MAPPING objects are not exported. These should be manually created to make the foreign tables work.",
		    "MinimumVersionsFixedIn": null
        },
		{
			"FeatureName": "Policies",
			"Objects": [],
			"FeatureDescription": "There are some policies that are created for certain users/roles. During the export schema phase, USERs and GRANTs are not exported. Therefore, they will have to be manually created before running import schema.",
			"MinimumVersionsFixedIn": null
		}
	],
	"UnsupportedQueryConstructs": null,
    "UnsupportedPlPgSqlObjects": null
}<|MERGE_RESOLUTION|>--- conflicted
+++ resolved
@@ -381,11 +381,12 @@
 			"MinimumVersionsFixedIn": null
 		},
 		{
-<<<<<<< HEAD
+			"FeatureName": "Large Object Functions",
+			"Objects": [],
+			"MinimumVersionsFixedIn": null
+		},
+		{
 			"FeatureName": "Regex Functions",
-=======
-			"FeatureName": "Large Object Functions",
->>>>>>> ff8bf66d
 			"Objects": [],
 			"MinimumVersionsFixedIn": null
 		}
