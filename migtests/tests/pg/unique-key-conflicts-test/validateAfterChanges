--- conflicted
+++ resolved
@@ -25,11 +25,8 @@
     'single_unique_constraint': 12,
     'multi_unique_constraint': 12,
     'same_column_unique_constraint_and_index': 12,
-<<<<<<< HEAD
-    'expression_based_unique_index': 7
-=======
+    'expression_based_unique_index': 7,
     'test_partial_unique_index':11
->>>>>>> cfb41fa2
 }
 
 # Define expected final varchar state for all unique constraint/index columns
