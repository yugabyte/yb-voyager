-- Insert non-conflict rows for single_unique_constraint
INSERT INTO single_unique_constraint (id, email) VALUES (10, 'non_conflict_user1@example.com');
INSERT INTO single_unique_constraint (id, email) VALUES (11, 'non_conflict_user2@example.com');

-- 1. Conflicts for single_unique_constraint
-- DELETE-INSERT conflict
DELETE FROM single_unique_constraint WHERE id = 1;
INSERT INTO single_unique_constraint (id, email) VALUES (6, 'user1@example.com');

-- Non-conflict update and delete
UPDATE single_unique_constraint SET email = 'updated_non_conflict_user1@example.com' WHERE id = 10;
DELETE FROM single_unique_constraint WHERE id = 11;


-- DELETE-UPDATE conflict
DELETE FROM single_unique_constraint WHERE id = 2;
UPDATE single_unique_constraint SET email = 'user2@example.com' WHERE id = 3;

-- UPDATE-INSERT conflict
UPDATE single_unique_constraint SET email = 'updated_user4@example.com' WHERE id = 4;
INSERT INTO single_unique_constraint (id, email) VALUES (7, 'user4@example.com');

-- UPDATE-UPDATE conflict
UPDATE single_unique_constraint SET email = 'updated_user5@example.com' WHERE id = 5;
UPDATE single_unique_constraint SET email = 'user5@example.com' WHERE id = 6;



-- Insert non-conflict rows for multi_unique_constraint
INSERT INTO multi_unique_constraint (id, first_name, last_name) VALUES (10, 'Non_John', 'Non_Doe');
INSERT INTO multi_unique_constraint (id, first_name, last_name) VALUES (11, 'Non_Jane', 'Non_Smith');

-- 2. Conflicts for multi_unique_constraint
-- DELETE-INSERT conflict
DELETE FROM multi_unique_constraint WHERE id = 1;
INSERT INTO multi_unique_constraint (id, first_name, last_name) VALUES (6, 'John', 'Doe');


-- Non-conflict update and delete
UPDATE multi_unique_constraint SET first_name = 'Updated_Non_John', last_name = 'Updated_Non_Doe' WHERE id = 10;
DELETE FROM multi_unique_constraint WHERE id = 11;


-- DELETE-UPDATE conflict
DELETE FROM multi_unique_constraint WHERE id = 2;
UPDATE multi_unique_constraint SET first_name = 'Jane', last_name = 'Smith' WHERE id = 4;
-- UPDATE-INSERT conflict
UPDATE multi_unique_constraint SET first_name = 'Updated_Tom' WHERE id = 5;
INSERT INTO multi_unique_constraint (id, first_name, last_name) VALUES (7, 'Tom', 'Clark');

-- UPDATE-UPDATE conflict
UPDATE multi_unique_constraint SET first_name = 'Updated_Alice' WHERE id = 4;
UPDATE multi_unique_constraint SET first_name = 'Alice', last_name = 'Williams' WHERE id = 5;



-- Insert non-conflict rows for same_column_unique_constraint_and_index
INSERT INTO same_column_unique_constraint_and_index (id, email) VALUES (10, 'non_conflict_user1@example.com');
INSERT INTO same_column_unique_constraint_and_index (id, email) VALUES (11, 'non_conflict_user2@example.com');

-- 3. Conflicts for same_column_unique_constraint_and_index
-- DELETE-INSERT conflict
DELETE FROM same_column_unique_constraint_and_index WHERE id = 1;
INSERT INTO same_column_unique_constraint_and_index (id, email) VALUES (6, 'user1@example.com');


-- Non-conflict update and delete
UPDATE same_column_unique_constraint_and_index SET email = 'updated_non_conflict_user1@example.com' WHERE id = 10;
DELETE FROM same_column_unique_constraint_and_index WHERE id = 11;


-- DELETE-UPDATE conflict
DELETE FROM same_column_unique_constraint_and_index WHERE id = 2;
UPDATE same_column_unique_constraint_and_index SET email = 'user2@example.com' WHERE id = 3;
-- UPDATE-INSERT conflict
UPDATE same_column_unique_constraint_and_index SET email = 'updated_user4@example.com' WHERE id = 4;
INSERT INTO same_column_unique_constraint_and_index (id, email) VALUES (7, 'user4@example.com');

-- UPDATE-UPDATE conflict
UPDATE same_column_unique_constraint_and_index SET email = 'updated_user5@example.com' WHERE id = 5;
UPDATE same_column_unique_constraint_and_index SET email = 'user5@example.com' WHERE id = 6;


-- Insert non-conflict rows for single_unique_index
INSERT INTO single_unique_index (id, "Ssn") VALUES (10, 'non_conflict_ssn1');
INSERT INTO single_unique_index (id, "Ssn") VALUES (11, 'non_conflict_ssn2');

-- 4. Conflicts for single_unique_index
-- DELETE-INSERT conflict
DELETE FROM single_unique_index WHERE id = 1;
INSERT INTO single_unique_index (id, "Ssn") VALUES (6, 'SSN1');


-- Non-conflict update and delete
UPDATE single_unique_index SET "Ssn" = 'updated_non_conflict_ssn1' WHERE id = 10;
DELETE FROM single_unique_index WHERE id = 11;


-- DELETE-UPDATE conflict
DELETE FROM single_unique_index WHERE id = 2;
UPDATE single_unique_index SET "Ssn" = 'SSN2' WHERE id = 3;
-- UPDATE-INSERT conflict
UPDATE single_unique_index SET "Ssn" = 'updated_SSN4' WHERE id = 4;
INSERT INTO single_unique_index (id, "Ssn") VALUES (7, 'SSN4');

-- UPDATE-UPDATE conflict
UPDATE single_unique_index SET "Ssn" = 'updated_SSN5' WHERE id = 5;
UPDATE single_unique_index SET "Ssn" = 'SSN5' WHERE id = 6;


-- Insert non-conflict rows for multi_unique_index
INSERT INTO multi_unique_index (id, first_name, last_name) VALUES (10, 'Non_John', 'Non_Doe');
INSERT INTO multi_unique_index (id, first_name, last_name) VALUES (11, 'Non_Jane', 'Non_Smith');

-- 5. Conflicts for multi_unique_index
-- DELETE-INSERT conflict
DELETE FROM multi_unique_index WHERE id = 1;
INSERT INTO multi_unique_index (id, first_name, last_name) VALUES (6, 'John', 'Doe');


-- Non-conflict update and delete
UPDATE multi_unique_index SET first_name = 'Updated_Non_John', last_name = 'Updated_Non_Doe' WHERE id = 10;
DELETE FROM multi_unique_index WHERE id = 11;


-- DELETE-UPDATE conflict
DELETE FROM multi_unique_index WHERE id = 2;
UPDATE multi_unique_index SET first_name = 'Jane', last_name = 'Smith' WHERE id = 3;
-- UPDATE-INSERT conflict
UPDATE multi_unique_index SET first_name = 'Updated_Tom' WHERE id = 5;
INSERT INTO multi_unique_index (id, first_name, last_name) VALUES (7, 'Tom', 'Clark');

-- UPDATE-UPDATE conflict
UPDATE multi_unique_index SET first_name = 'Updated_Alice' WHERE id = 4;
UPDATE multi_unique_index SET first_name = 'Alice', last_name = 'Williams' WHERE id = 6;


-- Insert non-conflict rows for different_columns_unique_constraint_and_index
INSERT INTO different_columns_unique_constraint_and_index (id, email, phone_number) VALUES (10, 'non_conflict_user1@example.com', '555-555-5566');
INSERT INTO different_columns_unique_constraint_and_index (id, email, phone_number) VALUES (11, 'non_conflict_user2@example.com', '555-555-5567');

-- 6. Conflicts for different_columns_unique_constraint_and_index
-- TODO: one event with multiple conflicts, what if both Uniq Const and Uniq Index are changed in one event
-- DELETE-INSERT conflict
DELETE FROM different_columns_unique_constraint_and_index WHERE id = 1;
INSERT INTO different_columns_unique_constraint_and_index (id, email, phone_number) VALUES (6, 'user1@example.com', '555-555-5560');


-- Non-conflict update and delete
UPDATE different_columns_unique_constraint_and_index SET email = 'non_conflict_updated_user1@example.com' WHERE id = 10;
DELETE FROM different_columns_unique_constraint_and_index WHERE id = 11;


-- DELETE-UPDATE conflict
DELETE FROM different_columns_unique_constraint_and_index WHERE id = 2;
UPDATE different_columns_unique_constraint_and_index SET phone_number = '555-555-5552' WHERE id = 3;
-- UPDATE-INSERT conflict
UPDATE different_columns_unique_constraint_and_index SET email = 'updated_user4@example.com' WHERE id = 4;
INSERT INTO different_columns_unique_constraint_and_index (id, email, phone_number) VALUES (7, 'user4@example.com', '555-555-5561');

-- UPDATE-UPDATE conflict
UPDATE different_columns_unique_constraint_and_index SET phone_number = '555-555-5558' WHERE id = 5;
UPDATE different_columns_unique_constraint_and_index SET phone_number = '555-555-5555' WHERE id = 6;

-- Insert non-conflict rows for subset_columns_unique_constraint_and_index
INSERT INTO subset_columns_unique_constraint_and_index (id, first_name, last_name, phone_number) VALUES (10, 'Non_John', 'Non_Doe', '123-456-7890');
INSERT INTO subset_columns_unique_constraint_and_index (id, first_name, last_name, phone_number) VALUES (11, 'Non_Jane', 'Non_Smith', '123-456-7891');

-- 7. Conflicts for subset_columns_unique_constraint_and_index
-- PG allows unique constraint and unique index on same column(s)
-- DELETE-INSERT conflict
DELETE FROM subset_columns_unique_constraint_and_index WHERE id = 1;
INSERT INTO subset_columns_unique_constraint_and_index (id, first_name, last_name, phone_number) VALUES (6, 'John', 'Doe', '123-456-7890');


-- Non-conflict update and delete
UPDATE subset_columns_unique_constraint_and_index SET first_name = 'Updated_Non_John', last_name = 'Updated_Non_Doe', phone_number = '123-456-7890' WHERE id = 10;
DELETE FROM subset_columns_unique_constraint_and_index WHERE id = 11;


-- DELETE-UPDATE conflict
DELETE FROM subset_columns_unique_constraint_and_index WHERE id = 2;
UPDATE subset_columns_unique_constraint_and_index SET first_name = 'Jane', last_name = 'Smith' WHERE id = 3;
-- UPDATE-INSERT conflict
UPDATE subset_columns_unique_constraint_and_index SET first_name = 'Updated_Bob' WHERE id = 3;
INSERT INTO subset_columns_unique_constraint_and_index (id, first_name, last_name, phone_number) VALUES (7, 'Bob', 'Johnson', '123-456-7892');

-- UPDATE-UPDATE conflict
UPDATE subset_columns_unique_constraint_and_index SET first_name = 'Updated_Alice' WHERE id = 4;
UPDATE subset_columns_unique_constraint_and_index SET first_name = 'Alice', last_name = 'Williams', phone_number = '123-456-7893' WHERE id = 5;

<<<<<<< HEAD
UPDATE expression_based_unique_index SET email = 'updated_user4@example.com' WHERE id = 4;
INSERT INTO expression_based_unique_index (email) VALUES ('user4@example.com'); --conflict lower case email 

-- UPDATE-UPDATE conflict
UPDATE expression_based_unique_index SET email = 'updated_user5@example.com' WHERE id = 5;
UPDATE expression_based_unique_index SET email = 'user5@example.com' WHERE id = 6;
=======
-- events for test_partial_unique_index table UPDATE-INSERT
UPDATE test_partial_unique_index SET most_recent = false WHERE check_id = 1;
INSERT INTO test_partial_unique_index (check_id, most_recent) VALUES (1, true);

UPDATE test_partial_unique_index SET most_recent = false WHERE check_id = 2;
INSERT INTO test_partial_unique_index (check_id, most_recent) VALUES (2, true);

-- events for test_partial_unique_index table DELETE-INSERT
DELETE FROM test_partial_unique_index WHERE id = 3;
INSERT INTO test_partial_unique_index (check_id, most_recent) VALUES (3, true);

-- events for test_partial_unique_index table DELETE-UPDATE
DELETE FROM test_partial_unique_index WHERE id = 4;
UPDATE test_partial_unique_index SET most_recent = true WHERE id = 5;

-- events for test_partial_unique_index table UPDATE-UPDATE
UPDATE test_partial_unique_index SET most_recent = false WHERE id = 7;
UPDATE test_partial_unique_index SET most_recent = true WHERE id = 8;
>>>>>>> cfb41fa2
<|MERGE_RESOLUTION|>--- conflicted
+++ resolved
@@ -189,14 +189,12 @@
 UPDATE subset_columns_unique_constraint_and_index SET first_name = 'Updated_Alice' WHERE id = 4;
 UPDATE subset_columns_unique_constraint_and_index SET first_name = 'Alice', last_name = 'Williams', phone_number = '123-456-7893' WHERE id = 5;
 
-<<<<<<< HEAD
 UPDATE expression_based_unique_index SET email = 'updated_user4@example.com' WHERE id = 4;
 INSERT INTO expression_based_unique_index (email) VALUES ('user4@example.com'); --conflict lower case email 
 
 -- UPDATE-UPDATE conflict
 UPDATE expression_based_unique_index SET email = 'updated_user5@example.com' WHERE id = 5;
 UPDATE expression_based_unique_index SET email = 'user5@example.com' WHERE id = 6;
-=======
 -- events for test_partial_unique_index table UPDATE-INSERT
 UPDATE test_partial_unique_index SET most_recent = false WHERE check_id = 1;
 INSERT INTO test_partial_unique_index (check_id, most_recent) VALUES (1, true);
@@ -214,5 +212,4 @@
 
 -- events for test_partial_unique_index table UPDATE-UPDATE
 UPDATE test_partial_unique_index SET most_recent = false WHERE id = 7;
-UPDATE test_partial_unique_index SET most_recent = true WHERE id = 8;
->>>>>>> cfb41fa2
+UPDATE test_partial_unique_index SET most_recent = true WHERE id = 8;