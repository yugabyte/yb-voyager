--- conflicted
+++ resolved
@@ -254,7 +254,6 @@
 UPDATE subset_columns_unique_constraint_and_index SET phone_number = '123-456-7818' WHERE id = 108;
 UPDATE subset_columns_unique_constraint_and_index SET phone_number = '123-456-7816' WHERE id = 109;  -- Using old phone_number
 
-<<<<<<< HEAD
 -- 8. Conflicts for `expression_based_unique_index
 --UPDATE-INSERT conflict
 UPDATE expression_based_unique_index SET email = 'updated_target_user4@example.com' WHERE id = 4;
@@ -263,7 +262,6 @@
 --UPDATE-UPDATE conflict
 UPDATE expression_based_unique_index SET email = 'updated_target_user5@example.com' WHERE id = 5;
 UPDATE expression_based_unique_index SET email = 'UPDATED_User5@example.com' WHERE id = 6;
-=======
 
 -- events for test_partial_unique_index table
 -- will uncomment in another PR as part of cdc partitioning strategy changes
@@ -271,5 +269,4 @@
 -- INSERT INTO test_partial_unique_index (check_id, most_recent) VALUES (1, true);
 
 -- UPDATE test_partial_unique_index SET most_recent = false WHERE check_id = 2;
--- INSERT INTO test_partial_unique_index (check_id, most_recent) VALUES (2, true);
->>>>>>> cfb41fa2
+-- INSERT INTO test_partial_unique_index (check_id, most_recent) VALUES (2, true);