--- conflicted
+++ resolved
@@ -1,10 +1,5 @@
 {
-<<<<<<< HEAD
-  "source_delta_events": 176,
+  "source_delta_events": 196,
   "target_delta_events": 246,
-=======
-  "source_delta_events": 188,
-  "target_delta_events": 238,
->>>>>>> cfb41fa2
   "description": "source_delta.sql: 84 DML ops per schema × 2 schemas = 168 events; target_delta.sql: 119 DML ops per schema × 2 schemas = 238 events"
 }