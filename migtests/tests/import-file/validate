#!/usr/bin/env python3

import yb

def main():
	yb.run_checks(file_import_done_checks)


EXPECTED = {
	"one_m_rows": 1000000,
	"survey": 41715,
 	"survey2": 41715,
 	"survey3": 41715,
	"smsa": 60,
	"t1_quote_char": 3,
	"t1_quote_escape_char1": 3,
 	"t1_quote_escape_char2": 3,
  	"t1_delimiter_escape_same":3,
  	"t1_newline":5,
   	"t1_quote_escape_dq": 3,
	"t1_escape_backslash": 3,
	"s3_text": 3,
	"s3_csv": 3,
	"s3_multitable_t1": 3,
	"s3_multitable_t2": 3,
	"s3_csv_with_header": 3,
	"s3_volume": 100000,
<<<<<<< HEAD
	"test_backspace_char": 4,
	"test_backspace_char2":3,
	"test_backspace_quote_single_quote_escape": 3,
	"test_backspace_quote_double_quote_escape": 3,
	"test_backspace_escape_double_quote": 3,
	"test_delimiter_backspace": 3,
	"test_delimiter_backspace_text" :3
=======
	"t1_null_string_csv": 3,
	"t1_null_string_text": 3,
	"t1_null_string_csv2": 3,
	"t1_null_string_text2": 3,
>>>>>>> dee133ba
}

T1_TABLE_DATA = set([(1,None,None,"'Hello World'"), (2,None,None,"'Hello World'"), (3,None,None,"'Hello World'")])
T1_QUOTE_ESCAPE_DQ_DATA = set([(1,None,None,"\"Hello World\""), (2,None,None,"\"Hello World\""), (3,None,None,"\"Hello World\"")])
T1_NEWLINE_DATA = set([(1,None,None,"Hello World"), (2,None,None,"Hello\nWorld"), (3,None,None,"Hello	World"),
                       (4,None,None,"Hello\\nWorld"), (5,None,None,"Hello\\tWorld")])
T1_ESCAPE_BACKSLASH_DATA = set([(11, 'Hello world', 11), (12, '",12\n13,\\\\', 13), (10, 'Hello world escape test', 10)])
<<<<<<< HEAD
TEST_BACKSPACE_CHAR_DATA = set([(4, 123, 'Some more testing \x08?'), (2, 123, 'Some test " quote'), (1, 123, 'How\x08s it going?'), (3, 123, "How's it going?")])
TEST_BACKSPACE_CHAR2_DATA = set([(0, 'default', 'CIF-0000000000', 'USER-0000000000', 1000000000, 1000000000, 'Tabungan BNI', 'Jl. Sudirman No. 123, Jakarta', True, datetime.datetime(2023, 4, 14, 13, 50, 6, 60000)), (1, 'John Doe', '\\', 'USER-0000000001', 1000000, 1000000, 'Tabungan BNI', 'Jl. Sudirman No. 123, Jakarta', True, datetime.datetime(2022, 1, 1, 17, 0)), (2, 'Jane Doe', 'CIF-0000000002', 'USER-0000000002', 2000000, 2000000, 'Giro BNI', 'Jl. Thamrin No. 456, Jakarta', True, datetime.datetime(2022, 1, 2, 17, 0))])
TEST_BACKSPACE_QUOTE_SINGLE_QUOTE_ESCAPE_DATA = set([(1, 1233, "How's it going?"), (2, 1233, "How's it going \x08?"), (3, 1233, 'How is it going?')])
TEST_BACKSPACE_QUOTE_DOUBLE_QUOTE_ESCAPE_DATA = set([(1, 1233, "How's it going?"), (2, 1233, "How's it going \x08?"), (3, 1233, 'How is it going?')])
TEST_BACKSPACE_ESCAPE_DOUBLE_QUOTE_DATA = set([(1, 1233, "How's it going?"), (2, 1233, "How's it going ?"), (3, 1233, 'How is "test quote" it going?')])
TEST_DELIMITER_BACKSPACE_DATA = set([(1, 1233, 'How is it going?'), (2, 1233, 'How is it going ?'), (3, 1233, 'How is it going?')])
TEST_DELIMITER_BACKSPACE_TEXT_DATA = set([(1, 1233, 'How is it going?'), (2, 1233, 'How is it going ?'), (3, 1233, 'How is it going?')])
=======
T1_NULL_STRING_CSV = set([(1,None,None,"Hello World"), (2,None,None,"Hello World"), (3,None,None,"Hello World")])
T1_NULL_STRING_TEXT = set([(1,None,None,"Hello World"), (2,None,None,"Hello World"), (3,None,None,"Hello World")])
>>>>>>> dee133ba
S3_TEXT_DATA = set([(1,2,3), (4,5,6), (7,8,9)])
S3_CSV_DATA = set([(1,2), (3,4), (5,6)])
S3_T1_DATA = S3_TEXT_DATA
S3_T2_DATA = S3_TEXT_DATA
S3_CSV_WITH_HEADER_DATA = S3_TEXT_DATA

TABLE_NAME_DATA_MAP = {
	"t1_quote_char": T1_TABLE_DATA,
	"t1_quote_escape_char1": T1_TABLE_DATA,
	"t1_quote_escape_char2": T1_TABLE_DATA,
	"t1_delimiter_escape_same": T1_TABLE_DATA,
	"t1_newline": T1_NEWLINE_DATA,
	"t1_quote_escape_dq": T1_QUOTE_ESCAPE_DQ_DATA,
	"t1_escape_backslash": T1_ESCAPE_BACKSLASH_DATA,
	"s3_text": S3_TEXT_DATA,
	"s3_csv": S3_CSV_DATA,
	"s3_multitable_t1": S3_T1_DATA,
	"s3_multitable_t2": S3_T2_DATA,
	"s3_csv_with_header": S3_CSV_WITH_HEADER_DATA,
	"s3_volume": S3_TEXT_DATA,
	"test_backspace_char": TEST_BACKSPACE_CHAR_DATA,
	"test_backspace_char2": TEST_BACKSPACE_CHAR2_DATA,
	"test_backspace_quote_single_quote_escape": TEST_BACKSPACE_QUOTE_SINGLE_QUOTE_ESCAPE_DATA,
	"test_backspace_quote_double_quote_escape": TEST_BACKSPACE_QUOTE_DOUBLE_QUOTE_ESCAPE_DATA,
	"test_backspace_escape_double_quote": TEST_BACKSPACE_ESCAPE_DOUBLE_QUOTE_DATA,
	"test_delimiter_backspace": TEST_DELIMITER_BACKSPACE_DATA,
	"test_delimiter_backspace_text" : TEST_DELIMITER_BACKSPACE_TEXT_DATA,
}

def file_import_done_checks(tgt):
	fetched_row_cnts = tgt.row_count_of_all_tables()
	print(f"Row counts after import data file: {fetched_row_cnts}")
	assert fetched_row_cnts == EXPECTED
	
	for table_name, data in TABLE_NAME_DATA_MAP.items():
		fetched_data = tgt.fetch_all_table_rows(table_name)
		print(f"Data fetched from table {table_name}: {fetched_data}\nExpected data: {data}\n")
		assert fetched_data == data

<<<<<<< HEAD
=======
	s3_text_data = tgt.fetch_all_table_rows("s3_text")
	print(f"s3_text_data: {s3_text_data}\nExpected data: {S3_TEXT_DATA}\n")
	assert s3_text_data == S3_TEXT_DATA

	s3_csv_data = tgt.fetch_all_table_rows("s3_csv")
	print(f"s3_csv_data: {s3_csv_data}\nExpected data: {S3_CSV_DATA}\n")
	assert s3_csv_data == S3_CSV_DATA

	s3_t1_data = tgt.fetch_all_table_rows("s3_multitable_t1")
	print(f"s3_t1_data: {s3_t1_data}\nExpected data: {S3_T1_DATA}\n")
	assert s3_t1_data == S3_T1_DATA

	s3_t2_data = tgt.fetch_all_table_rows("s3_multitable_t2")
	print(f"s3_t2_data: {s3_t2_data}\nExpected data: {S3_T2_DATA}\n")
	assert s3_t2_data == S3_T2_DATA

	s3_header_data = tgt.fetch_all_table_rows("s3_csv_with_header")
	print(f"s3_header_data: {s3_header_data}\nExpected data: {S3_CSV_WITH_HEADER_DATA}\n")
	assert s3_header_data == S3_CSV_WITH_HEADER_DATA

	t1_null_string_csv = tgt.fetch_all_table_rows("t1_null_string_csv")
	print(f"t1_null_string_csv: {t1_null_string_csv}\nExpected data: {T1_NULL_STRING_CSV}\n")
	assert t1_null_string_csv == T1_NULL_STRING_CSV

	t1_null_string_text = tgt.fetch_all_table_rows("t1_null_string_text")
	print(f"t1_null_string_text: {t1_null_string_text}\nExpected data: {T1_NULL_STRING_TEXT}\n")
	assert t1_null_string_text == T1_NULL_STRING_TEXT 

	t1_null_string_csv2 = tgt.fetch_all_table_rows("t1_null_string_csv2")
	print(f"t1_null_string_csv2: {t1_null_string_csv2}\nExpected data: {T1_NULL_STRING_CSV}\n")
	assert t1_null_string_csv2 == T1_NULL_STRING_CSV

	t1_null_string_text2 = tgt.fetch_all_table_rows("t1_null_string_text2")
	print(f"t1_null_string_text2: {t1_null_string_text2}\nExpected data: {T1_NULL_STRING_TEXT}\n")
	assert t1_null_string_text2 == T1_NULL_STRING_TEXT

	
>>>>>>> dee133ba
if __name__ == "__main__":
	main()<|MERGE_RESOLUTION|>--- conflicted
+++ resolved
@@ -25,20 +25,17 @@
 	"s3_multitable_t2": 3,
 	"s3_csv_with_header": 3,
 	"s3_volume": 100000,
-<<<<<<< HEAD
 	"test_backspace_char": 4,
 	"test_backspace_char2":3,
 	"test_backspace_quote_single_quote_escape": 3,
 	"test_backspace_quote_double_quote_escape": 3,
 	"test_backspace_escape_double_quote": 3,
 	"test_delimiter_backspace": 3,
-	"test_delimiter_backspace_text" :3
-=======
+	"test_delimiter_backspace_text" :3,
 	"t1_null_string_csv": 3,
 	"t1_null_string_text": 3,
 	"t1_null_string_csv2": 3,
 	"t1_null_string_text2": 3,
->>>>>>> dee133ba
 }
 
 T1_TABLE_DATA = set([(1,None,None,"'Hello World'"), (2,None,None,"'Hello World'"), (3,None,None,"'Hello World'")])
@@ -46,7 +43,6 @@
 T1_NEWLINE_DATA = set([(1,None,None,"Hello World"), (2,None,None,"Hello\nWorld"), (3,None,None,"Hello	World"),
                        (4,None,None,"Hello\\nWorld"), (5,None,None,"Hello\\tWorld")])
 T1_ESCAPE_BACKSLASH_DATA = set([(11, 'Hello world', 11), (12, '",12\n13,\\\\', 13), (10, 'Hello world escape test', 10)])
-<<<<<<< HEAD
 TEST_BACKSPACE_CHAR_DATA = set([(4, 123, 'Some more testing \x08?'), (2, 123, 'Some test " quote'), (1, 123, 'How\x08s it going?'), (3, 123, "How's it going?")])
 TEST_BACKSPACE_CHAR2_DATA = set([(0, 'default', 'CIF-0000000000', 'USER-0000000000', 1000000000, 1000000000, 'Tabungan BNI', 'Jl. Sudirman No. 123, Jakarta', True, datetime.datetime(2023, 4, 14, 13, 50, 6, 60000)), (1, 'John Doe', '\\', 'USER-0000000001', 1000000, 1000000, 'Tabungan BNI', 'Jl. Sudirman No. 123, Jakarta', True, datetime.datetime(2022, 1, 1, 17, 0)), (2, 'Jane Doe', 'CIF-0000000002', 'USER-0000000002', 2000000, 2000000, 'Giro BNI', 'Jl. Thamrin No. 456, Jakarta', True, datetime.datetime(2022, 1, 2, 17, 0))])
 TEST_BACKSPACE_QUOTE_SINGLE_QUOTE_ESCAPE_DATA = set([(1, 1233, "How's it going?"), (2, 1233, "How's it going \x08?"), (3, 1233, 'How is it going?')])
@@ -54,10 +50,8 @@
 TEST_BACKSPACE_ESCAPE_DOUBLE_QUOTE_DATA = set([(1, 1233, "How's it going?"), (2, 1233, "How's it going ?"), (3, 1233, 'How is "test quote" it going?')])
 TEST_DELIMITER_BACKSPACE_DATA = set([(1, 1233, 'How is it going?'), (2, 1233, 'How is it going ?'), (3, 1233, 'How is it going?')])
 TEST_DELIMITER_BACKSPACE_TEXT_DATA = set([(1, 1233, 'How is it going?'), (2, 1233, 'How is it going ?'), (3, 1233, 'How is it going?')])
-=======
 T1_NULL_STRING_CSV = set([(1,None,None,"Hello World"), (2,None,None,"Hello World"), (3,None,None,"Hello World")])
 T1_NULL_STRING_TEXT = set([(1,None,None,"Hello World"), (2,None,None,"Hello World"), (3,None,None,"Hello World")])
->>>>>>> dee133ba
 S3_TEXT_DATA = set([(1,2,3), (4,5,6), (7,8,9)])
 S3_CSV_DATA = set([(1,2), (3,4), (5,6)])
 S3_T1_DATA = S3_TEXT_DATA
@@ -85,6 +79,10 @@
 	"test_backspace_escape_double_quote": TEST_BACKSPACE_ESCAPE_DOUBLE_QUOTE_DATA,
 	"test_delimiter_backspace": TEST_DELIMITER_BACKSPACE_DATA,
 	"test_delimiter_backspace_text" : TEST_DELIMITER_BACKSPACE_TEXT_DATA,
+	"t1_null_string_csv": T1_NULL_STRING_CSV,
+	"t1_null_string_text": T1_NULL_STRING_TEXT,
+	"t1_null_string_csv2": T1_NULL_STRING_CSV,
+	"t1_null_string_text2": T1_NULL_STRING_TEXT
 }
 
 def file_import_done_checks(tgt):
@@ -97,45 +95,5 @@
 		print(f"Data fetched from table {table_name}: {fetched_data}\nExpected data: {data}\n")
 		assert fetched_data == data
 
-<<<<<<< HEAD
-=======
-	s3_text_data = tgt.fetch_all_table_rows("s3_text")
-	print(f"s3_text_data: {s3_text_data}\nExpected data: {S3_TEXT_DATA}\n")
-	assert s3_text_data == S3_TEXT_DATA
-
-	s3_csv_data = tgt.fetch_all_table_rows("s3_csv")
-	print(f"s3_csv_data: {s3_csv_data}\nExpected data: {S3_CSV_DATA}\n")
-	assert s3_csv_data == S3_CSV_DATA
-
-	s3_t1_data = tgt.fetch_all_table_rows("s3_multitable_t1")
-	print(f"s3_t1_data: {s3_t1_data}\nExpected data: {S3_T1_DATA}\n")
-	assert s3_t1_data == S3_T1_DATA
-
-	s3_t2_data = tgt.fetch_all_table_rows("s3_multitable_t2")
-	print(f"s3_t2_data: {s3_t2_data}\nExpected data: {S3_T2_DATA}\n")
-	assert s3_t2_data == S3_T2_DATA
-
-	s3_header_data = tgt.fetch_all_table_rows("s3_csv_with_header")
-	print(f"s3_header_data: {s3_header_data}\nExpected data: {S3_CSV_WITH_HEADER_DATA}\n")
-	assert s3_header_data == S3_CSV_WITH_HEADER_DATA
-
-	t1_null_string_csv = tgt.fetch_all_table_rows("t1_null_string_csv")
-	print(f"t1_null_string_csv: {t1_null_string_csv}\nExpected data: {T1_NULL_STRING_CSV}\n")
-	assert t1_null_string_csv == T1_NULL_STRING_CSV
-
-	t1_null_string_text = tgt.fetch_all_table_rows("t1_null_string_text")
-	print(f"t1_null_string_text: {t1_null_string_text}\nExpected data: {T1_NULL_STRING_TEXT}\n")
-	assert t1_null_string_text == T1_NULL_STRING_TEXT 
-
-	t1_null_string_csv2 = tgt.fetch_all_table_rows("t1_null_string_csv2")
-	print(f"t1_null_string_csv2: {t1_null_string_csv2}\nExpected data: {T1_NULL_STRING_CSV}\n")
-	assert t1_null_string_csv2 == T1_NULL_STRING_CSV
-
-	t1_null_string_text2 = tgt.fetch_all_table_rows("t1_null_string_text2")
-	print(f"t1_null_string_text2: {t1_null_string_text2}\nExpected data: {T1_NULL_STRING_TEXT}\n")
-	assert t1_null_string_text2 == T1_NULL_STRING_TEXT
-
-	
->>>>>>> dee133ba
 if __name__ == "__main__":
 	main()