#!/usr/bin/env bash

set -e
set -m

if [ $# -ne 1 ]
then
	echo "Usage: $0 TEST_NAME"
	exit 1
fi

set -x

export TEST_NAME=$1

export REPO_ROOT="${PWD}"
export SCRIPTS="${REPO_ROOT}/migtests/scripts"
export TESTS_DIR="${REPO_ROOT}/migtests/tests"
export TEST_DIR="${TESTS_DIR}/${TEST_NAME}"
export EXPORT_DIR=${EXPORT_DIR:-"${TEST_DIR}/export-dir"}

export PYTHONPATH="${REPO_ROOT}/migtests/lib"
export PATH="${PATH}:/usr/lib/oracle/21/client64/bin"

# Order of env.sh import matters.
source ${TEST_DIR}/env.sh

if [ "${SOURCE_DB_TYPE}" = "oracle" ]
then
    source ${SCRIPTS}/${SOURCE_DB_TYPE}/live_env.sh 
else
    source ${SCRIPTS}/${SOURCE_DB_TYPE}/env.sh
fi

source ${SCRIPTS}/${SOURCE_DB_TYPE}/ff_env.sh

source ${SCRIPTS}/yugabytedb/env.sh

source ${SCRIPTS}/functions.sh

main() {

	echo "Deleting the parent export-dir present in the test directory"
	rm -rf ${EXPORT_DIR}	
	echo "Creating export-dir in the parent test directory"
	mkdir -p ${EXPORT_DIR}
	echo "Assigning permissions to the export-dir to execute init-db, cleanup-db scripts"
	chmod +x ${TEST_DIR}/init-db ${TEST_DIR}/cleanup-db
	
	step "START: ${TEST_NAME}"
	print_env

	pushd ${TEST_DIR}

	step "Initialise source and fall forward database."

	if [ "${SOURCE_DB_TYPE}" = "oracle" ]
	then
		create_ff_schema ${SOURCE_REPLICA_DB_NAME}
		run_sqlplus_as_sys ${SOURCE_REPLICA_DB_NAME} ${SCRIPTS}/oracle/create_metadata_tables.sql
	fi
	./init-db

	step "Grant source database user permissions for live migration"
	grant_permissions_for_live_migration

	step "Check the Voyager version installed"
	yb-voyager version

	step "Export schema."
	export_schema
	find ${EXPORT_DIR}/schema -name '*.sql' -printf "'%p'\n"| xargs grep -wh CREATE

	step "Analyze schema."
	analyze_schema
	tail -20 ${EXPORT_DIR}/reports/schema_analysis_report.txt

	step "Fix schema."
	if [ -x "${TEST_DIR}/fix-schema" ]
	then
		 "${TEST_DIR}/fix-schema"
	fi

	step "Analyze schema."
	analyze_schema
	tail -20 ${EXPORT_DIR}/reports/schema_analysis_report.txt

	step "Create target database."
	run_ysql yugabyte "DROP DATABASE IF EXISTS ${TARGET_DB_NAME};"
	run_ysql yugabyte "CREATE DATABASE ${TARGET_DB_NAME}"

	if [ -x "${TEST_DIR}/add-pk-from-alter-to-create" ]
	then
		"${TEST_DIR}/add-pk-from-alter-to-create"
	fi

	step "Import schema."
	import_schema
	run_ysql ${TARGET_DB_NAME} "\dt"

	step "Export data."
	# false if exit code of export_data is non-zero
	export_data --export-type "snapshot-and-changes" || { 
		tail_log_file "yb-voyager-export-data.log"
		tail_log_file "debezium-source_db_exporter.log"
		exit 1
	} &

	# Storing the pid for the export data command
	exp_pid=$!

	# Killing the export process in case of failure
	trap "kill_process -${exp_pid} ; exit 1" SIGINT SIGTERM EXIT SIGSEGV SIGHUP

	# Waiting for snapshot to complete
	timeout 100 bash -c -- 'while [ ! -f ${EXPORT_DIR}/metainfo/dataFileDescriptor.json ]; do sleep 3; done'

	ls -l ${EXPORT_DIR}/data
	cat ${EXPORT_DIR}/data/export_status.json || echo "No export_status.json found."
	cat ${EXPORT_DIR}/metainfo/dataFileDescriptor.json 

	step "Import data."
	import_data --parallel-jobs 3 || { 
    	tail_log_file "yb-voyager-import-data.log"
    	for i in {1..3}; do
    	    sleep 5
    	    if [ -f "${EXPORT_DIR}/logs/yb-voyager-export-data-from-target.log" ]; then
    	        tail_log_file "yb-voyager-export-data-from-target.log"
    	        break
    	    fi
    	done
    	for i in {1..3}; do
    	    sleep 5
    	    if [ -f "${EXPORT_DIR}/logs/debezium-target_db_exporter.log" ]; then
    	        tail_log_file "debezium-target_db_exporter.log"
    	        break
    	    fi
    	done
    	exit 1
	} &

	# Storing the pid for the import data command
	imp_pid=$!

	# Updating the trap command to include the importer
	trap "kill_process -${exp_pid} ; kill_process -${imp_pid} ; exit 1" SIGINT SIGTERM EXIT SIGSEGV SIGHUP

	step "Import Data to source Replica"
	import_data_to_source_replica || { 
		tail_log_file "yb-voyager-import-data-to-source-replica.log"
		exit 1
	} &

	# Storing the pid for the fall forward setup command
	ffs_pid=$!

	step "Archive Changes."
	archive_changes &

	archive_changes_pid=$!

	# Updating the trap command to include the ff setup
	trap "kill_process -${exp_pid} ; kill_process -${imp_pid} ; kill_process -${ffs_pid} ; kill_process -${archive_changes_pid}; exit 1" SIGINT SIGTERM EXIT SIGSEGV SIGHUP

	sleep 120

	step "Import remaining schema (FK, index, and trigger) and Refreshing MViews if present."
	import_schema --post-snapshot-import true --refresh-mviews true
	
	step "Run snapshot validations."
	"${TEST_DIR}/validate" --live_migration 'true' --ff_enabled 'true' --fb_enabled 'false'

	step "Inserting new events to source"
	run_sql_file source_delta.sql

	sleep 120

	step "Initiating cutover"
	yb-voyager initiate cutover to target --export-dir ${EXPORT_DIR} --yes

	# max sleep time = 15 * 20s = 5 minutes, but that much sleep will be in failure cases
	# in success case it will exit as soon as cutover is COMPLETED + 20sec
	for ((i = 0; i < 15; i++)); do
    if [ "$(yb-voyager cutover status --export-dir "${EXPORT_DIR}" | grep "cutover to target status" | cut -d ':'  -f 2 | tr -d '[:blank:]')"  != "COMPLETED" ]; then
        echo "Waiting for cutover to be COMPLETED..."
        sleep 20
        if [ "$i" -eq 14 ]; then
            tail_log_file "yb-voyager-export-data.log"
            tail_log_file "yb-voyager-import-data.log"
			tail_log_file "debezium-source_db_exporter.log"
			exit 1
        fi
    else
        break
    fi
	done

	sleep 60

	step "Inserting new events to YB"
	ysql_import_file ${TARGET_DB_NAME} target_delta.sql

	sleep 120

	step "Resetting the trap command"
	trap - SIGINT SIGTERM EXIT SIGSEGV SIGHUP

	step "Initiating cutover to source-replica"
	yb-voyager initiate cutover to source-replica --export-dir ${EXPORT_DIR} --yes

<<<<<<< HEAD
	for ((i = 0; i < 15; i++)); do
    if [ "$(yb-voyager cutover status --export-dir "${EXPORT_DIR}" | grep "cutover to source-replica status" | cut -d ':'  -f 2 | tr -d '[:blank:]')" != "COMPLETED" ]; then
=======
	for ((i = 0; i < 10; i++)); do
    if [ "$(yb-voyager cutover status --export-dir "${EXPORT_DIR}" | grep -oP 'cutover to source-replica status: \K\S+')" != "COMPLETED" ]; then
>>>>>>> 84df1c0b
        echo "Waiting for switchover to be COMPLETED..."
        sleep 20
        if [ "$i" -eq 9 ]; then
            tail_log_file "yb-voyager-import-data-to-source-replica.log"
            tail_log_file "yb-voyager-export-data-from-target.log"
			tail_log_file "debezium-target_db_exporter_ff.log"
			exit 1
        fi
    else
        break
    fi
	done

	run_ysql ${TARGET_DB_NAME} "\di"
	run_ysql ${TARGET_DB_NAME} "\dft" 

	step "Run final validations."
	"${TEST_DIR}/validateAfterChanges" --ff_enabled 'true' --fb_enabled 'false'

	step "End Migration: clearing metainfo about state of migration from everywhere."
	end_migration --yes

	step "Clean up"
	./cleanup-db
	rm -rf "${EXPORT_DIR}/*"
	run_ysql yugabyte "DROP DATABASE IF EXISTS ${TARGET_DB_NAME};"
}

main<|MERGE_RESOLUTION|>--- conflicted
+++ resolved
@@ -208,13 +208,8 @@
 	step "Initiating cutover to source-replica"
 	yb-voyager initiate cutover to source-replica --export-dir ${EXPORT_DIR} --yes
 
-<<<<<<< HEAD
 	for ((i = 0; i < 15; i++)); do
     if [ "$(yb-voyager cutover status --export-dir "${EXPORT_DIR}" | grep "cutover to source-replica status" | cut -d ':'  -f 2 | tr -d '[:blank:]')" != "COMPLETED" ]; then
-=======
-	for ((i = 0; i < 10; i++)); do
-    if [ "$(yb-voyager cutover status --export-dir "${EXPORT_DIR}" | grep -oP 'cutover to source-replica status: \K\S+')" != "COMPLETED" ]; then
->>>>>>> 84df1c0b
         echo "Waiting for switchover to be COMPLETED..."
         sleep 20
         if [ "$i" -eq 9 ]; then
