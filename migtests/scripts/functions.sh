
step() {
	echo "==============================================================="
	echo "STEP:" $*
	echo "==============================================================="
}

print_env() {
	echo "==============================================================="
	echo "REPO_ROOT=${REPO_ROOT}"
	echo "EXPORT_DIR=${EXPORT_DIR}"
	echo ""
	echo "SOURCE_DB_TYPE=${SOURCE_DB_TYPE}"
	echo "SOURCE_DB_HOST=${SOURCE_DB_HOST}"
	echo "SOURCE_DB_PORT=${SOURCE_DB_PORT}"
	echo "SOURCE_DB_USER=${SOURCE_DB_USER}"
	echo "SOURCE_DB_PASSWORD=${SOURCE_DB_PASSWORD}"
	echo "SOURCE_DB_NAME=${SOURCE_DB_NAME}"
	echo "SOURCE_DB_SCHEMA=${SOURCE_DB_SCHEMA}"
	echo ""
	echo "TARGET_DB_HOST=${TARGET_DB_HOST}"
	echo "TARGET_DB_PORT=${TARGET_DB_PORT}"
	echo "TARGET_DB_USER=${TARGET_DB_USER}"
	echo "TARGET_DB_PASSWORD=${TARGET_DB_PASSWORD}"
	echo "TARGET_DB_NAME=${TARGET_DB_NAME}"
	echo "==============================================================="
}


run_psql() {
	db_name=$1
	sql=$2
	conn_string="postgresql://${SOURCE_DB_ADMIN_USER}:${SOURCE_DB_ADMIN_PASSWORD}@${SOURCE_DB_HOST}:${SOURCE_DB_PORT}/${db_name}"
	psql "${conn_string}" -c "${sql}"
}

psql_import_file() {
	db_name=$1
	file=$2
	conn_string="postgresql://${SOURCE_DB_ADMIN_USER}:${SOURCE_DB_ADMIN_PASSWORD}@${SOURCE_DB_HOST}:${SOURCE_DB_PORT}/${db_name}"
	psql "${conn_string}" -f "${file}"
}

grant_user_permission_postgresql() {
	db_name=$1
	conn_string="postgresql://${SOURCE_DB_ADMIN_USER}:${SOURCE_DB_ADMIN_PASSWORD}@${SOURCE_DB_HOST}:${SOURCE_DB_PORT}/${db_name}" 
	commands=(
		"SELECT 'GRANT USAGE ON SCHEMA '"
		"SELECT 'GRANT SELECT ON ALL TABLES IN SCHEMA '" 
		"SELECT 'GRANT SELECT ON ALL SEQUENCES IN SCHEMA '"
		)
	for command in "${commands[@]}"; do
		echo "${command} || schema_name || ' TO ${SOURCE_DB_USER};' FROM information_schema.schemata; \gexec" | psql "${conn_string}" 
	done
}

run_pg_restore() {
	db_name=$1
	file_name=$2
	export PGPASSWORD=${SOURCE_DB_ADMIN_PASSWORD}
	pg_restore --no-password -h ${SOURCE_DB_HOST} -p ${SOURCE_DB_PORT} \
		-U ${SOURCE_DB_ADMIN_USER} -d ${db_name} ${file_name}
	unset PGPASSWORD
}

run_ysql() {
	db_name=$1
	sql=$2
	psql "postgresql://${TARGET_DB_ADMIN_USER}:${TARGET_DB_ADMIN_PASSWORD}@${TARGET_DB_HOST}:${TARGET_DB_PORT}/${db_name}" -c "${sql}"
}

ysql_import_file() {
	db_name=$1
	file=$2
	conn_string="postgresql://${TARGET_DB_ADMIN_USER}:${TARGET_DB_ADMIN_PASSWORD}@${TARGET_DB_HOST}:${TARGET_DB_PORT}/${db_name}"
	psql "${conn_string}" -f "${file}"
}

run_mysql() {
	db_name=$1
	sql=$2
	mysql -u ${SOURCE_DB_ADMIN_USER} -p${SOURCE_DB_ADMIN_PASSWORD} -h ${SOURCE_DB_HOST} -P ${SOURCE_DB_PORT} -D ${db_name} -e "${sql}"
}

grant_user_permission_mysql() {
	db_name=$1
	
	commands=(
		"GRANT PROCESS ON *.* TO '${SOURCE_DB_USER}'@'${SOURCE_DB_HOST}';"
		"GRANT SELECT ON ${SOURCE_DB_NAME}.* TO '${SOURCE_DB_USER}'@'${SOURCE_DB_HOST}';"
		"GRANT SHOW VIEW ON ${SOURCE_DB_NAME}.* TO '${SOURCE_DB_USER}'@'${SOURCE_DB_HOST}';"
		"GRANT TRIGGER ON ${SOURCE_DB_NAME}.* TO '${SOURCE_DB_USER}'@'${SOURCE_DB_HOST}';"
<<<<<<< HEAD
		"GRANT ALL PRIVILEGES ON *.* TO '${SOURCE_DB_USER}'@'${SOURCE_DB_HOST}';"
=======
		# Extra steps required to enable Debezium export 
		"GRANT FLUSH_TABLES ON *.* TO '${SOURCE_DB_USER}'@'${SOURCE_DB_HOST}';"
		"GRANT REPLICATION CLIENT ON *.* TO '${SOURCE_DB_USER}'@'${SOURCE_DB_HOST}';"
>>>>>>> c7ced297
	)

	for command in "${commands[@]}"; do
		run_mysql ${db_name} "${command}"
	done

	# For MySQL >= 8.0.20
	# run_mysql ${db_name} "GRANT SHOW_ROUTINE  ON *.* TO 'ybvoyager'@'${SOURCE_DB_HOST}';"

	# For older versions
	run_mysql ${db_name} "GRANT SELECT ON *.* TO '${SOURCE_DB_USER}'@'${SOURCE_DB_HOST}';"

}

grant_user_permission_oracle(){
	db_name=$1
	db_schema=$2

	cat > oracle-inputs.sql << EOF
	GRANT CONNECT TO ybvoyager;
	GRANT SELECT_CATALOG_ROLE TO ybvoyager;
	GRANT SELECT ANY DICTIONARY TO ybvoyager;
	GRANT SELECT ON SYS.ARGUMENT$ TO ybvoyager;
	BEGIN
    	FOR R IN (SELECT owner, object_name FROM all_objects WHERE owner=UPPER('${db_schema}') and object_type = 'TYPE') LOOP
       		EXECUTE IMMEDIATE 'grant execute on '||R.owner||'."'||R.object_name||'" to ybvoyager';
   		END LOOP;
	END;
	/
	BEGIN
    	FOR R IN (SELECT owner, object_name FROM all_objects WHERE owner=UPPER('${db_schema}') and object_type in ('VIEW','SEQUENCE','TABLE PARTITION','TABLE','SYNONYM','MATERIALIZED VIEW')) LOOP
        	EXECUTE IMMEDIATE 'grant select on '||R.owner||'."'||R.object_name||'" to ybvoyager';
  		END LOOP;
	END;
	/
	/*
	Extra steps required to enable Debezium export
	*/
	GRANT FLASHBACK ANY TABLE TO ybvoyager;
EOF
	
	run_sqlplus_as_sys ${db_name} "oracle-inputs.sql"
}

grant_permissions() {
	db_name=$1
	db_type=$2
	db_schema=$3
	case ${db_type} in
		postgresql)
			grant_user_permission_postgresql ${db_name}
			;;
		mysql)
			grant_user_permission_mysql ${db_name}
			;;
		oracle)
			grant_user_permission_oracle ${db_name} ${db_schema}
			;;
		*)
			echo "ERROR: grant_permissions not implemented for ${SOURCE_DB_TYPE}"
			exit 1
			;;
	esac
}


run_sqlplus_as_sys() {
	db_name=$1
    local file_name=$2
    conn_string="${SOURCE_DB_USER_SYS}/${SOURCE_DB_USER_SYS_PASSWORD}@${SOURCE_DB_HOST}:${SOURCE_DB_PORT}/${db_name} as SYSDBA"
	echo exit | sqlplus -f "${conn_string}" @"${file_name}"
}


run_sqlplus_as_schema_owner() {
    db_name=$1
    sql=$2
    conn_string="${SOURCE_DB_USER_SCHEMA_OWNER}/${SOURCE_DB_USER_SCHEMA_OWNER_PASSWORD}@${SOURCE_DB_HOST}:${SOURCE_DB_PORT}/${db_name}"
    echo exit | sqlplus -f "${conn_string}" @"${sql}"
}

export_schema() {
	args="--export-dir ${EXPORT_DIR}
		--source-db-type ${SOURCE_DB_TYPE}
		--source-db-host ${SOURCE_DB_HOST}
		--source-db-port ${SOURCE_DB_PORT}
		--source-db-user ${SOURCE_DB_USER}
		--source-db-password ${SOURCE_DB_PASSWORD}
		--source-db-name ${SOURCE_DB_NAME}
		--send-diagnostics=false --yes
		--start-clean
	"
	if [ "${SOURCE_DB_SCHEMA}" != "" ]
	then
		args="${args} --source-db-schema ${SOURCE_DB_SCHEMA}"
	fi
	yb-voyager export schema ${args} $*
}

export_data() {
	args="--export-dir ${EXPORT_DIR}
		--source-db-type ${SOURCE_DB_TYPE}
		--source-db-host ${SOURCE_DB_HOST}
		--source-db-port ${SOURCE_DB_PORT}
		--source-db-user ${SOURCE_DB_USER}
		--source-db-password ${SOURCE_DB_PASSWORD}
		--source-db-name ${SOURCE_DB_NAME}
		--disable-pb
		--send-diagnostics=false
		--yes
		--start-clean
	"
	if [ "${SOURCE_DB_SCHEMA}" != "" ]
	then
		args="${args} --source-db-schema ${SOURCE_DB_SCHEMA}"
	fi
	yb-voyager export data ${args} $*
}

analyze_schema() {
	args="--export-dir ${EXPORT_DIR}
		--output-format txt
		--send-diagnostics=false
	"
    yb-voyager analyze-schema ${args} $*
}

import_schema() {
	yb-voyager import schema --export-dir ${EXPORT_DIR} \
		--target-db-host ${TARGET_DB_HOST} \
		--target-db-port ${TARGET_DB_PORT} \
		--target-db-user ${TARGET_DB_USER} \
		--target-db-password ${TARGET_DB_PASSWORD:-''} \
		--target-db-name ${TARGET_DB_NAME} \
		--target-db-schema ${TARGET_DB_SCHEMA} \
		--yes \
		--send-diagnostics=false \
		$*
}

import_data() {
	yb-voyager import data --export-dir ${EXPORT_DIR} \
		--target-db-host ${TARGET_DB_HOST} \
		--target-db-port ${TARGET_DB_PORT} \
		--target-db-user ${TARGET_DB_USER} \
		--target-db-password ${TARGET_DB_PASSWORD:-''} \
		--target-db-name ${TARGET_DB_NAME} \
		--target-db-schema ${TARGET_DB_SCHEMA} \
		--disable-pb \
		--send-diagnostics=false \
		--start-clean
		$*
}

import_data_file() {
	yb-voyager import data file --export-dir ${EXPORT_DIR} \
		--target-db-host ${TARGET_DB_HOST} \
		--target-db-port ${TARGET_DB_PORT} \
		--target-db-user ${TARGET_DB_USER} \
		--target-db-password ${TARGET_DB_PASSWORD:-''} \
		--target-db-name ${TARGET_DB_NAME} \
		--disable-pb \
		--send-diagnostics=false \
		--parallel-jobs 3 \
		$*
}<|MERGE_RESOLUTION|>--- conflicted
+++ resolved
@@ -90,13 +90,9 @@
 		"GRANT SELECT ON ${SOURCE_DB_NAME}.* TO '${SOURCE_DB_USER}'@'${SOURCE_DB_HOST}';"
 		"GRANT SHOW VIEW ON ${SOURCE_DB_NAME}.* TO '${SOURCE_DB_USER}'@'${SOURCE_DB_HOST}';"
 		"GRANT TRIGGER ON ${SOURCE_DB_NAME}.* TO '${SOURCE_DB_USER}'@'${SOURCE_DB_HOST}';"
-<<<<<<< HEAD
-		"GRANT ALL PRIVILEGES ON *.* TO '${SOURCE_DB_USER}'@'${SOURCE_DB_HOST}';"
-=======
-		# Extra steps required to enable Debezium export 
+    # Extra steps required to enable Debezium export 
 		"GRANT FLUSH_TABLES ON *.* TO '${SOURCE_DB_USER}'@'${SOURCE_DB_HOST}';"
 		"GRANT REPLICATION CLIENT ON *.* TO '${SOURCE_DB_USER}'@'${SOURCE_DB_HOST}';"
->>>>>>> c7ced297
 	)
 
 	for command in "${commands[@]}"; do
