--- conflicted
+++ resolved
@@ -1472,7 +1472,6 @@
 	fi
 }
 
-<<<<<<< HEAD
 normalize_callhome_json() {
     local input_file="$1"
     local output_file="$2"
@@ -1546,7 +1545,7 @@
 
     echo "Proceeding with further steps..."
 }
-=======
+
 # Function to execute logical replication connector specific DMLs
 execute_logical_replication_target_delta() {
 	if [ "${USE_YB_LOGICAL_REPLICATION_CONNECTOR}" != true ]; then
@@ -1562,4 +1561,3 @@
 	echo "Running logical replication specific target DMLs..."
 	ysql_import_file ${TARGET_DB_NAME} target_delta_logical_connector.sql
 }
->>>>>>> 277459bc
