/*
Copyright © 2021 NAME HERE <EMAIL ADDRESS>

Licensed under the Apache License, Version 2.0 (the "License");
you may not use this file except in compliance with the License.
You may obtain a copy of the License at

    http://www.apache.org/licenses/LICENSE-2.0

Unless required by applicable law or agreed to in writing, software
distributed under the License is distributed on an "AS IS" BASIS,
WITHOUT WARRANTIES OR CONDITIONS OF ANY KIND, either express or implied.
See the License for the specific language governing permissions and
limitations under the License.
*/
package cmd

import (
	"context"
	"fmt"
	"os"
	"strings"

	"github.com/jackc/pgx/v4"
	"github.com/spf13/cobra"
	"github.com/yugabyte/ybm/yb_migrate/src/utils"
)

// importSchemaCmd represents the importSchema command
var importSchemaCmd = &cobra.Command{
	Use:   "schema",
	Short: "This command imports schema into the destination YugabyteDB database",
	Long:  `Long version This command imports schema into the destination YUgabyteDB database.`,

	PersistentPreRun: func(cmd *cobra.Command, args []string) {
		cmd.Parent().PersistentPreRun(cmd.Parent(), args)
		// fmt.Println("Import Schema PersistentPreRun")
	},

	Run: func(cmd *cobra.Command, args []string) {
		target.ImportMode = true
		importSchema()
	},
}

func init() {
	importCmd.AddCommand(importSchemaCmd)
}

func importSchema() {
	fmt.Printf("import of schema in '%s' database started\n", target.DBName)

	targetConnectionURIWithGivenDB := fmt.Sprintf("postgresql://%s:%s@%s:%s/%s?sslmode=%s",
		target.User, target.Password, target.Host, target.Port, target.DBName, target.SSLMode)
<<<<<<< HEAD
=======
	*/
	targetConnectionURIWithDefaultDB := generateDefaultTargetDBUri(&target)

	//TODO: Explore if DROP DATABASE vs DROP command for all objects
	dropDatabaseQuery := "DROP DATABASE " + target.DBName + ";"
	createDatabaseQuery := "CREATE DATABASE " + target.DBName + ";"

>>>>>>> e007c4f8
	bgCtx := context.Background()
	conn, err := pgx.Connect(bgCtx, targetConnectionURIWithGivenDB)
	if err != nil {
		fmt.Println(err)
		os.Exit(1)
	}
	defer conn.Close(bgCtx)

	PrintTargetYugabyteDBVersion(&target)

	// in case of postgreSQL as source, there can be multiple schemas present in a database
	targetSchemas := []string{target.Schema}
	sourceDBType := ExtractMetaInfo(exportDir).SourceDBType
	if sourceDBType == "postgresql" {
		source = utils.Source{DBType: sourceDBType}
		targetSchemas = append(targetSchemas, utils.GetObjectNameListFromReport(generateReportHelper(), "SCHEMA")...)
	}

	utils.PrintIfTrue(fmt.Sprintf("schemas to be present in target database: %v\n", targetSchemas), target.VerboseMode)

	for _, targetSchema := range targetSchemas {
		//check if target schema exists or not
		schemaExists := checkIfTargetSchemaExists(conn, targetSchema)

		dropSchemaQuery := fmt.Sprintf("DROP SCHEMA %s CASCADE", targetSchema)
		createSchemaQuery := fmt.Sprintf("CREATE SCHEMA %s", targetSchema)

		// schema dropping or creating based on startClean and schemaExists boolean flags
		if startClean {
			if schemaExists {
				promptMsg := fmt.Sprintf("do you really want to drop the '%s' schema", targetSchema)
				if !utils.AskPrompt(promptMsg) {
					continue
				}

				fmt.Printf("dropping schema '%s' in target database\n", targetSchema)
				_, err := conn.Exec(bgCtx, dropSchemaQuery)
				if err != nil {
					fmt.Println(err)
					os.Exit(1)
				}

			} else {
				fmt.Printf("schema '%s' in target database doesn't exist\n", targetSchema)
			}

			//in case of postgres, CREATE SCHEMA DDLs for non-public schemas are already present in .sql files
			if sourceDBType != "postgresql" || targetSchema == "public" {
				fmt.Printf("creating schema '%s' in target database...\n", targetSchema)
				_, err := conn.Exec(bgCtx, createSchemaQuery)
				if err != nil {
					fmt.Println(err)
					os.Exit(1)
				}
			}
		} else {
			if schemaExists {
				fmt.Printf("already present schema '%s' in target database, continuing with it..\n", targetSchema)
			} else {
				fmt.Printf("creating schema '%s' in target database...\n", targetSchema)
				_, err := conn.Exec(bgCtx, createSchemaQuery)
				if err != nil {
					fmt.Println(err)
					os.Exit(1)
				}
			}
		}
	}

	if sourceDBType != POSTGRESQL && target.Schema == "public" && !utils.AskPrompt("do you really want to import into 'public' schema") {
		os.Exit(1)
	}

	YugabyteDBImportSchema(&target, exportDir)
}

<<<<<<< HEAD
func checkIfTargetSchemaExists(conn *pgx.Conn, targetSchema string) bool {
	checkSchemaExistQuery := fmt.Sprintf("SELECT schema_name FROM information_schema.schemata WHERE schema_name = '%s'", targetSchema)

	var fetchedSchema string
	err := conn.QueryRow(context.Background(), checkSchemaExistQuery).Scan(&fetchedSchema)

	if err != nil && (strings.Contains(err.Error(), "no rows in result set") && fetchedSchema == "") {
		return false
	} else if err != nil {
		// fmt.Println(err)
		// os.Exit(1)
		panic(err)
	}

	return fetchedSchema == targetSchema
=======
func generateSSLQueryStringIfNotExists(t *utils.Target) string {
	SSLQueryString := ""
	if t.SSLMode == "" {
		t.SSLMode = "prefer"
	}
	if t.SSLQueryString == "" {

		if t.SSLMode == "disable" || t.SSLMode == "allow" || t.SSLMode == "prefer" || t.SSLMode == "require" || t.SSLMode == "verify-ca" || t.SSLMode == "verify-full" {
			SSLQueryString = "sslmode=" + t.SSLMode
			if t.SSLMode == "require" || t.SSLMode == "verify-ca" || t.SSLMode == "verify-full" {
				SSLQueryString = fmt.Sprintf("sslmode=%s", t.SSLMode)
				if t.SSLCertPath != "" {
					SSLQueryString += "&sslcert=" + t.SSLCertPath
				}
				if t.SSLKey != "" {
					SSLQueryString += "&sslkey=" + t.SSLKey
				}
				if t.SSLRootCert != "" {
					SSLQueryString += "&sslrootcert=" + t.SSLRootCert
				}
				if t.SSLCRL != "" {
					SSLQueryString += "&sslcrl=" + t.SSLCRL
				}
			}
		} else {
			fmt.Println("Invalid sslmode entered")
		}
	} else {
		SSLQueryString = t.SSLQueryString
	}
	return SSLQueryString
}

func generateDefaultTargetDBUri(t *utils.Target) string {
	var defaultDBUri string
	if t.Uri != "" {
		if strings.Count(t.Uri, "/") > 2 {
			//if there is a non-default dbname
			skimindex := strings.Index(t.Uri, "//") + 2
			startindex := strings.Index(t.Uri[skimindex:], "/") + skimindex + 1

			if strings.Count(t.Uri, "?") > 0 {
				//if there are additional params (ssl related, etc)
				endindex := strings.Index(t.Uri, "?")
				defaultDBUri = t.Uri[:startindex] + YUGABYTEDB_DEFAULT_DATABASE + t.Uri[endindex:]
			} else {
				//if there are no additional arguments
				defaultDBUri = t.Uri[:startindex] + YUGABYTEDB_DEFAULT_DATABASE
			}
		} else {
			//if there is an implicit default dbname
			if strings.Count(t.Uri, "?") > 0 {
				//if there are additional params (ssl related, etc)
				endindex := strings.Index(t.Uri, "?")
				defaultDBUri = t.Uri[:endindex] + "/" + YUGABYTEDB_DEFAULT_DATABASE + t.Uri[endindex:]
			} else {
				//if there are additional arguments
				defaultDBUri = t.Uri + "/" + YUGABYTEDB_DEFAULT_DATABASE
			}
		}
	} else {
		defaultDBUri = fmt.Sprintf("postgresql://%s:%s@%s:%s/%s?%s", target.User,
			target.Password, target.Host, target.Port, YUGABYTEDB_DEFAULT_DATABASE, generateSSLQueryStringIfNotExists(&target))
	}
	return defaultDBUri
>>>>>>> e007c4f8
}<|MERGE_RESOLUTION|>--- conflicted
+++ resolved
@@ -50,18 +50,8 @@
 func importSchema() {
 	fmt.Printf("import of schema in '%s' database started\n", target.DBName)
 
-	targetConnectionURIWithGivenDB := fmt.Sprintf("postgresql://%s:%s@%s:%s/%s?sslmode=%s",
-		target.User, target.Password, target.Host, target.Port, target.DBName, target.SSLMode)
-<<<<<<< HEAD
-=======
-	*/
-	targetConnectionURIWithDefaultDB := generateDefaultTargetDBUri(&target)
+	targetConnectionURIWithGivenDB := generateTargetDBUri(&target)
 
-	//TODO: Explore if DROP DATABASE vs DROP command for all objects
-	dropDatabaseQuery := "DROP DATABASE " + target.DBName + ";"
-	createDatabaseQuery := "CREATE DATABASE " + target.DBName + ";"
-
->>>>>>> e007c4f8
 	bgCtx := context.Background()
 	conn, err := pgx.Connect(bgCtx, targetConnectionURIWithGivenDB)
 	if err != nil {
@@ -138,7 +128,6 @@
 	YugabyteDBImportSchema(&target, exportDir)
 }
 
-<<<<<<< HEAD
 func checkIfTargetSchemaExists(conn *pgx.Conn, targetSchema string) bool {
 	checkSchemaExistQuery := fmt.Sprintf("SELECT schema_name FROM information_schema.schemata WHERE schema_name = '%s'", targetSchema)
 
@@ -154,7 +143,8 @@
 	}
 
 	return fetchedSchema == targetSchema
-=======
+}
+
 func generateSSLQueryStringIfNotExists(t *utils.Target) string {
 	SSLQueryString := ""
 	if t.SSLMode == "" {
@@ -188,37 +178,11 @@
 	return SSLQueryString
 }
 
-func generateDefaultTargetDBUri(t *utils.Target) string {
-	var defaultDBUri string
+func generateTargetDBUri(t *utils.Target) string {
 	if t.Uri != "" {
-		if strings.Count(t.Uri, "/") > 2 {
-			//if there is a non-default dbname
-			skimindex := strings.Index(t.Uri, "//") + 2
-			startindex := strings.Index(t.Uri[skimindex:], "/") + skimindex + 1
-
-			if strings.Count(t.Uri, "?") > 0 {
-				//if there are additional params (ssl related, etc)
-				endindex := strings.Index(t.Uri, "?")
-				defaultDBUri = t.Uri[:startindex] + YUGABYTEDB_DEFAULT_DATABASE + t.Uri[endindex:]
-			} else {
-				//if there are no additional arguments
-				defaultDBUri = t.Uri[:startindex] + YUGABYTEDB_DEFAULT_DATABASE
-			}
-		} else {
-			//if there is an implicit default dbname
-			if strings.Count(t.Uri, "?") > 0 {
-				//if there are additional params (ssl related, etc)
-				endindex := strings.Index(t.Uri, "?")
-				defaultDBUri = t.Uri[:endindex] + "/" + YUGABYTEDB_DEFAULT_DATABASE + t.Uri[endindex:]
-			} else {
-				//if there are additional arguments
-				defaultDBUri = t.Uri + "/" + YUGABYTEDB_DEFAULT_DATABASE
-			}
-		}
+		return t.Uri
 	} else {
-		defaultDBUri = fmt.Sprintf("postgresql://%s:%s@%s:%s/%s?%s", target.User,
-			target.Password, target.Host, target.Port, YUGABYTEDB_DEFAULT_DATABASE, generateSSLQueryStringIfNotExists(&target))
+		return fmt.Sprintf("postgresql://%s:%s@%s:%s/%s?%s", target.User,
+			target.Password, target.Host, target.Port, target.DBName, generateSSLQueryStringIfNotExists(&target))
 	}
-	return defaultDBUri
->>>>>>> e007c4f8
 }