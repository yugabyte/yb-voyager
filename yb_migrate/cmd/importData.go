/*
Copyright (c) YugaByte, Inc.

Licensed under the Apache License, Version 2.0 (the "License");
you may not use this file except in compliance with the License.
You may obtain a copy of the License at

    http://www.apache.org/licenses/LICENSE-2.0

Unless required by applicable law or agreed to in writing, software
distributed under the License is distributed on an "AS IS" BASIS,
WITHOUT WARRANTIES OR CONDITIONS OF ANY KIND, either express or implied.
See the License for the specific language governing permissions and
limitations under the License.
*/
package cmd

import (
	"bufio"
	"context"
	"fmt"
	"io"
	"net/url"
	"os"
	"path/filepath"
	"regexp"
	"sort"
	"strconv"
	"strings"
	"sync"
	"sync/atomic"
	"time"

	"github.com/yugabyte/ybm/yb_migrate/src/fwk"
	"github.com/yugabyte/ybm/yb_migrate/src/migration"
	"github.com/yugabyte/ybm/yb_migrate/src/utils"

	log "github.com/sirupsen/logrus"
	"github.com/spf13/cobra"
	"github.com/vbauerster/mpb/v7"

	"github.com/jackc/pgx/v4"
	"github.com/tevino/abool/v2"
)

var metaInfoDir = META_INFO_DIR_NAME
var importLockFile = fmt.Sprintf("%s/%s/data/.importLock", exportDir, metaInfoDir)
var numLinesInASplit = int64(0)
var parallelImportJobs = 0
var Done = abool.New()
var GenerateSplitsDone = abool.New()

var tablesProgressMetadata map[string]*utils.TableProgressMetadata

type ProgressContainer struct {
	mu        sync.Mutex
	container *mpb.Progress
}

var importProgressContainer ProgressContainer
var importTables []string
var allTables []string

type ExportTool int

const (
	Ora2Pg = iota
	YsqlDump
	PgDump
)

var importDataCmd = &cobra.Command{
	Use:   "data",
	Short: "This command imports data into YugabyteDB database",
	Long:  `This command will import the data exported from the source database into YugabyteDB database.`,

	PersistentPreRun: func(cmd *cobra.Command, args []string) {
		cmd.Parent().PersistentPreRun(cmd.Parent(), args)
		// fmt.Println("Import Data PersistentPreRun")
	},

	Run: func(cmd *cobra.Command, args []string) {
		target.ImportMode = true
		importData()
	},
}

func getYBServers() []*utils.Target {
	url := getTargetConnectionUri(&target)
	conn, err := pgx.Connect(context.Background(), url)
	if err != nil {
		errMsg := fmt.Sprintf("Unable to connect to database: %v\n", err)
		utils.ErrExit(errMsg)
	}
	defer conn.Close(context.Background())

	rows, err := conn.Query(context.Background(), GET_SERVERS_QUERY)
	if err != nil {
<<<<<<< HEAD
		fmt.Println(err)
		log.Fatal(err)
=======
		errMsg := fmt.Sprintf("error in query rows from yb_servers(): %v\n", err)
		utils.ErrExit(errMsg)
>>>>>>> c9c689d3
	}
	defer rows.Close()

	var targets []*utils.Target
	for rows.Next() {
		clone := cloneTarget(&target)
		var host, nodeType, cloud, region, zone, public_ip string
		var port, num_conns int
		if err := rows.Scan(&host, &port, &num_conns,
			&nodeType, &cloud, &region, &zone, &public_ip); err != nil {
<<<<<<< HEAD
			fmt.Println(err)
			log.Fatal(err)
=======
			errMsg := fmt.Sprintf("error in scanning rows of yb_servers(): %v\n", err)
			utils.ErrExit(errMsg)
>>>>>>> c9c689d3
		}
		clone.Host = host
		clone.Port = port
		clone.Uri = getCloneConnectionUri(clone)
		targets = append(targets, clone)
	}
	return targets
}

func cloneTarget(t *utils.Target) *utils.Target {
	var clone utils.Target
	clone = *t
	return &clone
}

func getCloneConnectionUri(clone *utils.Target) string {
	var cloneConnectionUri string
	if clone.Uri == "" {
		//fallback to constructing the URI from individual parameters. If URI was not set for target, then its other necessary parameters must be non-empty (or default values)
		cloneConnectionUri = getTargetConnectionUri(clone)
	} else {
		targetConnectionUri, err := url.Parse(clone.Uri)
		if err == nil {
			targetConnectionUri.Host = fmt.Sprintf("%s:%d", clone.Host, clone.Port)
			cloneConnectionUri = fmt.Sprint(targetConnectionUri)
		} else {
			panic(err)
		}
	}
	return cloneConnectionUri
}

func getTargetConnectionUri(targetStruct *utils.Target) string {
	if len(targetStruct.Uri) != 0 {
		return targetStruct.Uri
	} else {
		uri := fmt.Sprintf("postgres://%s:%s@%s:%d/%s?%s",
			targetStruct.User, targetStruct.Password, targetStruct.Host, targetStruct.Port, targetStruct.DBName, generateSSLQueryStringIfNotExists(targetStruct))
		targetStruct.Uri = uri
		return uri
	}
}

func importData() {
	// TODO: Add later
	// acquireImportLock()
	// defer os.Remove(importLockFile)

	fmt.Printf("\nimport of data in '%s' database started\n", target.DBName)

	targets := getYBServers()
	var parallelism = parallelImportJobs
	if parallelism == -1 {
		parallelism = len(targets)
	}

	if target.VerboseMode {
		fmt.Printf("Number of parallel imports jobs at a time: %d\n", parallelism)
	}

	splitFilesChannel := make(chan *fwk.SplitFileImportTask, SPLIT_FILE_CHANNEL_SIZE)
	targetServerChannel := make(chan *utils.Target, 1)

	go roundRobinTargets(targets, targetServerChannel)
	generateSmallerSplits(splitFilesChannel)
	go doImport(splitFilesChannel, parallelism, targetServerChannel)
	checkForDone()

	time.Sleep(time.Second * 2)
	executePostImportDataSqls()
	fmt.Printf("\nexiting...\n")
}

func checkForDone() {
	// doLoop := true
	for Done.IsNotSet() {
		if GenerateSplitsDone.IsSet() {
			// InProgress Pattern
			inProgressPattern := fmt.Sprintf("%s/%s/data/*.P", exportDir, metaInfoDir)
			m1, _ := filepath.Glob(inProgressPattern)
			inCreatedPattern := fmt.Sprintf("%s/%s/data/*.C", exportDir, metaInfoDir)
			m2, _ := filepath.Glob(inCreatedPattern)
			// in progress are interrupted ones
			if len(m1) > 0 || len(m2) > 0 {
				time.Sleep(2 * time.Second)
			} else {
				// doLoop = false
				Done.Set()
			}
		} else {
			time.Sleep(5 * time.Second)
		}
	}

}

func roundRobinTargets(targets []*utils.Target, channel chan *utils.Target) {
	index := 0
	for Done.IsNotSet() {
		channel <- targets[index%len(targets)]
		index++
	}
}

//TODO: implement
func acquireImportLock() {
}

func generateSmallerSplits(taskQueue chan *fwk.SplitFileImportTask) {
	doneTables, interruptedTables, remainingTables, _ := getTablesToImport()

	// for debugging
	// fmt.Printf("interruptedTables: %s\n", interruptedTables)
	// fmt.Printf("remainingTables: %s\n", remainingTables)

	if target.TableList == "" { //no table-list is given by user
		importTables = append(interruptedTables, remainingTables...)
		allTables = append(importTables, doneTables...)
	} else {
		allTables = strings.Split(target.TableList, ",")

		//filter allTables to remove tables in case not present in --table-list flag
		for _, table := range allTables {
			//TODO: 'table' can be schema_name.table_name, so split and proceed
			notDone := true
			for _, t := range doneTables {
				if t == table {
					notDone = false
					break
				}
			}

			if notDone {
				importTables = append(importTables, table)
			}
		}
		if target.VerboseMode {
			fmt.Printf("given table-list: %v\n", target.TableList)
		}
	}

	sort.Strings(allTables)
	sort.Strings(importTables)

	if startClean { //start data migraiton from beginning
		fmt.Printf("Truncating all tables: %v\n", allTables)
		truncateTables(allTables)
		fmt.Printf("cleaning the database and %s/metadata/data directory\n", exportDir)
		utils.CleanDir(exportDir + "/metainfo/data")

		importTables = allTables //since all tables needs to imported now
	} else {
		//truncate tables with no primary key
		utils.PrintIfTrue("looking for tables without a Primary Key...\n", target.VerboseMode)
		for _, tableName := range importTables {
			if !checkPrimaryKey(tableName) {
				fmt.Printf("truncate table '%s' with NO Primary Key for import of data to restart from beginning...\n", tableName)
				utils.ClearMatchingFiles(exportDir + "/metainfo/data/" + tableName + ".[0-9]*.[0-9]*.[0-9]*.") //correct and complete pattern to avoid matching cases with other table names
				truncateTables([]string{tableName})
			}
		}

	}

	if target.VerboseMode {
		fmt.Printf("all the tables to be imported: %v\n", allTables)
	}

	if !startClean {
		fmt.Printf("skipping already imported tables: %s\n", doneTables)
	}

	if target.VerboseMode {
		fmt.Printf("tables left to import: %v\n", importTables)
	}

	if len(importTables) == 0 {
		fmt.Printf("All the tables are already imported, nothing left to import\n")
		Done.Set()
		return
	} else {
		fmt.Printf("Preparing to import the tables: %v\n", importTables)
	}

	//Preparing the tablesProgressMetadata array
	initializeImportDataStatus(exportDir, importTables)

	go splitDataFiles(importTables, taskQueue)
}

func checkPrimaryKey(tableName string) bool {
	url := getTargetConnectionUri(&target)
	conn, err := pgx.Connect(context.Background(), url)
	if err != nil {
		errMsg := fmt.Sprintf("Unable to connect to database: %v\n", err)
		utils.ErrExit(errMsg)
	}
	defer conn.Close(context.Background())

	var table, schema string
	if len(strings.Split(tableName, ".")) == 2 {
		schema = strings.Split(tableName, ".")[0]
		table = strings.Split(tableName, ".")[1]
	} else {
		schema = target.Schema
		table = strings.Split(tableName, ".")[0]
	}

	checkPKSql := fmt.Sprintf(`SELECT * FROM information_schema.table_constraints
	WHERE constraint_type = 'PRIMARY KEY' AND table_name = '%s' AND table_schema = '%s';`, table, schema)
	// fmt.Println(checkPKSql)

	rows, err := conn.Query(context.Background(), checkPKSql)
	if err != nil {
<<<<<<< HEAD
		fmt.Println(err)
		log.Fatal(err)
=======
		errMsg := fmt.Sprintf("error in querying to check PK on table %q: %v\n", table, err)
		utils.ErrExit(errMsg)
>>>>>>> c9c689d3
	}
	defer rows.Close()

	if rows.Next() {
		return true
	} else {
		return false
	}
}

func truncateTables(tables []string) {
	connectionURI := target.GetConnectionUri()
	conn, err := pgx.Connect(context.Background(), connectionURI)
	if err != nil {
		errMsg := fmt.Sprintf("Unable to connect to database: %v\n", err)
		utils.ErrExit(errMsg)
	}
	defer conn.Close(context.Background())

	metaInfo := ExtractMetaInfo(exportDir)
	if metaInfo.SourceDBType != POSTGRESQL && target.Schema != YUGABYTEDB_DEFAULT_SCHEMA {
		setSchemaQuery := fmt.Sprintf("SET SCHEMA '%s'", target.Schema)
		_, err := conn.Exec(context.Background(), setSchemaQuery)
		if err != nil {
			fmt.Println(err)
			os.Exit(1)
		}
	}

	for _, table := range tables {
		if target.VerboseMode {
			fmt.Printf("Truncating table %s...\n", table)
		}
		truncateStmt := fmt.Sprintf("TRUNCATE TABLE %s CASCADE", table)
		_, err := conn.Exec(context.Background(), truncateStmt)
		if err != nil {
<<<<<<< HEAD
			fmt.Println(err)
			log.Fatal(err)
=======
			errMsg := fmt.Sprintf("error while truncating table %q: %v\n", table, err)
			utils.ErrExit(errMsg)
>>>>>>> c9c689d3
		}
	}
}

func splitDataFiles(importTables []string, taskQueue chan *fwk.SplitFileImportTask) {
	for _, t := range importTables {
		var tableNameUsed string //regenerating the table_data.sql filename, from extracted tableName
		parts := strings.Split(t, ".")
		if ExtractMetaInfo(exportDir).SourceDBType == "postgresql" {
			if len(parts) > 1 && parts[0] != "public" {
				tableNameUsed = strings.ToLower(parts[0]) + "."
			}
			tableNameUsed += strings.ToLower(parts[len(parts)-1])
		} else if ExtractMetaInfo(exportDir).SourceDBType == "mysql" {
			tableNameUsed = parts[len(parts)-1]
		} else {
			tableNameUsed = strings.ToUpper(parts[len(parts)-1])
		}

		origDataFile := exportDir + "/data/" + tableNameUsed + "_data.sql"
		// collect interrupted splits
		// make an import task and schedule them

		largestCreatedSplitSoFar := int64(0)
		largestOffsetSoFar := int64(0)
		fileFullySplit := false
		pattern := fmt.Sprintf("%s/%s/data/%s.[0-9]*.[0-9]*.[0-9]*.[CPD]", exportDir, metaInfoDir, t)
		matches, _ := filepath.Glob(pattern)
		// in progress are interrupted ones
		interruptedRegexStr := fmt.Sprintf(".+/%s\\.(\\d+)\\.(\\d+)\\.(\\d+)\\.[P]$", t)
		interruptedRegexp := regexp.MustCompile(interruptedRegexStr)
		for _, filepath := range matches {
			// fmt.Printf("Matched file name = %s\n", filepath)
			submatches := interruptedRegexp.FindAllStringSubmatch(filepath, -1)
			for _, match := range submatches {
				// This means a match. Submit the task with interrupted = true
				// fmt.Printf("filepath: %s, %v\n", filepath, match)
				/*
					offsets are 0-based, while numLines are 1-based
					offsetStart is the line in original datafile from where current split starts
					offsetEnd   is the line in original datafile from where next split starts
				*/
				splitNum, _ := strconv.ParseInt(match[1], 10, 64)
				offsetEnd, _ := strconv.ParseInt(match[2], 10, 64)
				numLines, _ := strconv.ParseInt(match[3], 10, 64)
				offsetStart := offsetEnd - numLines
				if splitNum == LAST_SPLIT_NUM {
					fileFullySplit = true
				}
				if splitNum > largestCreatedSplitSoFar {
					largestCreatedSplitSoFar = splitNum
				}
				if offsetEnd > largestOffsetSoFar {
					largestOffsetSoFar = offsetEnd
				}
				addASplitTask("", t, filepath, splitNum, offsetStart, offsetEnd, true, taskQueue)
			}
		}
		// collect files which were generated but processing did not start
		// schedule import task for them
		createdButNotStartedRegexStr := fmt.Sprintf(".+/%s\\.(\\d+)\\.(\\d+)\\.(\\d+)\\.[C]$", t)
		createdButNotStartedRegex := regexp.MustCompile(createdButNotStartedRegexStr)
		// fmt.Printf("created but not started regex = %s\n", createdButNotStartedRegex.String())
		for _, filepath := range matches {
			submatches := createdButNotStartedRegex.FindAllStringSubmatch(filepath, -1)
			for _, match := range submatches {
				// This means a match. Submit the task with interrupted = true
				splitNum, _ := strconv.ParseInt(match[1], 10, 64)
				offsetEnd, _ := strconv.ParseInt(match[2], 10, 64)
				numLines, _ := strconv.ParseInt(match[3], 10, 64)
				offsetStart := offsetEnd - numLines
				if splitNum == LAST_SPLIT_NUM {
					fileFullySplit = true
				}
				if splitNum > largestCreatedSplitSoFar {
					largestCreatedSplitSoFar = splitNum
				}
				if offsetEnd > largestOffsetSoFar {
					largestOffsetSoFar = offsetEnd
				}
				addASplitTask("", t, filepath, splitNum, offsetStart, offsetEnd, true, taskQueue)
			}
		}

		if !fileFullySplit {
			splitFilesForTable(origDataFile, t, taskQueue, largestCreatedSplitSoFar, largestOffsetSoFar)
		}
	}
	GenerateSplitsDone.Set()
}

func splitFilesForTable(dataFile string, t string, taskQueue chan *fwk.SplitFileImportTask, largestSplit int64, largestOffset int64) {
	splitNum := largestSplit + 1
	currTmpFileName := fmt.Sprintf("%s/%s/data/%s.%d.tmp", exportDir, metaInfoDir, t, splitNum)
	numLinesTaken := largestOffset
	numLinesInThisSplit := int64(0)
	forig, err := os.Open(dataFile)
	if err != nil {
<<<<<<< HEAD
		fmt.Println(err)
		log.Fatal(err)
=======
		errMsg := fmt.Sprintf("error in opening file %q to read: %v\n", dataFile, err)
		utils.ErrExit(errMsg)
>>>>>>> c9c689d3
	}
	defer forig.Close()

	r := bufio.NewReader(forig)
	sz := 0
	// fmt.Printf("curr temp file created = %s and largestOffset=%d\n", currTmpFileName, largestOffset)
	outfile, err := os.Create(currTmpFileName)
	if err != nil {
<<<<<<< HEAD
		fmt.Println(err)
		log.Fatal(err)
=======
		errMsg := fmt.Sprintf("error in creating file %q: %v\n", currTmpFileName, err)
		utils.ErrExit(errMsg)
>>>>>>> c9c689d3
	}

	// skip till largest offset
	// fmt.Printf("Skipping %d lines from %s\n", largestOffset, dataFile)
	for i := int64(0); i < largestOffset; {
		line, err := utils.Readline(r)
		if err != nil { // EOF error is not possible here, since LAST_SPLIT is not craeted yet
			panic(err)
		}
		if isDataLine(line) {
			i++
		}
	}

	// Create a buffered writer from the file
	bufferedWriter := bufio.NewWriter(outfile)
	var readLineErr error = nil
	var line string
	linesWrittenToBuffer := false
	for readLineErr == nil {
		line, readLineErr = utils.Readline(r)

		if readLineErr == nil && !isDataLine(line) {
			continue
		} else if readLineErr == nil { //increment the count only if line is valid
			numLinesTaken += 1
			numLinesInThisSplit += 1
		}

		if linesWrittenToBuffer {
			line = fmt.Sprintf("\n%s", line)
		}
		length, err := bufferedWriter.WriteString(line)
		linesWrittenToBuffer = true
		if err != nil {
<<<<<<< HEAD
			log.Infof("Cannot write the read line into %s\n", outfile.Name())
=======
			log.Errorf("Cannot write the read line into %q: %v\n", outfile.Name(), err)
>>>>>>> c9c689d3
			return
		}
		sz += length
		if sz >= FOUR_MB {
			err = bufferedWriter.Flush()
			if err != nil {
<<<<<<< HEAD
				log.Infof("Cannot flush data in file = %s\n", outfile.Name())
=======
				log.Errorf("Cannot flush data in file = %q: %v\n", outfile.Name(), err)
>>>>>>> c9c689d3
				return
			}
			bufferedWriter.Reset(outfile)
			sz = 0
		}

		if numLinesInThisSplit == numLinesInASplit || readLineErr != nil {
			err = bufferedWriter.Flush()
			if err != nil {
<<<<<<< HEAD
				log.Infof("Cannot flush data in file = %s\n", outfile.Name())
=======
				log.Errorf("Cannot flush data in file = %q: %v\n", outfile.Name(), err)
>>>>>>> c9c689d3
				return
			}
			outfile.Close()
			fileSplitNumber := splitNum
			if readLineErr == io.EOF {
				fileSplitNumber = LAST_SPLIT_NUM
			} else if readLineErr != nil {
				panic(readLineErr)
			}

			offsetStart := numLinesTaken - numLinesInThisSplit
			offsetEnd := numLinesTaken
			splitFile := fmt.Sprintf("%s/%s/data/%s.%d.%d.%d.C",
				exportDir, metaInfoDir, t, fileSplitNumber, offsetEnd, numLinesInThisSplit)
			err = os.Rename(currTmpFileName, splitFile)
			if err != nil {
<<<<<<< HEAD
				log.Infof("Cannot rename %s to %s\n", currTmpFileName, splitFile)
=======
				log.Errorf("Cannot rename %q to %q: %v\n", currTmpFileName, splitFile, err)
>>>>>>> c9c689d3
				return
			}

			addASplitTask("", t, splitFile, splitNum, offsetStart, offsetEnd, false, taskQueue)

			if fileSplitNumber != 0 {
				splitNum += 1
				numLinesInThisSplit = 0
				linesWrittenToBuffer = false
				currTmpFileName = fmt.Sprintf("%s/%s/data/%s.%d.tmp", exportDir, metaInfoDir, t, splitNum)
				outfile, err = os.Create(currTmpFileName)
				if err != nil {
<<<<<<< HEAD
					log.Infof("Cannot create %s\n", currTmpFileName)
=======
					log.Errorf("Cannot create %q: %v\n", currTmpFileName, err)
>>>>>>> c9c689d3
					return
				}
				bufferedWriter = bufio.NewWriter(outfile)
			}
		}
	}
}

// Example: "SET client_encoding TO 'UTF8';"
var reSetTo = regexp.MustCompile(`(?i)SET \w+ TO .*;`)

// Example: "SET search_path = sakila_test,public;"
var reSetEq = regexp.MustCompile(`(?i)SET \w+ = .*;`)

// Example: `TRUNCATE TABLE "Foo";`
var reTruncate = regexp.MustCompile(`(?i)TRUNCATE TABLE ["'\w]*;`)

// Example: `COPY "Foo" ("v") FROM STDIN;`
var reCopy = regexp.MustCompile(`(?i)COPY .* FROM STDIN;`)

func isDataLine(line string) bool {
	return !(len(line) == 0 ||
		line == "\n" ||
		line == `\.` ||
		reSetTo.MatchString(line) ||
		reSetEq.MatchString(line) ||
		reTruncate.MatchString(line) ||
		reCopy.MatchString(line))
}

func addASplitTask(schemaName string, tableName string, filepath string, splitNumber int64, offsetStart int64, offsetEnd int64, interrupted bool,
	taskQueue chan *fwk.SplitFileImportTask) {
	var t fwk.SplitFileImportTask
	t.SchemaName = schemaName
	t.TableName = tableName
	t.SplitFilePath = filepath
	t.SplitNumber = splitNumber
	t.OffsetStart = offsetStart
	t.OffsetEnd = offsetEnd
	t.Interrupted = interrupted
	taskQueue <- &t
}

func executePostImportDataSqls() {
	/*
		Enable Sequences, if required
		Add Indexes, if required
	*/
	sequenceFilePath := exportDir + "/data/postdata.sql"
	indexesFilePath := exportDir + "/schema/tables/INDEXES_table.sql"

	if utils.FileOrFolderExists(sequenceFilePath) {
		fmt.Printf("setting resume value for sequences %10s", "")
		go utils.Wait("done\n", "")
		executeSqlFile(sequenceFilePath)
	}

	if utils.FileOrFolderExists(indexesFilePath) && target.ImportIndexesAfterData {
		fmt.Printf("creating indexes %10s", "")
		go utils.Wait("done\n", "")
		executeSqlFile(indexesFilePath)
	}

}

func getTablesToImport() ([]string, []string, []string, error) {
	metaInfoDir := fmt.Sprintf("%s/%s", exportDir, metaInfoDir)

	_, err := os.Stat(metaInfoDir)
	if err != nil {
		fmt.Println("metainfo dir is missing. Exiting.")
		os.Exit(1)
	}
	metaInfoDataDir := fmt.Sprintf("%s/data", metaInfoDir)
	_, err = os.Stat(metaInfoDataDir)
	if err != nil {
		fmt.Println("metainfo data dir is missing. Exiting.")
		os.Exit(1)
	}

	exportDataDonePath := metaInfoDir + "/flags/exportDataDone"
	_, err = os.Stat(exportDataDonePath)
	if err != nil {
		fmt.Println("Export is not done yet. Exiting.")
		os.Exit(1)
	}

	exportDataDir := fmt.Sprintf("%s/data", exportDir)
	_, err = os.Stat(exportDataDir)
	if err != nil {
		fmt.Printf("Export data dir %s is missing. Exiting.\n", exportDataDir)
		os.Exit(1)
	}
	// Collect all the data files
	dataFilePatern := fmt.Sprintf("%s/*_data.sql", exportDataDir)
	datafiles, err := filepath.Glob(dataFilePatern)
	if err != nil {
		fmt.Println(err)
		os.Exit(1)
	}

	pat := regexp.MustCompile(`.+/(\S+)_data.sql`)
	var tables []string
	for _, v := range datafiles {
		tablenameMatches := pat.FindAllStringSubmatch(v, -1)
		for _, match := range tablenameMatches {
			tables = append(tables, match[1]) //ora2pg data files named like TABLE_data.sql
		}
	}

	var doneTables []string
	var interruptedTables []string
	var remainingTables []string
	for _, t := range tables {

		donePattern := fmt.Sprintf("%s/%s.[0-9]*.[0-9]*.[0-9]*.D", metaInfoDataDir, t)
		interruptedPattern := fmt.Sprintf("%s/%s.[0-9]*.[0-9]*.[0-9]*.P", metaInfoDataDir, t)
		createdPattern := fmt.Sprintf("%s/%s.[0-9]*.[0-9]*.[0-9]*.C", metaInfoDataDir, t)

		doneMatches, _ := filepath.Glob(donePattern)
		interruptedMatches, _ := filepath.Glob(interruptedPattern)
		createdMatches, _ := filepath.Glob(createdPattern)

		//[Important] This function's return result is based on assumption that the rate of ingestion is slower than splitting
		if len(createdMatches) == 0 && len(interruptedMatches) == 0 && len(doneMatches) > 0 {
			doneTables = append(doneTables, t)
		} else if (len(createdMatches) > 0 && len(interruptedMatches)+len(doneMatches) == 0) ||
			(len(createdMatches)+len(interruptedMatches)+len(doneMatches) == 0) {
			remainingTables = append(remainingTables, t)
		} else {
			interruptedTables = append(interruptedTables, t)
		}
	}

	return doneTables, interruptedTables, remainingTables, nil
}

func doImport(taskQueue chan *fwk.SplitFileImportTask, parallelism int, targetChan chan *utils.Target) {
	if Done.IsSet() { //if import is already done, return
		return
	}

	parallelImportCount := int64(0)

	importProgressContainer = ProgressContainer{
		container: mpb.New(),
	}
	go importDataStatus()

	for Done.IsNotSet() {
		select {
		case t := <-taskQueue:
			// fmt.Printf("Got taskfile = %s putting on parallel channel\n", t.SplitFilePath)
			// parallelImportChannel <- t
			for parallelImportCount >= int64(parallelism) {
				time.Sleep(time.Second * 2)
			}
			atomic.AddInt64(&parallelImportCount, 1)
			go doImportInParallel(t, targetChan, &parallelImportCount)
		default:
			// fmt.Printf("No file sleeping for 2 seconds\n")
			time.Sleep(2 * time.Second)
		}
	}

	importProgressContainer.container.Wait()
}

func doImportInParallel(t *fwk.SplitFileImportTask, targetChan chan *utils.Target, parallelImportCount *int64) {
	doOneImport(t, targetChan)
	atomic.AddInt64(parallelImportCount, -1)
}

func doOneImport(t *fwk.SplitFileImportTask, targetChan chan *utils.Target) {
	splitImportDone := false
	for !splitImportDone {
		select {
		case targetServer := <-targetChan:
			// fmt.Printf("Got taskfile %s and target for that = %s\n", t.SplitFilePath, targetServer.Host)

			//this is done to signal start progress bar for this table
			if tablesProgressMetadata[t.TableName].CountLiveRows == -1 {
				tablesProgressMetadata[t.TableName].CountLiveRows = 0
			}

			// Rename the file to .P
			// fmt.Printf("Renaming split from %s to %s\n", t.SplitFilePath, getInProgressFilePath(t))
			err := os.Rename(t.SplitFilePath, getInProgressFilePath(t))
			if err != nil {
				panic(err)
			}

			conn, err := pgx.Connect(context.Background(), targetServer.GetConnectionUri())
			if err != nil {
				panic(err)
			}
			defer conn.Close(context.Background())

			dbVersion := migration.SelectVersionQuery(source.DBType, targetServer.GetConnectionUri())

			for i, statement := range IMPORT_SESSION_SETTERS {
				if checkSessionVariableSupported(i, dbVersion) {
					_, err := conn.Exec(context.Background(), statement)
					if err != nil {
						panic(err)
					}
				}
			}

			reader, err := os.Open(getInProgressFilePath(t))
			if err != nil {
				panic(err)
			}

			//setting the schema so that COPY command can acesss the table
			if ExtractMetaInfo(exportDir).SourceDBType != POSTGRESQL && target.Schema != YUGABYTEDB_DEFAULT_SCHEMA {
				setSchemaQuery := fmt.Sprintf("SET SCHEMA '%s'", target.Schema)
				_, err := conn.Exec(context.Background(), setSchemaQuery)
				if err != nil {
					fmt.Println(err)
					os.Exit(1)
				}
			}
			copyCommand := fmt.Sprintf("COPY %s from STDIN;", t.TableName)

			res, err := conn.PgConn().CopyFrom(context.Background(), reader, copyCommand)
			rowsCount := res.RowsAffected()
			if err != nil {
				if !strings.Contains(err.Error(), "violates unique constraint") {
					fmt.Println(err)
					os.Exit(1)
				} else { //in case of unique key violation error take row count from the split task
					rowsCount = t.OffsetEnd - t.OffsetStart
				}
			}

			// update the import data status as soon as rows are copied
			incrementImportedRowCount(t.TableName, rowsCount)

			// fmt.Printf("Renaming sqlfile: %s to done\n", sqlFile)
			err = os.Rename(getInProgressFilePath(t), getDoneFilePath(t))
			if err != nil {
				panic(err)
			}
			// fmt.Printf("Renamed sqlfile: %s done\n", sqlFile)

			// fmt.Printf("Inserted a batch of %d or less in table %s\n", numLinesInASplit, t.TableName)
			splitImportDone = true
		default:
			// fmt.Printf("No server sleeping for 2 seconds\n")
			time.Sleep(200 * time.Millisecond)
		}
	}
}

/*
	function to check for session variable supported or not based on YBDB version
*/
func checkSessionVariableSupported(idx int, dbVersion string) bool {
	// YB version includes compatible postgres version also, for example: 11.2-YB-2.13.0.0-b0
	splits := strings.Split(dbVersion, "YB-")
	dbVersion = splits[len(splits)-1]

	if idx == 1 { //yb_disable_transactional_writes
		//only supported for these versions
		return strings.Compare(dbVersion, "2.8.1") == 0 || strings.Compare(dbVersion, "2.11.2") >= 0
	}
	return true
}

func executeSqlFile(file string) {
	connectionURI := target.GetConnectionUri()
	conn, err := pgx.Connect(context.Background(), connectionURI)
	if err != nil {
		utils.WaitChannel <- 1
		<-utils.WaitChannel
		panic(err)
	}
	defer conn.Close(context.Background())

	if ExtractMetaInfo(exportDir).SourceDBType != POSTGRESQL && target.Schema != YUGABYTEDB_DEFAULT_SCHEMA {
		setSchemaQuery := fmt.Sprintf("SET SCHEMA '%s'", target.Schema)
		_, err := conn.Exec(context.Background(), setSchemaQuery)
		if err != nil {
			fmt.Println(err)
			os.Exit(1)
		}
	}

	var errOccured = 0
	sqlStrArray := createSqlStrArray(file, "")
	for _, sqlStr := range sqlStrArray {
		// fmt.Printf("Execute STATEMENT: %s\n", sqlStr[1])
		_, err := conn.Exec(context.Background(), sqlStr[0])
		if err != nil {
			if strings.Contains(err.Error(), "already exists") {
				if !target.IgnoreIfExists {
					fmt.Printf("\b \n    %s\n", err.Error())
					fmt.Printf("    STATEMENT: %s\n", sqlStr[1])
					if !target.ContinueOnError {
						os.Exit(1)
					}
				}
			} else {
				errOccured = 1
				fmt.Printf("\b \n    %s\n", err.Error())
				fmt.Printf("    STATEMENT: %s\n", sqlStr[1])
				if !target.ContinueOnError { //default case
					fmt.Println(err)
					os.Exit(1)
				}
			}
		}
	}

	utils.WaitChannel <- errOccured
	<-utils.WaitChannel
}

func getInProgressFilePath(task *fwk.SplitFileImportTask) string {
	path := task.SplitFilePath
	base := filepath.Base(path)
	dir := filepath.Dir(path)
	parts := strings.Split(base, ".")

	if len(parts) > 5 { //case when filename has schema also
		return fmt.Sprintf("%s/%s.%s.%s.%s.%s.P", dir, parts[0], parts[1], parts[2], parts[3], parts[4])
	} else {
		return fmt.Sprintf("%s/%s.%s.%s.%s.P", dir, parts[0], parts[1], parts[2], parts[3])
	}
}

func getDoneFilePath(task *fwk.SplitFileImportTask) string {
	path := task.SplitFilePath
	base := filepath.Base(path)
	dir := filepath.Dir(path)
	parts := strings.Split(base, ".")

	if len(parts) > 5 { //case when filename has schema also
		return fmt.Sprintf("%s/%s.%s.%s.%s.%s.D", dir, parts[0], parts[1], parts[2], parts[3], parts[4])
	} else {
		return fmt.Sprintf("%s/%s.%s.%s.%s.D", dir, parts[0], parts[1], parts[2], parts[3])
	}
}

func incrementImportedRowCount(tableName string, rowsCopied int64) {
	tablesProgressMetadata[tableName].CountLiveRows += rowsCopied
}

func init() {
	importCmd.AddCommand(importDataCmd)

	importDataCmd.PersistentFlags().StringVar(&importMode, "offline", "",
		"By default the data migration mode is offline. Use '--mode online' to change the mode to online migration")
}<|MERGE_RESOLUTION|>--- conflicted
+++ resolved
@@ -96,13 +96,8 @@
 
 	rows, err := conn.Query(context.Background(), GET_SERVERS_QUERY)
 	if err != nil {
-<<<<<<< HEAD
-		fmt.Println(err)
-		log.Fatal(err)
-=======
 		errMsg := fmt.Sprintf("error in query rows from yb_servers(): %v\n", err)
 		utils.ErrExit(errMsg)
->>>>>>> c9c689d3
 	}
 	defer rows.Close()
 
@@ -113,13 +108,8 @@
 		var port, num_conns int
 		if err := rows.Scan(&host, &port, &num_conns,
 			&nodeType, &cloud, &region, &zone, &public_ip); err != nil {
-<<<<<<< HEAD
-			fmt.Println(err)
-			log.Fatal(err)
-=======
 			errMsg := fmt.Sprintf("error in scanning rows of yb_servers(): %v\n", err)
 			utils.ErrExit(errMsg)
->>>>>>> c9c689d3
 		}
 		clone.Host = host
 		clone.Port = port
@@ -334,13 +324,8 @@
 
 	rows, err := conn.Query(context.Background(), checkPKSql)
 	if err != nil {
-<<<<<<< HEAD
-		fmt.Println(err)
-		log.Fatal(err)
-=======
 		errMsg := fmt.Sprintf("error in querying to check PK on table %q: %v\n", table, err)
 		utils.ErrExit(errMsg)
->>>>>>> c9c689d3
 	}
 	defer rows.Close()
 
@@ -377,13 +362,8 @@
 		truncateStmt := fmt.Sprintf("TRUNCATE TABLE %s CASCADE", table)
 		_, err := conn.Exec(context.Background(), truncateStmt)
 		if err != nil {
-<<<<<<< HEAD
-			fmt.Println(err)
-			log.Fatal(err)
-=======
 			errMsg := fmt.Sprintf("error while truncating table %q: %v\n", table, err)
 			utils.ErrExit(errMsg)
->>>>>>> c9c689d3
 		}
 	}
 }
@@ -482,13 +462,8 @@
 	numLinesInThisSplit := int64(0)
 	forig, err := os.Open(dataFile)
 	if err != nil {
-<<<<<<< HEAD
-		fmt.Println(err)
-		log.Fatal(err)
-=======
 		errMsg := fmt.Sprintf("error in opening file %q to read: %v\n", dataFile, err)
 		utils.ErrExit(errMsg)
->>>>>>> c9c689d3
 	}
 	defer forig.Close()
 
@@ -497,13 +472,8 @@
 	// fmt.Printf("curr temp file created = %s and largestOffset=%d\n", currTmpFileName, largestOffset)
 	outfile, err := os.Create(currTmpFileName)
 	if err != nil {
-<<<<<<< HEAD
-		fmt.Println(err)
-		log.Fatal(err)
-=======
 		errMsg := fmt.Sprintf("error in creating file %q: %v\n", currTmpFileName, err)
 		utils.ErrExit(errMsg)
->>>>>>> c9c689d3
 	}
 
 	// skip till largest offset
@@ -539,22 +509,14 @@
 		length, err := bufferedWriter.WriteString(line)
 		linesWrittenToBuffer = true
 		if err != nil {
-<<<<<<< HEAD
-			log.Infof("Cannot write the read line into %s\n", outfile.Name())
-=======
 			log.Errorf("Cannot write the read line into %q: %v\n", outfile.Name(), err)
->>>>>>> c9c689d3
 			return
 		}
 		sz += length
 		if sz >= FOUR_MB {
 			err = bufferedWriter.Flush()
 			if err != nil {
-<<<<<<< HEAD
-				log.Infof("Cannot flush data in file = %s\n", outfile.Name())
-=======
 				log.Errorf("Cannot flush data in file = %q: %v\n", outfile.Name(), err)
->>>>>>> c9c689d3
 				return
 			}
 			bufferedWriter.Reset(outfile)
@@ -564,11 +526,7 @@
 		if numLinesInThisSplit == numLinesInASplit || readLineErr != nil {
 			err = bufferedWriter.Flush()
 			if err != nil {
-<<<<<<< HEAD
-				log.Infof("Cannot flush data in file = %s\n", outfile.Name())
-=======
 				log.Errorf("Cannot flush data in file = %q: %v\n", outfile.Name(), err)
->>>>>>> c9c689d3
 				return
 			}
 			outfile.Close()
@@ -585,11 +543,7 @@
 				exportDir, metaInfoDir, t, fileSplitNumber, offsetEnd, numLinesInThisSplit)
 			err = os.Rename(currTmpFileName, splitFile)
 			if err != nil {
-<<<<<<< HEAD
-				log.Infof("Cannot rename %s to %s\n", currTmpFileName, splitFile)
-=======
 				log.Errorf("Cannot rename %q to %q: %v\n", currTmpFileName, splitFile, err)
->>>>>>> c9c689d3
 				return
 			}
 
@@ -602,11 +556,7 @@
 				currTmpFileName = fmt.Sprintf("%s/%s/data/%s.%d.tmp", exportDir, metaInfoDir, t, splitNum)
 				outfile, err = os.Create(currTmpFileName)
 				if err != nil {
-<<<<<<< HEAD
-					log.Infof("Cannot create %s\n", currTmpFileName)
-=======
 					log.Errorf("Cannot create %q: %v\n", currTmpFileName, err)
->>>>>>> c9c689d3
 					return
 				}
 				bufferedWriter = bufio.NewWriter(outfile)
