--- conflicted
+++ resolved
@@ -339,8 +339,8 @@
 
 func parseAndCreateTocTextFile(dataDirPath string) {
 	tocFilePath := dataDirPath + "/toc.dat"
+	var waitingFlag int
 	for !utils.FileOrFolderExists(tocFilePath) {
-<<<<<<< HEAD
 		waitingFlag = 1
 		time.Sleep(time.Second * 3)
 	}
@@ -349,11 +349,6 @@
 		log.Info("toc.dat file successfully created.")
 	}
 
-=======
-		time.Sleep(time.Second * 3)
-	}
-
->>>>>>> 3601fdee
 	parseTocFileCommand := exec.Command("strings", tocFilePath)
 	cmdOutput, err := parseTocFileCommand.CombinedOutput()
 	utils.CheckError(err, parseTocFileCommand.String(), string(cmdOutput), true)
