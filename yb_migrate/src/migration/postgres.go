--- conflicted
+++ resolved
@@ -245,18 +245,15 @@
 	SSLQueryString := generateSSLQueryStringIfNotExists(source)
 
 	//using pgdump for exporting data in directory format
-<<<<<<< HEAD
-	pgdumpDataExportCommandArgsString := fmt.Sprintf(`pg_dump "postgresql://%s:%s@%s:%s/%s?%s" --data-only --compress=0 %s -Fd --file %s --jobs %d`, source.User, source.Password,
-		source.Host, source.Port, source.DBName, SSLQueryString, tableListPatterns, dataDirPath, source.NumConnections)
-=======
+	// pgdumpDataExportCommandArgsString := fmt.Sprintf(`pg_dump "postgresql://%s:%s@%s:%s/%s?%s" --data-only --compress=0 %s -Fd --file %s --jobs %d`, source.User, source.Password,
+	// 	source.Host, source.Port, source.DBName, SSLQueryString, tableListPatterns, dataDirPath, source.NumConnections)
 	pgdumpDataExportCommandArgsString := ""
 	if source.Uri != "" {
-		pgdumpDataExportCommandArgsString = fmt.Sprintf(`pg_dump "%s" --data-only --compress=0 -t '%s' -Fd --file %s --jobs %d`, source.Uri, tableListRegex, dataDirPath, source.NumConnections)
+		pgdumpDataExportCommandArgsString = fmt.Sprintf(`pg_dump "%s" --data-only --compress=0 %s -Fd --file %s --jobs %d`, source.Uri, tableListPatterns, dataDirPath, source.NumConnections)
 	} else {
-		pgdumpDataExportCommandArgsString = fmt.Sprintf(`pg_dump "postgresql://%s:%s@%s:%s/%s?%s" --data-only --compress=0 -t '%s' -Fd --file %s --jobs %d`, source.User, source.Password,
-			source.Host, source.Port, source.DBName, SSLQueryString, tableListRegex, dataDirPath, source.NumConnections)
-	}
->>>>>>> e007c4f8
+		pgdumpDataExportCommandArgsString = fmt.Sprintf(`pg_dump "postgresql://%s:%s@%s:%s/%s?%s" --data-only --compress=0 %s -Fd --file %s --jobs %d`, source.User, source.Password,
+			source.Host, source.Port, source.DBName, SSLQueryString, tableListPatterns, dataDirPath, source.NumConnections)
+	}
 
 	// fmt.Printf("[Debug] Command: %s\n", pgdumpDataExportCommandArgsString)
 
@@ -372,13 +369,7 @@
 		tableListPattern += fmt.Sprintf("-t %s ", table)
 	}
 
-<<<<<<< HEAD
 	return tableListPattern
-=======
-	if len(tableList) > 0 { //removing last '|'
-		tableListRegex = tableListRegex[0 : len(tableListRegex)-1]
-	}
-	return tableListRegex
 }
 
 func generateSSLQueryStringIfNotExists(s *utils.Source) string {
@@ -414,5 +405,4 @@
 	} else {
 		return ""
 	}
->>>>>>> e007c4f8
 }