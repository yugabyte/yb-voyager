name: "MySQL: Migration Tests"

on:
  push:
    branches: ['main', '*.*-dev', '*.*.*-dev']
  pull_request:
    branches: ['main']

jobs:
  run-mysql-migration-tests:
    strategy:
      matrix:
<<<<<<< HEAD
        version: [2024.2.1.0-b185, 2.20.9.0-b47, 2024.1.4.0-b108, 2.25.0.0-b489]
=======
        version: [2024.2.2.2-b2, 2.20.9.0-b47, 2024.1.4.0-b108, 2.23.1.0-b220]
>>>>>>> 057cb481
        BETA_FAST_DATA_EXPORT: [0, 1]
    env:
      BETA_FAST_DATA_EXPORT: ${{ matrix.BETA_FAST_DATA_EXPORT }}
      YB_VOYAGER_SEND_DIAGNOSTICS: 0
    runs-on: ubuntu-22.04
    steps:
      - uses: actions/checkout@v3
      - uses: actions/setup-java@v3
        # https://github.com/actions/setup-java
        with:
          distribution: "temurin"
          java-version: "17"
          check-latest: true
      - name: Cache local Maven repository
        uses: actions/cache@v3
        with:
          path: ~/.m2/repository
          key: ${{ runner.os }}-maven-${{ hashFiles('**/pom.xml') }}
          restore-keys: |
            ${{ runner.os }}-maven-

      - name: Install python3 and psycopg2
        run: |
          sudo apt install -y python3
          sudo apt install -y libpq-dev
          sudo apt install python3-psycopg2

      - name: Run installer script to setup voyager
        run: |
          yes | ./installer_scripts/install-yb-voyager --install-from-local-source
        env:
          ON_INSTALLER_ERROR_OUTPUT_LOG: Y
          DEBEZIUM_VERSION: aneesh_ff-fb-remove
          DEBEZIUM_RELEASE_TAG: voyager-debezium

      - name: Start MySQL
        run: |
          sudo /etc/init.d/mysql start
          sleep 10

      - name: Test MySQL connection
        run: |
          mysql -uroot -proot -e 'select version();'

      - name: Create MySQL user
        run: |
          ./migtests/scripts/mysql/create_mysql_user

      - name: Start YugabyteDB cluster
        run: |
          docker run -d --name yugabytedb --hostname yb-cluster-test\
            -p7000:7000 -p9000:9000 -p15433:15433 -p5433:5433 -p9042:9042 \
            yugabytedb/yugabyte:${{ matrix.version }} \
            bin/yugabyted start --tserver_flags="ysql_hba_conf_csv={host all yugabyte all trust,host all all all md5}" --background=false --ui=false 
          sleep 20

      - name: Test YugabyteDB connection
        run: |
          psql "postgresql://yugabyte:@127.0.0.1:5433/yugabyte" -c "SELECT version();"

      - name: Create YugabyteDB user
        run: |
          ./migtests/scripts/yugabytedb/create_yb_user

      - name: Enable yb-cluster-test name resolution
        run: |
          docker_ip=$(docker inspect -f '{{range .NetworkSettings.Networks}}{{.IPAddress}}{{end}}' yugabytedb)
          echo "$docker_ip	yb-cluster-test" | sudo tee -a /etc/hosts
          psql "postgresql://yugabyte@yb-cluster-test:5433/yugabyte" -c "SELECT version();"

      - name: "TEST: mysql-table-list-flags-test (table-list and exclude-table-list)"
        if: ${{ !cancelled() }}
        run: migtests/scripts/run-test.sh mysql/table-list-flags-tests

      - name: "TEST: mysql-table-list-file-path-test (table-list-file-path and exclude-table-list-file-path)"
        if: ${{ !cancelled() }}
        run: migtests/scripts/run-test.sh mysql/table-list-flags-tests env-file-path-flags.sh

      - name: "TEST: mysql-sakila"
        if: ${{ !cancelled() }}
        run: migtests/scripts/run-test.sh mysql/sakila

      - name: "TEST: mysql-datatypes"
        if: ${{ !cancelled() }}
        run: migtests/scripts/run-test.sh mysql/datatypes

      - name: "TEST: mysql-constraints"
        if: ${{ !cancelled() }}
        run: migtests/scripts/run-test.sh mysql/constraints

      - name: "TEST: mysql-case-indexes"
        if: ${{ !cancelled() }}
        run: migtests/scripts/run-test.sh mysql/indexes

      - name: "TEST: mysql-functions"
        if: ${{ !cancelled() }}
        run: migtests/scripts/run-test.sh mysql/functions

      - name: "TEST: mysql-case-sequences"
        if: ${{ !cancelled() }}
        run: migtests/scripts/run-test.sh mysql/sequences

      - name: "TEST: mysql-triggers-procedures"
        if: ${{ !cancelled() }}
        run: migtests/scripts/run-test.sh mysql/triggers-procedures

      - name: "TEST: mysql-case-views"
        if: ${{ !cancelled() }}
        run: migtests/scripts/run-test.sh mysql/views

      - name: "TEST: mysql-partitions"
        if: ${{ !cancelled() }}
        run: migtests/scripts/run-test.sh mysql/partitions

      - name: "TEST: mysql-sample-chinook"
        if: ${{ !cancelled() }}
        run: migtests/scripts/run-test.sh mysql/chinook

      - name: "TEST: mysql-misc-tests"
        if: ${{ !cancelled() }}
        run: migtests/scripts/run-test.sh mysql/misc-tests
      
      - name: "TEST: mysql-case-sensitivity-reserved-words"
        if: ${{ !cancelled() }}
        run: migtests/scripts/run-test.sh mysql/case-sensitivity-reserved-words

      # Placeholder for now so that a basic test can run
      - name: Create the live migration user
        if: always()
        run: |
          mysql -uroot -proot -e 'GRANT SELECT, RELOAD, SHOW DATABASES, REPLICATION SLAVE, REPLICATION CLIENT ON *.* TO 'ybvoyager'@'127.0.0.1';'

      - name: "TEST: mysql-live-migration-test"
        if: ${{ !cancelled() }}
        run: migtests/scripts/live-migration-run-test.sh mysql/basic-live-test<|MERGE_RESOLUTION|>--- conflicted
+++ resolved
@@ -10,11 +10,7 @@
   run-mysql-migration-tests:
     strategy:
       matrix:
-<<<<<<< HEAD
-        version: [2024.2.1.0-b185, 2.20.9.0-b47, 2024.1.4.0-b108, 2.25.0.0-b489]
-=======
-        version: [2024.2.2.2-b2, 2.20.9.0-b47, 2024.1.4.0-b108, 2.23.1.0-b220]
->>>>>>> 057cb481
+        version: [2024.2.2.2-b2, 2.20.9.0-b47, 2024.1.4.0-b108, 2.25.0.0-b489]
         BETA_FAST_DATA_EXPORT: [0, 1]
     env:
       BETA_FAST_DATA_EXPORT: ${{ matrix.BETA_FAST_DATA_EXPORT }}
