name: "MySQL: Migration Tests"

on:
  push:
    branches: ['main', '*.*-dev', '*.*.*-dev']
  pull_request:
    branches: ['main']

jobs:
  run-mysql-migration-tests:
    strategy:
      matrix:
<<<<<<< HEAD
        version: [2024.2.2.2-b2, 2.20.9.0-b47, 2024.1.4.0-b108, 2.25.1.0-b381]
=======
        version: [2024.2.2.3-b1, 2.20.9.0-b47, 2024.1.4.0-b108, 2.25.0.0-b489]
>>>>>>> f6ceae59
        BETA_FAST_DATA_EXPORT: [0, 1]
    env:
      BETA_FAST_DATA_EXPORT: ${{ matrix.BETA_FAST_DATA_EXPORT }}
      YB_VOYAGER_SEND_DIAGNOSTICS: 0
    runs-on: ubuntu-22.04
    steps:
      - uses: actions/checkout@v3
      - uses: actions/setup-java@v3
        # https://github.com/actions/setup-java
        with:
          distribution: "temurin"
          java-version: "17"
          check-latest: true
      - name: Cache local Maven repository
        uses: actions/cache@v3
        with:
          path: ~/.m2/repository
          key: ${{ runner.os }}-maven-${{ hashFiles('**/pom.xml') }}
          restore-keys: |
            ${{ runner.os }}-maven-

      - name: Install python3 and psycopg2
        run: |
          sudo apt install -y python3
          sudo apt install -y libpq-dev
          sudo apt install python3-psycopg2

      - name: Run installer script to setup voyager
        run: |
          yes | ./installer_scripts/install-yb-voyager --install-from-local-source
        env:
          ON_INSTALLER_ERROR_OUTPUT_LOG: Y
          DEBEZIUM_VERSION: aneesh_ff-fb-remove
          DEBEZIUM_RELEASE_TAG: voyager-debezium

      - name: Start MySQL
        run: |
          sudo /etc/init.d/mysql start
          sleep 10

      - name: Test MySQL connection
        run: |
          mysql -uroot -proot -e 'select version();'

      - name: Create MySQL user
        run: |
          ./migtests/scripts/mysql/create_mysql_user

      - name: Start YugabyteDB cluster
        run: |
          docker run -d --name yugabytedb --hostname yb-cluster-test\
            -p7000:7000 -p9000:9000 -p15433:15433 -p5433:5433 -p9042:9042 \
            yugabytedb/yugabyte:${{ matrix.version }} \
            bin/yugabyted start --tserver_flags="ysql_hba_conf_csv={host all yugabyte all trust,host all all all md5}" --background=false --ui=false 
          sleep 20

      - name: Test YugabyteDB connection
        run: |
          psql "postgresql://yugabyte:@127.0.0.1:5433/yugabyte" -c "SELECT version();"

      - name: Create YugabyteDB user
        run: |
          ./migtests/scripts/yugabytedb/create_yb_user

      - name: Enable yb-cluster-test name resolution
        run: |
          docker_ip=$(docker inspect -f '{{range .NetworkSettings.Networks}}{{.IPAddress}}{{end}}' yugabytedb)
          echo "$docker_ip	yb-cluster-test" | sudo tee -a /etc/hosts
          psql "postgresql://yugabyte@yb-cluster-test:5433/yugabyte" -c "SELECT version();"

      - name: "TEST: mysql-table-list-flags-test (table-list and exclude-table-list)"
        if: ${{ !cancelled() }}
        run: migtests/scripts/run-test.sh mysql/table-list-flags-tests

      - name: "TEST: mysql-table-list-file-path-test (table-list-file-path and exclude-table-list-file-path)"
        if: ${{ !cancelled() }}
        run: migtests/scripts/run-test.sh mysql/table-list-flags-tests env-file-path-flags.sh

      - name: "TEST: mysql-sakila"
        if: ${{ !cancelled() }}
        run: migtests/scripts/run-test.sh mysql/sakila

      - name: "TEST: mysql-datatypes"
        if: ${{ !cancelled() }}
        run: migtests/scripts/run-test.sh mysql/datatypes

      - name: "TEST: mysql-constraints"
        if: ${{ !cancelled() }}
        run: migtests/scripts/run-test.sh mysql/constraints

      - name: "TEST: mysql-case-indexes"
        if: ${{ !cancelled() }}
        run: migtests/scripts/run-test.sh mysql/indexes

      - name: "TEST: mysql-functions"
        if: ${{ !cancelled() }}
        run: migtests/scripts/run-test.sh mysql/functions

      - name: "TEST: mysql-case-sequences"
        if: ${{ !cancelled() }}
        run: migtests/scripts/run-test.sh mysql/sequences

      - name: "TEST: mysql-triggers-procedures"
        if: ${{ !cancelled() }}
        run: migtests/scripts/run-test.sh mysql/triggers-procedures

      - name: "TEST: mysql-case-views"
        if: ${{ !cancelled() }}
        run: migtests/scripts/run-test.sh mysql/views

      - name: "TEST: mysql-partitions"
        if: ${{ !cancelled() }}
        run: migtests/scripts/run-test.sh mysql/partitions

      - name: "TEST: mysql-sample-chinook"
        if: ${{ !cancelled() }}
        run: migtests/scripts/run-test.sh mysql/chinook

      - name: "TEST: mysql-misc-tests"
        if: ${{ !cancelled() }}
        run: migtests/scripts/run-test.sh mysql/misc-tests
      
      - name: "TEST: mysql-case-sensitivity-reserved-words"
        if: ${{ !cancelled() }}
        run: migtests/scripts/run-test.sh mysql/case-sensitivity-reserved-words

      # Placeholder for now so that a basic test can run
      - name: Create the live migration user
        if: always()
        run: |
          mysql -uroot -proot -e 'GRANT SELECT, RELOAD, SHOW DATABASES, REPLICATION SLAVE, REPLICATION CLIENT ON *.* TO 'ybvoyager'@'127.0.0.1';'

      - name: "TEST: mysql-live-migration-test"
        if: ${{ !cancelled() }}
        run: migtests/scripts/live-migration-run-test.sh mysql/basic-live-test<|MERGE_RESOLUTION|>--- conflicted
+++ resolved
@@ -10,11 +10,7 @@
   run-mysql-migration-tests:
     strategy:
       matrix:
-<<<<<<< HEAD
-        version: [2024.2.2.2-b2, 2.20.9.0-b47, 2024.1.4.0-b108, 2.25.1.0-b381]
-=======
-        version: [2024.2.2.3-b1, 2.20.9.0-b47, 2024.1.4.0-b108, 2.25.0.0-b489]
->>>>>>> f6ceae59
+        version: [2024.2.2.3-b1, 2.20.9.0-b47, 2024.1.4.0-b108, 2.25.1.0-b381]
         BETA_FAST_DATA_EXPORT: [0, 1]
     env:
       BETA_FAST_DATA_EXPORT: ${{ matrix.BETA_FAST_DATA_EXPORT }}
