--- conflicted
+++ resolved
@@ -12,11 +12,7 @@
     strategy:
       fail-fast: false
       matrix:
-<<<<<<< HEAD
-        version: [2.23.1.0-b220, 2024.1.4.0-b108, 2024.2.1.0-b185, 2.20.9.0-b47, 2.18.9.0-b17, 2.25.0.0-b489]
-=======
-        version: [2.23.1.0-b220, 2024.1.3.1-b8, 2024.2.0.0-b145, 2.20.8.0-b53, 2.25.0.0-b489]
->>>>>>> 223aa20a
+        version: [2.23.1.0-b220, 2024.1.4.0-b108, 2024.2.1.0-b185, 2.20.9.0-b47, 2.25.0.0-b489]
     env:
       YB_VERSION: ${{ matrix.version }}
       YB_CONN_STR: "postgres://yugabyte:yugabyte@127.0.0.1:5433/yugabyte"
