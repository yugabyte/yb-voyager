--- conflicted
+++ resolved
@@ -87,8 +87,4 @@
         MYSQL_VERSION: "8.4"
       run: |
         cd yb-voyager
-<<<<<<< HEAD
-        go test -v ./... -tags 'integration_voyager_command' -timeout 1200s
-=======
-        go test -v ./... -tags 'integration_voyager_command' -timeout 15m
->>>>>>> 062ec70b
+        go test -v ./... -tags 'integration_voyager_command' -timeout 15m