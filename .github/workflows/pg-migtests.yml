name: "PG: Migration Tests"

on:
  push:
<<<<<<< HEAD
    branches: ['name-registry-integration', 'main']
  pull_request:
    branches: '**'
=======
    branches: ['main']
  pull_request:
    branches: ['main']
>>>>>>> 256ba087

jobs:
  run-pg-migration-tests:
    strategy:
      matrix:
        version: [2.19.2.0-b121, 2.16.7.0-b59, 2.18.3.0-b75, 2.20.1.3-b3]
        BETA_FAST_DATA_EXPORT: [0, 1]
    env:
      BETA_FAST_DATA_EXPORT: ${{ matrix.BETA_FAST_DATA_EXPORT }}
    runs-on: ubuntu-latest
    services:
      postgres:
        image: postgres:13
        env:
          POSTGRES_PASSWORD: secret
        # Set health checks to wait until postgres has started
        options: >-
          --health-cmd pg_isready
          --health-interval 10s
          --health-timeout 5s
          --health-retries 5
        ports:
          # Maps tcp port 5432 on service container to the host
          - 5432:5432

    steps:
      - uses: actions/checkout@v3
      - uses: actions/setup-java@v3
        # https://github.com/actions/setup-java
        with:
          distribution: "temurin"
          java-version: "11"
          check-latest: true
      - name: Cache local Maven repository
        uses: actions/cache@v3
        with:
          path: ~/.m2/repository
          key: ${{ runner.os }}-maven-${{ hashFiles('**/pom.xml') }}
          restore-keys: |
            ${{ runner.os }}-maven-
      - name: "Enable postgres with wal_level as logical"
        run: |
          docker exec ${{ job.services.postgres.id }} sh -c "echo 'wal_level=logical' >> /var/lib/postgresql/data/postgresql.conf"
          docker restart ${{ job.services.postgres.id }}
          sleep 10
      #      if: matrix.BETA_FAST_DATA_EXPORT == 1
      - name: Install python3 and psycopg2
        run: |
          sudo apt install -y python3
          sudo apt install -y libpq-dev
          sudo pip3 install psycopg2

      - name: Run installer script to setup voyager
        run: |
          cd installer_scripts
          yes | ./install-yb-voyager --install-from-local-source --only-pg-support
        env:
          ON_INSTALLER_ERROR_OUTPUT_LOG: Y
          DEBEZIUM_VERSION: aneesh_ff-fb-remove
          DEBEZIUM_RELEASE_TAG: voyager-debezium

      - name: Test PostgreSQL Connection
        run: |
          psql "postgresql://postgres:secret@127.0.0.1:5432/postgres" -c "SELECT version();"

      - name: Create PostgreSQL user
        run: |
          ./migtests/scripts/postgresql/create_pg_user

      - name: Start YugabyteDB cluster
        run: |
          docker pull yugabytedb/yugabyte:${{ matrix.version }}
          VERSION=${{ matrix.version }} docker-compose -f migtests/setup/yb-docker-compose.yaml up -d
          sleep 20

      - name: Test YugabyteDB connection
        run: |
          psql "postgresql://yugabyte:@127.0.0.1:5433/yugabyte" -c "SELECT version();"

      - name: Create YugabyteDB user
        run: |
          ./migtests/scripts/yugabytedb/create_yb_user

      - name: Enable yb-tserver-n1 and yb-master-n1 name resolution
        run: |
          echo "127.0.0.1	yb-tserver-n1" | sudo tee -a /etc/hosts
          echo "127.0.0.1 yb-master-n1" | sudo tee -a /etc/hosts
          psql "postgresql://yugabyte@yb-tserver-n1:5433/yugabyte" -c "SELECT version();"

      - name: "TEST: pg-table-list-flags-test (table-list and exclude-table-list)"
        run: migtests/scripts/run-test.sh pg/table-list-flags-tests

      - name: "TEST: pg-table-list-file-path-test (table-list-file-path and exclude-table-list-file-path)"
        run: migtests/scripts/run-test.sh pg/table-list-flags-tests env-file-path-flags.sh

      - name: "TEST: pg-case-sensitivity-single-table"
        run: migtests/scripts/run-test-export-data.sh pg/case-sensitivity-single-table

      - name: "TEST: pg-dvdrental"
        run: migtests/scripts/run-test.sh pg/dvdrental

      - name: "TEST: pg-datatypes"
        run: migtests/scripts/run-test.sh pg/datatypes

      - name: "TEST: pg-constraints"
        run: migtests/scripts/run-test.sh pg/constraints

      - name: "TEST: pg-sequences"
        run: migtests/scripts/run-test.sh pg/sequences

      - name: "TEST: pg-indexes"
        run: migtests/scripts/run-test.sh pg/indexes

      - name: "TEST: pg-partitions"
        run: migtests/scripts/run-test.sh pg/partitions
        if: matrix.version != '2.16.7.0-b59' # Now pg/partitions's schema has PK as well so because of same issue with pg-partitions-with-indexes, skipping this test for v2.16.7.0-b59 


      - name: "TEST: pg-partitions with (table-list)"
        run: EXPORT_TABLE_LIST='customers,sales,emp,p2.boston,p2.london,p2.sydney,range_columns_partition_test,sales_region' migtests/scripts/run-test.sh pg/partitions 
        if: matrix.version != '2.16.7.0-b59' # Now pg/partitions's schema has PK as well so because of same issue with pg-partitions-with-indexes, skipping this test for v2.16.7.0-b59 

      # Broken for v2.15 and v2.16: https://github.com/yugabyte/yugabyte-db/issues/14529
      # Fixed in 2.17.1.0-b368
      - name: "TEST: pg-partitions-with-indexes"
        run: migtests/scripts/run-test.sh pg/partitions-with-indexes
        if: matrix.version != '2.16.7.0-b59'

      - name: "TEST: pg-views-and-rules"
        run: migtests/scripts/run-test.sh pg/views-and-rules

      - name: "TEST: pg-misc-objects-1 (Types, case-sensitive-table-name, Domain)"
        run: migtests/scripts/run-test.sh pg/misc-objects-1

      - name: "TEST: pg-misc-objects-2 (Aggregates, Procedures, triggers, functions, extensions, inline comments)"
        run: migtests/scripts/run-test.sh pg/misc-objects-2

      - name: "TEST: pg-dependent-ddls"
        run: migtests/scripts/run-test.sh pg/dependent-ddls

      - name: "TEST: pg-multiple-schemas"
        run: migtests/scripts/run-test.sh pg/multiple-schemas

      - name: "Set up gcp environment"
        env:
          GCS_CLIENT_ID: ${{ secrets.PGUPTA_GCS_CLIENT_ID }}
          GCS_CLIENT_SECRET: ${{ secrets.PGUPTA_GCS_CLIENT_SECRET }}
          GCS_REFRESH_TOKEN: ${{ secrets.PGUPTA_GCS_REFRESH_TOKEN }}
        run: migtests/scripts/gcs/create_gcs_credentials_file

      - name: "TEST: import-data-file"
        env:
          AWS_ACCESS_KEY_ID: ${{ secrets.RAHULB_S3_ACCESS_KEY_ID }}
          AWS_SECRET_ACCESS_KEY: ${{ secrets.RAHULB_S3_SECRET_ACCESS_KEY }}
        run: migtests/tests/import-file/run-import-file-test

      - name: "TEST: analyze-schema"
        run: migtests/tests/analyze-schema/run-analyze-schema-test

      - name: "TEST: pg-codependent-schemas"
        run: migtests/scripts/run-test.sh pg/codependent-schemas

      - name: "TEST: pg-sample-schema-emp"
        run: migtests/scripts/run-test.sh pg/sample-employee

      - name: "TEST: pg-hasura-ecommerce"
        run: migtests/scripts/run-test.sh pg/hasura-ecommerce

      - name: "TEST: pg-basic-non-public-live-migration-test"
        run: migtests/scripts/live-migration-run-test.sh pg/basic-non-public-live-test

      # case sensitive table names are not yet supported in live migration, to restricting test only to a few tables.
      - name: "TEST: pg-live-migration-multiple-schemas"
        run: EXPORT_TABLE_LIST="ext_test,tt,audit,recipients,session_log,schema2.ext_test,schema2.tt,schema2.audit,schema2.recipients,schema2.session_log" migtests/scripts/live-migration-run-test.sh  pg/multiple-schemas
        if: matrix.version != '2.16.7.0-b59'

      - name: "TEST: pg-basic-public-fall-forward-test"
        run: migtests/scripts/live-migration-fallf-run-test.sh pg/basic-public-live-test
        if: matrix.version != '2.16.7.0-b59'
      
      - name: "TEST: pg-basic-non-public-fall-back-test"
        run: migtests/scripts/live-migration-fallb-run-test.sh pg/basic-non-public-live-test
        if: matrix.version != '2.16.7.0-b59'

      - name: "TEST: pg-live-migration-partitions-fall-forward"
        run: migtests/scripts/live-migration-fallf-run-test.sh pg/partitions
        if: matrix.version != '2.16.7.0-b59' # Now pg/partitions's schema has PK as well so because of same issue with pg-partitions-with-indexes, skipping this test for v2.16.7.0-b59 
<|MERGE_RESOLUTION|>--- conflicted
+++ resolved
@@ -2,15 +2,9 @@
 
 on:
   push:
-<<<<<<< HEAD
-    branches: ['name-registry-integration', 'main']
-  pull_request:
-    branches: '**'
-=======
     branches: ['main']
   pull_request:
     branches: ['main']
->>>>>>> 256ba087
 
 jobs:
   run-pg-migration-tests:
