name: Go

on:
  push:
    branches: [main]
  pull_request:
<<<<<<< HEAD
    branches: ['name-registry-integration','main']
=======
    branches: [main]
>>>>>>> 9255492f

jobs:

  build:
    runs-on: ubuntu-latest
    steps:
    - uses: actions/checkout@v3

    - name: Set up Go
      uses: actions/setup-go@v3
      with:
        go-version: "1.20"

    - name: Build
      run: |
        cd yb-voyager
        go build -v ./...

    - name: Test
      run: |
        cd yb-voyager
        go test -v ./...
        
    - name: Vet
      run: |
        cd yb-voyager
        go vet ./...

    - name: Run staticcheck
      run: |
        cd yb-voyager
        go install honnef.co/go/tools/cmd/staticcheck@latest
        staticcheck ./...<|MERGE_RESOLUTION|>--- conflicted
+++ resolved
@@ -4,11 +4,7 @@
   push:
     branches: [main]
   pull_request:
-<<<<<<< HEAD
-    branches: ['name-registry-integration','main']
-=======
     branches: [main]
->>>>>>> 9255492f
 
 jobs:
 
