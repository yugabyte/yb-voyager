--- conflicted
+++ resolved
@@ -4,11 +4,7 @@
   push:
     branches: [main]
   pull_request:
-<<<<<<< HEAD
-    branches: '**'
-=======
     branches: [main]
->>>>>>> 256ba087
 
 jobs:
 
