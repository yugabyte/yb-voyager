--- conflicted
+++ resolved
@@ -2,15 +2,9 @@
 
 on:
   push:
-<<<<<<< HEAD
-    branches: ['name-registry-integration', 'main']
-  pull_request:
-    branches: ['name-registry-integration', 'main']
-=======
     branches: [main]
   pull_request:
     branches: '**'
->>>>>>> 3edc2774
 
 jobs:
 
